[package]
name = "dfx"
version = "0.4.9"
authors = ["DFINITY Team"]
edition = "2018"
build = "assets/build.rs"

[[bin]]
name = "dfx"
path = "src/main.rs"

[build-dependencies]
flate2 = "1.0.11"
tar = "0.4.26"

[dependencies]
actix = "0.8.3"
<<<<<<< HEAD
actix-web = "1.0.8"
actix-server = "0.6.1"
=======
>>>>>>> 91bc32ad
actix-files = "0.1.4"
actix-web = "1.0.8"
atty = "0.2.13"
clap = "2.33.0"
console = "0.7.7"
crossbeam = "0.7.3"
flate2 = "1.0.11"
futures = "0.1.28"
hex = "0.3.2"
ic-http-agent = { "path" = "../lib/ic_http_agent" }
indicatif = "0.12.0"
lazy_static = "1.4.0"
libflate = "0.1.27"
rand = "0.7.2"
reqwest = "0.9.20"
semver = "0.9.0"
serde = "1.0"
serde-idl = { "path" = "../lib/serde_idl" }
serde_bytes = "0.11.2"
serde_cbor = "0.10.1"
serde_json = "1.0.40"
serde_repr = "0.1.5"
sysinfo = "0.9.6"
tar = "0.4.26"
term = "0.6.1"
tempfile = "3.1.0"
tokio = "0.1"
url = "2.1.0"
wabt = "0.9.2"

[dev-dependencies]
env_logger = "0.6"
mockito = "0.20.0"
tempfile = "3.1.0"<|MERGE_RESOLUTION|>--- conflicted
+++ resolved
@@ -15,13 +15,9 @@
 
 [dependencies]
 actix = "0.8.3"
-<<<<<<< HEAD
 actix-web = "1.0.8"
 actix-server = "0.6.1"
-=======
->>>>>>> 91bc32ad
 actix-files = "0.1.4"
-actix-web = "1.0.8"
 atty = "0.2.13"
 clap = "2.33.0"
 console = "0.7.7"
