--- conflicted
+++ resolved
@@ -1,13 +1,9 @@
 use crate::lib::error::DfxResult;
 use clap::ArgMatches;
 
-<<<<<<< HEAD
+mod build;
 mod call;
-=======
-mod build;
-mod send;
 mod start;
->>>>>>> 8437d965
 
 pub type CliExecFn = fn(&ArgMatches<'_>) -> DfxResult;
 pub struct CliCommand {
@@ -34,13 +30,9 @@
 }
 
 pub fn builtin() -> Vec<CliCommand> {
-<<<<<<< HEAD
-    vec![CliCommand::new(call::construct(), call::exec)]
-=======
     vec![
         CliCommand::new(build::construct(), build::exec),
-        CliCommand::new(send::construct(), send::exec),
+        CliCommand::new(call::construct(), call::exec),
         CliCommand::new(start::construct(), start::exec),
     ]
->>>>>>> 8437d965
 }