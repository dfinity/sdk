--- conflicted
+++ resolved
@@ -34,13 +34,8 @@
         client,
         CanisterQueryCall {
             canister_id: 42,
-<<<<<<< HEAD
-            method_name: "dfn_msg greet".to_string(),
+            method_name: "greet".to_string(),
             arg: Blob(Vec::from(name)),
-=======
-            method_name: "greet".to_string(),
-            arg: Some(Blob(Vec::from(name))),
->>>>>>> f0ba009c
         },
     )
     .and_then(|r| match r {
