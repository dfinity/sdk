use crate::commands::canister::install::wait_on_request_status;
use crate::lib::env::ClientEnv;
use crate::lib::error::{DfxError, DfxResult};
use crate::lib::message::UserMessage;
use crate::util::clap::validators;
use clap::{App, Arg, ArgMatches, SubCommand};
use ic_http_agent::RequestId;
use std::str::FromStr;

pub fn construct() -> App<'static, 'static> {
    SubCommand::with_name("request-status")
        .about(UserMessage::RequestCallStatus.to_str())
        .arg(
            Arg::with_name("request_id")
                .takes_value(true)
                .help(UserMessage::RequestId.to_str())
                .required(true)
                .validator(validators::is_request_id),
        )
}

pub fn exec<T>(env: &T, args: &ArgMatches<'_>) -> DfxResult
where
    T: ClientEnv,
{
<<<<<<< HEAD
    let request_id = RequestId::from_str(
        &args
            .value_of("request_id")
            .ok_or_else(|| DfxError::InvalidArgument("request_id".to_string()))?[2..],
    )
    .map_err(|e| DfxError::InvalidArgument("request_id".to_owned()))?;
    let request_status = request_status(env.get_client(), request_id);
    let mut runtime = Runtime::new().expect("Unable to create a runtime");
    let response = runtime.block_on(request_status);
    crate::commands::canister::call::read_response(response, Some(request_id))
=======
    let request_id = RequestId::from_str(&args.value_of("request_id").unwrap()[2..])
        .map_err(|e| DfxError::InvalidArgument(format!("Invalid request ID: {:?}", e)))?; // FIXME Default formatter for RequestIdFromStringError
    wait_on_request_status(&env.get_client(), request_id)
>>>>>>> aec023c0
}<|MERGE_RESOLUTION|>--- conflicted
+++ resolved
@@ -23,20 +23,12 @@
 where
     T: ClientEnv,
 {
-<<<<<<< HEAD
     let request_id = RequestId::from_str(
         &args
             .value_of("request_id")
             .ok_or_else(|| DfxError::InvalidArgument("request_id".to_string()))?[2..],
     )
     .map_err(|e| DfxError::InvalidArgument("request_id".to_owned()))?;
-    let request_status = request_status(env.get_client(), request_id);
-    let mut runtime = Runtime::new().expect("Unable to create a runtime");
-    let response = runtime.block_on(request_status);
-    crate::commands::canister::call::read_response(response, Some(request_id))
-=======
-    let request_id = RequestId::from_str(&args.value_of("request_id").unwrap()[2..])
-        .map_err(|e| DfxError::InvalidArgument(format!("Invalid request ID: {:?}", e)))?; // FIXME Default formatter for RequestIdFromStringError
     wait_on_request_status(&env.get_client(), request_id)
->>>>>>> aec023c0
+
 }