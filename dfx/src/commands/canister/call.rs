use crate::lib::api_client::{call, request_status, QueryResponseReply, ReadResponse};
use crate::lib::env::ClientEnv;
use crate::lib::error::{DfxError, DfxResult};
use crate::lib::message::UserMessage;
use crate::util::clap::validators;
use crate::util::print_idl_blob;
use clap::{App, Arg, ArgMatches, SubCommand};
use ic_http_agent::{Blob, CanisterId};
use serde_idl::{Encode, IDLArgs};
use tokio::runtime::Runtime;

pub fn construct() -> App<'static, 'static> {
    SubCommand::with_name("call")
        .about(UserMessage::CallCanister.to_str())
        .arg(
            Arg::with_name("deployment_id")
                .takes_value(true)
                .help(UserMessage::DeploymentId.to_str())
                .required(true)
                .validator(validators::is_canister_id),
        )
        .arg(
            Arg::with_name("method_name")
                .help(UserMessage::MethodName.to_str())
                .required(true),
        )
        .arg(
            Arg::with_name("wait")
                .help(UserMessage::WaitForResult.to_str())
                .long("wait")
                .short("w")
                .takes_value(false),
        )
        .arg(
            Arg::with_name("type")
                .help(UserMessage::ArgumentType.to_str())
                .long("type")
                .takes_value(true)
                .requires("argument")
                .possible_values(&["string", "number", "idl"]),
        )
        .arg(
            Arg::with_name("argument")
                .help(UserMessage::ArgumentValue.to_str())
                .takes_value(true),
        )
}

pub fn exec<T>(env: &T, args: &ArgMatches<'_>) -> DfxResult
where
    T: ClientEnv,
{
    // Read the config.
    let canister_id = args
        .value_of("deployment_id")
        .unwrap()
        .parse::<CanisterId>()?;
    let method_name = args.value_of("method_name").unwrap();
    let arguments: Option<&str> = args.value_of("argument");
    let arg_type: Option<&str> = args.value_of("type");

    // Get the argument, get the type, convert the argument to the type and return
    // an error if any of it doesn't work.
    let arg_value = if let Some(a) = arguments {
        Some(Blob::from(match arg_type {
            Some("string") => Ok(Encode!(&a)),
            Some("number") => Ok(Encode!(&a.parse::<u64>()?)),
            Some("idl") | None => {
<<<<<<< HEAD
                let args = IDLArgs::from_str(&a).unwrap();
=======
                let args: IDLArgs = a.parse()?;
>>>>>>> e804733e
                Ok(args.to_bytes()?)
            }
            Some(v) => Err(DfxError::Unknown(format!("Invalid type: {}", v))),
        }?))
    } else {
        None
    };

    let client = env.get_client();
    let call_future = call(client, canister_id, method_name.to_owned(), arg_value);

    let mut runtime = Runtime::new().expect("Unable to create a runtime");
    let request_id = runtime.block_on(call_future)?;

    if args.is_present("wait") {
        let request_status = request_status(env.get_client(), request_id);
        let mut runtime = Runtime::new().expect("Unable to create a runtime");
        match runtime.block_on(request_status) {
            Ok(ReadResponse::Pending) => {
                eprintln!("Pending");
                println!("0x{}", String::from(request_id));
                Ok(())
            }
            Ok(ReadResponse::Replied { reply }) => {
                if let Some(QueryResponseReply { arg: blob }) = reply {
                    print_idl_blob(&blob)?;
                }
                Ok(())
            }
            Ok(ReadResponse::Rejected {
                reject_code,
                reject_message,
            }) => Err(DfxError::ClientError(reject_code, reject_message)),
            // TODO(SDK-446): remove this when moving api_client to ic_http_agent.
            Ok(ReadResponse::Unknown) => Err(DfxError::Unknown("Unknown response".to_owned())),
            Err(x) => Err(x),
        }
    } else {
        println!("0x{}", String::from(request_id));
        Ok(())
    }
}<|MERGE_RESOLUTION|>--- conflicted
+++ resolved
@@ -66,11 +66,7 @@
             Some("string") => Ok(Encode!(&a)),
             Some("number") => Ok(Encode!(&a.parse::<u64>()?)),
             Some("idl") | None => {
-<<<<<<< HEAD
-                let args = IDLArgs::from_str(&a).unwrap();
-=======
                 let args: IDLArgs = a.parse()?;
->>>>>>> e804733e
                 Ok(args.to_bytes()?)
             }
             Some(v) => Err(DfxError::Unknown(format!("Invalid type: {}", v))),
