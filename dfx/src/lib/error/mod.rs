--- conflicted
+++ resolved
@@ -58,14 +58,14 @@
     ConfigPathDoesNotExist(String),
     /// Argument provided is invalid.
     InvalidArgument(String),
-<<<<<<< HEAD
+
     #[allow(dead_code)]
     /// Configuration provided is invalid.
     InvalidConfiguration(String),
+    /// Method called invalid.
+    InvalidMethodCall(String),
+
     /// Data provided is invalid.
-=======
-    InvalidMethodCall(String),
->>>>>>> 84b3541f
     InvalidData(String),
 
     /// Impossible error has occurred.
