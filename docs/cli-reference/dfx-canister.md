--- conflicted
+++ resolved
@@ -98,11 +98,7 @@
 |-------------------|-----------------|
 | `--async`         | Specifies not to wait for the result of the call to be returned by polling the replica. Instead return a response ID.  |
 | `-h`, `--help`    | Displays usage information.  |
-<<<<<<< HEAD
-| `--query`         | Sends a query request instead of an update request. For information about the difference between query and update calls, see [Canisters include both program and state](../../../concepts/canisters-code#canister-state).  |
-=======
 | `--query`         | Sends a query request instead of an update request. For information about the difference between query and update calls, see [Canisters include both program and state](../../concepts/canisters-code.md#canister-state).  |
->>>>>>> 97b3de92
 | `--update`        | Sends an update request to a canister. This is the default if the method is not a query method.  |
 
 ### Options
@@ -126,11 +122,7 @@
 |-----------------|--------------|
 | `canister_name` | Specifies the name of the canister to call. The canister name is a required argument and should match the name you have configured for a project in the `canisters` section of the `dfx.json` configuration file.  |
 | `method_name`   | Specifies the method name to call on the canister. The canister method is a required argument.  |
-<<<<<<< HEAD
-| `argument`      | Specifies the argument to pass to the method. Depending on your program logic, the argument can be a required or optional argument. You can specify a data format type using the `--type` option if you pass an argument to the canister. By default, you can specify arguments using the [Candid](../../../developer-docs/build/languages/candid/candid-intro) (`idl`) syntax for data values. For information about using Candid and its supported types, see [Interact with a service in a terminal](../../../developer-docs/build/languages/candid/candid-howto#idl-syntax) and [Supported types](../candid-ref.md). You can use `raw` as the argument type if you want to pass raw bytes to a canister. |
-=======
 | `argument`      | Specifies the argument to pass to the method. Depending on your program logic, the argument can be a required or optional argument. You can specify a data format type using the `--type` option if you pass an argument to the canister. By default, you can specify arguments using the [Candid](../../developer-docs/build/candid/candid-intro.md) (`idl`) syntax for data values. For information about using Candid and its supported types, see [Interact with a service in a terminal](../../developer-docs/build/candid/candid-howto.md#idl-syntax) and [Supported types](../candid-ref.md). You can use `raw` as the argument type if you want to pass raw bytes to a canister. |
->>>>>>> 97b3de92
 
 ### Examples
 
@@ -440,17 +432,10 @@
 | Option   | Description  |
 |----------|--------------|
 | `--argument <argument>`                           | Specifies an argument to pass to the canister during installation.  |
-<<<<<<< HEAD
-| `--argument-type <argument-type>`                 | Specifies the data format for the argument when you install using the `--argument` option. The valid values are `idl` and `raw`. By default, you can specify arguments using the [Candid](../../../developer-docs/build/languages/candid/candid-intro) (`idl`) syntax for data values. For information about using Candid and its supported types, see [Interact with a service in a terminal](../../../developer-docs/build/languages/candid/candid-howto#idl-syntax) and [Supported types](../candid-ref.md). You can use `raw` as the argument type if you want to pass raw bytes to a canister. |
-| `-c`, `--compute-allocation <compute-allocation>` | Defines a compute allocation—essentially the equivalent of setting a CPU allocation—for canister execution. You can set this value as a percentage in the range of 0 to 100.  |
-| `--memory-allocation <memory-allocation>`         | Specifies how much memory the canister is allowed to use in total. You can set this value in the range of 0 to 8MB.  |
-| `-m`, `--mode <mode>`                             | Specifies whether you want to `install`, `reinstall`, or `upgrade` canisters. Defaults to `install`. For more information about installation modes and canister management, see [Managing canisters](../../../developer-docs/build/project-setup/manage-canisters).  |
-=======
 | `--argument-type <argument-type>`                 | Specifies the data format for the argument when you install using the `--argument` option. The valid values are `idl` and `raw`. By default, you can specify arguments using the [Candid](../../developer-docs/build/candid/candid-intro.md) (`idl`) syntax for data values. For information about using Candid and its supported types, see [Interact with a service in a terminal](../../developer-docs/build/candid/candid-howto.md#idl-syntax) and [Supported types](../candid-ref.md). You can use `raw` as the argument type if you want to pass raw bytes to a canister. |
 | `-c`, `--compute-allocation <compute-allocation>` | Defines a compute allocation—essentially the equivalent of setting a CPU allocation—for canister execution. You can set this value as a percentage in the range of 0 to 100.  |
 | `--memory-allocation <memory-allocation>`         | Specifies how much memory the canister is allowed to use in total. You can set this value in the range of 0 to 8MB.  |
 | `-m`, `--mode <mode>`                             | Specifies whether you want to `install`, `reinstall`, or `upgrade` canisters. Defaults to `install`. For more information about installation modes and canister management, see [Managing canisters](../../developer-docs/build/project-setup/manage-canisters.md).  |
->>>>>>> 97b3de92
 | `--wasm <file.wasm>`                              | Specifies a particular WASM file to install, bypassing the dfx.json project settings.  |
 
 ### Arguments
@@ -682,11 +667,7 @@
 |-----------------|--------------|
 | `canister_name` | Specifies the name of the canister to call. The canister name is a required argument and should match the name you have configured for a project in the `canisters` section of the `dfx.json` configuration file.  |
 | `method_name`   | Specifies the method name to call on the canister. The canister method is a required argument.  |
-<<<<<<< HEAD
-| `argument`      | Specifies the argument to pass to the method. Depending on your program logic, the argument can be a required or optional argument. You can specify a data format type using the `--type` option if you pass an argument to the canister. By default, you can specify arguments using the [Candid](../candid-ref.md) (`idl`) syntax for data values. For information about using Candid and its supported types, see [Interact with a service in a terminal](../../../developer-docs/build/languages/candid/candid-howto#idl-syntax) and [Supported types](../candid-ref#supported-types). You can use `raw` as the argument type if you want to pass raw bytes. |
-=======
 | `argument`      | Specifies the argument to pass to the method. Depending on your program logic, the argument can be a required or optional argument. You can specify a data format type using the `--type` option if you pass an argument to the canister. By default, you can specify arguments using the [Candid](../candid-ref.md) (`idl`) syntax for data values. For information about using Candid and its supported types, see [Interact with a service in a terminal](../../developer-docs/build/candid/candid-howto.md#idl-syntax) and [Supported types](../candid-ref#supported-types). You can use `raw` as the argument type if you want to pass raw bytes. |
->>>>>>> 97b3de92
 
 ### Examples
 
