# dfx canister

Use the `dfx canister` command with flags and subcommands to manage canister operations and interaction with the Internet Computer or the local canister execution environment. In most cases, you use `dfx canister` subcommands after you compile a program to manage the canister lifecycle and to perform key tasks such as calling program functions.

The basic syntax for running `dfx canister` commands is:

``` bash
dfx canister [canister flags] subcommand [subcommand flags]
```

Depending on the `dfx canister` subcommand you specify, additional arguments, options, and flags might apply or be required. To view usage information for a specific `dfx canister` subcommand, specify the subcommand and the `--help` flag. For example, to see usage information for `dfx canister call`, you can run the following command:

``` bash
dfx canister call --help
```

For reference information and examples that illustrate using `dfx canister` commands, select an appropriate command.

| Command                                            | Description                                       |
|----------------------------------------------------|---------------------------------------------------|
| [`call`](#dfx-canister-call)                       | Calls a specified method on a deployed canister.  |
| [`create`](#dfx-canister-create)                   | Creates an empty canister and associates the assigned Canister ID to the canister name.  |
| [`delete`](#dfx-canister-delete)                   | Deletes a currently stopped canister.  |
| [`deposit-cycles`](#dfx-canister-deposit-cycles)   | Deposit cycles into the specified canister.  |
| `help`                                             | Displays usage information message for a specified subcommand.  |
| [`id`](#dfx-canister-id)                           | Displays the identifier of a canister.  |
| [`info`](#dfx-canister-info)                       | Get the hash of a canister’s WASM module and its current controller.  |
| [`install`](#dfx-canister-install)                 | Installs compiled code in a canister.  |
| [`request-status`](#dfx-canister-request-status)   | Requests the status of a call to a canister.  |
| [`send`](#dfx-canister-send)                       | Send a previously-signed message.  |
| [`sign`](#dfx-canister-send)                       | Sign a canister call and generate message file.  |
| [`start`](#dfx-canister-start)                     | Starts a stopped canister.  |
| [`status`](#dfx-canister-status)                   | Returns the current status of a canister: Running, Stopping, or Stopped.  |
| [`stop`](#dfx-canister-stop)                       | Stops a currently running canister.  |
| [`uninstall-code`](#dfx-canister-uninstall-code)   | Uninstalls a canister, removing its code and state. Does not delete the canister.  |
| [`update-settings`](#dfx-canister-update-settings) | Update one or more of a canister's settings (i.e its controller, compute allocation, or memory allocation.).  |

## Overriding the default deployment environment

By default, `dfx canister` commands run on the local canister execution environment specified in the `dfx.json` file. If you want to send a `dfx canister` subcommand to the Internet Computer or a testnet without changing the settings in your `dfx.json` configuration file, you can explicitly specify the URL to connect to using the `--network` option.

For example, to register unique canister identifiers for a project on the local canister execution environment, you can run the following command:

``` bash
dfx canister create --all
```

If you want to register unique canister identifiers for the same project on the Internet Computer, you can run the following command:

``` bash
dfx canister --network ic create --all
```

The SDK comes with an alias of `ic`, which is configured to point to the Internet Computer. You can also pass a URL as a network option, or you can configure additional aliases in `dfx.json` under the `networks` configuration.

To illustrate, you can call a canister and function running on a testnet using a command similar to the following:

``` bash
dfx canister --network http://192.168.3.1:5678 call counter get
```

Note that you must specify the `--network` parameter before the canister operation (`create` or `call`) and any additional arguments such as the canister name (`counter`), and function (`get`).

## Performing a call through the wallet

By default, most `dfx canister` commands to the Internet Computer are signed by and sent from your own principal. (Exceptions are commands that require cycles: `dfx canister create` and `dfx canister deposit-cycles`. Those automatically go through the wallet.) Occasionally, you may want to make a call from your wallet, e.g. when only your wallet is allowed to call a certain function. To send a call through your wallet, you can use the `--wallet` flag like this:

``` bash
dfx canister --wallet <wallet id> status <canister name>
```

As a concrete example, if you want to request the status of a canister on the ic that is only controlled by your wallet, you would do the following:

``` bash
dfx identity --network ic get-wallet
```

This command outputs your wallet's principal (e.g. `22ayq-aiaaa-aaaai-qgmma-cai`) on the `ic` network. Using this id, you can then query the status of the canister (let's assume the canister is called `my_canister_name`) as follows:

``` bash
dfx canister --network ic --wallet 22ayq-aiaaa-aaaai-qgmma-cai status
```

## dfx canister call 

Use the `dfx canister call` command to call a specified method on a deployed canister.

### Basic usage

``` bash
dfx canister call [option] canister_name method_name [argument] [flag]
```

### Flags

You can use the following optional flags with the `dfx canister call` command.

| Flag              | Description     |
|-------------------|-----------------|
| `--async`         | Specifies not to wait for the result of the call to be returned by polling the replica. Instead return a response ID.  |
| `-h`, `--help`    | Displays usage information.  |
| `--query`         | Sends a query request instead of an update request. For information about the difference between query and update calls, see [Canisters include both program and state](../../concepts/canisters-code#canister-state).  |
| `--update`        | Sends an update request to a canister. This is the default if the method is not a query method.  |

### Options

You can use the following options with the `dfx canister call` command.

| Option                  | Description  |
|-------------------------|--------------|
| `--candid <file.did>`   | Provide the .did file with which to decode the response. Overrides value from dfx.json for project canisters.  |
| `--output <output>`     | Specifies the output format to use when displaying a method’s return result. The valid values are `idl`, `pp` and `raw`. The `pp` option is equivalent to `idl`, but is pretty-printed.  |
| `--random <random>`     | Specifies the config for generating random arguments.  |
| `--type <type>`         | Specifies the data format for the argument when making the call using an argument. The valid values are `idl` and `raw`.  |
| `--with-cycles <amount>`| Specifies the amount of cycles to send on the call. Deducted from the wallet. Requires `--wallet` as a flag to `dfx canister`.  |

### Arguments

You can specify the following arguments for the `dfx canister call` command.

| Argument        | Description  |
|-----------------|--------------|
| `canister_name` | Specifies the name of the canister to call. The canister name is a required argument and should match the name you have configured for a project in the `canisters` section of the `dfx.json` configuration file.  |
| `method_name`   | Specifies the method name to call on the canister. The canister method is a required argument.  |
| `argument`      | Specifies the argument to pass to the method. Depending on your program logic, the argument can be a required or optional argument. You can specify a data format type using the `--type` option if you pass an argument to the canister. By default, you can specify arguments using the [Candid](../../developer-docs/build/languages/candid/candid-intro) (`idl`) syntax for data values. For information about using Candid and its supported types, see [Interact with a service in a terminal](../../developer-docs/build/languages/candid/candid-howto#idl-syntax) and [Supported types](../candid-ref.md). You can use `raw` as the argument type if you want to pass raw bytes to a canister. |

### Examples

You can use the `dfx canister call` command to invoke specific methods—with or without arguments—after you have deployed the canister using the `dfx canister install` command. For example, to invoke the `get` method for a canister with a `canister_name` of `counter`, you can run the following command:

``` bash
dfx canister call counter get --async
```

In this example, the command includes the `--async` option to indicate that you want to make a separate `request-status` call rather than waiting to poll the local canister execution environment or the Internet Computer for the result. The `--async` option is useful when processing an operation might take some time to complete. The option enables you to continue performing other operations then check for the result using a separate `dfx canister request-status` command. The returned result will be displayed as the IDL textual format.

#### Using the IDL syntax

You can explicitly specify that you are passing arguments using the IDL syntax by running commands similar to the following for a Text data type:

``` bash
dfx canister call hello greet --type idl '("Lisa")'
("Hello, Lisa!")

dfx canister call hello greet '("Lisa")' --type idl
("Hello, Lisa!")
```

You can also implicitly use the IDL by running a command similar to the following:

``` bash
dfx canister call hello greet '("Lisa")'
("Hello, Lisa!")
```

To specify multiple arguments using the IDL syntax, use commas between the arguments. For example:

``` bash
dfx canister call contacts insert '("Amy Lu","01 916-335-2042")'

dfx canister call hotel guestroom '("Deluxe Suite",42,true)'
```

You can pass raw data in bytes by running a command similar to the following:

``` bash
dfx canister call hello greet --type raw '4449444c00017103e29883'
```

This example uses the raw data type to pass a hexadecimal to the `greet` function of the `hello` canister.

## dfx canister create

Use the `dfx canister create` command to register one or more canister identifiers without compiled code. The new canister principals are then recorded in `canister_ids.json` for non-local networks. You must be connected to the local canister execution environment or the Internet Computer to run this command.

Note that you can only run this command from within the project directory structure. For example, if your project name is `hello_world`, your current working directory must be the `hello_world` top-level project directory or one of its subdirectories.

### Basic usage

``` bash
dfx canister create [option] [flag] [--all | canister_name]
```

### Flags

You can use the following optional flags with the `dfx canister create` command.

| Flag              | Description                   |
|-------------------|-------------------------------|
| `-h`, `--help`    | Displays usage information.   |

### Options

You can use the following options with the `dfx canister create` command.

| Option                                    | Description  |
|-------------------------------------------|--------------|
| `-c`, `--compute-allocation <allocation>` | Specifies the canister's compute allocation. This should be a percent in the range [0..100].  |
| `--controller <principal>`                | Specifies the identity name or the principal of the new controller.  |
| `--memory-allocation <memory>`            | Specifies how much memory the canister is allowed to use in total. This should be a value in the range [0..12 GiB]. A setting of 0 means the canister will have access to memory on a “best-effort” basis: It will only be charged for the memory it uses, but at any point in time may stop running if it tries to allocate more memory when there isn’t space available on the subnet.  |
| `--no-wallet`                             | Performs the call with the user Identity as the Sender of messages. Bypasses the Wallet canister. Enabled by default.  |
| `--with-cycles <number-of-cycles>`        | Specifies the initial cycle balance to deposit into the newly created canister. The specified amount needs to take the canister create fee into account. This amount is deducted from the wallet's cycle balance.  |

### Arguments

You can use the following argument with the `dfx canister create` command.

| Argument        | Description  |
|-----------------|--------------|
| `--all`         | Enables you to create multiple canister identifiers at once if you have a project `dfx.json` file that defines multiple canisters. Note that you must specify `--all` or an individual canister name.  |
| `canister_name` | Specifies the name of the canister for which you want to register an identifier. If you are not using the `--all` option, the canister name is a required argument and must match at least one name that you have configured in the `canisters` section of the `dfx.json` configuration file for your project.  |

### Examples

You can use the `dfx canister create` command to register canister identifiers without first compiling any code. For example, if you want to create the canister identifier for the project `my_counter` before writing the program, you can run the following command:

``` bash
dfx canister create my_counter
```

You can use the `dfx canister create` command with the `--with-cycles` option to specify the initial balance upon the creation of one canister or all canisters in a project. For example, to specify an initial balance of 8000000000000 cycles for all canisters, run the following command:

``` bash
dfx canister create --with-cycles 8000000000000 --all
```

## dfx canister delete

Use the `dfx canister delete` command to delete a stopped canister from the local canister execution environment or the Internet Computer. By default, this withdraws remaining cycles to your wallet before deleting the canister.

Note that you can only run this command from within the project directory structure. For example, if your project name is `hello_world`, your current working directory must be the `hello_world` top-level project directory or one of its subdirectories.

### Basic usage

``` bash
dfx canister delete [flag] [--all | canister_name]
```

### Flags

You can use the following optional flags with the `dfx canister delete` command.

| Flag                        | Description                   |
|-----------------------------|-------------------------------|
| `-h`, `--help`              | Displays usage information.   |
| `--no-withdrawal`           | Do not withdrawal cycles, just delete the canister.  |
| `--withdraw-cycles-to-dank` | Withdraw cycles to dank with the current principal.  |

### Arguments

You can use the following arguments with the `dfx canister delete` command.

| Argument        | Description                                                                                                                        |
|-----------------|------------------------------------------------------------------------------------------------------------------------------------|
| `--all`         | Deletes all of the canisters configured in the `dfx.json` file. Note that you must specify `--all` or an individual canister name. |
| `canister_name` | Specifies the name of the canister you want to delete. Note that you must specify either a canister name or the `--all` option.    |
| `--withdraw-cycles-to-canister <principal>` | Withdraw cycles from canister(s) to the specified canister/wallet before deleting.  |
| `--withdraw-cycles-to-dank-principal <principal>` | Withdraw cycles to dank with the given principal.  |

### Examples

You can use the `dfx canister delete` command to delete a specific canister or all canisters.

To delete the `hello_world` canister, you can run the following command:

``` bash
dfx canister delete hello_world
```

To delete all of the canisters you have deployed on the `ic` Internet Computer and configured in your `dfx.json`, you can run the following command:

``` bash
dfx canister --network=ic delete --all
```

## dfx canister deposit-cycles

Use the `dfx canister deposit-cycles` command to deposit cycles from your configured wallet into a canister.

Note that you must have your cycles wallet configured for this to work.

### Basic usage

``` bash
dfx canister deposit-cycles [amount of cycles] [--all | canister_name]
```

### Flags

You can use the following optional flags with the `dfx canister deposit-cycles` command.

| Flag              | Description                   |
|-------------------|-------------------------------|
| `-h`, `--help`    | Displays usage information.   |

### Arguments

You can use the following arguments with the `dfx canister deposit-cycles` command.

| Argument        | Description                                                                                                                        |
|-----------------|------------------------------------------------------------------------------------------------------------------------------------|
| `--all`         | Deposits the specified amount of cycles into all canisters configured in `dfx.json`. Note that you must specify `--all` or an individual canister name. |
| `canister_name` | Specifies the name of the canister you want to deposit cycles into. Note that you must specify either a canister name or the `--all` option.    |

### Examples

You can use the `dfx canister deposit-cycles` command to add cycles to a specific canister or all canisters.

To add 1T cycles to the canister called `hello`, you can run the following command:

``` bash
dfx canister deposit-cycles 1000000000000 hello
```

To add 2T cycles to each individual canister specified in `dfx.json`, you can run the following command:

``` bash
dfx canister deposit-cycles 2000000000000 --all
```

## dfx canister id

Use the `dfx canister id` command to output the canister identifier/principal for a specific canister name.

Note that you can only run this command from within the project directory structure. For example, if your project name is `hello_world`, your current working directory must be the `hello_world` top-level project directory or one of its subdirectories.

### Basic usage

``` bash
dfx canister id [flag] canister_name
```

### Flags

You can use the following optional flags with the `dfx canister id` command.

| Flag              | Description                   |
|-------------------|-------------------------------|
| `-h`, `--help`    | Displays usage information.   |

### Arguments

You can use the following argument with the `dfx canister id` command.

| Argument        | Description                                                                     |
|-----------------|---------------------------------------------------------------------------------|
| `canister_name` | Specifies the name of the canister for which you want to display an identifier. |

### Examples

You can use the `dfx canister id` command to display the canister identifier for a specific canister name.

To display the canister identifier for the `hello_world` canister, you can run the following command:

``` bash
dfx canister id hello_world
```

The command displays output similar to the following:

``` bash
75hes-oqbaa-aaaaa-aaaaa-aaaaa-aaaaa-aaaaa-q
```

## dfx canister info

Use the `dfx canister info` command to output a canister's controller and installed WASM module hash.

### Basic usage

``` bash
dfx canister info canister
```

### Flags

You can use the following optional flags with the `dfx canister info` command.

| Flag              | Description                   |
|-------------------|-------------------------------|
| `-h`, `--help`    | Displays usage information.   |

### Arguments

You can use the following argument with the `dfx canister info` command.

| Argument   | Description                                                                   |
|------------|-------------------------------------------------------------------------------|
| `canister` | Specifies the name or id of the canister for which you want to display data.  |

### Examples

You can use the `dfx canister info` command to display the canister controller and installed WASM module.

To the data about the `hello_world` canister, you can run the following command:

``` bash
dfx canister info hello_world
```

The command displays output similar to the following:

```
Controllers: owdog-wiaaa-aaaad-qaaaq-cai
Module hash: 0x2cfb6f216fd6ab367364c02960afbbc5c444f5481225ee676992ac9058fd41e3
```

## dfx canister install

Use the `dfx canister install` command to install compiled code as a canister on the Internet Computer or on the local canister execution environment.

### Basic usage

``` bash
dfx canister install [flag] [option] [--all | canister_name]
```

### Flags

You can use the following optional flags with the `dfx canister install` command.

| Flag              | Description  |
|-------------------|--------------|
| `--async-call`    | Enables you to continue without waiting for the result of the installation to be returned by polling the Internet Computer or the local canister execution environment.  |
| `-h`, `--help`    | Displays usage information.  |
| `--upgrade-unchanged` | Upgrade the canister even if the .wasm did not change.  |

### Options

You can use the following options with the `dfx canister install` command.

| Option   | Description  |
|----------|--------------|
| `--argument <argument>`                           | Specifies an argument to pass to the canister during installation.  |
| `--argument-type <argument-type>`                 | Specifies the data format for the argument when you install using the `--argument` option. The valid values are `idl` and `raw`. By default, you can specify arguments using the [Candid](../../developer-docs/build/languages/candid/candid-intro) (`idl`) syntax for data values. For information about using Candid and its supported types, see [Interact with a service in a terminal](../../developer-docs/build/languages/candid/candid-howto#idl-syntax) and [Supported types](../candid-ref.md). You can use `raw` as the argument type if you want to pass raw bytes to a canister. |
| `-c`, `--compute-allocation <compute-allocation>` | Defines a compute allocation—essentially the equivalent of setting a CPU allocation—for canister execution. You can set this value as a percentage in the range of 0 to 100.  |
| `--memory-allocation <memory-allocation>`         | Specifies how much memory the canister is allowed to use in total. You can set this value in the range of 0 to 8MB.  |
| `-m`, `--mode <mode>`                             | Specifies whether you want to `install`, `reinstall`, or `upgrade` canisters. Defaults to `install`. For more information about installation modes and canister management, see [Managing canisters](../../developer-docs/build/project-setup/manage-canisters).  |
| `--wasm <file.wasm>`                              | Specifies a particular WASM file to install, bypassing the dfx.json project settings.  |

### Arguments

You can use the following arguments with the `dfx canister install` command.

| Argument        | Description  |
|-----------------|--------------|
| `--all`         | Enables you to install multiple canisters at once if you have a project `dfx.json` file that includes multiple canisters. Note that you must specify `--all` or an individual canister name.  |
| `canister_name` | Specifies the name of the canister to deploy. If you are not using the `--all` option, the canister name is a required argument and should match the name you have configured for a project in the `canisters` section of the `dfx.json` configuration file. |

### Examples

You can use the `dfx canister install` command to deploy WebAssembly you have compiled using the `dfx build` command as a canister on the Internet Computer or on the local canister execution environment. The most common use case is to install all of the canisters by running the following command:

``` bash
dfx canister install --all
```

#### Installing a specific canister

You can also use the `dfx canister install` command to deploy a specific canister instead of all of the canisters in your project. For example, if you have a project with a `hello_world_backend` canister and a `hello_world_frontend` canister but only want to deploy the `hello_world_backend` canister, you can deploy just that the canister by running the following command:

``` bash
dfx canister install hello_world_backend
```

#### Sending an asynchronous request

If you want to submit a request to install the canister and return a request identifier to check on the status of your request later instead of waiting for the command to complete, you can run a command similar to the following:

``` bash
dfx canister install hello_world_backend --async
```

This command submits a request to install the canister and returns a request identifier similar to the following:

``` bash
0x58d08e785445dcab4ff090463b9e8b12565a67bf436251d13e308b32b5058608
```

You can then use the request identifier to check the status of the request at a later time, much like a tracking number if you were shipping a package.

#### Overriding the default deployment options

If you want to deploy a canister on a testnet without changing the settings in your `dfx.json` configuration file, you can explicitly specify the testnet you want to connect to by using the `--network` option.

For example, you can specify a testnet URL by running a command similar to the following:

``` bash
dfx canister --network http://192.168.3.1:5678 install --all
```

Note that you must specify the network parameter before the canister operation (`install`) and before the canister name or `--all` flag.

#### Allocating message processing

The `--compute-allocation` options allows you to allocate computing resources as a percentage in the range of 0 to 100 to indicate how often your canister should be scheduled for execution.

For example, assume you run the following command:

``` bash
dfx canister install --all --compute-allocation 50
```

With this setting, all of the canisters in the current projects are assigned a 50% allocation. When canisters in the project receive input messages to process, the messages are scheduled for execution. Over 100 execution cycles, each canister’s messages will be scheduled for processing at least 50 times.

The default value for this option is 0—indicating that no specific allocation or scheduling is in effect. If all of your canisters use the default setting, processing occurs in a round-robin fashion.

## dfx canister request-status

Use the `dfx canister request-status` command to request the status of a specified call to a canister. This command requires you to specify the request identifier you received after invoking a method on the canister. The request identifier is an hexadecimal string starting with `0x`.

### Basic usage

``` bash
dfx canister request-status request_id [option]
```

### Flags

You can use the following optional flags with the `dfx canister request-status` command.

| Flag              | Description                   |
|-------------------|-------------------------------|
| `-h`, `--help`    | Displays usage information.   |

### Options

You can use the following options with the `dfx canister request-status` command.

| Option   | Description  |
|----------|--------------|
| `--output <output>`  | Specifies the format for displaying the method's return result. Possible values are `idl`, `raw` and `pp`, where `pp` is equivalent to `idl`, but is pretty-printed.  |

### Arguments

You can specify the following argument for the `dfx canister request-status` command.

| Argument     | Description                                                                                                                                                                  |
|--------------|------------------------------------------------------------------------------------------------------------------------------------------------------------------------------|
| `request_id` | Specifies the hexadecimal string returned in response to a `dfx canister call` or `dfx canister install` command. This identifier is an hexadecimal string starting with 0x. |

### Examples

You can use the `dfx canister request-status` command to check on the status of a canister state change or to verify that a call was not rejected by running a command similar to the following:

``` bash
dfx canister request-status 0x58d08e785445dcab4ff090463b9e8b12565a67bf436251d13e308b32b5058608
```

This command displays an error message if the request identifier is invalid or refused by the canister.

<<<<<<< HEAD
### Basic usage

``` bash
dfx canister set-controller [flag] canister new-controller
```

### Flags

You can use the following optional flags with the `dfx canister set-controller` command.

| Flag              | Description                   |
|-------------------|-------------------------------|
| `-h`, `--help`    | Displays usage information.   |
| `-V`, `--version` | Displays version information. |

### Arguments

You must use the following arguments with the `dfx canister set-controller` command.

| Argument           | Description                                                                                                                          |
|--------------------|--------------------------------------------------------------------------------------------------------------------------------------|
| `<canister>`       | Specifies the canister name or canister identifier to be controlled by the identity you specify using the *new_controller* argument. |
| `<new_controller>` | Specifies the identity name or principal of the controller.                                                                          |

### Examples

You can use the `dfx canister set-controller` command to specify a user or canister as the controlling identity for a specific canister.

For example, you might create a new identity called `pubsadmin` then run the `dfx canister set-controller` to specify that you want the `pubsadmin` identity to be the controller of the `hello_world` canister by running the following commands:

    dfx identity new pubsadmin
    dfx canister set-controller hello_world pubsadmin

To set the controlling identity using the textual representation of the identity principal, you might run a command similar to the following:

    dfx canister set-controller hello_world wcp5u-pietp-k5jz4-sdaaz-g3x4l-zjzxa-lxnly-fp2mk-j3j77-25qat-pqe

Although specifying a user identity name or principal is one potential use case, a more common scenario is to specify the wallet canister that you want to use to send cycles to the canister. The following steps illustrate this scenario when you are doing local development. For this example, assume you have created a project called `open_sf` with two canisters deployed on the local canister execution environment.

1.  Create an identity—for example, `sf-controller`—to act as the controller.

        dfx identity new sf-controller

        Creating identity: "sf-controller".
        Created identity: "sf-controller".

2.  Make the new identity the active identity.

        dfx identity use sf-controller

        Using identity: "sf-controller".

3.  Generate a wallet canister identifier for the new identity.

        dfx identity get-wallet

        Creating a wallet canister on the local canister execution environment.
        r7inp-6aaaa-aaaaa-aaabq-cai
        The wallet canister on the  the local canister execution environment for user "sf-controller" is "r7inp-6aaaa-aaaaa-aaabq-cai"

4.  Switch the active identity to the current controller of the canister. For example, if the default identity was used to create the canister, you would run the following command:

        dfx identity use default

        Using identity: "default".

5.  Set the controller for a specified canister to use the wallet associated wit the sf-controller identity.

        dfx canister set-controller open_sf_frontend r7inp-6aaaa-aaaaa-aaabq-cai

        Set "r7inp-6aaaa-aaaaa-aaabq-cai" as controller of "open_sf_frontend".

    You can now use the wallet canister `r7inp-6aaaa-aaaaa-aaabq-cai` to send cycles or add custodians to the `open_sf_frontend` canister.

=======
>>>>>>> 5cc69329
## dfx canister send

Use the `dfx canister send` command after signing a message with the `dfx canister sign` command when you want to separate these steps, rather than using the single `dfx canister call` command. Using separate calls can add security to the transaction.

For example, when creating your neuron stake, you might want to use the `dfx canister sign` command to create a signed `message.json` file using an air-gapped computer, then use the `dfx canister send` command to deliver the signed message.

### Basic usage

``` bash
dfx canister send file_name
```

### Flags

You can use the following optional flags with the `dfx canister request-status` command.

| Flag              | Description                   |
|-------------------|-------------------------------|
| `-h`, `--help`    | Displays usage information.   |
| `--status`        | Send the signed request-status call in the message.  |

### Arguments

You can specify the following argument for the `dfx canister send` command.

| Argument    | Description                             |
|-------------|-----------------------------------------|
| `file_name` | Specifies the file name of the message. |

### Examples

Use the `dfx canister send` command to send a signed message created using the `dfx canister sign` command to the genesis token canister (GTC) to create a neuron on your behalf by running the following command:

`dfx canister send message.json`

## dfx canister sign

Use the `dfx canister sign` command before sending a message with the `dfx canister send` command when you want to separate these steps, rather than using the single `dfx canister call` command. Using separate calls can add security to the transaction. For example, when creating your neuron stake, you might want to use the `dfx canister sign` command to create a signed `message.json` file using an air-gapped computer, then use the `dfx canister send` command to deliver the signed message from a computer connected to the Internet Computer.

### Basic usage

``` bash
dfx canister sign [flag] [option] canister-name method-name [argument]
```

### Flags

You can use the following optional flags with the `dfx canister sign` command.

| Flag              | Description                                                                                              |
|-------------------|----------------------------------------------------------------------------------------------------------|
| `-h`, `--help`    | Displays usage information.                                                                              |
| `--query`         | Sends a query request to a canister.                                                                     |
| `--update`        | Sends an update request to the canister. This is the default method if the `--query` method is not used. |

### Options

You can specify the following options for the `dfx canister sign` command.

| Option                       | Description  |
|------------------------------|--------------|
| `--expire-after <seconds>`   | Specifies how long the message will be valid before it expires and cannot be sent. Specify in seconds. If not defined, the default is 300s (5m).  |
| `--file <output>`            | Specifies the output file name. The default is `message.json`.  |
| `--random <random>`          | Specifies the configuration for generating random arguments.  |
| `--type <type>`              | Specifies the data type for the argument when making a call using an argument. Possible values are `idl` and `raw`.  |

### Arguments

You can specify the following arguments for the `dfx canister sign` command.

| Argument        | Description  |
|-----------------|--------------|
| `canister_name` | Specifies the name of the canister to call. The canister name is a required argument and should match the name you have configured for a project in the `canisters` section of the `dfx.json` configuration file.  |
| `method_name`   | Specifies the method name to call on the canister. The canister method is a required argument.  |
| `argument`      | Specifies the argument to pass to the method. Depending on your program logic, the argument can be a required or optional argument. You can specify a data format type using the `--type` option if you pass an argument to the canister. By default, you can specify arguments using the [Candid](../candid-ref.md) (`idl`) syntax for data values. For information about using Candid and its supported types, see [Interact with a service in a terminal](../../developer-docs/build/languages/candid/candid-howto#idl-syntax) and [Supported types](../candid-ref#supported-types). You can use `raw` as the argument type if you want to pass raw bytes. |

### Examples

Use the `dfx canister sign` command to create a signed `message.json` file using the selected identity by running a command similar to the following:

`dfx canister --network=ic sign --expire-after=1h rno2w-sqaaa-aaaaa-aaacq-cai create_neurons ‘(“PUBLIC_KEY”)’`

This command illustrates how to creates a `message.json` file to create neurons on the Internet Computer specified by the `ic` alias, that is signed using your principal identifier as the message sender and with an expiration window that ends in one hour.

Note that the time allotted to send a signed message is a fixed 5-minute window. The `--expire-after` option enables you to specify the point in time when the 5-minute window for sending the signed message should end. For example, if you set the `--expire-after` option to one hour (`1h`), you must wait at least 55 minutes before you send the generated message and the signature for the message is only valid during the 5-minute window ending in the 60th minute.

In this example, therefore, you would need to send the message after 55 minutes and before 60 minutes for the message to be recognized as valid.

If you don’t specify the `--expire-after` option, the default expiration is five minutes.

Send the signed message to the genesis token canister (GTC) to create a neuron on your behalf by running the following command:

`dfx canister send message.json`

## dfx canister start

Use the `dfx canister start` command to restart a stopped canister on the Internet Computer or the local canister execution environment.

In most cases, you run this command after you have stopped a canister to properly terminate any pending requests as a prerequisite to upgrading the canister.

Note that you can only run this command from within the project directory structure. For example, if your project name is `hello_world`, your current working directory must be the `hello_world` top-level project directory or one of its subdirectories.

### Basic usage

``` bash
dfx canister start [--all | canister_name]
```

### Flags

You can use the following optional flags with the `dfx canister start` command.

| Flag              | Description                   |
|-------------------|-------------------------------|
| `-h`, `--help`    | Displays usage information.   |

### Arguments

You can use the following arguments with the `dfx canister start` command.

| Argument        | Description                                                                                                                       |
|-----------------|-----------------------------------------------------------------------------------------------------------------------------------|
| `--all`         | Starts all of the canisters configured in the `dfx.json` file. Note that you must specify `--all` or an individual canister name. |
| `canister_name` | Specifies the name of the canister you want to start. Note that you must specify either a canister name or the `--all` option.    |

### Examples

You can use the `dfx canister start` command to start a specific canister or all canisters.

To start the `hello_world` canister, you can run the following command:

``` bash
dfx canister start hello_world
```

To start all of the canisters you have deployed on the `ic` Internet Computer, you can run the following command:

``` bash
dfx canister --network=ic start --all
```

## dfx canister status

Use the `dfx canister status` command to check whether a canister is currently running, in the process of stopping, or currently stopped on the Internet Computer or on the local canister execution environment.

Note that you can only run this command from within the project directory structure. For example, if your project name is `hello_world`, your current working directory must be the `hello_world` top-level project directory or one of its subdirectories.

### Basic usage

``` bash
dfx canister status [--all | canister_name]
```

### Flags

You can use the following optional flags with the `dfx canister status` command.

| Flag              | Description                   |
|-------------------|-------------------------------|
| `-h`, `--help`    | Displays usage information.   |

### Arguments

You can use the following arguments with the `dfx canister status` command.

| Argument        | Description                                                                                                                                               |
|-----------------|-----------------------------------------------------------------------------------------------------------------------------------------------------------|
| `--all`         | Returns status information for all of the canisters configured in the `dfx.json` file. Note that you must specify `--all` or an individual canister name. |
| `canister_name` | Specifies the name of the canister you want to return information for. Note that you must specify either a canister name or the `--all` option.           |

### Examples

You can use the `dfx canister status` command to check the status of a specific canister or all canisters.

To check the status of the `hello_world` canister, you can run the following command:

``` bash
dfx canister status hello_world
```

To check the status for all of the canisters you have deployed on the `ic` Internet Computer, you can run the following command:

``` bash
dfx canister --network=ic status --all
```

## dfx canister stop

Use the `dfx canister stop` command to stop a canister that is currently running on the Internet Computer or on the local canister execution environment.

In most cases, you run this command to properly terminate any pending requests as a prerequisite to upgrading the canister.

Note that you can only run this command from within the project directory structure. For example, if your project name is `hello_world`, your current working directory must be the `hello_world` top-level project directory or one of its subdirectories.

### Basic usage

``` bash
dfx canister stop [--all | canister_name]
```

### Flags

You can use the following optional flags with the `dfx canister stop` command.

| Flag              | Description                   |
|-------------------|-------------------------------|
| `-h`, `--help`    | Displays usage information.   |

### Arguments

You can use the following arguments with the `dfx canister stop` command.

| Argument        | Description                                                                                                                      |
|-----------------|----------------------------------------------------------------------------------------------------------------------------------|
| `--all`         | Stops all of the canisters configured in the `dfx.json` file. Note that you must specify `--all` or an individual canister name. |
| `canister_name` | Specifies the name of the canister you want to stop. Note that you must specify either a canister name or the `--all` option.    |

### Examples

You can use the `dfx canister stop` command to stop a specific canister or all canisters.

To stop the `hello_world` canister, you can run the following command:

``` bash
dfx canister stop hello_world
```

To stop all of the canisters you have deployed on the `ic` Internet Computer, you can run the following command:

``` bash
dfx canister --network=ic stop --all
```

## dfx canister uninstall-code

Use the `dfx canister uninstall-code` command to uninstall the code that a canister that is currently running on the Internet Computer or on the local canister execution environment.

This method removes a canister’s code and state, making the canister empty again. Only the controller of the canister can uninstall code. Uninstalling a canister’s code will reject all calls that the canister has not yet responded to, and drop the canister’s code and state. Outstanding responses to the canister will not be processed, even if they arrive after code has been installed again. The canister is now empty.

Note that you can only run this command from within the project directory structure. For example, if your project name is `hello_world`, your current working directory must be the `hello_world` top-level project directory or one of its subdirectories.

### Basic usage

``` bash
dfx canister uninstall-code [flag] [--all | canister_name]
```

### Flags

You can use the following optional flags with the `dfx canister uninstall-code` command.

| Flag              | Description                   |
|-------------------|-------------------------------|
| `-h`, `--help`    | Displays usage information.   |

### Arguments

You can use the following arguments with the `dfx canister uninstall-code` command.

| Argument        | Description                                                                                                                           |
|-----------------|---------------------------------------------------------------------------------------------------------------------------------------|
| `--all`         | Uninstalls all of the canisters configured in the `dfx.json` file. Note that you must specify `--all` or an individual canister name. |
| `canister_name` | Specifies the name of the canister you want to uninstall. Note that you must specify either a canister name or the `--all` option.    |

### Examples

You can use the `dfx canister uninstall-code` command to uninstall a specific canister or all canisters.

To uninstall the `hello_world` canister, you can run the following command:

``` bash
dfx canister uninstall-code hello_world
```

To uninstall all of the canisters you have deployed on the `ic` Internet Computer, you can run the following command:

``` bash
dfx canister --network=ic uninstall-code --all
```

## dfx canister update-settings

Use the `dfx canister update-settings` command to update the settings of a canister running in the local execution environment.

In most cases, you run this command to tune the amount of resources allocated to your canister. 

Note that you can only run this command from within the project directory structure. For example, if your project name is `hello_world`, your current working directory must be the `hello_world` top-level project directory or one of its subdirectories.

### Basic usage

``` bash
dfx canister update-settings [flags] [options] [canister_name | --all]
```

### Flags

You can use the following optional flags with the `dfx canister update-settings` command.

| Flag                                    | Description  |
|-----------------------------------------|--------------|
| `-h`, `--help`                          | Displays usage information.  |
| `--confirm-very-long-freezing-threshold`| Freezing thresholds above ~1.5 years require this flag as confirmation. |

### Options

You can specify the following options for the `dfx canister update-settings` command.

| Option                                     | Description  |
|--------------------------------------------|--------------|
| `--add-controller <principal>`             | Add a principal to the list of controllers of the canister.  |
| `-c`, `--compute-allocation <allocation>`  | Specifies the canister's compute allocation. This should be a percent in the range [0..100].  |
| `--controller <principal>`                 | Specifies the identity name or the principal of the new controller.  |
| `--memory-allocation <allocation>`         | Specifies how much memory the canister is allowed to use in total. This should be a value in the range [0..12 GiB]. A setting of 0 means the canister will have access to memory on a “best-effort” basis: It will only be charged for the memory it uses, but at any point in time may stop running if it tries to allocate more memory when there isn’t space available on the subnet. |
| `--remove-controller <principal>`          | Removes a principal from the list of controllers of the canister. |
| `--freezing-threshold <seconds>`           | Set the [freezing threshold](https://internetcomputer.org/docs/current/references/ic-interface-spec/#ic-create_canister) in seconds for a canister. This should be a value in the range [0..2^64^-1]. Very long thresholds require the `--confirm-very-long-freezing-threshold` flag.  |

### Arguments

You can use the following arguments with the `dfx canister update-settings` command.

| Argument        | Description                                             |
|-----------------|---------------------------------------------------------|
| `--all`         | Updates all canisters you have specified in `dfx.json`. You must specify either canister name/id or the --all option.  |
| `canister_name` | Specifies the name of the canister you want to update. You must specify either canister name/id or the --all option.  |

### Examples

You can use the `dfx canister update-settings` command to update settings of a specific canister.

To update the settings of the `hello_world` canister, you can run the following command:

``` bash
dfx canister update-settings --freezing-threshold 2592000 --compute-allocation 99 hello_world
```<|MERGE_RESOLUTION|>--- conflicted
+++ resolved
@@ -549,83 +549,7 @@
 
 This command displays an error message if the request identifier is invalid or refused by the canister.
 
-<<<<<<< HEAD
-### Basic usage
-
-``` bash
-dfx canister set-controller [flag] canister new-controller
-```
-
-### Flags
-
-You can use the following optional flags with the `dfx canister set-controller` command.
-
-| Flag              | Description                   |
-|-------------------|-------------------------------|
-| `-h`, `--help`    | Displays usage information.   |
-| `-V`, `--version` | Displays version information. |
-
-### Arguments
-
-You must use the following arguments with the `dfx canister set-controller` command.
-
-| Argument           | Description                                                                                                                          |
-|--------------------|--------------------------------------------------------------------------------------------------------------------------------------|
-| `<canister>`       | Specifies the canister name or canister identifier to be controlled by the identity you specify using the *new_controller* argument. |
-| `<new_controller>` | Specifies the identity name or principal of the controller.                                                                          |
-
-### Examples
-
-You can use the `dfx canister set-controller` command to specify a user or canister as the controlling identity for a specific canister.
-
-For example, you might create a new identity called `pubsadmin` then run the `dfx canister set-controller` to specify that you want the `pubsadmin` identity to be the controller of the `hello_world` canister by running the following commands:
-
-    dfx identity new pubsadmin
-    dfx canister set-controller hello_world pubsadmin
-
-To set the controlling identity using the textual representation of the identity principal, you might run a command similar to the following:
-
-    dfx canister set-controller hello_world wcp5u-pietp-k5jz4-sdaaz-g3x4l-zjzxa-lxnly-fp2mk-j3j77-25qat-pqe
-
-Although specifying a user identity name or principal is one potential use case, a more common scenario is to specify the wallet canister that you want to use to send cycles to the canister. The following steps illustrate this scenario when you are doing local development. For this example, assume you have created a project called `open_sf` with two canisters deployed on the local canister execution environment.
-
-1.  Create an identity—for example, `sf-controller`—to act as the controller.
-
-        dfx identity new sf-controller
-
-        Creating identity: "sf-controller".
-        Created identity: "sf-controller".
-
-2.  Make the new identity the active identity.
-
-        dfx identity use sf-controller
-
-        Using identity: "sf-controller".
-
-3.  Generate a wallet canister identifier for the new identity.
-
-        dfx identity get-wallet
-
-        Creating a wallet canister on the local canister execution environment.
-        r7inp-6aaaa-aaaaa-aaabq-cai
-        The wallet canister on the  the local canister execution environment for user "sf-controller" is "r7inp-6aaaa-aaaaa-aaabq-cai"
-
-4.  Switch the active identity to the current controller of the canister. For example, if the default identity was used to create the canister, you would run the following command:
-
-        dfx identity use default
-
-        Using identity: "default".
-
-5.  Set the controller for a specified canister to use the wallet associated wit the sf-controller identity.
-
-        dfx canister set-controller open_sf_frontend r7inp-6aaaa-aaaaa-aaabq-cai
-
-        Set "r7inp-6aaaa-aaaaa-aaabq-cai" as controller of "open_sf_frontend".
-
-    You can now use the wallet canister `r7inp-6aaaa-aaaaa-aaabq-cai` to send cycles or add custodians to the `open_sf_frontend` canister.
-
-=======
->>>>>>> 5cc69329
+
 ## dfx canister send
 
 Use the `dfx canister send` command after signing a message with the `dfx canister sign` command when you want to separate these steps, rather than using the single `dfx canister call` command. Using separate calls can add security to the transaction.
