--- conflicted
+++ resolved
@@ -14,7 +14,6 @@
 
 These are the types of information that the `dfx info` command can display.
 
-<<<<<<< HEAD
 | Information          | Description                                                                                                          |
 |----------------------|----------------------------------------------------------------------------------------------------------------------|
 | candid-ui-url        | The URL of the Candid UI canister.                                                                                   |
@@ -24,19 +23,8 @@
 | pocketic-config-port | The listening port of PocketIC.                                                                                      |
 | replica-rev          | The revision of the bundled replica.                                                                                 |
 | security-policy      | Show the headers that gets applied to assets in `.ic-assets.json5` if "security_policy" is "standard" or "hardened". |
+| telemetry-log-path   | Show the path to the telemetry log.                                                                                  |
 | webserver-port       | The local webserver port.                                                                                            |
-=======
-| Information          | Description                                                                                                        |
-|----------------------|--------------------------------------------------------------------------------------------------------------------|
-| candid-ui-url        | The URL of the Candid UI canister.                                                                                 |
-| networks-json-path   | Path to network definition file networks.json.                                                                     |
-| replica-port         | The listening port of the replica.                                                                                 |
-| pocketic-config-port | The listening port of PocketIC.                                                                                    |
-| replica-rev          | The revision of the bundled replica.                                                                               |
-| security-policy      | Show the headers that gets applied to assets in .ic-assets.json5 if "security_policy" is "standard" or "hardened". |
-| telemetry-log-path   | Show the path to the telemetry log.                                                                                |
-| webserver-port       | The local webserver port.                                                                                          |
->>>>>>> e1b52173
 
 ## Options
 
