--- conflicted
+++ resolved
@@ -344,11 +344,7 @@
 
 | Flag              | Description                                                                                                                                                |
 |-------------------|------------------------------------------------------------------------------------------------------------------------------------------------------------|
-<<<<<<< HEAD
-| `--force`           | Skips verification that the canister has a valid wallet canister. This option is only useful if you are connecting to the local development environment. |
-=======
 | `--force`           | Skips verification that the canister is a valid wallet canister. This option is only useful if you are connecting to the local development environment. |
->>>>>>> 49cce37f
 
 ### Example
 
