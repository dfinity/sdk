= Release process

This document describes the release process for the DFINITY SDK, with step-by-step instructions, information about automation, and a checklist.

== Overview

Before starting the release process, the team should conduct a brief Go/No-Go release review to evaluate the current state of fixes and features ready to be included in a release candidate.
After reviewing the list of fixes and features, the team will decide whether to proceed with staging a build.

If the new release is given the Go green light, two people who are familiar with the process—a *driver* and a *validator*—use the checklist in this document to stage or promote a release candidate.

The *validator* should be the person most familiar with the process and be able to assist with debugging or resolving issues if the *driver* building the release runs into trouble.

A successful release is the result of coordination between automation, manual steps performed by team members, and a validation process.
Our goal is to update this document with the latest information as we iterate to improve the release process.

== Checklist
Use this checklist to prepare a release candidate.

=== Participants:
- Driver
- Validator

=== Setup:
. Connect to
https://www.notion.so/How-to-get-VPN-access-to-our-data-center-services-1c9b123152d740508eec25e7ac982259[Pritunl VPN]
. `cd` into the `sdk` repo
. Checkout to the `master` branch and pull from remote.
+
[source, bash]
----
git checkout master && git pull
----

=== Releasing a New Version

==== Preliminary Validation
<<<<<<< HEAD
. Use this link:https://github.com/dfinity-lab/sdk/commits/master[link]
to verify:
.. Is the CI system up?
.. Is `master` green?
.. Was master red recently or flaky?

==== Validate the Build and UI

===== Verify that the default `hello_world` project can be built, deployed, called in a terminal, and viewed in a browser.
. Build the `dfx` binary
+
[source, bash]
----
nix-build ./dfx.nix -A build --option extra-binary-caches https://nix.dfinity.systems
----
=======
* For the `HEAD` on `master`

[%interactive]
* [ ] Is the CI system up?
* [ ] Is master green? See link:https://github.com/dfinity-lab/sdk/commits/master[].
* [ ] Was master red recently or flaky? See link:https://github.com/dfinity-lab/sdk/commits/master[].
[%interactive]
* [ ] Verify that the `hello` project can be built, deployed, called in a terminal, and viewed in a browser.
. `nix-build ./dfx.nix -A build` to build the dfx binary
+
_For the rest of these instructions, assume that `dfx` is a reference to
`result/bin/dfx` or wherever the binary was built with this command._
+
. `dfx new hello` to generate a default new project.
. `dfx start`
. In a new terminal:
.. `dfx canister create --all`
.. `dfx build`
.. `dfx canister install --all`
.. `dfx canister call hello greet everyone`

. Verify the default front-end in a browser.
.. Open a browser and navigate to the default localhost address and port 8000 (specified in the `+dfx.json+` configuration file).
.. Append `?canisterId=ic:<YOUR-CANISTER-IDENTIFIER>` with the canister identifier for the `+hello_assets+` canister to the URL (for example, `+http://localhost:8000/?canisterId=ic:05000000000000000000000000000000000185+`).
.. Verify that you are prompted to type a greeting in a prompt window.
.. Type a greeting, then click *OK* to return the greeting in an alert window.
.. Click *OK* to close the pop-up alert window.
.. Verify there are no errors in the console.

. Verify the Candid UI.
.. Open a browser and navigate to the default local network, for example, with replica running on `localhost` at port 8000: 
.. Append the `+candid+` endpoint and `canisterId` for the `+hello+` canister to the URL (for example, `+http://localhost:8000/candid?canisterId=ic:0100000000000000000000000000000000012D+`).
** [ ] Verify UI loads, then test the greet function by entering text and clicking *Call* or clicking *Lucky*, 
** [ ] Verify there are no errors in the console.

==== Updating Version
* [ ] Update version information
>>>>>>> 29d01e98
+
[width="80%",cols="2,<68%", frame=none]
|===
| | The above command will print logs to the console.
The last line printed is the directory of build output i.e.
`/nix/store/7qsrb3pikzam301h6khjzwpg35ry7miz-dfinity-sdk-rust-unknown`
|===
// (_for the rest of these instructions, assume that `dfx` is a reference to
// `result/bin/dfx or wherever the binary was built with this command`_)
. Create a temporary `alias` for the binary to use in succesive steps by appending `/bin/dfx` to the above path
*(Replace the path below with the one from your console)*
+
[source, bash]
----
alias dfx=/nix/store/7qsrb3pikzam301h6khjzwpg35ry7miz-dfinity-sdk-rust-unknown/bin/dfx
----
. Verify the binary version.
+
[source, bash]
----
dfx --version
----
. Delete the existing dfx cache to ensure you're not using a stale binary.
+
[source, bash]
----
dfx cache delete
----
. Build the javascript agent
+
[source, bash]
----
nix-build . -A agent-js --option extra-binary-caches https://nix.dfinity.systems
----
+
[width="80%",cols="2,<68%", frame=none]
|===
| | The above command will print logs to the console.
The last line printed is the directory of build output i.e.
`/nix/store/s9al333cb07lgzjl90hy3c5n9p59380p-dfinity-sdk-agent-js`
|===
. List the files in that path *(Replace the path below with the one from your console)*
+
[source, bash]
----
ls -l /nix/store/s9al333cb07lgzjl90hy3c5n9p59380p-dfinity-sdk-agent-js
----
.. You should see output like:
+
[width="80%",cols="2,<68%", frame=none]
|===
| | total 64
| |-r--r--r--  1 username  admin  30439 Dec 31  1969 dfinity-agent-0.5.14.tgz
| |dr-xr-xr-x  4 username  admin    128 Dec 31  1969 nix-support
|===
. Append the nix store path with the `.tgz` file and
store the path in a temporary environment variable *(Replace the path below with the one from your console)*
+
[source, bash]
----
export JS_AGENT_PATH=/nix/store/s9al333cb07lgzjl90hy3c5n9p59380p-dfinity-sdk-agent-js/dfinity-agent-0.5.14.tgz
----
. Ensure `dfx` and `replica` are not running in the background, and if they are, `kill` them.
+
[source, bash]
----
ps -ef | grep replica
ps -ef | grep dfx
----
. Generate default new project
+
[source, bash]
----
dfx new hello_world
cd hello_world
----
. Install the locally built javascript agent for the new project
+
[source, bash]
----
npm install ${JS_AGENT_PATH}
----
. Start the local `replica` as a background process.
+
[source, bash]
----
dfx start --background
----
. Create, build, and install canisters.
+
[source, bash]
----
dfx canister create --all
dfx build
dfx canister install --all
----
. In a new incognito or private window
.. Open the candid ui:
link:http://localhost:8000/candid?canisterId=ic:02000000000000000000000000000000000153[_Candid UI endpoint for replica on port 8000_]
.. Open the canister ui:
link:http://localhost:8000/?canisterId=ic:02000000000000000000000000000000000153[_Canister UI endpoint for replica on port 8000_]
. For both endpoints
.. Verify the UI loads
.. Verify no errors in console (Right-click > Inspect > Console)
.. Enter sample data and interact with the webpages
. Stop the replica
+
[source, bash]
----
dfx stop
----
. Delete the test project
+
[source, bash]
----
cd ..
rm -rf hello_world
----

==== Update the Version
. `cd` back into the `sdk` repo
. Enter the sdk `nix` development environment:
+
[source, bash]
----
nix-shell
----
. Update the `version` field for the files
+
[width="80%",cols="2,<68%", frame=none]
|===
| | `src/dfx/Cargo.toml`
| | `src/agent/rust/Cargo.toml`
| | `src/ic_identity_manager/Cargo.toml`
|===
. Apply these changes to `Cargo.lock` by running:
+
[source, nix-shell]
----
cargo build
----
. Set the new version in a temporary environment variable
+
[source, nix-shell]
----
export NEW_DFX_VERSION=<THE NEW VERSION NUM HERE>
----
. Update the `@dfinity/agent` and `@dfinity/bootstrap` javascript packages by doing:
+
[source, nix-shell]
----
cd src/agent/javascript/ && npm version ${NEW_DFX_VERSION}
----
+
[source, nix-shell]
----
cd src/bootstrap/ && npm version ${NEW_DFX_VERSION}
----
. Append the new version to `public/manifest.json` by adding it to the `versions` list
+
[width="80%",cols="2,<68%", frame=none]
|===
| | *Ensure* `latest` remains the same.
|===

==== Tag and Create a Pull Request

. Create a pull request with the above changes
+
[source, bash]
----
git switch -c <YOUR_NAME>/NEW_DFX_VERSION
git add --all
git commit --signoff --message "chore: release NEW_DFX_VERSION"
git push origin <YOUR_NAME>/NEW_DFX_VERSION
----
. Have the validator review and approve
. Apply `automerge-squash` label and wait for pull request to get merged
. Switch to stable branch by running
+
[source, bash]
----
git switch stable
git pull origin stable
----
. Pull the merged changes into `stable`
+
[source, bash]
----
git pull origin master --ff-only
----
. Create a tag by running
+
[source, bash]
----
git tag --annotate ${NEW_DFX_VERSION} --message "Release: <NEW_DFX_VERSION>"
----
. Verify the tag points to the correct version and includes annotation.
+
[source, bash]
----
git log
git describe --always
----
. Push the tag by running:
+
[source, bash]
----
git push origin ${NEW_DFX_VERSION}
----
+
[width="80%",cols="2,<68%", frame=none]
|===
| | CI will only publish dfx from the latest commit from the stable branch when that commit is tagged with a version.
|===

. Push the `stable` branch by running:
+
[source, bash]
----
git push origin stable
----
+
[width="80%",cols="2,<68%", frame=none]
|===
| | Pushing the branch second is an optimization.
Hydra will spur into action when stable advances so if the branch is already tagged it won't require a second fetch.
|===

==== Publish Javascript Agent to NPM
. `cd` into the javascript agent directory and clean it
+
[source, nix-shell]
----
cd src/agent/javascript
git clean -dfx .
----
. Make sure you have latest version of node modules and don't have stale files
+
[source, nix-shell]
----
npm install
----
. Build files
+
[source, nix-shell]
----
npm run build
----
. Verify `Success` is printed for the following command (which checks that
every `.js` has a `.d.ts` assigned and that every `.js` and `.d.ts` has a source file that is not a test) by running:
+
[source, nix-shell]
----
diff <(find types src \( -name \*.d.ts -o -name \*.js \) -a \! -name \*.test.\* | sort) <(npm publish --dry-run 2>&1 | egrep 'npm notice [0-9.]*k?B' | awk '{ print $4 }' | grep -v package.json | grep -v README.md | sort) && echo Success
----
. Login to npm
+
[source, nix-shell]
----
npm login
----
+
[width="80%",cols="2,<68%", frame=none]
|===
| | Note: You need an `npm` account and be a member of the `dfinity` organization. To get access
contact Hans or Stanley.
|===
. Publish to npm
+
[source, nix-shell]
----
npm publish
----
. Logout
+
[source, nix-shell]
----
npm logout
----
ifdef::env-github[]
:tada:
endif::[]

==== Notifying and Post-build Validation

. Wait for the automatic slack message to
link:https://dfinity.slack.com/archives/CUXGQBABF/p1594954197000100[_#build-notifications_]
about the successful publishing of the dfx tarballs

. Install the build using the `DFX_VERSION=<version>` environment variable.
. Run through the link:https://staging--eloquent-poitras-af14f0.netlify.app/docs/quickstart/quickstart.html[_Quick start_] steps.
. Notify team members that the new build is ready for manual installation and testing.
. Update link:https://docs.google.com/spreadsheets/d/1pIblGqIeqapzptOtDb4h0LjJKDFIYXRxJrX9VaphfjA/edit#gid=725289684[_release notes_] and documentation based on the Go/No-go list of merged PRs.

=== Promoting a Released Version to Latest

. Verify that release notes and documentation are ready for public consumption.
. Prepare a PR for the manifest.
. Verify all builds are done.
+
[width="80%",cols="2,<68%", frame=none]
|===
| | link:https://download.dfinity.systems/sdk/dfx/{DFX_VERSION}/x86_64-linux/dfx-{DFX_VERSION}.tar.gz[]
| | link:https://download.dfinity.systems/sdk/dfx/{DFX_VERSION}/x86_64-darwin/dfx-{DFX_VERSION}.tar.gz[]
| | link:https://hydra.dfinity.systems/jobset/dfinity-ci-build/sdk-release[]
|===
. Update the manifest.
+
[width="80%",cols="2,<68%", frame=none]
|===
| | Linux
| | Darwin
|===
+
Note: We assume *upstream* is `origin`.

=== Release documentation

link:https://github.com/dfinity/docs[Documentation repo]

. Tag the documentation using `git tag -a <version> -m <documentation-archive-message>`.
. Publish the tag on the remote server using `git push origin <tagname>`.
. Deploy updated documentation using Netlify.

== Requirements and properties

 - Semi-automation
 - Consistent delivery
 - Validation
 - Rollback
 - Guardrails
 - Flexibility

== Build mechanism

Our build process is described in the `release.nix` derivation.
The `release.nix` derivation mainly invokes the `dfx-release` derivation passing the annotated tag on HEAD (which happens right now to be the stable branch).
The `dfx-release` derivation builds the release binaries and files for each platform and generates a manifest for S3 that includes the tag name.
The release tag allows us to keep a directory structure with all past and upcoming releases in S3.

==  CI

CI release-related operation is split into two jobsets:

 - Generation and publishing of 'install.sh' and 'manifest.json'.
 - Tagging of a commit to release, building and publishing the necessary executables and files for supported platforms.

==  Manifest

We utilize a manifest to indicate to users (and in particular to our installer and dfx executable) available and supported versions for download.
The manifest allows us to rollback a release or remove a release from the list of supported releases.
See link:../specification/version_management{outfilesuffix}[Version Management] for details on the format of the manifest.

The manifest is generated when a patch is applied on master by the CI.

== Installer

The installer is generated when a patch is applied on the `master` branch by the CI.

==  Changelog

A candidate changelog is generated automatically using the respective tool (under scripts directory).
Currently, the release notes are updated manually in github.

== Publishing of artifacts

We now summarize the release process.
Our first step is to ensure the proper and valid state of the `master` branch.
Next, we update `cargo` and the manifest accordingly.
We then create and push an annotated tag on the `stable` branch, generate the changelog.
The product and SDK team members can then inspect, clarify, and develop the changelog to ensure it is appropriate for public
consumption.
After ensuring the proper artifacts are available in S3, we can now publish them by updating the manifest.

== TODOs and improvements
. version from the tag
. release stress tests
. valid json test for the manifest<|MERGE_RESOLUTION|>--- conflicted
+++ resolved
@@ -35,7 +35,6 @@
 === Releasing a New Version
 
 ==== Preliminary Validation
-<<<<<<< HEAD
 . Use this link:https://github.com/dfinity-lab/sdk/commits/master[link]
 to verify:
 .. Is the CI system up?
@@ -51,45 +50,6 @@
 ----
 nix-build ./dfx.nix -A build --option extra-binary-caches https://nix.dfinity.systems
 ----
-=======
-* For the `HEAD` on `master`
-
-[%interactive]
-* [ ] Is the CI system up?
-* [ ] Is master green? See link:https://github.com/dfinity-lab/sdk/commits/master[].
-* [ ] Was master red recently or flaky? See link:https://github.com/dfinity-lab/sdk/commits/master[].
-[%interactive]
-* [ ] Verify that the `hello` project can be built, deployed, called in a terminal, and viewed in a browser.
-. `nix-build ./dfx.nix -A build` to build the dfx binary
-+
-_For the rest of these instructions, assume that `dfx` is a reference to
-`result/bin/dfx` or wherever the binary was built with this command._
-+
-. `dfx new hello` to generate a default new project.
-. `dfx start`
-. In a new terminal:
-.. `dfx canister create --all`
-.. `dfx build`
-.. `dfx canister install --all`
-.. `dfx canister call hello greet everyone`
-
-. Verify the default front-end in a browser.
-.. Open a browser and navigate to the default localhost address and port 8000 (specified in the `+dfx.json+` configuration file).
-.. Append `?canisterId=ic:<YOUR-CANISTER-IDENTIFIER>` with the canister identifier for the `+hello_assets+` canister to the URL (for example, `+http://localhost:8000/?canisterId=ic:05000000000000000000000000000000000185+`).
-.. Verify that you are prompted to type a greeting in a prompt window.
-.. Type a greeting, then click *OK* to return the greeting in an alert window.
-.. Click *OK* to close the pop-up alert window.
-.. Verify there are no errors in the console.
-
-. Verify the Candid UI.
-.. Open a browser and navigate to the default local network, for example, with replica running on `localhost` at port 8000: 
-.. Append the `+candid+` endpoint and `canisterId` for the `+hello+` canister to the URL (for example, `+http://localhost:8000/candid?canisterId=ic:0100000000000000000000000000000000012D+`).
-** [ ] Verify UI loads, then test the greet function by entering text and clicking *Call* or clicking *Lucky*, 
-** [ ] Verify there are no errors in the console.
-
-==== Updating Version
-* [ ] Update version information
->>>>>>> 29d01e98
 +
 [width="80%",cols="2,<68%", frame=none]
 |===
@@ -186,15 +146,28 @@
 dfx build
 dfx canister install --all
 ----
-. In a new incognito or private window
-.. Open the candid ui:
-link:http://localhost:8000/candid?canisterId=ic:02000000000000000000000000000000000153[_Candid UI endpoint for replica on port 8000_]
-.. Open the canister ui:
-link:http://localhost:8000/?canisterId=ic:02000000000000000000000000000000000153[_Canister UI endpoint for replica on port 8000_]
-. For both endpoints
-.. Verify the UI loads
-.. Verify no errors in console (Right-click > Inspect > Console)
-.. Enter sample data and interact with the webpages
+. Call the canister and verify it answers as expected
++
+[source, bash]
+----
+dfx canister call hello_world greet everyone
+----
+. Verify the default front-end in a browser.
+.. In a new incognito or private window navigate to the default localhost address and port `8000`
+(specified in the `dfx.json` configuration file).
+.. Append `?canisterId=ic:<YOUR-CANISTER-IDENTIFIER>` with the canister identifier for the
+`hello_world_assets` canister to the URL (for example, `http://localhost:8000/?canisterId=ic:02000000000000000000000000000000000153`).
+.. Verify that you are prompted to type a greeting in a prompt window.
+.. Type a greeting, then click *OK* to return the greeting in an alert window.
+.. Verify there are no errors in the console. (Right-click > Inspect > Console)
+
+. Verify the Candid UI.
+.. In a new incognito or private window navigate to the default localhost address and port `8000`
+(specified in the `dfx.json` configuration file).
+.. Append the `candid` endpoint and `canisterId` for the `hello_world` canister to the URL (for example, `http://localhost:8000/candid?canisterId=ic:02000000000000000000000000000000000153`).
+.. Verify UI loads, then test the greet function by entering text and clicking *Call* or clicking *Lucky*,
+.. Verify there are no errors in the console. (Right-click > Inspect > Console)
+
 . Stop the replica
 +
 [source, bash]
@@ -468,4 +441,33 @@
 == TODOs and improvements
 . version from the tag
 . release stress tests
+. valid json test for the manifest
+and supported versions for download.
+The manifest allows us to rollback a release or remove a release from the list of supported releases.
+See link:../specification/version_management{outfilesuffix}[Version Management] for details on the format of the manifest.
+
+The manifest is generated when a patch is applied on master by the CI.
+
+== Installer
+
+The installer is generated when a patch is applied on the `master` branch by the CI.
+
+==  Changelog
+
+A candidate changelog is generated automatically using the respective tool (under scripts directory).
+Currently, the release notes are updated manually in github.
+
+== Publishing of artifacts
+
+We now summarize the release process.
+Our first step is to ensure the proper and valid state of the `master` branch.
+Next, we update `cargo` and the manifest accordingly.
+We then create and push an annotated tag on the `stable` branch, generate the changelog.
+The product and SDK team members can then inspect, clarify, and develop the changelog to ensure it is appropriate for public
+consumption.
+After ensuring the proper artifacts are available in S3, we can now publish them by updating the manifest.
+
+== TODOs and improvements
+. version from the tag
+. release stress tests
 . valid json test for the manifest