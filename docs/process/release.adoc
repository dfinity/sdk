= Release process

This document describes the release process for the DFINITY SDK, with step-by-step instructions, information about automation, and a checklist.

== Overview

Before starting the release process, the team should conduct a brief Go/No-Go release review to evaluate the current state of fixes and features ready to be included in a release candidate.
After reviewing the list of fixes and features, the team will decide whether to proceed with staging a build.

If the new release is given the Go green light, two people who are familiar with the process—a *driver* and a *validator*—use the checklist in this document to stage or promote a release candidate.

The *validator* should be the person most familiar with the process and be able to assist with debugging or resolving issues if the *driver* building the release runs into trouble.

A successful release is the result of coordination between automation, manual steps performed by team members, and a validation process.
Our goal is to update this document with the latest information as we iterate to improve the release process.

== Checklist
Use this checklist to prepare a release candidate.

=== Participants
- Driver
- Validator

=== Prerequisites

Before you begin, verify the following prerequisites for the release process *driver*:

- You must have a GitHub account and access to the `+dfinity-lab+` repositories.
+
For information about setting up a GitHub account, see link:
To get permission for your account to access `+dfinity-lab+` and `+dfinity+` repositories, contact IT using the #help-it Slack channel or submit a JIRA ticket.

- You must have VPN access to the DFINITY VPN.
+
If you don't have a VPN connection set up for your computer, you'll need to follow the instructions in link:https://www.notion.so/How-to-get-VPN-access-to-our-data-center-services-1c9b123152d740508eec25e7ac982259[How to get VPN access to our data center services].

- You must have Nix installed and configured.
+
NOTE: If you are installing Nix for the first time, building the cache can take hours and might timeout depending on the reliability of your network connection.

- You must have a registered NPM account.
+
If you don't have an account, you can go to the link:https://www.npmjs.com/[NPMJS] website and click *Sign Up* to create one using your `firstname.lastname@dfinity.org` email address.
+
You will need to verify your email address to complete the registration process.
For your account to be added to the `dfinity` organization, contact Hans or Stanley.

=== Preliminary validation

Verify the general stability of the master branch before attempting to create a release candidate.

. Use this link:https://github.com/dfinity-lab/sdk/commits/master[link]
to verify:
.. Is `master` green?
.. Was `master` red recently or flaky?
+

image:is-master-green.png[]

=== Start preparing a new release

. Connect to VPN.

. Open a terminal and `cd` into your local copy of the `sdk` repo.
. Checkout the `master` branch and pull from remote.
+
[source, bash]
----
git checkout master && git pull
----

=== Build DFX and the JavaScript agent binaries
<<<<<<< HEAD

Verify that you can build DFX and the JavaScript agent from the `+master+` branch without errors.

=======

Verify that you can build DFX and the JavaScript agent without errors.

>>>>>>> 9693be33
. Build the `dfx` binary by running the following command:
+
[source, bash]
----
nix-build ./dfx.nix -A build --option extra-binary-caches https://nix.dfinity.systems
----
+
This command prints logs to the console.
The last line printed is the build output directory. 
+
For example, you should see a path similar to this:
+
`/nix/store/7qsrb3pikzam301h6khjzwpg35ry7miz-dfinity-sdk-rust-unknown`
<<<<<<< HEAD
. Copy the `/nix/store/...-dfinity-sdk-rust-unknown` path displayed in the console.
// (_for the rest of these instructions, assume that `dfx` is a reference to
// `result/bin/dfx or wherever the binary was built with this command`_)
. Create a temporary `alias` for the binary to use in successive steps by appending `/bin/dfx` to the `/nix/store/...-dfinity-sdk-rust-unknown` path.
+
For example, add `/bin/dfx` to the `/nix/store/...-dfinity-sdk-rust-unknown` path to create an alias by running a command similar to the following: 
=======
// (_for the rest of these instructions, assume that `dfx` is a reference to
// `result/bin/dfx or wherever the binary was built with this command`_)
. Create a temporary `alias` for the binary to use in successive steps by appending `/bin/dfx` to the above path.
+
For example, copy and paste the last line from the `nix-build` output, then add `/bin/dfx` so that you have an alias similar to the following: 
>>>>>>> 9693be33
+
[source, bash]
----
alias dfx=/nix/store/7qsrb3pikzam301h6khjzwpg35ry7miz-dfinity-sdk-rust-unknown/bin/dfx
----
<<<<<<< HEAD
=======
+
NOTE: Replace the `/nix/store/` part of the path with the path from your console.

>>>>>>> 9693be33
. Verify the binary version by running the following command:
+
[source, bash]
----
dfx --version
----
. Delete the existing `dfx` cache to ensure you're not using a stale binary.
+
[source, bash]
----
dfx cache delete
----
. Build the JavaScript agent by running the following command:
+
[source, bash]
----
nix-build . -A agent-js --option extra-binary-caches https://nix.dfinity.systems
----
+
This command prints logs to the console.
The last line printed is the build output directory. 
+
For example, you should see a path similar to the following:
+
`/nix/store/s9al333cb07lgzjl90hy3c5n9p59380p-dfinity-sdk-agent-js`
<<<<<<< HEAD
. Copy the `/nix/store/...-dfinity-sdk-agent-js` path displayed in the console.
. List the files in the `/nix/store/...-dfinity-sdk-agent-js` path by running a command similar to the following:
=======
. List the files in that path by running the following command:
>>>>>>> 9693be33
+
[source, bash]
----
ls -l /nix/store/s9al333cb07lgzjl90hy3c5n9p59380p-dfinity-sdk-agent-js
----
+
<<<<<<< HEAD
=======
NOTE: Replace the `/nix/store/` part of the path with the path from your console.

+
>>>>>>> 9693be33
You should see output similar to the following:
+
....
total 64
-r--r--r--  1 username  admin  30439 Dec 31  1969 dfinity-agent-0.6.0.tgz
dr-xr-xr-x  4 username  admin    128 Dec 31  1969 nix-support
....
. Append the `/nix/store/` path with the `dfinity-agent-n.n.n.tgz` file name and
store the full path to the archive (`.tgz`) file in a temporary environment variable by running a command similar to the following:
+
[source, bash]
----
export JS_AGENT_PATH=/nix/store/s9al333cb07lgzjl90hy3c5n9p59380p-dfinity-sdk-agent-js/dfinity-agent-0.6.0.tgz
----
<<<<<<< HEAD
=======
+
NOTE: Replace the `/nix/store/` and `dfinity-agent` parts of the path with the strings displayed on your console.

>>>>>>> 9693be33
. Ensure `dfx` and `replica` are not running in the background by running the following commands:
+
[source, bash]
----
ps -ef | grep replica
ps -ef | grep dfx
----
+
These commands should only list `+grep+` as a running process. 
If there are any `replica` or `dfx` processes running, use the `kill` command to terminate them.

=== Validate the default project

Verify that you can build, deploy, and call the default `hello_world` project without errors.

. Generate a default new project.
+
[source, bash]
----
dfx new hello_world
cd hello_world
----
. Install the locally-built JavaScript agent for the new project.
+
[source, bash]
----
npm install ${JS_AGENT_PATH}
----
. Start the local `replica` as a background process.
+
[source, bash]
----
dfx start --background
----
. Create, build, and install canisters by running the following commands:
+
[source, bash]
----
dfx canister create --all
dfx build
dfx canister install --all
----
. Call the canister and verify the result.
+
[source, bash]
----
dfx canister call hello_world greet everyone
----
. Verify the default front-end in a browser.
.. In a new incognito or private window, navigate to the default localhost address and port `8000` as specified in the `dfx.json` configuration file.
.. Append `?canisterId=ic:<YOUR-CANISTER-IDENTIFIER>` with the canister identifier for the
`hello_world_assets` canister to the URL (for example, `http://localhost:8000/?canisterId=ic:02000000000000000000000000000000000153`).
.. Verify that you are prompted to type a greeting in a prompt window.
.. Type a greeting, then click *OK* to return the greeting in an alert window.
<<<<<<< HEAD
.. Verify there are no errors in the console by opening the Developer Tools.
+
For example, in the browser, right-click>, then click Inspect and select Console to check for errors and warnings. 
Warnings can be ignored.

. Verify the Candid UI.
.. In a new incognito or private window, navigate to the default localhost address and port `8000` as specified in the `dfx.json` configuration file.
.. Append the `candid` endpoint and `canisterId` for the `hello_world` canister to the URL (for example, `http://localhost:8000/candid?canisterId=ic:0100000000000000000000000000000000012D`).
.. Verify UI loads, then test the greet function by entering text and clicking *Call* or clicking *Lucky*,
.. Verify there are no errors in the console by opening the Developer Tools.
+
For example, in the browser, right-click>, then click Inspect and select Console to check for errors and warnings. 
Warnings can be ignored.
=======
.. Verify there are no errors in the console.
+
In the browser, right-click > Inspect > Console.

. Verify the Candid UI.
.. In a new incognito or private window, navigate to the default localhost address and port `8000` as specified in the `dfx.json` configuration file.
.. Append the `candid` endpoint and `canisterId` for the `hello_world` canister to the URL (for example, `http://localhost:8000/candid?canisterId=ic:02000000000000000000000000000000000153`).
.. Verify UI loads, then test the greet function by entering text and clicking *Call* or clicking *Lucky*,
.. Verify there are no errors in the console.
+
In the browser, right-click > Inspect > Console.

>>>>>>> 9693be33
. Stop the replica by running the following command:
+
[source, bash]
----
dfx stop
----
. Delete the test project by running the following commands:
+
[source, bash]
----
cd ..
rm -rf hello_world
----

==== Update the version

. Navigate back to the top-level of the `sdk` repo.
. Enter the sdk `nix` development environment by running the following command:
+
[source, bash]
----
nix-shell
----
<<<<<<< HEAD
. Create a new branch for your changes by running the following commands:
+
[source, bash]
----
git switch -c <YOUR_NAME>/<BRANCH-FOR-NEW_DFX_VERSION>
----
. Update the `version` field for the following files:
+
=======
. Update the `version` field for the following files:
+
>>>>>>> 9693be33
....
`src/dfx/Cargo.toml`
`src/agent/rust/Cargo.toml`
`src/ic_identity_manager/Cargo.toml`
....
. Apply these changes to `Cargo.lock` by running the following command:
+
[source, nix-shell]
----
cargo build
----
. Set the new version in a temporary environment variable.
+
For example, replace `<n.n.n>` with a specific version number:
+
[source, nix-shell]
----
export NEW_DFX_VERSION=<n.n.n>
----
. Update the `@dfinity/agent` JavaScript package by running the following command:
+
[source, nix-shell]
----
cd src/agent/javascript/ && npm version ${NEW_DFX_VERSION}
----
. Navigate back to the root of sdk repo by running the following command: 
+
[source, nix-shell]
----
cd ../../..
----
. Update the `@dfinity/bootstrap` JavaScript package by running the following command:
+
[source, nix-shell]
----
cd src/bootstrap/ && npm version ${NEW_DFX_VERSION}
----
<<<<<<< HEAD
. Navigate back to the root of sdk repo by running the following command: 
+
[source, nix-shell]
----
cd ../..
----
. Append the new version to `public/manifest.json` by adding it to the `versions` list.
+
For example:
+
[source, json]
----
{
    "tags": {
        "latest": "0.6.0"
    },
    "versions": [
        "0.5.15",
        "0.6.0",
        "n.n.n"
    ]
}
----
+
*Ensure* `latest` remains the same.


==== Create a pull request and tag 

=======
. Append the new version to `public/manifest.json` by adding it to the `versions` list.
+
For example:
+
[source, json]
----
{
    "tags": {
        "latest": "0.6.0"
    },
    "versions": [
        "0.5.15",
        "0.6.0",
        "n.n.n"
    ]
}
----
+
*Ensure* `latest` remains the same.


==== Create a pull request and tag 

>>>>>>> 9693be33
. Create a pull request with the above changes by running the following commands:
+
[source, bash]
----
<<<<<<< HEAD
git add --all
git commit --signoff --message "chore: Release `NEW_DFX_VERSION`"
=======
git switch -c <YOUR_NAME>/<BRANCH-FOR-NEW_DFX_VERSION>
git add --all
git commit --signoff --message "chore: release NEW_DFX_VERSION"
>>>>>>> 9693be33
git push origin <YOUR_NAME>/<BRANCH-FOR-NEW_DFX_VERSION>
----
. After pushing, click the link in the console to go to your new branch in GitHub, then click *Create Pull Request*.
. Have the validator review and approve the PR.
. Apply the `automerge-squash` label.
+
image:automerge-label.png[]

. Wait for the pull request to get merged.
+
NOTE: Depending on the number of jobs queued up, this step can take 45 to 60 minutes to complete.

. Switch to the `stable` branch by running the following command:
+
[source, bash]
----
git switch stable
----
. Pull the remote `stable` branch into your local `stable` branch by running the following command:
+
[source, bash]
----
git pull origin stable
----
. Pull the merged changes into the `stable` branch by running the following command:
+
[source, bash]
----
git pull origin master --ff-only
----
. Create a new tag by running the following command:
+
[source, bash]
----
git tag --annotate ${NEW_DFX_VERSION} --message "Release: `NEW_DFX_VERSION`"
----
. Verify the tag points to the correct version and includes annotation by running the following commands:
+
[source, bash]
----
git log
git describe --always
----
. Push the tag by running the following command:
+
[source, bash]
----
git push origin ${NEW_DFX_VERSION}
----
+
CI will only publish `dfx` from the latest commit from the `stable` branch when that commit is tagged with a version.
. Push the `stable` branch by running the following command:
+
[source, bash]
----
git push origin stable
----
+
Pushing the branch second is an optimization.
Hydra will spur into action when `stable` advances, so if the branch is already tagged, it won't require a second fetch.
<<<<<<< HEAD

==== Publish Javascript agent to NPM

=======
. After pushing, click the link in the console to go to your new branch in GitHub, then click *Create Pull Request*.

==== Publish Javascript agent to NPM

>>>>>>> 9693be33
. Change to the `javascript` agent directory and clean it by running the following commands:
+
[source, nix-shell]
----
cd src/agent/javascript
git clean -dfx .
----
. Make sure you have latest version of node modules and don't have stale files by running the following command:
+
[source, nix-shell]
----
npm install
----
. Build files by running the following command:
+
[source, nix-shell]
----
npm run build
----
. Run the following command to check that every `.js` file has a `.d.ts` assigned and that every `.js` and `.d.ts` file has a source file that is not a test:
+
[source, nix-shell]
----
diff <(find types src \( -name \*.d.ts -o -name \*.js \) -a \! -name \*.test.\* | sort) <(npm publish --dry-run 2>&1 | egrep 'npm notice [0-9.]*k?B' | awk '{ print $4 }' | grep -v package.json | grep -v README.md | sort) && echo Success
----
+
You should see `Success` displayed in the terminal after running this command.
. Log in to npm by running the following command:
+
[source, nix-shell]
----
npm login
----
. Publish to npm by running the following command:
+
[source, nix-shell]
----
npm publish
----
. Log out by running the following command:
+
[source, nix-shell]
----
npm logout
----
ifdef::env-github[]
:tada:
endif::[]

==== Notification and post-build validation

. Wait for the automatic slack message to
link:https://dfinity.slack.com/archives/CUXGQBABF/p1594954197000100[_#build-notifications_]
about the successful publishing of the dfx tarballs.

. Install the build using the `DFX_VERSION=<version>` environment variable.
. Run through the link:https://staging--eloquent-poitras-af14f0.netlify.app/docs/quickstart/quickstart.html[_Quick start_] steps.
. Notify link:https://app.slack.com/client/T43F9UHS5/CGA566TPV[#eng-sdk] team members that the new build is ready for manual installation and testing.
. Update the link:https://docs.google.com/spreadsheets/d/1pIblGqIeqapzptOtDb4h0LjJKDFIYXRxJrX9VaphfjA/edit#gid=725289684[_release notes_] spreadsheet and documentation based on the Go/No-go list of merged PRs.

=== Promoting a released version to Latest

. Verify that release notes and documentation are ready for public consumption.
. Open the `public/manifest.json` file in a text editor.
. Under the `tags` key, change the version number associated with the `latest` key.
<<<<<<< HEAD
+
For example:
+
[source,json]
----
{
    "tags": {
        "latest": "n.n.n"
    }
}
----
. Prepare a PR for the manifest by running the following commands:
+
[source, bash]
----
git switch -c <YOUR_NAME>/update-n.n.n-latest
git add --all
git commit --message "chore: Update the manifest latest to n.n.n "
git push origin <YOUR_NAME>/update-n.n.n-latest
----
. After pushing, click the link in the console to go to your new branch in GitHub, then click *Create Pull Request*.
. Have the validator review and approve the PR, then merge to `master`.
. Verify the Linux and Darwin (macOS) builds are available for download from https://download.dfinity.systems/sdk/dfx.
+
Linux—Replace {DFX_VERSION} with the new version number:
+
link:https://download.dfinity.systems/sdk/dfx/{DFX_VERSION}/x86_64-linux/dfx-{DFX_VERSION}.tar.gz[]
+
Darwin (macOS)—Replace {DFX_VERSION} with the new version number:
+
link:https://download.dfinity.systems/sdk/dfx/{DFX_VERSION}/x86_64-darwin/dfx-{DFX_VERSION}.tar.gz[]
+
CI Hydra:
+
=======
+
For example:
+
[source,json]
----
{
    "tags": {
        "latest": "n.n.n"
    }
}
----
. Prepare a PR for the manifest by running the following commands:
+
[source, bash]
----
git switch -c <YOUR_NAME>/update-n.n.n-latest
git add --all
git commit --message "chore: Update the manifest latest to n.n.n "
git push origin <YOUR_NAME>/update-n.n.n-latest
----
. After pushing, click the link in the console to go to your new branch in GitHub, then click *Create Pull Request*.
. Have the validator review and approve the PR, then merge to `master`.
. Verify the Linux and Darwin (macOS) builds are available for download from https://download.dfinity.systems/sdk/dfx.
+
Linux—Replace {DFX_VERSION} with the new version number:
+
link:https://download.dfinity.systems/sdk/dfx/{DFX_VERSION}/x86_64-linux/dfx-{DFX_VERSION}.tar.gz[]
+
Darwin (macOS)—Replace {DFX_VERSION} with the new version number:
+
link:https://download.dfinity.systems/sdk/dfx/{DFX_VERSION}/x86_64-darwin/dfx-{DFX_VERSION}.tar.gz[]
+
CI Hydra:
+
>>>>>>> 9693be33
link:https://hydra.dfinity.systems/jobset/dfinity-ci-build/sdk-release[]

=== Release documentation

link:https://github.com/dfinity/docs[Documentation repo]

. Tag the documentation using `git tag -a <version> -m <documentation-archive-message>`.
. Publish the tag on the remote server using `git push origin <tagname>`.
. Deploy updated documentation using Netlify.

== Requirements and properties

 - Semi-automation
 - Consistent delivery
 - Validation
 - Rollback
 - Guardrails
 - Flexibility

== Build mechanism

Our build process is described in the `release.nix` derivation.
The `release.nix` derivation mainly invokes the `dfx-release` derivation passing the annotated tag on HEAD (which happens right now to be the stable branch).
The `dfx-release` derivation builds the release binaries and files for each platform and generates a manifest for S3 that includes the tag name.
The release tag allows us to keep a directory structure with all past and upcoming releases in S3.

==  CI

CI release-related operation is split into two jobsets:

 - Generation and publishing of 'install.sh' and 'manifest.json'.
 - Tagging of a commit to release, building and publishing the necessary executables and files for supported platforms.

==  Manifest

We utilize a manifest to indicate to users (and in particular to our installer and dfx executable) available and supported versions for download.
The manifest allows us to rollback a release or remove a release from the list of supported releases.
See link:../specification/version_management{outfilesuffix}[Version Management] for details on the format of the manifest.

The manifest is generated when a patch is applied on master by the CI.

== Installer

The installer is generated when a patch is applied on the `master` branch by the CI.

==  Changelog

A candidate changelog is generated automatically using the respective tool (under scripts directory).
Currently, the release notes are updated manually in github.

== Publishing of artifacts

We now summarize the release process.
Our first step is to ensure the proper and valid state of the `master` branch.
Next, we update `cargo` and the manifest accordingly.
We then create and push an annotated tag on the `stable` branch, generate the changelog.
The product and SDK team members can then inspect, clarify, and develop the changelog to ensure it is appropriate for public
consumption.
After ensuring the proper artifacts are available in S3, we can now publish them by updating the manifest.

== TODOs and improvements
. version from the tag
. release stress tests
. valid json test for the manifest<|MERGE_RESOLUTION|>--- conflicted
+++ resolved
@@ -70,15 +70,9 @@
 ----
 
 === Build DFX and the JavaScript agent binaries
-<<<<<<< HEAD
 
 Verify that you can build DFX and the JavaScript agent from the `+master+` branch without errors.
 
-=======
-
-Verify that you can build DFX and the JavaScript agent without errors.
-
->>>>>>> 9693be33
 . Build the `dfx` binary by running the following command:
 +
 [source, bash]
@@ -92,31 +86,17 @@
 For example, you should see a path similar to this:
 +
 `/nix/store/7qsrb3pikzam301h6khjzwpg35ry7miz-dfinity-sdk-rust-unknown`
-<<<<<<< HEAD
 . Copy the `/nix/store/...-dfinity-sdk-rust-unknown` path displayed in the console.
 // (_for the rest of these instructions, assume that `dfx` is a reference to
 // `result/bin/dfx or wherever the binary was built with this command`_)
 . Create a temporary `alias` for the binary to use in successive steps by appending `/bin/dfx` to the `/nix/store/...-dfinity-sdk-rust-unknown` path.
 +
 For example, add `/bin/dfx` to the `/nix/store/...-dfinity-sdk-rust-unknown` path to create an alias by running a command similar to the following: 
-=======
-// (_for the rest of these instructions, assume that `dfx` is a reference to
-// `result/bin/dfx or wherever the binary was built with this command`_)
-. Create a temporary `alias` for the binary to use in successive steps by appending `/bin/dfx` to the above path.
-+
-For example, copy and paste the last line from the `nix-build` output, then add `/bin/dfx` so that you have an alias similar to the following: 
->>>>>>> 9693be33
 +
 [source, bash]
 ----
 alias dfx=/nix/store/7qsrb3pikzam301h6khjzwpg35ry7miz-dfinity-sdk-rust-unknown/bin/dfx
 ----
-<<<<<<< HEAD
-=======
-+
-NOTE: Replace the `/nix/store/` part of the path with the path from your console.
-
->>>>>>> 9693be33
 . Verify the binary version by running the following command:
 +
 [source, bash]
@@ -142,24 +122,14 @@
 For example, you should see a path similar to the following:
 +
 `/nix/store/s9al333cb07lgzjl90hy3c5n9p59380p-dfinity-sdk-agent-js`
-<<<<<<< HEAD
 . Copy the `/nix/store/...-dfinity-sdk-agent-js` path displayed in the console.
 . List the files in the `/nix/store/...-dfinity-sdk-agent-js` path by running a command similar to the following:
-=======
-. List the files in that path by running the following command:
->>>>>>> 9693be33
 +
 [source, bash]
 ----
 ls -l /nix/store/s9al333cb07lgzjl90hy3c5n9p59380p-dfinity-sdk-agent-js
 ----
 +
-<<<<<<< HEAD
-=======
-NOTE: Replace the `/nix/store/` part of the path with the path from your console.
-
-+
->>>>>>> 9693be33
 You should see output similar to the following:
 +
 ....
@@ -174,12 +144,6 @@
 ----
 export JS_AGENT_PATH=/nix/store/s9al333cb07lgzjl90hy3c5n9p59380p-dfinity-sdk-agent-js/dfinity-agent-0.6.0.tgz
 ----
-<<<<<<< HEAD
-=======
-+
-NOTE: Replace the `/nix/store/` and `dfinity-agent` parts of the path with the strings displayed on your console.
-
->>>>>>> 9693be33
 . Ensure `dfx` and `replica` are not running in the background by running the following commands:
 +
 [source, bash]
@@ -234,7 +198,6 @@
 `hello_world_assets` canister to the URL (for example, `http://localhost:8000/?canisterId=ic:02000000000000000000000000000000000153`).
 .. Verify that you are prompted to type a greeting in a prompt window.
 .. Type a greeting, then click *OK* to return the greeting in an alert window.
-<<<<<<< HEAD
 .. Verify there are no errors in the console by opening the Developer Tools.
 +
 For example, in the browser, right-click>, then click Inspect and select Console to check for errors and warnings. 
@@ -248,20 +211,6 @@
 +
 For example, in the browser, right-click>, then click Inspect and select Console to check for errors and warnings. 
 Warnings can be ignored.
-=======
-.. Verify there are no errors in the console.
-+
-In the browser, right-click > Inspect > Console.
-
-. Verify the Candid UI.
-.. In a new incognito or private window, navigate to the default localhost address and port `8000` as specified in the `dfx.json` configuration file.
-.. Append the `candid` endpoint and `canisterId` for the `hello_world` canister to the URL (for example, `http://localhost:8000/candid?canisterId=ic:02000000000000000000000000000000000153`).
-.. Verify UI loads, then test the greet function by entering text and clicking *Call* or clicking *Lucky*,
-.. Verify there are no errors in the console.
-+
-In the browser, right-click > Inspect > Console.
-
->>>>>>> 9693be33
 . Stop the replica by running the following command:
 +
 [source, bash]
@@ -285,7 +234,6 @@
 ----
 nix-shell
 ----
-<<<<<<< HEAD
 . Create a new branch for your changes by running the following commands:
 +
 [source, bash]
@@ -294,10 +242,6 @@
 ----
 . Update the `version` field for the following files:
 +
-=======
-. Update the `version` field for the following files:
-+
->>>>>>> 9693be33
 ....
 `src/dfx/Cargo.toml`
 `src/agent/rust/Cargo.toml`
@@ -335,7 +279,6 @@
 ----
 cd src/bootstrap/ && npm version ${NEW_DFX_VERSION}
 ----
-<<<<<<< HEAD
 . Navigate back to the root of sdk repo by running the following command: 
 +
 [source, nix-shell]
@@ -365,43 +308,12 @@
 
 ==== Create a pull request and tag 
 
-=======
-. Append the new version to `public/manifest.json` by adding it to the `versions` list.
-+
-For example:
-+
-[source, json]
-----
-{
-    "tags": {
-        "latest": "0.6.0"
-    },
-    "versions": [
-        "0.5.15",
-        "0.6.0",
-        "n.n.n"
-    ]
-}
-----
-+
-*Ensure* `latest` remains the same.
-
-
-==== Create a pull request and tag 
-
->>>>>>> 9693be33
 . Create a pull request with the above changes by running the following commands:
 +
 [source, bash]
 ----
-<<<<<<< HEAD
 git add --all
 git commit --signoff --message "chore: Release `NEW_DFX_VERSION`"
-=======
-git switch -c <YOUR_NAME>/<BRANCH-FOR-NEW_DFX_VERSION>
-git add --all
-git commit --signoff --message "chore: release NEW_DFX_VERSION"
->>>>>>> 9693be33
 git push origin <YOUR_NAME>/<BRANCH-FOR-NEW_DFX_VERSION>
 ----
 . After pushing, click the link in the console to go to your new branch in GitHub, then click *Create Pull Request*.
@@ -462,16 +374,9 @@
 +
 Pushing the branch second is an optimization.
 Hydra will spur into action when `stable` advances, so if the branch is already tagged, it won't require a second fetch.
-<<<<<<< HEAD
 
 ==== Publish Javascript agent to NPM
 
-=======
-. After pushing, click the link in the console to go to your new branch in GitHub, then click *Create Pull Request*.
-
-==== Publish Javascript agent to NPM
-
->>>>>>> 9693be33
 . Change to the `javascript` agent directory and clean it by running the following commands:
 +
 [source, nix-shell]
@@ -531,13 +436,15 @@
 . Run through the link:https://staging--eloquent-poitras-af14f0.netlify.app/docs/quickstart/quickstart.html[_Quick start_] steps.
 . Notify link:https://app.slack.com/client/T43F9UHS5/CGA566TPV[#eng-sdk] team members that the new build is ready for manual installation and testing.
 . Update the link:https://docs.google.com/spreadsheets/d/1pIblGqIeqapzptOtDb4h0LjJKDFIYXRxJrX9VaphfjA/edit#gid=725289684[_release notes_] spreadsheet and documentation based on the Go/No-go list of merged PRs.
++
+The driver only needs to add a tab to the spreadsheet.
+The DX Product team will walk through the list of merged PRs and work with the team to generate release note content.
 
 === Promoting a released version to Latest
 
 . Verify that release notes and documentation are ready for public consumption.
 . Open the `public/manifest.json` file in a text editor.
 . Under the `tags` key, change the version number associated with the `latest` key.
-<<<<<<< HEAD
 +
 For example:
 +
@@ -572,42 +479,6 @@
 +
 CI Hydra:
 +
-=======
-+
-For example:
-+
-[source,json]
-----
-{
-    "tags": {
-        "latest": "n.n.n"
-    }
-}
-----
-. Prepare a PR for the manifest by running the following commands:
-+
-[source, bash]
-----
-git switch -c <YOUR_NAME>/update-n.n.n-latest
-git add --all
-git commit --message "chore: Update the manifest latest to n.n.n "
-git push origin <YOUR_NAME>/update-n.n.n-latest
-----
-. After pushing, click the link in the console to go to your new branch in GitHub, then click *Create Pull Request*.
-. Have the validator review and approve the PR, then merge to `master`.
-. Verify the Linux and Darwin (macOS) builds are available for download from https://download.dfinity.systems/sdk/dfx.
-+
-Linux—Replace {DFX_VERSION} with the new version number:
-+
-link:https://download.dfinity.systems/sdk/dfx/{DFX_VERSION}/x86_64-linux/dfx-{DFX_VERSION}.tar.gz[]
-+
-Darwin (macOS)—Replace {DFX_VERSION} with the new version number:
-+
-link:https://download.dfinity.systems/sdk/dfx/{DFX_VERSION}/x86_64-darwin/dfx-{DFX_VERSION}.tar.gz[]
-+
-CI Hydra:
-+
->>>>>>> 9693be33
 link:https://hydra.dfinity.systems/jobset/dfinity-ci-build/sdk-release[]
 
 === Release documentation
