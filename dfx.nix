--- conflicted
+++ resolved
@@ -34,20 +34,12 @@
             pkgs.graphviz
           ];
 
-<<<<<<< HEAD
-      postDoc = oldAttrs.postDoc + ''
-        pushd src/dfx
-        cargo graph | dot -Tsvg > \
-          ../../target/$CARGO_BUILD_TARGET/doc/dfx/cargo-graph.svg
-        popd
-      '';
-=======
           postDoc = oldAttrs.postDoc + ''
             pushd src/dfx
-            cargo graph | dot -Tsvg > ../../target/doc/dfx/cargo-graph.svg
+            cargo graph | dot -Tsvg > \
+              ../../target/$CARGO_BUILD_TARGET/doc/dfx/cargo-graph.svg
             popd
           '';
->>>>>>> 1fc15c53
 
           postInstall = oldAttrs.postInstall + ''
             echo "report cargo-graph-dfx $doc dfx/cargo-graph.svg" >> \
