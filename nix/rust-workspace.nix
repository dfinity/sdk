{ release ? true
, doClippy ? false
, doFmt ? false
, doDoc ? false
, motoko
, buildDfinityRustPackage
, cargo-graph
, darwin
, dfinity
, graphviz
, lib
, libressl
, runCommandNoCC
, stdenv
}:
let
  drv = buildDfinityRustPackage {
    name = "dfinity-sdk-rust";
    srcDir = ../.;
    regexes = [
      ".*/assets/.*$"
      ".*\.rs$"
      ".*\.lalrpop$"
      ".*Cargo\.toml$"
      ".*Cargo\.lock$"
      "^.cargo/config$"
    ];
    inherit release doClippy doFmt doDoc;
  };
in
drv.overrideAttrs (oldAttrs: {
  DFX_ASSETS = runCommandNoCC "dfx-assets" {} ''
    mkdir -p $out
<<<<<<< HEAD
    cp ${if release then dfinity.rust-workspace else dfinity.rust-workspace-debug}/bin/nodemanager $out
    cp ${if release then dfinity.ic-client else dfinity.rust-workspace-debug}/bin/client $out
    cp ${motoko.moc-bin}/bin/moc $out
    cp ${motoko.mo-ide}/bin/mo-ide $out
    cp ${motoko.didc}/bin/didc $out
    cp ${motoko.rts}/rts/mo-rts.wasm $out
    mkdir $out/stdlib && cp -R ${motoko.stdlib}/. $out/stdlib
=======
    cp ${dfinity.nodemanager}/bin/nodemanager $out
    cp ${dfinity.ic-client}/bin/client $out
    cp ${actorscript.asc-bin}/bin/asc $out
    cp ${actorscript.as-ide}/bin/as-ide $out
    cp ${actorscript.didc}/bin/didc $out
    cp ${actorscript.rts}/rts/as-rts.wasm $out
    mkdir $out/stdlib && cp -R ${actorscript.stdlib}/. $out/stdlib
>>>>>>> e24fc5e4
  '';

  nativeBuildInputs = oldAttrs.nativeBuildInputs ++ lib.optionals doDoc [
    cargo-graph
    graphviz
  ];

  postDoc = oldAttrs.postDoc + ''
    pushd dfx
    cargo graph | dot -Tsvg > ../target/doc/dfx/cargo-graph.svg
    popd
  '';

  postInstall = oldAttrs.postInstall + lib.optionalString doDoc ''
    echo "report cargo-graph-dfx $doc dfx/cargo-graph.svg" >> \
      $doc/nix-support/hydra-build-products
  '';
})<|MERGE_RESOLUTION|>--- conflicted
+++ resolved
@@ -31,23 +31,13 @@
 drv.overrideAttrs (oldAttrs: {
   DFX_ASSETS = runCommandNoCC "dfx-assets" {} ''
     mkdir -p $out
-<<<<<<< HEAD
-    cp ${if release then dfinity.rust-workspace else dfinity.rust-workspace-debug}/bin/nodemanager $out
-    cp ${if release then dfinity.ic-client else dfinity.rust-workspace-debug}/bin/client $out
+    cp ${dfinity.nodemanager}/bin/nodemanager $out
+    cp ${dfinity.ic-client}/bin/client $out
     cp ${motoko.moc-bin}/bin/moc $out
     cp ${motoko.mo-ide}/bin/mo-ide $out
     cp ${motoko.didc}/bin/didc $out
     cp ${motoko.rts}/rts/mo-rts.wasm $out
     mkdir $out/stdlib && cp -R ${motoko.stdlib}/. $out/stdlib
-=======
-    cp ${dfinity.nodemanager}/bin/nodemanager $out
-    cp ${dfinity.ic-client}/bin/client $out
-    cp ${actorscript.asc-bin}/bin/asc $out
-    cp ${actorscript.as-ide}/bin/as-ide $out
-    cp ${actorscript.didc}/bin/didc $out
-    cp ${actorscript.rts}/rts/as-rts.wasm $out
-    mkdir $out/stdlib && cp -R ${actorscript.stdlib}/. $out/stdlib
->>>>>>> e24fc5e4
   '';
 
   nativeBuildInputs = oldAttrs.nativeBuildInputs ++ lib.optionals doDoc [
