--- conflicted
+++ resolved
@@ -4,11 +4,7 @@
   name = "motoko-sources";
   url = "ssh://git@github.com/dfinity-lab/motoko";
   ref = "master";
-<<<<<<< HEAD
-  rev = "8676951c41fbf9b9c87c1c4de606d4dfd321a829";
-=======
   rev = "6901c536deff066671aa96c6e765d96a7415bb40";
->>>>>>> c321d8e3
 }; in
 
 {
