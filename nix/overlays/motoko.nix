self: super:

let src = builtins.fetchGit {
  name = "motoko-sources";
  url = "ssh://git@github.com/dfinity-lab/motoko";
  ref = "master";
<<<<<<< HEAD
  rev = "abf221534a269006e692df1b248c90c73b425b69";
=======
  rev = "6901c536deff066671aa96c6e765d96a7415bb40";
>>>>>>> 2678adc9
}; in

{
  motoko = import src { };
}<|MERGE_RESOLUTION|>--- conflicted
+++ resolved
@@ -4,11 +4,7 @@
   name = "motoko-sources";
   url = "ssh://git@github.com/dfinity-lab/motoko";
   ref = "master";
-<<<<<<< HEAD
-  rev = "abf221534a269006e692df1b248c90c73b425b69";
-=======
   rev = "6901c536deff066671aa96c6e765d96a7415bb40";
->>>>>>> 2678adc9
 }; in
 
 {
