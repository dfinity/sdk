self: super: {
  dfinity-sdk = rec {
    packages = rec {
<<<<<<< HEAD
      js-user-library = super.callPackage ../../js-user-library/package.nix {
        inherit (self) napalm;
      };
      rust-workspace = super.callPackage ../rust-workspace.nix {};
      rust-workspace-debug = rust-workspace.override (_: {
        release = false;
        doClippy = true;
        doFmt = true;
        doDoc = true;
      });
      rust-workspace-doc = rust-workspace-debug.doc;
=======
        rust-workspace = super.callPackage ../rust-workspace.nix {};
        rust-workspace-debug = (rust-workspace.override (_: {
          release = false;
          doClippy = true;
          doFmt = true;
          doDoc = true;
        })).overrideAttrs (oldAttrs: {
          name = "${oldAttrs.name}-debug";
        });
        rust-workspace-doc = rust-workspace-debug.doc;
>>>>>>> c73a1b65
    };

    # This is to make sure CI evalutes shell derivations, builds their
    # dependencies and populates the hydra cache with them. We also use this in
    # `shell.nix` in the root to provide an environment which is the composition
    # of all the shells here.
    shells = {
      js-user-library = import ../../js-user-library/shell.nix { pkgs = self; };
      rust-workspace = import ../rust-shell.nix { pkgs = self; };
    };

    licenses = {
      # FIXME js-user-library
      rust-workspace = super.lib.runtime.runtimeLicensesReport packages.rust-workspace;
    };
  };
}<|MERGE_RESOLUTION|>--- conflicted
+++ resolved
@@ -1,30 +1,19 @@
 self: super: {
   dfinity-sdk = rec {
     packages = rec {
-<<<<<<< HEAD
       js-user-library = super.callPackage ../../js-user-library/package.nix {
         inherit (self) napalm;
       };
       rust-workspace = super.callPackage ../rust-workspace.nix {};
-      rust-workspace-debug = rust-workspace.override (_: {
+      rust-workspace-debug = (rust-workspace.override (_: {
         release = false;
         doClippy = true;
         doFmt = true;
         doDoc = true;
+      })).overrideAttrs (oldAttrs: {
+        name = "${oldAttrs.name}-debug";
       });
       rust-workspace-doc = rust-workspace-debug.doc;
-=======
-        rust-workspace = super.callPackage ../rust-workspace.nix {};
-        rust-workspace-debug = (rust-workspace.override (_: {
-          release = false;
-          doClippy = true;
-          doFmt = true;
-          doDoc = true;
-        })).overrideAttrs (oldAttrs: {
-          name = "${oldAttrs.name}-debug";
-        });
-        rust-workspace-doc = rust-workspace-debug.doc;
->>>>>>> c73a1b65
     };
 
     # This is to make sure CI evalutes shell derivations, builds their
