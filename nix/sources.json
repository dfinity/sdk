--- conflicted
+++ resolved
@@ -34,11 +34,7 @@
     "common": {
         "branch": "master",
         "repo": "ssh://git@github.com/dfinity-lab/common",
-<<<<<<< HEAD
         "rev": "56b6f6f3b0e7cf26a8eaf75b2a1ac118c827538d",
-=======
-        "rev": "ff478f21adc9e44ce281f9bd376534f3477d205e",
->>>>>>> 4f6c4fab
         "type": "git"
     },
     "dfinity": {
