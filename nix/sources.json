{
    "advisory-db": {
        "branch": "main",
        "builtin": false,
        "description": "Security advisory database for Rust crates published through crates.io",
        "homepage": "https://rustsec.org",
        "owner": "RustSec",
        "repo": "advisory-db",
        "rev": "1db7602857582a41c83cedf002f32c1cf905d39e",
        "sha256": "0nqzq91hxr0ivz5ywlas4vqdwxg7b5q3niwjqn0zsf5x6c16vxgw",
        "type": "tarball",
        "url": "https://github.com/RustSec/advisory-db/archive/1db7602857582a41c83cedf002f32c1cf905d39e.tar.gz",
        "url_template": "https://github.com/<owner>/<repo>/archive/<rev>.tar.gz"
    },
    "agent-rs": {
        "branch": "main",
        "repo": "https://github.com/dfinity/agent-rs",
        "rev": "9d9fd3089767433a8ca3c0360cdda865a136791b",
        "type": "git"
    },
    "bats-support": {
        "branch": "v0.3.0",
        "builtin": false,
        "description": "Supporting library for Bats test helpers",
        "homepage": null,
        "owner": "ztombol",
        "repo": "bats-support",
        "rev": "24a72e14349690bcbf7c151b9d2d1cdd32d36eb1",
        "sha256": "1sm1y752jrz41qm4bxivk1363ac5zpkyshkk156aqf2p5qjxgpp0",
        "type": "tarball",
        "url": "https://github.com/ztombol/bats-support/archive/24a72e14349690bcbf7c151b9d2d1cdd32d36eb1.tar.gz",
        "url_template": "https://github.com/<owner>/<repo>/archive/<rev>.tar.gz"
    },
    "common": {
        "branch": "master",
        "repo": "ssh://git@github.com/dfinity-lab/common",
        "rev": "87104afb2aa76f1cf8f6709328c1a2116f273147",
        "type": "git"
    },
<<<<<<< HEAD
    "dfinity": {
        "branch": "master",
        "repo": "ssh://git@github.com/dfinity-lab/dfinity",
        "rev": "3bcdc96bc8ba3717633af3ae13ad7ab22a9222a7",
        "type": "git"
    },
=======
>>>>>>> e6b5e6d3
    "ic-ref": {
        "branch": "release-0.17",
        "repo": "ssh://git@github.com/dfinity-lab/ic-ref",
        "rev": "0da8f01f0a4d6fce0a4f2c14ff767789311dbfa2",
        "type": "git"
    },
    "ic-starter-x86_64-darwin": {
        "builtin": false,
        "rev": "da2e149cbee5f98905e5a0126d0919be12a7c29d",
        "sha256": "0hpa0j8gll7bk7rx8jh1y5ad8x5y2pg3bishr1ayi3rardnn2shk",
        "type": "file",
        "url": "https://download.dfinity.systems/ic/da2e149cbee5f98905e5a0126d0919be12a7c29d/nix-release/x86_64-darwin/ic-starter.gz",
        "url_template": "https://download.dfinity.systems/ic/<rev>/nix-release/x86_64-darwin/ic-starter.gz"
    },
    "ic-starter-x86_64-linux": {
        "builtin": false,
        "rev": "da2e149cbee5f98905e5a0126d0919be12a7c29d",
        "sha256": "1bx2j7kcii4s20i6cn2hlwkg3wbjz9xzhifz39ynsij0q1z03ka5",
        "type": "file",
        "url": "https://download.dfinity.systems/ic/da2e149cbee5f98905e5a0126d0919be12a7c29d/nix-release/ic-starter.gz",
        "url_template": "https://download.dfinity.systems/ic/<rev>/nix-release/ic-starter.gz"
    },
    "motoko": {
        "branch": "release",
        "repo": "https://github.com/dfinity/motoko",
        "rev": "43da0ac13e9e1930ed0a32af3428732f8c308651",
        "tag": "0.6.7",
        "type": "git"
    },
    "napalm": {
        "branch": "master",
        "builtin": false,
        "description": "Support for building npm packages in Nix and lightweight npm registry",
        "homepage": "",
        "owner": "nmattia",
        "repo": "napalm",
        "rev": "4db4f253c78cfa8d8e8defb45dfe25e04409142a",
        "sha256": "1rzj7a3r6wcsfjlzs5fj1min3rk8d8k9g9v00kmygdl1696mnkrb",
        "type": "tarball",
        "url": "https://github.com/nmattia/napalm/archive/4db4f253c78cfa8d8e8defb45dfe25e04409142a.tar.gz",
        "url_template": "https://github.com/<owner>/<repo>/archive/<rev>.tar.gz"
    },
    "replica-x86_64-darwin": {
        "builtin": false,
        "rev": "da2e149cbee5f98905e5a0126d0919be12a7c29d",
        "sha256": "0hzx6kivkcyn8cw9qqfy6nhz60akjifnj7zx0dz31p91jmnrbjzs",
        "type": "file",
        "url": "https://download.dfinity.systems/ic/da2e149cbee5f98905e5a0126d0919be12a7c29d/nix-release/x86_64-darwin/replica.gz",
        "url_template": "https://download.dfinity.systems/ic/<rev>/nix-release/x86_64-darwin/replica.gz"
    },
    "replica-x86_64-linux": {
        "builtin": false,
        "rev": "da2e149cbee5f98905e5a0126d0919be12a7c29d",
        "sha256": "0xlqbvw9yz88wc8xd1kndsvx477ijq6shy52z44lwbrj6g2w7bzl",
        "type": "file",
        "url": "https://download.dfinity.systems/ic/da2e149cbee5f98905e5a0126d0919be12a7c29d/nix-release/replica.gz",
        "url_template": "https://download.dfinity.systems/ic/<rev>/nix-release/replica.gz"
    }
}<|MERGE_RESOLUTION|>--- conflicted
+++ resolved
@@ -37,15 +37,6 @@
         "rev": "87104afb2aa76f1cf8f6709328c1a2116f273147",
         "type": "git"
     },
-<<<<<<< HEAD
-    "dfinity": {
-        "branch": "master",
-        "repo": "ssh://git@github.com/dfinity-lab/dfinity",
-        "rev": "3bcdc96bc8ba3717633af3ae13ad7ab22a9222a7",
-        "type": "git"
-    },
-=======
->>>>>>> e6b5e6d3
     "ic-ref": {
         "branch": "release-0.17",
         "repo": "ssh://git@github.com/dfinity-lab/ic-ref",
