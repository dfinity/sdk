--- conflicted
+++ resolved
@@ -140,21 +140,6 @@
         "url_template": "https://github.com/dfinity/icx-proxy/releases/download/<tag>/binaries-linux.tar.gz"
     },
     "motoko-base": {
-<<<<<<< HEAD
-        "branch": "next-moc",
-        "description": "The Motoko base library",
-        "homepage": null,
-        "owner": "dfinity",
-        "repo": "motoko-base",
-        "rev": "722780e6334d1284b9cd113e9dbc4e7055a5b214",
-        "sha256": "1py0vfww4l10yh80l3hr67bwjllc4pmnyi54jwczk9aa1ffny0y3",
-        "type": "tarball",
-        "url": "https://github.com/dfinity/motoko-base/archive/722780e6334d1284b9cd113e9dbc4e7055a5b214.tar.gz",
-        "url_template": "https://github.com/<owner>/<repo>/archive/<rev>.tar.gz"
-    },
-    "motoko-base-tarball": {
-=======
->>>>>>> 0bf55c06
         "builtin": false,
         "description": "The Motoko base library",
         "owner": "dfinity",
