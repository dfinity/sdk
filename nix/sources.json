--- conflicted
+++ resolved
@@ -2,127 +2,71 @@
     "canister_sandbox-x86_64-darwin": {
         "builtin": false,
         "description": "The canister_sandbox binary. It must be updated together with the replica binary.",
-<<<<<<< HEAD
-        "rev": "285a5db07da50a4e350ec43bf3b488cc6fe36102",
-        "sha256": "1hd2l82w67w5fklrx3f60lxfwp8vclxk90ddyzq9nfyv531q017b",
-        "type": "file",
-        "url": "https://download.dfinity.systems/ic/285a5db07da50a4e350ec43bf3b488cc6fe36102/binaries/x86_64-darwin/canister_sandbox.gz",
-=======
         "rev": "c43a4880199c00135c8415957851e823b3fb769e",
         "sha256": "1xf645zynh6yhgppdr3z7f45b5476vzcx7b8l3j88ndm1a8qc805",
         "type": "file",
         "url": "https://download.dfinity.systems/ic/c43a4880199c00135c8415957851e823b3fb769e/binaries/x86_64-darwin/canister_sandbox.gz",
->>>>>>> 9ef469f3
         "url_template": "https://download.dfinity.systems/ic/<rev>/binaries/x86_64-darwin/canister_sandbox.gz"
     },
     "canister_sandbox-x86_64-linux": {
         "builtin": false,
         "description": "The canister_sandbox binary. It must be updated together with the replica binary.",
-<<<<<<< HEAD
-        "rev": "285a5db07da50a4e350ec43bf3b488cc6fe36102",
-        "sha256": "0v0dg5ld0qr9nlbvhnz25j0sqsg28rq21ncxa065rw26dcaqmxka",
-        "type": "file",
-        "url": "https://download.dfinity.systems/ic/285a5db07da50a4e350ec43bf3b488cc6fe36102/binaries/x86_64-linux/canister_sandbox.gz",
-=======
         "rev": "c43a4880199c00135c8415957851e823b3fb769e",
         "sha256": "0xdmks8yhrdgmp5wwmxc8xrqf0g9g8n1jpjdn4360fsdjqxk2kq9",
         "type": "file",
         "url": "https://download.dfinity.systems/ic/c43a4880199c00135c8415957851e823b3fb769e/binaries/x86_64-linux/canister_sandbox.gz",
->>>>>>> 9ef469f3
         "url_template": "https://download.dfinity.systems/ic/<rev>/binaries/x86_64-linux/canister_sandbox.gz"
     },
     "compiler_sandbox-x86_64-darwin": {
         "builtin": false,
         "description": "The compiler_sandbox binary. It must be updated together with the replica binary.",
-<<<<<<< HEAD
-        "rev": "285a5db07da50a4e350ec43bf3b488cc6fe36102",
-        "sha256": "1n5yqni4pga7ixp4phj6b86v6zl419k3fwvgc9ig0f5q1zxsg8hv",
-        "type": "file",
-        "url": "https://download.dfinity.systems/ic/285a5db07da50a4e350ec43bf3b488cc6fe36102/binaries/x86_64-darwin/compiler_sandbox.gz",
-=======
         "rev": "c43a4880199c00135c8415957851e823b3fb769e",
         "sha256": "1bv9s4nb2j6ni416dpy9bfsx4vmk55aw1x1jy6143kc69wm2hns0",
         "type": "file",
         "url": "https://download.dfinity.systems/ic/c43a4880199c00135c8415957851e823b3fb769e/binaries/x86_64-darwin/compiler_sandbox.gz",
->>>>>>> 9ef469f3
         "url_template": "https://download.dfinity.systems/ic/<rev>/binaries/x86_64-darwin/compiler_sandbox.gz"
     },
     "compiler_sandbox-x86_64-linux": {
         "builtin": false,
         "description": "The compiler_sandbox binary. It must be updated together with the replica binary.",
-<<<<<<< HEAD
-        "rev": "285a5db07da50a4e350ec43bf3b488cc6fe36102",
-        "sha256": "1xnb7ghzp0r2rnxifpll3fgsj748a016xx9sa4gihvg2s0fzsncd",
-        "type": "file",
-        "url": "https://download.dfinity.systems/ic/285a5db07da50a4e350ec43bf3b488cc6fe36102/binaries/x86_64-linux/compiler_sandbox.gz",
-=======
         "rev": "c43a4880199c00135c8415957851e823b3fb769e",
         "sha256": "0jiqi2ij0wcbifz04gk0i60kq6s6bcx3dyrfnhx4mbxnv4m59rvx",
         "type": "file",
         "url": "https://download.dfinity.systems/ic/c43a4880199c00135c8415957851e823b3fb769e/binaries/x86_64-linux/compiler_sandbox.gz",
->>>>>>> 9ef469f3
         "url_template": "https://download.dfinity.systems/ic/<rev>/binaries/x86_64-linux/compiler_sandbox.gz"
     },
     "ic-admin-x86_64-darwin": {
         "builtin": false,
         "description": "The ic-admin binary.",
-<<<<<<< HEAD
-        "rev": "285a5db07da50a4e350ec43bf3b488cc6fe36102",
-        "sha256": "1n3j8mqapkwzq5id7dpxhz12133xm1ynx9ga50swzccwsviyarbs",
-        "type": "file",
-        "url": "https://download.dfinity.systems/ic/285a5db07da50a4e350ec43bf3b488cc6fe36102/binaries/x86_64-darwin/ic-admin.gz",
-=======
         "rev": "c43a4880199c00135c8415957851e823b3fb769e",
         "sha256": "1mbn1xkpf44a4697njrr3gzgajyl13p0dyg0b7mdx57nhzkxm8z1",
         "type": "file",
         "url": "https://download.dfinity.systems/ic/c43a4880199c00135c8415957851e823b3fb769e/binaries/x86_64-darwin/ic-admin.gz",
->>>>>>> 9ef469f3
         "url_template": "https://download.dfinity.systems/ic/<rev>/binaries/x86_64-darwin/ic-admin.gz"
     },
     "ic-admin-x86_64-linux": {
         "builtin": false,
         "description": "The ic-admin binary.",
-<<<<<<< HEAD
-        "rev": "285a5db07da50a4e350ec43bf3b488cc6fe36102",
-        "sha256": "08kgmkpylq4x675plkhdyy1smr7x6rw83qi88wbhjwiwlbc581qj",
-        "type": "file",
-        "url": "https://download.dfinity.systems/ic/285a5db07da50a4e350ec43bf3b488cc6fe36102/binaries/x86_64-linux/ic-admin.gz",
-=======
         "rev": "c43a4880199c00135c8415957851e823b3fb769e",
         "sha256": "1337ya9szbz24svhw07r5iwyrn4mcgymm1pzql4fvqz9d35ksa0d",
         "type": "file",
         "url": "https://download.dfinity.systems/ic/c43a4880199c00135c8415957851e823b3fb769e/binaries/x86_64-linux/ic-admin.gz",
->>>>>>> 9ef469f3
         "url_template": "https://download.dfinity.systems/ic/<rev>/binaries/x86_64-linux/ic-admin.gz"
     },
     "ic-btc-adapter-x86_64-darwin": {
         "builtin": false,
-<<<<<<< HEAD
-        "rev": "285a5db07da50a4e350ec43bf3b488cc6fe36102",
-        "sha256": "0mcr0cb20q53p1bdhg6pwnaakhdlksjbhir6mdhr4bfbcphy1gwv",
-        "type": "file",
-        "url": "https://download.dfinity.systems/ic/285a5db07da50a4e350ec43bf3b488cc6fe36102/binaries/x86_64-darwin/ic-btc-adapter.gz",
-=======
         "rev": "c43a4880199c00135c8415957851e823b3fb769e",
         "sha256": "06fjm0z8qqkqd21if9flrsmjdiqizb9xya9knhcm8i4jp99qpzwy",
         "type": "file",
         "url": "https://download.dfinity.systems/ic/c43a4880199c00135c8415957851e823b3fb769e/binaries/x86_64-darwin/ic-btc-adapter.gz",
->>>>>>> 9ef469f3
         "url_template": "https://download.dfinity.systems/ic/<rev>/binaries/x86_64-darwin/ic-btc-adapter.gz"
     },
     "ic-btc-adapter-x86_64-linux": {
         "builtin": false,
-<<<<<<< HEAD
-        "rev": "285a5db07da50a4e350ec43bf3b488cc6fe36102",
-        "sha256": "05sjqrg6m5z32znmgxgwcb4smpn4vv1bbhbr40r1xdj3wc2fh6j6",
-        "type": "file",
-        "url": "https://download.dfinity.systems/ic/285a5db07da50a4e350ec43bf3b488cc6fe36102/binaries/x86_64-linux/ic-btc-adapter.gz",
-=======
         "rev": "c43a4880199c00135c8415957851e823b3fb769e",
         "sha256": "114a9ia0mic963barlswyhpsl7c821h98i7wyzar80d3c20397n7",
         "type": "file",
         "url": "https://download.dfinity.systems/ic/c43a4880199c00135c8415957851e823b3fb769e/binaries/x86_64-linux/ic-btc-adapter.gz",
->>>>>>> 9ef469f3
         "url_template": "https://download.dfinity.systems/ic/<rev>/binaries/x86_64-linux/ic-btc-adapter.gz"
     },
     "ic-btc-canister": {
@@ -134,94 +78,52 @@
     },
     "ic-https-outcalls-adapter-x86_64-darwin": {
         "builtin": false,
-<<<<<<< HEAD
-        "rev": "285a5db07da50a4e350ec43bf3b488cc6fe36102",
-        "sha256": "1k6y0svvr1j8ixrgkkf8b708rz76gpa52vy69168iar1vi434a4f",
-        "type": "file",
-        "url": "https://download.dfinity.systems/ic/285a5db07da50a4e350ec43bf3b488cc6fe36102/binaries/x86_64-darwin/ic-https-outcalls-adapter.gz",
-=======
         "rev": "c43a4880199c00135c8415957851e823b3fb769e",
         "sha256": "1ki7bz0jbiw00amgxd9gz9b2fyzmxfg6qwnlfrhxr8y1grgsks7a",
         "type": "file",
         "url": "https://download.dfinity.systems/ic/c43a4880199c00135c8415957851e823b3fb769e/binaries/x86_64-darwin/ic-https-outcalls-adapter.gz",
->>>>>>> 9ef469f3
         "url_template": "https://download.dfinity.systems/ic/<rev>/binaries/x86_64-darwin/ic-https-outcalls-adapter.gz"
     },
     "ic-https-outcalls-adapter-x86_64-linux": {
         "builtin": false,
-<<<<<<< HEAD
-        "rev": "285a5db07da50a4e350ec43bf3b488cc6fe36102",
-        "sha256": "1339j8spw12bsf6yfszl2nwm01ra92mg2bmy2r4njkpkdklflsw7",
-        "type": "file",
-        "url": "https://download.dfinity.systems/ic/285a5db07da50a4e350ec43bf3b488cc6fe36102/binaries/x86_64-linux/ic-https-outcalls-adapter.gz",
-=======
         "rev": "c43a4880199c00135c8415957851e823b3fb769e",
         "sha256": "0qansx4fjyr5ma2vjz4j0ifmqi5xvc69lhkfjnl0snj8lj81wyzl",
         "type": "file",
         "url": "https://download.dfinity.systems/ic/c43a4880199c00135c8415957851e823b3fb769e/binaries/x86_64-linux/ic-https-outcalls-adapter.gz",
->>>>>>> 9ef469f3
         "url_template": "https://download.dfinity.systems/ic/<rev>/binaries/x86_64-linux/ic-https-outcalls-adapter.gz"
     },
     "ic-nns-init-x86_64-darwin": {
         "builtin": false,
         "description": "The ic-nns-init binary.",
-<<<<<<< HEAD
-        "rev": "285a5db07da50a4e350ec43bf3b488cc6fe36102",
-        "sha256": "0gw8mzap5ba4899lb7xnhmnps9b3fbwqb9zqq528yd76gasz4saj",
-        "type": "file",
-        "url": "https://download.dfinity.systems/ic/285a5db07da50a4e350ec43bf3b488cc6fe36102/binaries/x86_64-darwin/ic-nns-init.gz",
-=======
         "rev": "c43a4880199c00135c8415957851e823b3fb769e",
         "sha256": "0cbg099b7pvqz7zr2b75l4s815l5xx9hc5h2ifabb0pg911cylwg",
         "type": "file",
         "url": "https://download.dfinity.systems/ic/c43a4880199c00135c8415957851e823b3fb769e/binaries/x86_64-darwin/ic-nns-init.gz",
->>>>>>> 9ef469f3
         "url_template": "https://download.dfinity.systems/ic/<rev>/binaries/x86_64-darwin/ic-nns-init.gz"
     },
     "ic-nns-init-x86_64-linux": {
         "builtin": false,
         "description": "The ic-nns-init binary.",
-<<<<<<< HEAD
-        "rev": "285a5db07da50a4e350ec43bf3b488cc6fe36102",
-        "sha256": "1yv9g6srhm9rqw1z0h2idj0hw04kzv0y51js2hx9cq5xff0gnrs5",
-        "type": "file",
-        "url": "https://download.dfinity.systems/ic/285a5db07da50a4e350ec43bf3b488cc6fe36102/binaries/x86_64-linux/ic-nns-init.gz",
-=======
         "rev": "c43a4880199c00135c8415957851e823b3fb769e",
         "sha256": "162gxjvhfrj3gpl2rjcmk6np1hvlq0m48y5zbyzfi3s9jx0v5jww",
         "type": "file",
         "url": "https://download.dfinity.systems/ic/c43a4880199c00135c8415957851e823b3fb769e/binaries/x86_64-linux/ic-nns-init.gz",
->>>>>>> 9ef469f3
         "url_template": "https://download.dfinity.systems/ic/<rev>/binaries/x86_64-linux/ic-nns-init.gz"
     },
     "ic-starter-x86_64-darwin": {
         "builtin": false,
-<<<<<<< HEAD
-        "rev": "285a5db07da50a4e350ec43bf3b488cc6fe36102",
-        "sha256": "1sd2nd07rg03lllfx2j09q10zygzs2r9jfac468m4bv5vw90caqi",
-        "type": "file",
-        "url": "https://download.dfinity.systems/ic/285a5db07da50a4e350ec43bf3b488cc6fe36102/binaries/x86_64-darwin/ic-starter.gz",
-=======
         "rev": "c43a4880199c00135c8415957851e823b3fb769e",
         "sha256": "1jd3fvrsi2xqd071vciff1rn0f6briz3sq5h7k1rjm47mb5djpxm",
         "type": "file",
         "url": "https://download.dfinity.systems/ic/c43a4880199c00135c8415957851e823b3fb769e/binaries/x86_64-darwin/ic-starter.gz",
->>>>>>> 9ef469f3
         "url_template": "https://download.dfinity.systems/ic/<rev>/binaries/x86_64-darwin/ic-starter.gz"
     },
     "ic-starter-x86_64-linux": {
         "builtin": false,
-<<<<<<< HEAD
-        "rev": "285a5db07da50a4e350ec43bf3b488cc6fe36102",
-        "sha256": "12458nasxs3dkpyk0f62c5d2braz74jl2jzxgbcayf56pkackiyq",
-        "type": "file",
-        "url": "https://download.dfinity.systems/ic/285a5db07da50a4e350ec43bf3b488cc6fe36102/binaries/x86_64-linux/ic-starter.gz",
-=======
         "rev": "c43a4880199c00135c8415957851e823b3fb769e",
         "sha256": "0hrwiv8ggba0ymxqmhbg8jzbls0rcd8jsmnksr1xnag9zpac6ihj",
         "type": "file",
         "url": "https://download.dfinity.systems/ic/c43a4880199c00135c8415957851e823b3fb769e/binaries/x86_64-linux/ic-starter.gz",
->>>>>>> 9ef469f3
         "url_template": "https://download.dfinity.systems/ic/<rev>/binaries/x86_64-linux/ic-starter.gz"
     },
     "motoko-base": {
@@ -251,19 +153,6 @@
         "version": "0.13.0"
     },
     "pocket-ic-x86_64-darwin": {
-<<<<<<< HEAD
-        "rev": "285a5db07da50a4e350ec43bf3b488cc6fe36102",
-        "sha256": "0x66zxqjn9lkjyh3zc0mm865ig3xdaqy27g9lzq6ppfs1xdl6mr9",
-        "type": "file",
-        "url": "https://download.dfinity.systems/ic/285a5db07da50a4e350ec43bf3b488cc6fe36102/binaries/x86_64-darwin/pocket-ic.gz",
-        "url_template": "https://download.dfinity.systems/ic/<rev>/binaries/x86_64-darwin/pocket-ic.gz"
-    },
-    "pocket-ic-x86_64-linux": {
-        "rev": "285a5db07da50a4e350ec43bf3b488cc6fe36102",
-        "sha256": "12c3lz52qmybmcd3rvima1szyp7vp367n81w1n14xngji66wq8vp",
-        "type": "file",
-        "url": "https://download.dfinity.systems/ic/285a5db07da50a4e350ec43bf3b488cc6fe36102/binaries/x86_64-linux/pocket-ic.gz",
-=======
         "rev": "c43a4880199c00135c8415957851e823b3fb769e",
         "sha256": "0rys3s9506wyj32dsm2ha0awvxchpmps04ax57wbiyq9fkwgfgp0",
         "type": "file",
@@ -275,103 +164,60 @@
         "sha256": "06ll418ib57v6pfc7bn8c3gjvjjdvp8kkd558n6xhjmcnl8b0zmx",
         "type": "file",
         "url": "https://download.dfinity.systems/ic/c43a4880199c00135c8415957851e823b3fb769e/binaries/x86_64-linux/pocket-ic.gz",
->>>>>>> 9ef469f3
         "url_template": "https://download.dfinity.systems/ic/<rev>/binaries/x86_64-linux/pocket-ic.gz"
     },
     "replica-x86_64-darwin": {
         "builtin": false,
         "description": "The replica binary. It must be updated together with the canister_sandbox binary.",
-<<<<<<< HEAD
-        "rev": "285a5db07da50a4e350ec43bf3b488cc6fe36102",
-        "sha256": "028998bcn8fkbcgdack0khmwr8wpl1q5l89zn8sjvzq37sgkq624",
-        "type": "file",
-        "url": "https://download.dfinity.systems/ic/285a5db07da50a4e350ec43bf3b488cc6fe36102/binaries/x86_64-darwin/replica.gz",
-=======
         "rev": "c43a4880199c00135c8415957851e823b3fb769e",
         "sha256": "0cd55b3x7fz1rn1pz3nclkhrgyp3jmmpzdsy3kw9f9l6v0pxzznz",
         "type": "file",
         "url": "https://download.dfinity.systems/ic/c43a4880199c00135c8415957851e823b3fb769e/binaries/x86_64-darwin/replica.gz",
->>>>>>> 9ef469f3
         "url_template": "https://download.dfinity.systems/ic/<rev>/binaries/x86_64-darwin/replica.gz"
     },
     "replica-x86_64-linux": {
         "builtin": false,
         "description": "The replica binary. It must be updated together with the canister_sandbox binary.",
-<<<<<<< HEAD
-        "rev": "285a5db07da50a4e350ec43bf3b488cc6fe36102",
-        "sha256": "0wfd8is73xn018vipdn52hqlav1qkj3ikn48d0hcdcqsqrx12dpc",
-        "type": "file",
-        "url": "https://download.dfinity.systems/ic/285a5db07da50a4e350ec43bf3b488cc6fe36102/binaries/x86_64-linux/replica.gz",
-=======
         "rev": "c43a4880199c00135c8415957851e823b3fb769e",
         "sha256": "0jlb85yrsbaiixmhfl39f85yd9irb5xilmxrhnapg3kyfrhzm2kb",
         "type": "file",
         "url": "https://download.dfinity.systems/ic/c43a4880199c00135c8415957851e823b3fb769e/binaries/x86_64-linux/replica.gz",
->>>>>>> 9ef469f3
         "url_template": "https://download.dfinity.systems/ic/<rev>/binaries/x86_64-linux/replica.gz"
     },
     "sandbox_launcher-x86_64-darwin": {
         "builtin": false,
         "description": "The sandbox_launcher binary. It must be updated together with the replica binary.",
-<<<<<<< HEAD
-        "rev": "285a5db07da50a4e350ec43bf3b488cc6fe36102",
-        "sha256": "1kzpnfrmfrnxph0w93lqa5hblx97v3ikxp315ajyg3sk7szl56p8",
-        "type": "file",
-        "url": "https://download.dfinity.systems/ic/285a5db07da50a4e350ec43bf3b488cc6fe36102/binaries/x86_64-darwin/sandbox_launcher.gz",
-=======
         "rev": "c43a4880199c00135c8415957851e823b3fb769e",
         "sha256": "1fxpr28scfgv4lazjl0hqr0pjj15rph92q852sivw97pggv0bq40",
         "type": "file",
         "url": "https://download.dfinity.systems/ic/c43a4880199c00135c8415957851e823b3fb769e/binaries/x86_64-darwin/sandbox_launcher.gz",
->>>>>>> 9ef469f3
         "url_template": "https://download.dfinity.systems/ic/<rev>/binaries/x86_64-darwin/sandbox_launcher.gz"
     },
     "sandbox_launcher-x86_64-linux": {
         "builtin": false,
         "description": "The sandbox_launcher binary. It must be updated together with the replica binary.",
-<<<<<<< HEAD
-        "rev": "285a5db07da50a4e350ec43bf3b488cc6fe36102",
-        "sha256": "01qsmzhia7fw5v1iw21xrgjwn4p7j5f6gxjvjidninw27wffx3kr",
-        "type": "file",
-        "url": "https://download.dfinity.systems/ic/285a5db07da50a4e350ec43bf3b488cc6fe36102/binaries/x86_64-linux/sandbox_launcher.gz",
-=======
         "rev": "c43a4880199c00135c8415957851e823b3fb769e",
         "sha256": "1xr8kzvglzb4gankxvyvbv2wdkr5kska5mwjsdc5kshkrm2bhg1x",
         "type": "file",
         "url": "https://download.dfinity.systems/ic/c43a4880199c00135c8415957851e823b3fb769e/binaries/x86_64-linux/sandbox_launcher.gz",
->>>>>>> 9ef469f3
         "url_template": "https://download.dfinity.systems/ic/<rev>/binaries/x86_64-linux/sandbox_launcher.gz"
     },
     "sns-x86_64-darwin": {
         "builtin": false,
         "description": "The sns binary.",
-<<<<<<< HEAD
-        "rev": "285a5db07da50a4e350ec43bf3b488cc6fe36102",
-        "sha256": "1ip72hpnxf1jkf1w7dscg8l0hczzps6b843zjw0rd96h2428mwjf",
-        "type": "file",
-        "url": "https://download.dfinity.systems/ic/285a5db07da50a4e350ec43bf3b488cc6fe36102/binaries/x86_64-darwin/sns.gz",
-=======
         "rev": "c43a4880199c00135c8415957851e823b3fb769e",
         "sha256": "0l98m2zdlr1vyzs48zg058nn7abqby0v81xqykz9b5dg73y8x5wf",
         "type": "file",
         "url": "https://download.dfinity.systems/ic/c43a4880199c00135c8415957851e823b3fb769e/binaries/x86_64-darwin/sns.gz",
->>>>>>> 9ef469f3
         "url_template": "https://download.dfinity.systems/ic/<rev>/binaries/x86_64-darwin/sns.gz"
     },
     "sns-x86_64-linux": {
         "builtin": false,
         "description": "The sns binary.",
-<<<<<<< HEAD
-        "rev": "285a5db07da50a4e350ec43bf3b488cc6fe36102",
-        "sha256": "0qbz88sqjj58bzlkj9d3b6kwzl710any28ygczx5l9ifisdf88ar",
-        "type": "file",
-        "url": "https://download.dfinity.systems/ic/285a5db07da50a4e350ec43bf3b488cc6fe36102/binaries/x86_64-linux/sns.gz",
-=======
         "rev": "c43a4880199c00135c8415957851e823b3fb769e",
         "sha256": "1v1v5g5dd7zszb10h9fn3sj55x4y1bbkwb2cghml8ji7y7662ynp",
         "type": "file",
         "url": "https://download.dfinity.systems/ic/c43a4880199c00135c8415957851e823b3fb769e/binaries/x86_64-linux/sns.gz",
->>>>>>> 9ef469f3
         "url_template": "https://download.dfinity.systems/ic/<rev>/binaries/x86_64-linux/sns.gz"
     }
 }