--- conflicted
+++ resolved
@@ -6,17 +6,10 @@
         "homepage": "https://rustsec.org",
         "owner": "RustSec",
         "repo": "advisory-db",
-<<<<<<< HEAD
-        "rev": "9cf72357c8c52629d22edd8b4b8d7f7cdeea2504",
-        "sha256": "0bb3rfmbklj3b4ylyiwn15ys894kcq6jczdzc0d5di9vxb4xq366",
-        "type": "tarball",
-        "url": "https://github.com/RustSec/advisory-db/archive/9cf72357c8c52629d22edd8b4b8d7f7cdeea2504.tar.gz",
-=======
         "rev": "76c37849b60cf981b0bbffd5877dec12046d9414",
         "sha256": "1wjzlfvjn1311i06qa4qc5ijdmw7b8vi1wa7z30ak28pzjrcqfyb",
         "type": "tarball",
         "url": "https://github.com/RustSec/advisory-db/archive/76c37849b60cf981b0bbffd5877dec12046d9414.tar.gz",
->>>>>>> 28607ddb
         "url_template": "https://github.com/<owner>/<repo>/archive/<rev>.tar.gz"
     },
     "canister_sandbox-x86_64-darwin": {
