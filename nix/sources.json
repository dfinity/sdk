{
    "advisory-db": {
        "branch": "main",
        "builtin": false,
        "description": "Security advisory database for Rust crates published through crates.io",
        "homepage": "https://rustsec.org",
        "owner": "RustSec",
        "repo": "advisory-db",
<<<<<<< HEAD
        "rev": "9e50517457e5e6266881f63d04f1f0faaa9b3f1e",
        "sha256": "0fhhcfigp4g4xl0w6jp99r9j31dq8i5qhvds4rbny5zwvsi28qwq",
        "type": "tarball",
        "url": "https://github.com/RustSec/advisory-db/archive/9e50517457e5e6266881f63d04f1f0faaa9b3f1e.tar.gz",
=======
        "rev": "ad63e1dd8b63915925d085d234d3c87ac9fe0fff",
        "sha256": "0mis5s1ys0nsc0hvnk9l9yrl2n2wyjs9c32ffn9x6b2wap6cqnzi",
        "type": "tarball",
        "url": "https://github.com/RustSec/advisory-db/archive/ad63e1dd8b63915925d085d234d3c87ac9fe0fff.tar.gz",
>>>>>>> c2d29358
        "url_template": "https://github.com/<owner>/<repo>/archive/<rev>.tar.gz"
    },
    "canister_sandbox-x86_64-darwin": {
        "builtin": false,
        "description": "The canister_sandbox binary. It must be updated together with the replica binary.",
<<<<<<< HEAD
        "rev": "3e1be1316341811db5c9300935c4236bfab8fa2a",
        "sha256": "07d5jf6y6a7kl3s4pgmjs7xsr93cvn6lp56gyr7zxziab81wp1i3",
        "type": "file",
        "url": "https://download.dfinity.systems/blessed/ic/3e1be1316341811db5c9300935c4236bfab8fa2a/sdk-release/x86_64-darwin/canister_sandbox.gz",
=======
        "rev": "93dcf2a2026c34330c76149dd713d89e37daa533",
        "sha256": "06pyhpm8j0alwbjdxlrpm258n2j3h4k7ans0ykpwpbd8wavzqkg9",
        "type": "file",
        "url": "https://download.dfinity.systems/blessed/ic/93dcf2a2026c34330c76149dd713d89e37daa533/sdk-release/x86_64-darwin/canister_sandbox.gz",
>>>>>>> c2d29358
        "url_template": "https://download.dfinity.systems/blessed/ic/<rev>/sdk-release/x86_64-darwin/canister_sandbox.gz"
    },
    "canister_sandbox-x86_64-linux": {
        "builtin": false,
        "description": "The canister_sandbox binary. It must be updated together with the replica binary.",
<<<<<<< HEAD
        "rev": "3e1be1316341811db5c9300935c4236bfab8fa2a",
        "sha256": "1vyxwlvh59irx0j4rbjdyrj2j7hhhnc1c5552yc0pbmip9xalzkr",
        "type": "file",
        "url": "https://download.dfinity.systems/blessed/ic/3e1be1316341811db5c9300935c4236bfab8fa2a/sdk-release/x86_64-linux/canister_sandbox.gz",
=======
        "rev": "93dcf2a2026c34330c76149dd713d89e37daa533",
        "sha256": "1sq002439vykb5jb0a5rg1h6z67bnla0sys05yg5rhb73ai0c58m",
        "type": "file",
        "url": "https://download.dfinity.systems/blessed/ic/93dcf2a2026c34330c76149dd713d89e37daa533/sdk-release/x86_64-linux/canister_sandbox.gz",
>>>>>>> c2d29358
        "url_template": "https://download.dfinity.systems/blessed/ic/<rev>/sdk-release/x86_64-linux/canister_sandbox.gz"
    },
    "ic-admin-x86_64-darwin": {
        "builtin": false,
        "description": "The ic-admin binary.",
<<<<<<< HEAD
        "rev": "3e1be1316341811db5c9300935c4236bfab8fa2a",
        "sha256": "0gnd5kws45gn62pif57xd03m65wxrimczi7pjshx303ili1yfgrh",
        "type": "file",
        "url": "https://download.dfinity.systems/ic/3e1be1316341811db5c9300935c4236bfab8fa2a/nix-release/x86_64-darwin/ic-admin.gz",
=======
        "rev": "93dcf2a2026c34330c76149dd713d89e37daa533",
        "sha256": "1pr53f5x1f5nircdhvx52zf8nxsl4pf9lkkhsk6h6r8pr2czdp6n",
        "type": "file",
        "url": "https://download.dfinity.systems/ic/93dcf2a2026c34330c76149dd713d89e37daa533/nix-release/x86_64-darwin/ic-admin.gz",
>>>>>>> c2d29358
        "url_template": "https://download.dfinity.systems/ic/<rev>/nix-release/x86_64-darwin/ic-admin.gz"
    },
    "ic-admin-x86_64-linux": {
        "builtin": false,
        "description": "The ic-admin binary.",
<<<<<<< HEAD
        "rev": "3e1be1316341811db5c9300935c4236bfab8fa2a",
        "sha256": "0kp4kp8fm2fq4c20qlypcj27wvplfpnba7rvzf0gknwq4hzlc0f2",
        "type": "file",
        "url": "https://download.dfinity.systems/ic/3e1be1316341811db5c9300935c4236bfab8fa2a/release/ic-admin.gz",
=======
        "rev": "93dcf2a2026c34330c76149dd713d89e37daa533",
        "sha256": "0mycbx6klz49l8b19k2kjw8lygavf7cvsdzrc1b603n3wdjw887v",
        "type": "file",
        "url": "https://download.dfinity.systems/ic/93dcf2a2026c34330c76149dd713d89e37daa533/release/ic-admin.gz",
>>>>>>> c2d29358
        "url_template": "https://download.dfinity.systems/ic/<rev>/release/ic-admin.gz"
    },
    "ic-btc-adapter-x86_64-darwin": {
        "builtin": false,
<<<<<<< HEAD
        "rev": "3e1be1316341811db5c9300935c4236bfab8fa2a",
        "sha256": "0r3ig6j51qjdz5dap8vaxxsmswwx35b5i2kd6ihsna9b4hdnmqmi",
        "type": "file",
        "url": "https://download.dfinity.systems/blessed/ic/3e1be1316341811db5c9300935c4236bfab8fa2a/sdk-release/x86_64-darwin/ic-btc-adapter.gz",
=======
        "rev": "93dcf2a2026c34330c76149dd713d89e37daa533",
        "sha256": "0c519lfl6ffshhqf93x8axhkxbhchgdm40lhv5adcr06hqw2zs9j",
        "type": "file",
        "url": "https://download.dfinity.systems/blessed/ic/93dcf2a2026c34330c76149dd713d89e37daa533/sdk-release/x86_64-darwin/ic-btc-adapter.gz",
>>>>>>> c2d29358
        "url_template": "https://download.dfinity.systems/blessed/ic/<rev>/sdk-release/x86_64-darwin/ic-btc-adapter.gz"
    },
    "ic-btc-adapter-x86_64-linux": {
        "builtin": false,
<<<<<<< HEAD
        "rev": "3e1be1316341811db5c9300935c4236bfab8fa2a",
        "sha256": "0wccya75dxr8n08kkwgy73awvg6131xa4wcq4dralzw9nwgiz516",
        "type": "file",
        "url": "https://download.dfinity.systems/blessed/ic/3e1be1316341811db5c9300935c4236bfab8fa2a/sdk-release/x86_64-linux/ic-btc-adapter.gz",
=======
        "rev": "93dcf2a2026c34330c76149dd713d89e37daa533",
        "sha256": "01qpng7syqbq36jhqfn6wc9fi0pmczzbsg0ja63myr06v2af8azz",
        "type": "file",
        "url": "https://download.dfinity.systems/blessed/ic/93dcf2a2026c34330c76149dd713d89e37daa533/sdk-release/x86_64-linux/ic-btc-adapter.gz",
>>>>>>> c2d29358
        "url_template": "https://download.dfinity.systems/blessed/ic/<rev>/sdk-release/x86_64-linux/ic-btc-adapter.gz"
    },
    "ic-canister-http-adapter-x86_64-darwin": {
        "builtin": false,
<<<<<<< HEAD
        "rev": "3e1be1316341811db5c9300935c4236bfab8fa2a",
        "sha256": "0jxmlyig5jv3n1f1yynspxn23kgf72bisy3kvzhz01rmici8mp6r",
        "type": "file",
        "url": "https://download.dfinity.systems/blessed/ic/3e1be1316341811db5c9300935c4236bfab8fa2a/sdk-release/x86_64-darwin/ic-canister-http-adapter.gz",
=======
        "rev": "93dcf2a2026c34330c76149dd713d89e37daa533",
        "sha256": "1nmpph4kdk7jkd2kla589sw5qizqib6m5fryzzq9ag17p9sjbixr",
        "type": "file",
        "url": "https://download.dfinity.systems/blessed/ic/93dcf2a2026c34330c76149dd713d89e37daa533/sdk-release/x86_64-darwin/ic-canister-http-adapter.gz",
>>>>>>> c2d29358
        "url_template": "https://download.dfinity.systems/blessed/ic/<rev>/sdk-release/x86_64-darwin/ic-canister-http-adapter.gz"
    },
    "ic-canister-http-adapter-x86_64-linux": {
        "builtin": false,
<<<<<<< HEAD
        "rev": "3e1be1316341811db5c9300935c4236bfab8fa2a",
        "sha256": "1a0dz90f36rhbcfg82vlr8qy29bgypn9rfb9kyr9rgjhq5g5c2k1",
        "type": "file",
        "url": "https://download.dfinity.systems/blessed/ic/3e1be1316341811db5c9300935c4236bfab8fa2a/sdk-release/x86_64-linux/ic-canister-http-adapter.gz",
=======
        "rev": "93dcf2a2026c34330c76149dd713d89e37daa533",
        "sha256": "1i4jdp9grvf3p4awngxrcjac3md0hxmhdicvc7sxp7arh0ayfc4c",
        "type": "file",
        "url": "https://download.dfinity.systems/blessed/ic/93dcf2a2026c34330c76149dd713d89e37daa533/sdk-release/x86_64-linux/ic-canister-http-adapter.gz",
>>>>>>> c2d29358
        "url_template": "https://download.dfinity.systems/blessed/ic/<rev>/sdk-release/x86_64-linux/ic-canister-http-adapter.gz"
    },
    "ic-nns-init-x86_64-darwin": {
        "builtin": false,
        "description": "The ic-nns-init binary.",
<<<<<<< HEAD
        "rev": "3e1be1316341811db5c9300935c4236bfab8fa2a",
        "sha256": "196jnry9zmrl60wrmdfpwfl4fz0yhid8ifdqmi15gvfc82aj51j0",
        "type": "file",
        "url": "https://download.dfinity.systems/ic/3e1be1316341811db5c9300935c4236bfab8fa2a/nix-release/x86_64-darwin/ic-nns-init.gz",
=======
        "rev": "93dcf2a2026c34330c76149dd713d89e37daa533",
        "sha256": "02ia6rmwd5ddd14bqk4awnh644nw78zqxkaa2n22fjn66w8wxc1x",
        "type": "file",
        "url": "https://download.dfinity.systems/ic/93dcf2a2026c34330c76149dd713d89e37daa533/nix-release/x86_64-darwin/ic-nns-init.gz",
>>>>>>> c2d29358
        "url_template": "https://download.dfinity.systems/ic/<rev>/nix-release/x86_64-darwin/ic-nns-init.gz"
    },
    "ic-nns-init-x86_64-linux": {
        "builtin": false,
        "description": "The ic-nns-init binary.",
<<<<<<< HEAD
        "rev": "3e1be1316341811db5c9300935c4236bfab8fa2a",
        "sha256": "0s17mfvj3r5896zgxxb89c9nykjn9ikn51ll0yvf81rw0p0wmjki",
        "type": "file",
        "url": "https://download.dfinity.systems/ic/3e1be1316341811db5c9300935c4236bfab8fa2a/release/ic-nns-init.gz",
=======
        "rev": "93dcf2a2026c34330c76149dd713d89e37daa533",
        "sha256": "0lw36mn9fp7vs3cnwby719an715d3w62clvjmwllkq9038li9k1f",
        "type": "file",
        "url": "https://download.dfinity.systems/ic/93dcf2a2026c34330c76149dd713d89e37daa533/release/ic-nns-init.gz",
>>>>>>> c2d29358
        "url_template": "https://download.dfinity.systems/ic/<rev>/release/ic-nns-init.gz"
    },
    "ic-ref-x86_64-darwin": {
        "builtin": false,
        "rev": "ab8e3f5a04f0f061b8157c2889f8f5de05f952bb",
        "sha256": "0y51r00wpn4hg2z92ckl122l1g4vbdnmw5nfb41dkmkhlpr2ryq7",
        "type": "file",
        "url": "https://download.dfinity.systems/ic-ref/ic-ref-0.0.1-1fba03ee-x86_64-darwin.tar.gz",
        "url_template": "https://download.dfinity.systems/ic-ref/ic-ref-<version>-x86_64-darwin.tar.gz",
        "version": "0.0.1-1fba03ee"
    },
    "ic-ref-x86_64-linux": {
        "builtin": false,
        "rev": "ab8e3f5a04f0f061b8157c2889f8f5de05f952bb",
        "sha256": "0did5sjclvjiqj8nk1636m35n4b1fxdpklqhg3m4p47wnd2nzxnn",
        "type": "file",
        "url": "https://download.dfinity.systems/ic-ref/ic-ref-0.0.1-1fba03ee-x86_64-linux.tar.gz",
        "url_template": "https://download.dfinity.systems/ic-ref/ic-ref-<version>-x86_64-linux.tar.gz",
        "version": "0.0.1-1fba03ee"
    },
    "ic-starter-x86_64-darwin": {
        "builtin": false,
<<<<<<< HEAD
        "rev": "3e1be1316341811db5c9300935c4236bfab8fa2a",
        "sha256": "0kkcj7sp54n3g2r606la3mk70l4d9pl6kq6c55cryhdrak2xrddk",
        "type": "file",
        "url": "https://download.dfinity.systems/blessed/ic/3e1be1316341811db5c9300935c4236bfab8fa2a/sdk-release/x86_64-darwin/ic-starter.gz",
=======
        "rev": "93dcf2a2026c34330c76149dd713d89e37daa533",
        "sha256": "0ifyzv8159s4fqi1rd458yqh73z408jixfj98wyqnpqrz4y9fb08",
        "type": "file",
        "url": "https://download.dfinity.systems/blessed/ic/93dcf2a2026c34330c76149dd713d89e37daa533/sdk-release/x86_64-darwin/ic-starter.gz",
>>>>>>> c2d29358
        "url_template": "https://download.dfinity.systems/blessed/ic/<rev>/sdk-release/x86_64-darwin/ic-starter.gz"
    },
    "ic-starter-x86_64-linux": {
        "builtin": false,
<<<<<<< HEAD
        "rev": "3e1be1316341811db5c9300935c4236bfab8fa2a",
        "sha256": "1rk1qh2mra8pyrly61fbdld3jmchbrsqam1n9638d3h7awhr7vhb",
        "type": "file",
        "url": "https://download.dfinity.systems/blessed/ic/3e1be1316341811db5c9300935c4236bfab8fa2a/sdk-release/x86_64-linux/ic-starter.gz",
=======
        "rev": "93dcf2a2026c34330c76149dd713d89e37daa533",
        "sha256": "1pczd1n1ifhy6kiwf939nlsz2v7a1bkrfmhzzw4b0f0kpdiqs4xb",
        "type": "file",
        "url": "https://download.dfinity.systems/blessed/ic/93dcf2a2026c34330c76149dd713d89e37daa533/sdk-release/x86_64-linux/ic-starter.gz",
>>>>>>> c2d29358
        "url_template": "https://download.dfinity.systems/blessed/ic/<rev>/sdk-release/x86_64-linux/ic-starter.gz"
    },
    "icx-proxy-x86_64-darwin": {
        "builtin": false,
        "rev": "594b6c81cde6da4e08faee8aa8e5a2e6ae815602",
        "sha256": "09rxh6kjwy7qfsvvsy6xjzyn4r4zlb78k1qipi4k3x0w0ajvp0sp",
        "tag": "rev-c312760",
        "type": "file",
        "url": "https://github.com/dfinity/icx-proxy/releases/download/rev-c312760/binaries-macos.tar.gz",
        "url_template": "https://github.com/dfinity/icx-proxy/releases/download/<tag>/binaries-macos.tar.gz"
    },
    "icx-proxy-x86_64-linux": {
        "builtin": false,
        "rev": "594b6c81cde6da4e08faee8aa8e5a2e6ae815602",
        "sha256": "18czg11v5hiczqrahr962wmjig3gcafplqiprlnx44kmzfhi4mks",
        "tag": "rev-c312760",
        "type": "file",
        "url": "https://github.com/dfinity/icx-proxy/releases/download/rev-c312760/binaries-linux.tar.gz",
        "url_template": "https://github.com/dfinity/icx-proxy/releases/download/<tag>/binaries-linux.tar.gz"
    },
    "motoko-base": {
        "builtin": false,
        "description": "The Motoko base library",
        "owner": "dfinity",
<<<<<<< HEAD
        "sha256": "0rnyxrznfwxcxxys70acac7nny31dw4fw2npfx02jkwjxzz9fwvq",
        "type": "tarball",
        "url": "https://github.com/dfinity/motoko/releases/download/0.7.1/motoko-base-library.tar.gz",
        "url_template": "https://github.com/dfinity/motoko/releases/download/<version>/motoko-base-library.tar.gz",
        "version": "0.7.1"
    },
    "motoko-x86_64-darwin": {
        "builtin": false,
        "sha256": "123ccvdkb8l29zxy05g9shmm9nb0mm0y3jlwmaxnsb3zrr885n8g",
        "type": "file",
        "url": "https://github.com/dfinity/motoko/releases/download/0.7.1/motoko-macos-0.7.1.tar.gz",
        "url_template": "https://github.com/dfinity/motoko/releases/download/<version>/motoko-macos-<version>.tar.gz",
        "version": "0.7.1"
    },
    "motoko-x86_64-linux": {
        "builtin": false,
        "sha256": "1ix3ldqmlaccj00b4j0b7xk4w9200518mx0hryyaglr5fj816aqk",
        "type": "file",
        "url": "https://github.com/dfinity/motoko/releases/download/0.7.1/motoko-linux64-0.7.1.tar.gz",
        "url_template": "https://github.com/dfinity/motoko/releases/download/<version>/motoko-linux64-<version>.tar.gz",
        "version": "0.7.1"
=======
        "sha256": "04d0cj2bfgz8i4nsarx5q4cdkplswpn0alwfsn8mh5r87vrbf7dj",
        "type": "tarball",
        "url": "https://github.com/dfinity/motoko/releases/download/0.7.3/motoko-base-library.tar.gz",
        "url_template": "https://github.com/dfinity/motoko/releases/download/<version>/motoko-base-library.tar.gz",
        "version": "0.7.3"
    },
    "motoko-x86_64-darwin": {
        "builtin": false,
        "sha256": "0y5awqdjr70969av0aj2532s4wldqs7p8mw8dsmgqk4765fggdgs",
        "type": "file",
        "url": "https://github.com/dfinity/motoko/releases/download/0.7.3/motoko-macos-0.7.3.tar.gz",
        "url_template": "https://github.com/dfinity/motoko/releases/download/<version>/motoko-macos-<version>.tar.gz",
        "version": "0.7.3"
    },
    "motoko-x86_64-linux": {
        "builtin": false,
        "sha256": "1ig1g4ddxngs7z9ay40d579mfwdknbbpx0xy62gmx0g3mmi1p6n0",
        "type": "file",
        "url": "https://github.com/dfinity/motoko/releases/download/0.7.3/motoko-linux64-0.7.3.tar.gz",
        "url_template": "https://github.com/dfinity/motoko/releases/download/<version>/motoko-linux64-<version>.tar.gz",
        "version": "0.7.3"
>>>>>>> c2d29358
    },
    "replica-x86_64-darwin": {
        "builtin": false,
        "description": "The replica binary. It must be updated together with the canister_sandbox binary.",
<<<<<<< HEAD
        "rev": "3e1be1316341811db5c9300935c4236bfab8fa2a",
        "sha256": "06mvsa9ibj3waj600digpgnipj74lc020lgvvamzzvpqpvwh6hag",
        "type": "file",
        "url": "https://download.dfinity.systems/blessed/ic/3e1be1316341811db5c9300935c4236bfab8fa2a/sdk-release/x86_64-darwin/replica.gz",
=======
        "rev": "93dcf2a2026c34330c76149dd713d89e37daa533",
        "sha256": "1i7i85fvy8pbx8kjpvfn18hlbhnx26a5wp34b4ajq9wparkd75g1",
        "type": "file",
        "url": "https://download.dfinity.systems/blessed/ic/93dcf2a2026c34330c76149dd713d89e37daa533/sdk-release/x86_64-darwin/replica.gz",
>>>>>>> c2d29358
        "url_template": "https://download.dfinity.systems/blessed/ic/<rev>/sdk-release/x86_64-darwin/replica.gz"
    },
    "replica-x86_64-linux": {
        "builtin": false,
        "description": "The replica binary. It must be updated together with the canister_sandbox binary.",
<<<<<<< HEAD
        "rev": "3e1be1316341811db5c9300935c4236bfab8fa2a",
        "sha256": "1c71c3zzljdjgbgx85qgijf75ccqv9vm083sidycnrh8m1lrzh27",
        "type": "file",
        "url": "https://download.dfinity.systems/blessed/ic/3e1be1316341811db5c9300935c4236bfab8fa2a/sdk-release/x86_64-linux/replica.gz",
=======
        "rev": "93dcf2a2026c34330c76149dd713d89e37daa533",
        "sha256": "1dh9nk9amg0pnc4p8l8kjh0ig7x01gsjqv8p4sgj15hl751b6qa8",
        "type": "file",
        "url": "https://download.dfinity.systems/blessed/ic/93dcf2a2026c34330c76149dd713d89e37daa533/sdk-release/x86_64-linux/replica.gz",
>>>>>>> c2d29358
        "url_template": "https://download.dfinity.systems/blessed/ic/<rev>/sdk-release/x86_64-linux/replica.gz"
    },
    "sandbox_launcher-x86_64-darwin": {
        "builtin": false,
        "description": "The sandbox_launcher binary. It must be updated together with the replica binary.",
<<<<<<< HEAD
        "rev": "3e1be1316341811db5c9300935c4236bfab8fa2a",
        "sha256": "1l9snlc2aylyxyxcbb63p5i3zcglc0hs906qbgz0isbvqlywpwd5",
        "type": "file",
        "url": "https://download.dfinity.systems/blessed/ic/3e1be1316341811db5c9300935c4236bfab8fa2a/sdk-release/x86_64-darwin/sandbox_launcher.gz",
=======
        "rev": "93dcf2a2026c34330c76149dd713d89e37daa533",
        "sha256": "1n9sbmshxjqkxd081jwshp1gc5nsqc1vazj08bggp5lrhhrs7yj3",
        "type": "file",
        "url": "https://download.dfinity.systems/blessed/ic/93dcf2a2026c34330c76149dd713d89e37daa533/sdk-release/x86_64-darwin/sandbox_launcher.gz",
>>>>>>> c2d29358
        "url_template": "https://download.dfinity.systems/blessed/ic/<rev>/sdk-release/x86_64-darwin/sandbox_launcher.gz"
    },
    "sandbox_launcher-x86_64-linux": {
        "builtin": false,
        "description": "The sandbox_launcher binary. It must be updated together with the replica binary.",
<<<<<<< HEAD
        "rev": "3e1be1316341811db5c9300935c4236bfab8fa2a",
        "sha256": "1fll57vidn1gbvsj0vf3h60m88r3504qz465wdfhl2v9l9a7zd4z",
        "type": "file",
        "url": "https://download.dfinity.systems/blessed/ic/3e1be1316341811db5c9300935c4236bfab8fa2a/sdk-release/x86_64-linux/sandbox_launcher.gz",
=======
        "rev": "93dcf2a2026c34330c76149dd713d89e37daa533",
        "sha256": "12mm7hy17d1p3xfg23arf6xk6nsziy9frj6liklai4iyivcdi439",
        "type": "file",
        "url": "https://download.dfinity.systems/blessed/ic/93dcf2a2026c34330c76149dd713d89e37daa533/sdk-release/x86_64-linux/sandbox_launcher.gz",
>>>>>>> c2d29358
        "url_template": "https://download.dfinity.systems/blessed/ic/<rev>/sdk-release/x86_64-linux/sandbox_launcher.gz"
    },
    "sns-x86_64-darwin": {
        "builtin": false,
        "description": "The sns binary.",
<<<<<<< HEAD
        "rev": "3e1be1316341811db5c9300935c4236bfab8fa2a",
        "sha256": "0dghs5jradl5ynbh5lnmrchaw9hjd5az5zp4c2n9cqmsaa3560h4",
        "type": "file",
        "url": "https://download.dfinity.systems/ic/3e1be1316341811db5c9300935c4236bfab8fa2a/nix-release/x86_64-darwin/sns.gz",
=======
        "rev": "93dcf2a2026c34330c76149dd713d89e37daa533",
        "sha256": "1z636jc8jnwysp0bjgwfhhc46yrq7wzc5kwsy6k3ra5qdgnga3s1",
        "type": "file",
        "url": "https://download.dfinity.systems/ic/93dcf2a2026c34330c76149dd713d89e37daa533/nix-release/x86_64-darwin/sns.gz",
>>>>>>> c2d29358
        "url_template": "https://download.dfinity.systems/ic/<rev>/nix-release/x86_64-darwin/sns.gz"
    },
    "sns-x86_64-linux": {
        "builtin": false,
        "description": "The sns binary.",
<<<<<<< HEAD
        "rev": "3e1be1316341811db5c9300935c4236bfab8fa2a",
        "sha256": "1whfzda1yf6747r0fzr6f65xcxd2sgy6fydc29lsj6qp6sa4611g",
        "type": "file",
        "url": "https://download.dfinity.systems/ic/3e1be1316341811db5c9300935c4236bfab8fa2a/release/sns.gz",
=======
        "rev": "93dcf2a2026c34330c76149dd713d89e37daa533",
        "sha256": "1inavyazyk7rg5xm0qwx1k0mngyrwdlz6fcvvnxj45g3vd8kh1fq",
        "type": "file",
        "url": "https://download.dfinity.systems/ic/93dcf2a2026c34330c76149dd713d89e37daa533/release/sns.gz",
>>>>>>> c2d29358
        "url_template": "https://download.dfinity.systems/ic/<rev>/release/sns.gz"
    }
}<|MERGE_RESOLUTION|>--- conflicted
+++ resolved
@@ -6,173 +6,96 @@
         "homepage": "https://rustsec.org",
         "owner": "RustSec",
         "repo": "advisory-db",
-<<<<<<< HEAD
-        "rev": "9e50517457e5e6266881f63d04f1f0faaa9b3f1e",
-        "sha256": "0fhhcfigp4g4xl0w6jp99r9j31dq8i5qhvds4rbny5zwvsi28qwq",
-        "type": "tarball",
-        "url": "https://github.com/RustSec/advisory-db/archive/9e50517457e5e6266881f63d04f1f0faaa9b3f1e.tar.gz",
-=======
         "rev": "ad63e1dd8b63915925d085d234d3c87ac9fe0fff",
         "sha256": "0mis5s1ys0nsc0hvnk9l9yrl2n2wyjs9c32ffn9x6b2wap6cqnzi",
         "type": "tarball",
         "url": "https://github.com/RustSec/advisory-db/archive/ad63e1dd8b63915925d085d234d3c87ac9fe0fff.tar.gz",
->>>>>>> c2d29358
         "url_template": "https://github.com/<owner>/<repo>/archive/<rev>.tar.gz"
     },
     "canister_sandbox-x86_64-darwin": {
         "builtin": false,
         "description": "The canister_sandbox binary. It must be updated together with the replica binary.",
-<<<<<<< HEAD
-        "rev": "3e1be1316341811db5c9300935c4236bfab8fa2a",
-        "sha256": "07d5jf6y6a7kl3s4pgmjs7xsr93cvn6lp56gyr7zxziab81wp1i3",
-        "type": "file",
-        "url": "https://download.dfinity.systems/blessed/ic/3e1be1316341811db5c9300935c4236bfab8fa2a/sdk-release/x86_64-darwin/canister_sandbox.gz",
-=======
         "rev": "93dcf2a2026c34330c76149dd713d89e37daa533",
         "sha256": "06pyhpm8j0alwbjdxlrpm258n2j3h4k7ans0ykpwpbd8wavzqkg9",
         "type": "file",
         "url": "https://download.dfinity.systems/blessed/ic/93dcf2a2026c34330c76149dd713d89e37daa533/sdk-release/x86_64-darwin/canister_sandbox.gz",
->>>>>>> c2d29358
         "url_template": "https://download.dfinity.systems/blessed/ic/<rev>/sdk-release/x86_64-darwin/canister_sandbox.gz"
     },
     "canister_sandbox-x86_64-linux": {
         "builtin": false,
         "description": "The canister_sandbox binary. It must be updated together with the replica binary.",
-<<<<<<< HEAD
-        "rev": "3e1be1316341811db5c9300935c4236bfab8fa2a",
-        "sha256": "1vyxwlvh59irx0j4rbjdyrj2j7hhhnc1c5552yc0pbmip9xalzkr",
-        "type": "file",
-        "url": "https://download.dfinity.systems/blessed/ic/3e1be1316341811db5c9300935c4236bfab8fa2a/sdk-release/x86_64-linux/canister_sandbox.gz",
-=======
         "rev": "93dcf2a2026c34330c76149dd713d89e37daa533",
         "sha256": "1sq002439vykb5jb0a5rg1h6z67bnla0sys05yg5rhb73ai0c58m",
         "type": "file",
         "url": "https://download.dfinity.systems/blessed/ic/93dcf2a2026c34330c76149dd713d89e37daa533/sdk-release/x86_64-linux/canister_sandbox.gz",
->>>>>>> c2d29358
         "url_template": "https://download.dfinity.systems/blessed/ic/<rev>/sdk-release/x86_64-linux/canister_sandbox.gz"
     },
     "ic-admin-x86_64-darwin": {
         "builtin": false,
         "description": "The ic-admin binary.",
-<<<<<<< HEAD
-        "rev": "3e1be1316341811db5c9300935c4236bfab8fa2a",
-        "sha256": "0gnd5kws45gn62pif57xd03m65wxrimczi7pjshx303ili1yfgrh",
-        "type": "file",
-        "url": "https://download.dfinity.systems/ic/3e1be1316341811db5c9300935c4236bfab8fa2a/nix-release/x86_64-darwin/ic-admin.gz",
-=======
         "rev": "93dcf2a2026c34330c76149dd713d89e37daa533",
         "sha256": "1pr53f5x1f5nircdhvx52zf8nxsl4pf9lkkhsk6h6r8pr2czdp6n",
         "type": "file",
         "url": "https://download.dfinity.systems/ic/93dcf2a2026c34330c76149dd713d89e37daa533/nix-release/x86_64-darwin/ic-admin.gz",
->>>>>>> c2d29358
         "url_template": "https://download.dfinity.systems/ic/<rev>/nix-release/x86_64-darwin/ic-admin.gz"
     },
     "ic-admin-x86_64-linux": {
         "builtin": false,
         "description": "The ic-admin binary.",
-<<<<<<< HEAD
-        "rev": "3e1be1316341811db5c9300935c4236bfab8fa2a",
-        "sha256": "0kp4kp8fm2fq4c20qlypcj27wvplfpnba7rvzf0gknwq4hzlc0f2",
-        "type": "file",
-        "url": "https://download.dfinity.systems/ic/3e1be1316341811db5c9300935c4236bfab8fa2a/release/ic-admin.gz",
-=======
         "rev": "93dcf2a2026c34330c76149dd713d89e37daa533",
         "sha256": "0mycbx6klz49l8b19k2kjw8lygavf7cvsdzrc1b603n3wdjw887v",
         "type": "file",
         "url": "https://download.dfinity.systems/ic/93dcf2a2026c34330c76149dd713d89e37daa533/release/ic-admin.gz",
->>>>>>> c2d29358
         "url_template": "https://download.dfinity.systems/ic/<rev>/release/ic-admin.gz"
     },
     "ic-btc-adapter-x86_64-darwin": {
         "builtin": false,
-<<<<<<< HEAD
-        "rev": "3e1be1316341811db5c9300935c4236bfab8fa2a",
-        "sha256": "0r3ig6j51qjdz5dap8vaxxsmswwx35b5i2kd6ihsna9b4hdnmqmi",
-        "type": "file",
-        "url": "https://download.dfinity.systems/blessed/ic/3e1be1316341811db5c9300935c4236bfab8fa2a/sdk-release/x86_64-darwin/ic-btc-adapter.gz",
-=======
         "rev": "93dcf2a2026c34330c76149dd713d89e37daa533",
         "sha256": "0c519lfl6ffshhqf93x8axhkxbhchgdm40lhv5adcr06hqw2zs9j",
         "type": "file",
         "url": "https://download.dfinity.systems/blessed/ic/93dcf2a2026c34330c76149dd713d89e37daa533/sdk-release/x86_64-darwin/ic-btc-adapter.gz",
->>>>>>> c2d29358
         "url_template": "https://download.dfinity.systems/blessed/ic/<rev>/sdk-release/x86_64-darwin/ic-btc-adapter.gz"
     },
     "ic-btc-adapter-x86_64-linux": {
         "builtin": false,
-<<<<<<< HEAD
-        "rev": "3e1be1316341811db5c9300935c4236bfab8fa2a",
-        "sha256": "0wccya75dxr8n08kkwgy73awvg6131xa4wcq4dralzw9nwgiz516",
-        "type": "file",
-        "url": "https://download.dfinity.systems/blessed/ic/3e1be1316341811db5c9300935c4236bfab8fa2a/sdk-release/x86_64-linux/ic-btc-adapter.gz",
-=======
         "rev": "93dcf2a2026c34330c76149dd713d89e37daa533",
         "sha256": "01qpng7syqbq36jhqfn6wc9fi0pmczzbsg0ja63myr06v2af8azz",
         "type": "file",
         "url": "https://download.dfinity.systems/blessed/ic/93dcf2a2026c34330c76149dd713d89e37daa533/sdk-release/x86_64-linux/ic-btc-adapter.gz",
->>>>>>> c2d29358
         "url_template": "https://download.dfinity.systems/blessed/ic/<rev>/sdk-release/x86_64-linux/ic-btc-adapter.gz"
     },
     "ic-canister-http-adapter-x86_64-darwin": {
         "builtin": false,
-<<<<<<< HEAD
-        "rev": "3e1be1316341811db5c9300935c4236bfab8fa2a",
-        "sha256": "0jxmlyig5jv3n1f1yynspxn23kgf72bisy3kvzhz01rmici8mp6r",
-        "type": "file",
-        "url": "https://download.dfinity.systems/blessed/ic/3e1be1316341811db5c9300935c4236bfab8fa2a/sdk-release/x86_64-darwin/ic-canister-http-adapter.gz",
-=======
         "rev": "93dcf2a2026c34330c76149dd713d89e37daa533",
         "sha256": "1nmpph4kdk7jkd2kla589sw5qizqib6m5fryzzq9ag17p9sjbixr",
         "type": "file",
         "url": "https://download.dfinity.systems/blessed/ic/93dcf2a2026c34330c76149dd713d89e37daa533/sdk-release/x86_64-darwin/ic-canister-http-adapter.gz",
->>>>>>> c2d29358
         "url_template": "https://download.dfinity.systems/blessed/ic/<rev>/sdk-release/x86_64-darwin/ic-canister-http-adapter.gz"
     },
     "ic-canister-http-adapter-x86_64-linux": {
         "builtin": false,
-<<<<<<< HEAD
-        "rev": "3e1be1316341811db5c9300935c4236bfab8fa2a",
-        "sha256": "1a0dz90f36rhbcfg82vlr8qy29bgypn9rfb9kyr9rgjhq5g5c2k1",
-        "type": "file",
-        "url": "https://download.dfinity.systems/blessed/ic/3e1be1316341811db5c9300935c4236bfab8fa2a/sdk-release/x86_64-linux/ic-canister-http-adapter.gz",
-=======
         "rev": "93dcf2a2026c34330c76149dd713d89e37daa533",
         "sha256": "1i4jdp9grvf3p4awngxrcjac3md0hxmhdicvc7sxp7arh0ayfc4c",
         "type": "file",
         "url": "https://download.dfinity.systems/blessed/ic/93dcf2a2026c34330c76149dd713d89e37daa533/sdk-release/x86_64-linux/ic-canister-http-adapter.gz",
->>>>>>> c2d29358
         "url_template": "https://download.dfinity.systems/blessed/ic/<rev>/sdk-release/x86_64-linux/ic-canister-http-adapter.gz"
     },
     "ic-nns-init-x86_64-darwin": {
         "builtin": false,
         "description": "The ic-nns-init binary.",
-<<<<<<< HEAD
-        "rev": "3e1be1316341811db5c9300935c4236bfab8fa2a",
-        "sha256": "196jnry9zmrl60wrmdfpwfl4fz0yhid8ifdqmi15gvfc82aj51j0",
-        "type": "file",
-        "url": "https://download.dfinity.systems/ic/3e1be1316341811db5c9300935c4236bfab8fa2a/nix-release/x86_64-darwin/ic-nns-init.gz",
-=======
         "rev": "93dcf2a2026c34330c76149dd713d89e37daa533",
         "sha256": "02ia6rmwd5ddd14bqk4awnh644nw78zqxkaa2n22fjn66w8wxc1x",
         "type": "file",
         "url": "https://download.dfinity.systems/ic/93dcf2a2026c34330c76149dd713d89e37daa533/nix-release/x86_64-darwin/ic-nns-init.gz",
->>>>>>> c2d29358
         "url_template": "https://download.dfinity.systems/ic/<rev>/nix-release/x86_64-darwin/ic-nns-init.gz"
     },
     "ic-nns-init-x86_64-linux": {
         "builtin": false,
         "description": "The ic-nns-init binary.",
-<<<<<<< HEAD
-        "rev": "3e1be1316341811db5c9300935c4236bfab8fa2a",
-        "sha256": "0s17mfvj3r5896zgxxb89c9nykjn9ikn51ll0yvf81rw0p0wmjki",
-        "type": "file",
-        "url": "https://download.dfinity.systems/ic/3e1be1316341811db5c9300935c4236bfab8fa2a/release/ic-nns-init.gz",
-=======
         "rev": "93dcf2a2026c34330c76149dd713d89e37daa533",
         "sha256": "0lw36mn9fp7vs3cnwby719an715d3w62clvjmwllkq9038li9k1f",
         "type": "file",
         "url": "https://download.dfinity.systems/ic/93dcf2a2026c34330c76149dd713d89e37daa533/release/ic-nns-init.gz",
->>>>>>> c2d29358
         "url_template": "https://download.dfinity.systems/ic/<rev>/release/ic-nns-init.gz"
     },
     "ic-ref-x86_64-darwin": {
@@ -195,32 +118,18 @@
     },
     "ic-starter-x86_64-darwin": {
         "builtin": false,
-<<<<<<< HEAD
-        "rev": "3e1be1316341811db5c9300935c4236bfab8fa2a",
-        "sha256": "0kkcj7sp54n3g2r606la3mk70l4d9pl6kq6c55cryhdrak2xrddk",
-        "type": "file",
-        "url": "https://download.dfinity.systems/blessed/ic/3e1be1316341811db5c9300935c4236bfab8fa2a/sdk-release/x86_64-darwin/ic-starter.gz",
-=======
         "rev": "93dcf2a2026c34330c76149dd713d89e37daa533",
         "sha256": "0ifyzv8159s4fqi1rd458yqh73z408jixfj98wyqnpqrz4y9fb08",
         "type": "file",
         "url": "https://download.dfinity.systems/blessed/ic/93dcf2a2026c34330c76149dd713d89e37daa533/sdk-release/x86_64-darwin/ic-starter.gz",
->>>>>>> c2d29358
         "url_template": "https://download.dfinity.systems/blessed/ic/<rev>/sdk-release/x86_64-darwin/ic-starter.gz"
     },
     "ic-starter-x86_64-linux": {
         "builtin": false,
-<<<<<<< HEAD
-        "rev": "3e1be1316341811db5c9300935c4236bfab8fa2a",
-        "sha256": "1rk1qh2mra8pyrly61fbdld3jmchbrsqam1n9638d3h7awhr7vhb",
-        "type": "file",
-        "url": "https://download.dfinity.systems/blessed/ic/3e1be1316341811db5c9300935c4236bfab8fa2a/sdk-release/x86_64-linux/ic-starter.gz",
-=======
         "rev": "93dcf2a2026c34330c76149dd713d89e37daa533",
         "sha256": "1pczd1n1ifhy6kiwf939nlsz2v7a1bkrfmhzzw4b0f0kpdiqs4xb",
         "type": "file",
         "url": "https://download.dfinity.systems/blessed/ic/93dcf2a2026c34330c76149dd713d89e37daa533/sdk-release/x86_64-linux/ic-starter.gz",
->>>>>>> c2d29358
         "url_template": "https://download.dfinity.systems/blessed/ic/<rev>/sdk-release/x86_64-linux/ic-starter.gz"
     },
     "icx-proxy-x86_64-darwin": {
@@ -245,29 +154,6 @@
         "builtin": false,
         "description": "The Motoko base library",
         "owner": "dfinity",
-<<<<<<< HEAD
-        "sha256": "0rnyxrznfwxcxxys70acac7nny31dw4fw2npfx02jkwjxzz9fwvq",
-        "type": "tarball",
-        "url": "https://github.com/dfinity/motoko/releases/download/0.7.1/motoko-base-library.tar.gz",
-        "url_template": "https://github.com/dfinity/motoko/releases/download/<version>/motoko-base-library.tar.gz",
-        "version": "0.7.1"
-    },
-    "motoko-x86_64-darwin": {
-        "builtin": false,
-        "sha256": "123ccvdkb8l29zxy05g9shmm9nb0mm0y3jlwmaxnsb3zrr885n8g",
-        "type": "file",
-        "url": "https://github.com/dfinity/motoko/releases/download/0.7.1/motoko-macos-0.7.1.tar.gz",
-        "url_template": "https://github.com/dfinity/motoko/releases/download/<version>/motoko-macos-<version>.tar.gz",
-        "version": "0.7.1"
-    },
-    "motoko-x86_64-linux": {
-        "builtin": false,
-        "sha256": "1ix3ldqmlaccj00b4j0b7xk4w9200518mx0hryyaglr5fj816aqk",
-        "type": "file",
-        "url": "https://github.com/dfinity/motoko/releases/download/0.7.1/motoko-linux64-0.7.1.tar.gz",
-        "url_template": "https://github.com/dfinity/motoko/releases/download/<version>/motoko-linux64-<version>.tar.gz",
-        "version": "0.7.1"
-=======
         "sha256": "04d0cj2bfgz8i4nsarx5q4cdkplswpn0alwfsn8mh5r87vrbf7dj",
         "type": "tarball",
         "url": "https://github.com/dfinity/motoko/releases/download/0.7.3/motoko-base-library.tar.gz",
@@ -289,102 +175,59 @@
         "url": "https://github.com/dfinity/motoko/releases/download/0.7.3/motoko-linux64-0.7.3.tar.gz",
         "url_template": "https://github.com/dfinity/motoko/releases/download/<version>/motoko-linux64-<version>.tar.gz",
         "version": "0.7.3"
->>>>>>> c2d29358
     },
     "replica-x86_64-darwin": {
         "builtin": false,
         "description": "The replica binary. It must be updated together with the canister_sandbox binary.",
-<<<<<<< HEAD
-        "rev": "3e1be1316341811db5c9300935c4236bfab8fa2a",
-        "sha256": "06mvsa9ibj3waj600digpgnipj74lc020lgvvamzzvpqpvwh6hag",
-        "type": "file",
-        "url": "https://download.dfinity.systems/blessed/ic/3e1be1316341811db5c9300935c4236bfab8fa2a/sdk-release/x86_64-darwin/replica.gz",
-=======
         "rev": "93dcf2a2026c34330c76149dd713d89e37daa533",
         "sha256": "1i7i85fvy8pbx8kjpvfn18hlbhnx26a5wp34b4ajq9wparkd75g1",
         "type": "file",
         "url": "https://download.dfinity.systems/blessed/ic/93dcf2a2026c34330c76149dd713d89e37daa533/sdk-release/x86_64-darwin/replica.gz",
->>>>>>> c2d29358
         "url_template": "https://download.dfinity.systems/blessed/ic/<rev>/sdk-release/x86_64-darwin/replica.gz"
     },
     "replica-x86_64-linux": {
         "builtin": false,
         "description": "The replica binary. It must be updated together with the canister_sandbox binary.",
-<<<<<<< HEAD
-        "rev": "3e1be1316341811db5c9300935c4236bfab8fa2a",
-        "sha256": "1c71c3zzljdjgbgx85qgijf75ccqv9vm083sidycnrh8m1lrzh27",
-        "type": "file",
-        "url": "https://download.dfinity.systems/blessed/ic/3e1be1316341811db5c9300935c4236bfab8fa2a/sdk-release/x86_64-linux/replica.gz",
-=======
         "rev": "93dcf2a2026c34330c76149dd713d89e37daa533",
         "sha256": "1dh9nk9amg0pnc4p8l8kjh0ig7x01gsjqv8p4sgj15hl751b6qa8",
         "type": "file",
         "url": "https://download.dfinity.systems/blessed/ic/93dcf2a2026c34330c76149dd713d89e37daa533/sdk-release/x86_64-linux/replica.gz",
->>>>>>> c2d29358
         "url_template": "https://download.dfinity.systems/blessed/ic/<rev>/sdk-release/x86_64-linux/replica.gz"
     },
     "sandbox_launcher-x86_64-darwin": {
         "builtin": false,
         "description": "The sandbox_launcher binary. It must be updated together with the replica binary.",
-<<<<<<< HEAD
-        "rev": "3e1be1316341811db5c9300935c4236bfab8fa2a",
-        "sha256": "1l9snlc2aylyxyxcbb63p5i3zcglc0hs906qbgz0isbvqlywpwd5",
-        "type": "file",
-        "url": "https://download.dfinity.systems/blessed/ic/3e1be1316341811db5c9300935c4236bfab8fa2a/sdk-release/x86_64-darwin/sandbox_launcher.gz",
-=======
         "rev": "93dcf2a2026c34330c76149dd713d89e37daa533",
         "sha256": "1n9sbmshxjqkxd081jwshp1gc5nsqc1vazj08bggp5lrhhrs7yj3",
         "type": "file",
         "url": "https://download.dfinity.systems/blessed/ic/93dcf2a2026c34330c76149dd713d89e37daa533/sdk-release/x86_64-darwin/sandbox_launcher.gz",
->>>>>>> c2d29358
         "url_template": "https://download.dfinity.systems/blessed/ic/<rev>/sdk-release/x86_64-darwin/sandbox_launcher.gz"
     },
     "sandbox_launcher-x86_64-linux": {
         "builtin": false,
         "description": "The sandbox_launcher binary. It must be updated together with the replica binary.",
-<<<<<<< HEAD
-        "rev": "3e1be1316341811db5c9300935c4236bfab8fa2a",
-        "sha256": "1fll57vidn1gbvsj0vf3h60m88r3504qz465wdfhl2v9l9a7zd4z",
-        "type": "file",
-        "url": "https://download.dfinity.systems/blessed/ic/3e1be1316341811db5c9300935c4236bfab8fa2a/sdk-release/x86_64-linux/sandbox_launcher.gz",
-=======
         "rev": "93dcf2a2026c34330c76149dd713d89e37daa533",
         "sha256": "12mm7hy17d1p3xfg23arf6xk6nsziy9frj6liklai4iyivcdi439",
         "type": "file",
         "url": "https://download.dfinity.systems/blessed/ic/93dcf2a2026c34330c76149dd713d89e37daa533/sdk-release/x86_64-linux/sandbox_launcher.gz",
->>>>>>> c2d29358
         "url_template": "https://download.dfinity.systems/blessed/ic/<rev>/sdk-release/x86_64-linux/sandbox_launcher.gz"
     },
     "sns-x86_64-darwin": {
         "builtin": false,
         "description": "The sns binary.",
-<<<<<<< HEAD
-        "rev": "3e1be1316341811db5c9300935c4236bfab8fa2a",
-        "sha256": "0dghs5jradl5ynbh5lnmrchaw9hjd5az5zp4c2n9cqmsaa3560h4",
-        "type": "file",
-        "url": "https://download.dfinity.systems/ic/3e1be1316341811db5c9300935c4236bfab8fa2a/nix-release/x86_64-darwin/sns.gz",
-=======
         "rev": "93dcf2a2026c34330c76149dd713d89e37daa533",
         "sha256": "1z636jc8jnwysp0bjgwfhhc46yrq7wzc5kwsy6k3ra5qdgnga3s1",
         "type": "file",
         "url": "https://download.dfinity.systems/ic/93dcf2a2026c34330c76149dd713d89e37daa533/nix-release/x86_64-darwin/sns.gz",
->>>>>>> c2d29358
         "url_template": "https://download.dfinity.systems/ic/<rev>/nix-release/x86_64-darwin/sns.gz"
     },
     "sns-x86_64-linux": {
         "builtin": false,
         "description": "The sns binary.",
-<<<<<<< HEAD
-        "rev": "3e1be1316341811db5c9300935c4236bfab8fa2a",
-        "sha256": "1whfzda1yf6747r0fzr6f65xcxd2sgy6fydc29lsj6qp6sa4611g",
-        "type": "file",
-        "url": "https://download.dfinity.systems/ic/3e1be1316341811db5c9300935c4236bfab8fa2a/release/sns.gz",
-=======
         "rev": "93dcf2a2026c34330c76149dd713d89e37daa533",
         "sha256": "1inavyazyk7rg5xm0qwx1k0mngyrwdlz6fcvvnxj45g3vd8kh1fq",
         "type": "file",
         "url": "https://download.dfinity.systems/ic/93dcf2a2026c34330c76149dd713d89e37daa533/release/sns.gz",
->>>>>>> c2d29358
         "url_template": "https://download.dfinity.systems/ic/<rev>/release/sns.gz"
     }
 }