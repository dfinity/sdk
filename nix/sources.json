{
    "canister_sandbox-x86_64-darwin": {
        "builtin": false,
        "description": "The canister_sandbox binary. It must be updated together with the replica binary.",
        "rev": "3c76b9142f67da01393d9280c705f88b6e522a93",
        "sha256": "0y7zs1njdvzs971r0l1wjmbgwa4alc99mlqssd6lg67548g8pbdn",
        "type": "file",
        "url": "https://download.dfinity.systems/ic/3c76b9142f67da01393d9280c705f88b6e522a93/binaries/x86_64-darwin/canister_sandbox.gz",
        "url_template": "https://download.dfinity.systems/ic/<rev>/binaries/x86_64-darwin/canister_sandbox.gz"
    },
    "canister_sandbox-x86_64-linux": {
        "builtin": false,
        "description": "The canister_sandbox binary. It must be updated together with the replica binary.",
        "rev": "3c76b9142f67da01393d9280c705f88b6e522a93",
        "sha256": "1rb3r9h2pfqsvbdr716s7k9gh3by3c1ap5ab6jgg0qci6fyh5ls0",
        "type": "file",
        "url": "https://download.dfinity.systems/ic/3c76b9142f67da01393d9280c705f88b6e522a93/binaries/x86_64-linux/canister_sandbox.gz",
        "url_template": "https://download.dfinity.systems/ic/<rev>/binaries/x86_64-linux/canister_sandbox.gz"
    },
    "compiler_sandbox-x86_64-darwin": {
        "builtin": false,
        "description": "The compiler_sandbox binary. It must be updated together with the replica binary.",
        "rev": "3c76b9142f67da01393d9280c705f88b6e522a93",
        "sha256": "028vy5pz7m17rx10iqyj0qsnlns5qq6zxmplx0jc0gg9f8hdlmfd",
        "type": "file",
        "url": "https://download.dfinity.systems/ic/3c76b9142f67da01393d9280c705f88b6e522a93/binaries/x86_64-darwin/compiler_sandbox.gz",
        "url_template": "https://download.dfinity.systems/ic/<rev>/binaries/x86_64-darwin/compiler_sandbox.gz"
    },
    "compiler_sandbox-x86_64-linux": {
        "builtin": false,
        "description": "The compiler_sandbox binary. It must be updated together with the replica binary.",
        "rev": "3c76b9142f67da01393d9280c705f88b6e522a93",
        "sha256": "0shc1l0k8b23rabln81vzfj17ah71dqji1dw44hhbm835gfz1sf9",
        "type": "file",
        "url": "https://download.dfinity.systems/ic/3c76b9142f67da01393d9280c705f88b6e522a93/binaries/x86_64-linux/compiler_sandbox.gz",
        "url_template": "https://download.dfinity.systems/ic/<rev>/binaries/x86_64-linux/compiler_sandbox.gz"
    },
    "ic-admin-x86_64-darwin": {
        "builtin": false,
        "description": "The ic-admin binary.",
        "rev": "3c76b9142f67da01393d9280c705f88b6e522a93",
        "sha256": "1r4rsmvj408l1cyb9ih59xf0dr0z708s9qwnlby0a1lcyfarbd0c",
        "type": "file",
        "url": "https://download.dfinity.systems/ic/3c76b9142f67da01393d9280c705f88b6e522a93/binaries/x86_64-darwin/ic-admin.gz",
        "url_template": "https://download.dfinity.systems/ic/<rev>/binaries/x86_64-darwin/ic-admin.gz"
    },
    "ic-admin-x86_64-linux": {
        "builtin": false,
        "description": "The ic-admin binary.",
        "rev": "3c76b9142f67da01393d9280c705f88b6e522a93",
        "sha256": "1q96fmqd0l5vqmvp0a9cm2rw3bgjr1xhvmyib00n5gks9ijivrgd",
        "type": "file",
        "url": "https://download.dfinity.systems/ic/3c76b9142f67da01393d9280c705f88b6e522a93/binaries/x86_64-linux/ic-admin.gz",
        "url_template": "https://download.dfinity.systems/ic/<rev>/binaries/x86_64-linux/ic-admin.gz"
    },
    "ic-btc-adapter-x86_64-darwin": {
        "builtin": false,
        "rev": "3c76b9142f67da01393d9280c705f88b6e522a93",
        "sha256": "11z81llj7dk3p2xq4cdikic3gbpb25f4j1087fhdhwpsbjlrxiba",
        "type": "file",
        "url": "https://download.dfinity.systems/ic/3c76b9142f67da01393d9280c705f88b6e522a93/binaries/x86_64-darwin/ic-btc-adapter.gz",
        "url_template": "https://download.dfinity.systems/ic/<rev>/binaries/x86_64-darwin/ic-btc-adapter.gz"
    },
    "ic-btc-adapter-x86_64-linux": {
        "builtin": false,
        "rev": "3c76b9142f67da01393d9280c705f88b6e522a93",
        "sha256": "1s4m93ngbqpp5ab1qgb2g51hnk94jj7zsi9i7zl1psb9dgnkh5nz",
        "type": "file",
        "url": "https://download.dfinity.systems/ic/3c76b9142f67da01393d9280c705f88b6e522a93/binaries/x86_64-linux/ic-btc-adapter.gz",
        "url_template": "https://download.dfinity.systems/ic/<rev>/binaries/x86_64-linux/ic-btc-adapter.gz"
    },
    "ic-btc-canister": {
        "sha256": "1b34jpxkk72h07ls0fspwrgmndmj7xhlivdhn82msvgz8mx69x89",
        "type": "file",
        "url": "https://github.com/dfinity/bitcoin-canister/releases/download/release%2F2023-10-13/ic-btc-canister.wasm.gz",
        "url_template": "https://github.com/dfinity/bitcoin-canister/releases/download/<version>/ic-btc-canister.wasm.gz",
        "version": "release%2F2023-10-13"
    },
    "ic-https-outcalls-adapter-x86_64-darwin": {
        "builtin": false,
        "rev": "3c76b9142f67da01393d9280c705f88b6e522a93",
        "sha256": "1vskby9drh0jwyxafbnk11qj3pmf8p24hkcalr5d2m9s5lpigjhi",
        "type": "file",
        "url": "https://download.dfinity.systems/ic/3c76b9142f67da01393d9280c705f88b6e522a93/binaries/x86_64-darwin/ic-https-outcalls-adapter.gz",
        "url_template": "https://download.dfinity.systems/ic/<rev>/binaries/x86_64-darwin/ic-https-outcalls-adapter.gz"
    },
    "ic-https-outcalls-adapter-x86_64-linux": {
        "builtin": false,
        "rev": "3c76b9142f67da01393d9280c705f88b6e522a93",
        "sha256": "1jcxr8lzgr77wm1d2ksfhv44nchqmx4dcgh2r0hbn4ck2zls1w6i",
        "type": "file",
        "url": "https://download.dfinity.systems/ic/3c76b9142f67da01393d9280c705f88b6e522a93/binaries/x86_64-linux/ic-https-outcalls-adapter.gz",
        "url_template": "https://download.dfinity.systems/ic/<rev>/binaries/x86_64-linux/ic-https-outcalls-adapter.gz"
    },
    "ic-nns-init-x86_64-darwin": {
        "builtin": false,
        "description": "The ic-nns-init binary.",
        "rev": "3c76b9142f67da01393d9280c705f88b6e522a93",
        "sha256": "0pwm70vx0xbnv3kv4x64nszdihrx3kd7kwz9kid82v5xlpmlda0i",
        "type": "file",
        "url": "https://download.dfinity.systems/ic/3c76b9142f67da01393d9280c705f88b6e522a93/binaries/x86_64-darwin/ic-nns-init.gz",
        "url_template": "https://download.dfinity.systems/ic/<rev>/binaries/x86_64-darwin/ic-nns-init.gz"
    },
    "ic-nns-init-x86_64-linux": {
        "builtin": false,
        "description": "The ic-nns-init binary.",
        "rev": "3c76b9142f67da01393d9280c705f88b6e522a93",
        "sha256": "00gvrh7iiv8wilhc39sarcaf5f5dsr5rcd5wy4rh8as7k39ykjki",
        "type": "file",
        "url": "https://download.dfinity.systems/ic/3c76b9142f67da01393d9280c705f88b6e522a93/binaries/x86_64-linux/ic-nns-init.gz",
        "url_template": "https://download.dfinity.systems/ic/<rev>/binaries/x86_64-linux/ic-nns-init.gz"
    },
    "ic-starter-x86_64-darwin": {
        "builtin": false,
        "rev": "3c76b9142f67da01393d9280c705f88b6e522a93",
        "sha256": "1w1r21g5wbh0klzm59y30rx46z4izxblvp7jckddmqjsp98wwshm",
        "type": "file",
        "url": "https://download.dfinity.systems/ic/3c76b9142f67da01393d9280c705f88b6e522a93/binaries/x86_64-darwin/ic-starter.gz",
        "url_template": "https://download.dfinity.systems/ic/<rev>/binaries/x86_64-darwin/ic-starter.gz"
    },
    "ic-starter-x86_64-linux": {
        "builtin": false,
        "rev": "3c76b9142f67da01393d9280c705f88b6e522a93",
        "sha256": "1g0bvajccdaj3sjh9y28b7g6jlh841xs5n0xi76ffhzvxhkfvc1s",
        "type": "file",
        "url": "https://download.dfinity.systems/ic/3c76b9142f67da01393d9280c705f88b6e522a93/binaries/x86_64-linux/ic-starter.gz",
        "url_template": "https://download.dfinity.systems/ic/<rev>/binaries/x86_64-linux/ic-starter.gz"
    },
    "motoko-base": {
        "builtin": false,
        "description": "The Motoko base library",
        "owner": "dfinity",
        "sha256": "096icqgg2ab713zjxw8v5kn30ickp0av632j38ympwll7rb3rjl5",
        "type": "tarball",
        "url": "https://github.com/dfinity/motoko/releases/download/0.13.2/motoko-base-library.tar.gz",
        "url_template": "https://github.com/dfinity/motoko/releases/download/<version>/motoko-base-library.tar.gz",
        "version": "0.13.2"
    },
    "motoko-x86_64-darwin": {
        "builtin": false,
        "sha256": "1gz7k5xnq7cifdvsbpi5ymfcfn61wk6av4xidal1w23xx0q90m4q",
        "type": "file",
<<<<<<< HEAD
        "url": "https://github.com/dfinity/motoko/releases/download/0.13.2/motoko-Darwin-x86_64-0.13.1.tar.gz",
=======
        "url": "https://github.com/dfinity/motoko/releases/download/0.13.2/motoko-Darwin-x86_64-0.13.2.tar.gz",
>>>>>>> 6f6b6314
        "url_template": "https://github.com/dfinity/motoko/releases/download/<version>/motoko-Darwin-x86_64-<version>.tar.gz",
        "version": "0.13.2"
    },
    "motoko-x86_64-linux": {
        "builtin": false,
        "sha256": "0yi6vxin5hyrzp3av66rzs4058d90dbjzi5kp0yi3xr4jki9rjb9",
        "type": "file",
<<<<<<< HEAD
        "url": "https://github.com/dfinity/motoko/releases/download/0.13.2/motoko-Linux-x86_64-0.13.1.tar.gz",
=======
        "url": "https://github.com/dfinity/motoko/releases/download/0.13.2/motoko-Linux-x86_64-0.13.2.tar.gz",
>>>>>>> 6f6b6314
        "url_template": "https://github.com/dfinity/motoko/releases/download/<version>/motoko-Linux-x86_64-<version>.tar.gz",
        "version": "0.13.2"
    },
    "pocket-ic-x86_64-darwin": {
        "rev": "3c76b9142f67da01393d9280c705f88b6e522a93",
        "sha256": "0ybw08pghwgcw3lqxgd41q0jc4qdyga2grcnfnqbiynrjrbyx8w9",
        "type": "file",
        "url": "https://download.dfinity.systems/ic/3c76b9142f67da01393d9280c705f88b6e522a93/binaries/x86_64-darwin/pocket-ic.gz",
        "url_template": "https://download.dfinity.systems/ic/<rev>/binaries/x86_64-darwin/pocket-ic.gz"
    },
    "pocket-ic-x86_64-linux": {
        "rev": "3c76b9142f67da01393d9280c705f88b6e522a93",
        "sha256": "0a5s0vvyshg59h139lsxpikrvicml8az1rp5m1cwimh7djjc9acv",
        "type": "file",
        "url": "https://download.dfinity.systems/ic/3c76b9142f67da01393d9280c705f88b6e522a93/binaries/x86_64-linux/pocket-ic.gz",
        "url_template": "https://download.dfinity.systems/ic/<rev>/binaries/x86_64-linux/pocket-ic.gz"
    },
    "replica-x86_64-darwin": {
        "builtin": false,
        "description": "The replica binary. It must be updated together with the canister_sandbox binary.",
        "rev": "3c76b9142f67da01393d9280c705f88b6e522a93",
        "sha256": "1i4ab9yjamip4ys969qy7q32qhh4dn7dzdljwwzbis78vh4crrzr",
        "type": "file",
        "url": "https://download.dfinity.systems/ic/3c76b9142f67da01393d9280c705f88b6e522a93/binaries/x86_64-darwin/replica.gz",
        "url_template": "https://download.dfinity.systems/ic/<rev>/binaries/x86_64-darwin/replica.gz"
    },
    "replica-x86_64-linux": {
        "builtin": false,
        "description": "The replica binary. It must be updated together with the canister_sandbox binary.",
        "rev": "3c76b9142f67da01393d9280c705f88b6e522a93",
        "sha256": "0vg22spwl8kz0dmknj7v88hgndv1qlvqby6ayb5hs8446rn73psh",
        "type": "file",
        "url": "https://download.dfinity.systems/ic/3c76b9142f67da01393d9280c705f88b6e522a93/binaries/x86_64-linux/replica.gz",
        "url_template": "https://download.dfinity.systems/ic/<rev>/binaries/x86_64-linux/replica.gz"
    },
    "sandbox_launcher-x86_64-darwin": {
        "builtin": false,
        "description": "The sandbox_launcher binary. It must be updated together with the replica binary.",
        "rev": "3c76b9142f67da01393d9280c705f88b6e522a93",
        "sha256": "01bzyx8faysx8mslvkiwcq21f3c5fbnhc73f703s22aav292afxv",
        "type": "file",
        "url": "https://download.dfinity.systems/ic/3c76b9142f67da01393d9280c705f88b6e522a93/binaries/x86_64-darwin/sandbox_launcher.gz",
        "url_template": "https://download.dfinity.systems/ic/<rev>/binaries/x86_64-darwin/sandbox_launcher.gz"
    },
    "sandbox_launcher-x86_64-linux": {
        "builtin": false,
        "description": "The sandbox_launcher binary. It must be updated together with the replica binary.",
        "rev": "3c76b9142f67da01393d9280c705f88b6e522a93",
        "sha256": "128igib3yv995lznapd6x73lsnhnwpi0gf4vixia3413kr22kd1g",
        "type": "file",
        "url": "https://download.dfinity.systems/ic/3c76b9142f67da01393d9280c705f88b6e522a93/binaries/x86_64-linux/sandbox_launcher.gz",
        "url_template": "https://download.dfinity.systems/ic/<rev>/binaries/x86_64-linux/sandbox_launcher.gz"
    },
    "sns-x86_64-darwin": {
        "builtin": false,
        "description": "The sns binary.",
        "rev": "3c76b9142f67da01393d9280c705f88b6e522a93",
        "sha256": "08grpjrxn7zzs3xvvfnds4h1vpwi4k7zlhzvs2jjk4ma064x0rdp",
        "type": "file",
        "url": "https://download.dfinity.systems/ic/3c76b9142f67da01393d9280c705f88b6e522a93/binaries/x86_64-darwin/sns.gz",
        "url_template": "https://download.dfinity.systems/ic/<rev>/binaries/x86_64-darwin/sns.gz"
    },
    "sns-x86_64-linux": {
        "builtin": false,
        "description": "The sns binary.",
        "rev": "3c76b9142f67da01393d9280c705f88b6e522a93",
        "sha256": "11lna989cdz371xy9ipgahdv4dsj4i9l44zagzjyvgq6rylfivi0",
        "type": "file",
        "url": "https://download.dfinity.systems/ic/3c76b9142f67da01393d9280c705f88b6e522a93/binaries/x86_64-linux/sns.gz",
        "url_template": "https://download.dfinity.systems/ic/<rev>/binaries/x86_64-linux/sns.gz"
    }
}<|MERGE_RESOLUTION|>--- conflicted
+++ resolved
@@ -140,11 +140,7 @@
         "builtin": false,
         "sha256": "1gz7k5xnq7cifdvsbpi5ymfcfn61wk6av4xidal1w23xx0q90m4q",
         "type": "file",
-<<<<<<< HEAD
-        "url": "https://github.com/dfinity/motoko/releases/download/0.13.2/motoko-Darwin-x86_64-0.13.1.tar.gz",
-=======
         "url": "https://github.com/dfinity/motoko/releases/download/0.13.2/motoko-Darwin-x86_64-0.13.2.tar.gz",
->>>>>>> 6f6b6314
         "url_template": "https://github.com/dfinity/motoko/releases/download/<version>/motoko-Darwin-x86_64-<version>.tar.gz",
         "version": "0.13.2"
     },
@@ -152,11 +148,7 @@
         "builtin": false,
         "sha256": "0yi6vxin5hyrzp3av66rzs4058d90dbjzi5kp0yi3xr4jki9rjb9",
         "type": "file",
-<<<<<<< HEAD
-        "url": "https://github.com/dfinity/motoko/releases/download/0.13.2/motoko-Linux-x86_64-0.13.1.tar.gz",
-=======
         "url": "https://github.com/dfinity/motoko/releases/download/0.13.2/motoko-Linux-x86_64-0.13.2.tar.gz",
->>>>>>> 6f6b6314
         "url_template": "https://github.com/dfinity/motoko/releases/download/<version>/motoko-Linux-x86_64-<version>.tar.gz",
         "version": "0.13.2"
     },
