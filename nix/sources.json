--- conflicted
+++ resolved
@@ -2,127 +2,71 @@
     "canister_sandbox-x86_64-darwin": {
         "builtin": false,
         "description": "The canister_sandbox binary. It must be updated together with the replica binary.",
-<<<<<<< HEAD
-        "rev": "ebb190bf1da0dba3e486b78c95cf5a3c5542e2f3",
-        "sha256": "1ksq6374awgxdr1bw0syv77jwnb076hqgr0grczdsrjng3x26rib",
-        "type": "file",
-        "url": "https://download.dfinity.systems/ic/ebb190bf1da0dba3e486b78c95cf5a3c5542e2f3/binaries/x86_64-darwin/canister_sandbox.gz",
-=======
         "rev": "f6f5e0927d14886e4bd67f776ee889f31cec2364",
         "sha256": "16pw3swxjqv6ablw6yhk0f8f31jfh4j90q21lx97dmnj8aiykwai",
         "type": "file",
         "url": "https://download.dfinity.systems/ic/f6f5e0927d14886e4bd67f776ee889f31cec2364/binaries/x86_64-darwin/canister_sandbox.gz",
->>>>>>> b95929eb
         "url_template": "https://download.dfinity.systems/ic/<rev>/binaries/x86_64-darwin/canister_sandbox.gz"
     },
     "canister_sandbox-x86_64-linux": {
         "builtin": false,
         "description": "The canister_sandbox binary. It must be updated together with the replica binary.",
-<<<<<<< HEAD
-        "rev": "ebb190bf1da0dba3e486b78c95cf5a3c5542e2f3",
-        "sha256": "008dw013n045xyda7d6640vrb3583gz3l2d7kcpzppjdfaky7x0k",
-        "type": "file",
-        "url": "https://download.dfinity.systems/ic/ebb190bf1da0dba3e486b78c95cf5a3c5542e2f3/binaries/x86_64-linux/canister_sandbox.gz",
-=======
         "rev": "f6f5e0927d14886e4bd67f776ee889f31cec2364",
         "sha256": "1kdj2ihzr08gp7niyc5mx07j8dalxhw502djsimxws802mc1ycba",
         "type": "file",
         "url": "https://download.dfinity.systems/ic/f6f5e0927d14886e4bd67f776ee889f31cec2364/binaries/x86_64-linux/canister_sandbox.gz",
->>>>>>> b95929eb
         "url_template": "https://download.dfinity.systems/ic/<rev>/binaries/x86_64-linux/canister_sandbox.gz"
     },
     "compiler_sandbox-x86_64-darwin": {
         "builtin": false,
         "description": "The compiler_sandbox binary. It must be updated together with the replica binary.",
-<<<<<<< HEAD
-        "rev": "ebb190bf1da0dba3e486b78c95cf5a3c5542e2f3",
-        "sha256": "1pwrqn7gy8hcdxkm31ri5267yf7iil8b5f734gjbg9kr509b061k",
-        "type": "file",
-        "url": "https://download.dfinity.systems/ic/ebb190bf1da0dba3e486b78c95cf5a3c5542e2f3/binaries/x86_64-darwin/compiler_sandbox.gz",
-=======
         "rev": "f6f5e0927d14886e4bd67f776ee889f31cec2364",
         "sha256": "0pl7g6gks9knxxrb2i2324ffvkygf5m9ijmv0xd3sc7hs1yrclnh",
         "type": "file",
         "url": "https://download.dfinity.systems/ic/f6f5e0927d14886e4bd67f776ee889f31cec2364/binaries/x86_64-darwin/compiler_sandbox.gz",
->>>>>>> b95929eb
         "url_template": "https://download.dfinity.systems/ic/<rev>/binaries/x86_64-darwin/compiler_sandbox.gz"
     },
     "compiler_sandbox-x86_64-linux": {
         "builtin": false,
         "description": "The compiler_sandbox binary. It must be updated together with the replica binary.",
-<<<<<<< HEAD
-        "rev": "ebb190bf1da0dba3e486b78c95cf5a3c5542e2f3",
-        "sha256": "06ww7skkky6gw55fskdghqrp39l004zpygj1k6zvs575sbc77y29",
-        "type": "file",
-        "url": "https://download.dfinity.systems/ic/ebb190bf1da0dba3e486b78c95cf5a3c5542e2f3/binaries/x86_64-linux/compiler_sandbox.gz",
-=======
         "rev": "f6f5e0927d14886e4bd67f776ee889f31cec2364",
         "sha256": "0d3g27nh416x1z5i913pc79jx24vyy5m7nllq9v5fvls3ky64a5x",
         "type": "file",
         "url": "https://download.dfinity.systems/ic/f6f5e0927d14886e4bd67f776ee889f31cec2364/binaries/x86_64-linux/compiler_sandbox.gz",
->>>>>>> b95929eb
         "url_template": "https://download.dfinity.systems/ic/<rev>/binaries/x86_64-linux/compiler_sandbox.gz"
     },
     "ic-admin-x86_64-darwin": {
         "builtin": false,
         "description": "The ic-admin binary.",
-<<<<<<< HEAD
-        "rev": "ebb190bf1da0dba3e486b78c95cf5a3c5542e2f3",
-        "sha256": "0prppg5r89mx6mpgp45j1csvbq98s0ls5ch4k7p9lps60zkjlpl8",
-        "type": "file",
-        "url": "https://download.dfinity.systems/ic/ebb190bf1da0dba3e486b78c95cf5a3c5542e2f3/binaries/x86_64-darwin/ic-admin.gz",
-=======
         "rev": "f6f5e0927d14886e4bd67f776ee889f31cec2364",
         "sha256": "0xvbhr78hvmva70zf5a4dw9l2hb00cd5xx7pacmccyvpwr9h03d6",
         "type": "file",
         "url": "https://download.dfinity.systems/ic/f6f5e0927d14886e4bd67f776ee889f31cec2364/binaries/x86_64-darwin/ic-admin.gz",
->>>>>>> b95929eb
         "url_template": "https://download.dfinity.systems/ic/<rev>/binaries/x86_64-darwin/ic-admin.gz"
     },
     "ic-admin-x86_64-linux": {
         "builtin": false,
         "description": "The ic-admin binary.",
-<<<<<<< HEAD
-        "rev": "ebb190bf1da0dba3e486b78c95cf5a3c5542e2f3",
-        "sha256": "1k6hgp0g1mv6z8qmxs7bzsdffbn5mlzda0dvqz9rgi4n4p6918xf",
-        "type": "file",
-        "url": "https://download.dfinity.systems/ic/ebb190bf1da0dba3e486b78c95cf5a3c5542e2f3/binaries/x86_64-linux/ic-admin.gz",
-=======
         "rev": "f6f5e0927d14886e4bd67f776ee889f31cec2364",
         "sha256": "1a6q5g0f8yrzsxamdnflcnb5mk5fbv2jag2p0v8xpr4cg1h8v7hm",
         "type": "file",
         "url": "https://download.dfinity.systems/ic/f6f5e0927d14886e4bd67f776ee889f31cec2364/binaries/x86_64-linux/ic-admin.gz",
->>>>>>> b95929eb
         "url_template": "https://download.dfinity.systems/ic/<rev>/binaries/x86_64-linux/ic-admin.gz"
     },
     "ic-btc-adapter-x86_64-darwin": {
         "builtin": false,
-<<<<<<< HEAD
-        "rev": "ebb190bf1da0dba3e486b78c95cf5a3c5542e2f3",
-        "sha256": "1944mx24dvyzw82ibnadyxw8wyy2ncxc3wdqn7phya6f68ykag88",
-        "type": "file",
-        "url": "https://download.dfinity.systems/ic/ebb190bf1da0dba3e486b78c95cf5a3c5542e2f3/binaries/x86_64-darwin/ic-btc-adapter.gz",
-=======
         "rev": "f6f5e0927d14886e4bd67f776ee889f31cec2364",
         "sha256": "0klis9nygj9j731ng1x03s03428l9i9ldb3c8q1nxhkv1v23r365",
         "type": "file",
         "url": "https://download.dfinity.systems/ic/f6f5e0927d14886e4bd67f776ee889f31cec2364/binaries/x86_64-darwin/ic-btc-adapter.gz",
->>>>>>> b95929eb
         "url_template": "https://download.dfinity.systems/ic/<rev>/binaries/x86_64-darwin/ic-btc-adapter.gz"
     },
     "ic-btc-adapter-x86_64-linux": {
         "builtin": false,
-<<<<<<< HEAD
-        "rev": "ebb190bf1da0dba3e486b78c95cf5a3c5542e2f3",
-        "sha256": "1hll2fjvqfxdkzkl69zrvpdi0b8hndhaaj6zzdfh10d1la4y6xqm",
-        "type": "file",
-        "url": "https://download.dfinity.systems/ic/ebb190bf1da0dba3e486b78c95cf5a3c5542e2f3/binaries/x86_64-linux/ic-btc-adapter.gz",
-=======
         "rev": "f6f5e0927d14886e4bd67f776ee889f31cec2364",
         "sha256": "1c4xkxpqwdfj5vy85qvlxcid6h0xcxkq8mp8rbcf4w62yp20jh02",
         "type": "file",
         "url": "https://download.dfinity.systems/ic/f6f5e0927d14886e4bd67f776ee889f31cec2364/binaries/x86_64-linux/ic-btc-adapter.gz",
->>>>>>> b95929eb
         "url_template": "https://download.dfinity.systems/ic/<rev>/binaries/x86_64-linux/ic-btc-adapter.gz"
     },
     "ic-btc-canister": {
@@ -134,136 +78,58 @@
     },
     "ic-https-outcalls-adapter-x86_64-darwin": {
         "builtin": false,
-<<<<<<< HEAD
-        "rev": "ebb190bf1da0dba3e486b78c95cf5a3c5542e2f3",
-        "sha256": "1gig8g6a6kdq1y0nn8spl28zfg38a4fk8w8yx1qq337n22mqjfk5",
-        "type": "file",
-        "url": "https://download.dfinity.systems/ic/ebb190bf1da0dba3e486b78c95cf5a3c5542e2f3/binaries/x86_64-darwin/ic-https-outcalls-adapter.gz",
-=======
         "rev": "f6f5e0927d14886e4bd67f776ee889f31cec2364",
         "sha256": "14d5sg6968zjvfwdcqk7lhi0l9h9walmnnjjcyasinl0b8qf7wrp",
         "type": "file",
         "url": "https://download.dfinity.systems/ic/f6f5e0927d14886e4bd67f776ee889f31cec2364/binaries/x86_64-darwin/ic-https-outcalls-adapter.gz",
->>>>>>> b95929eb
         "url_template": "https://download.dfinity.systems/ic/<rev>/binaries/x86_64-darwin/ic-https-outcalls-adapter.gz"
     },
     "ic-https-outcalls-adapter-x86_64-linux": {
         "builtin": false,
-<<<<<<< HEAD
-        "rev": "ebb190bf1da0dba3e486b78c95cf5a3c5542e2f3",
-        "sha256": "1arhhz12hcilqg2wym6f8kjgjw98w42ym9xm0dmz87kdy5wbgfvs",
-        "type": "file",
-        "url": "https://download.dfinity.systems/ic/ebb190bf1da0dba3e486b78c95cf5a3c5542e2f3/binaries/x86_64-linux/ic-https-outcalls-adapter.gz",
-=======
         "rev": "f6f5e0927d14886e4bd67f776ee889f31cec2364",
         "sha256": "1f1ccb4lzy997q92jldl45azcwiw3lc77pymp1j1wshcc4siamkw",
         "type": "file",
         "url": "https://download.dfinity.systems/ic/f6f5e0927d14886e4bd67f776ee889f31cec2364/binaries/x86_64-linux/ic-https-outcalls-adapter.gz",
->>>>>>> b95929eb
         "url_template": "https://download.dfinity.systems/ic/<rev>/binaries/x86_64-linux/ic-https-outcalls-adapter.gz"
     },
     "ic-nns-init-x86_64-darwin": {
         "builtin": false,
         "description": "The ic-nns-init binary.",
-<<<<<<< HEAD
-        "rev": "ebb190bf1da0dba3e486b78c95cf5a3c5542e2f3",
-        "sha256": "18qgm7il73zchvxbil5saw7vqi01w74a22901zq7vs8y82419pdd",
-        "type": "file",
-        "url": "https://download.dfinity.systems/ic/ebb190bf1da0dba3e486b78c95cf5a3c5542e2f3/binaries/x86_64-darwin/ic-nns-init.gz",
-=======
         "rev": "f6f5e0927d14886e4bd67f776ee889f31cec2364",
         "sha256": "0gb2c9k5073hvnh01gpscydqdkdrxaikd5fgvjknmzr4jl3hlhh1",
         "type": "file",
         "url": "https://download.dfinity.systems/ic/f6f5e0927d14886e4bd67f776ee889f31cec2364/binaries/x86_64-darwin/ic-nns-init.gz",
->>>>>>> b95929eb
         "url_template": "https://download.dfinity.systems/ic/<rev>/binaries/x86_64-darwin/ic-nns-init.gz"
     },
     "ic-nns-init-x86_64-linux": {
         "builtin": false,
         "description": "The ic-nns-init binary.",
-<<<<<<< HEAD
-        "rev": "ebb190bf1da0dba3e486b78c95cf5a3c5542e2f3",
-        "sha256": "0d8k1zykp0n6767jn5z5127y9blhw1jwq9pzjrqrrw6pfdlixacn",
-        "type": "file",
-        "url": "https://download.dfinity.systems/ic/ebb190bf1da0dba3e486b78c95cf5a3c5542e2f3/binaries/x86_64-linux/ic-nns-init.gz",
-=======
         "rev": "f6f5e0927d14886e4bd67f776ee889f31cec2364",
         "sha256": "0bdxdcd6mqzqs33i87w7sj4xxqi6sc1h29g6qi9rjddx7c6ic7aa",
         "type": "file",
         "url": "https://download.dfinity.systems/ic/f6f5e0927d14886e4bd67f776ee889f31cec2364/binaries/x86_64-linux/ic-nns-init.gz",
->>>>>>> b95929eb
         "url_template": "https://download.dfinity.systems/ic/<rev>/binaries/x86_64-linux/ic-nns-init.gz"
     },
     "ic-starter-x86_64-darwin": {
         "builtin": false,
-<<<<<<< HEAD
-        "rev": "ebb190bf1da0dba3e486b78c95cf5a3c5542e2f3",
-        "sha256": "0dl3gnmfd54y10f6y4d541bq4va822kb739kp1b9lk31jmannk3a",
-        "type": "file",
-        "url": "https://download.dfinity.systems/ic/ebb190bf1da0dba3e486b78c95cf5a3c5542e2f3/binaries/x86_64-darwin/ic-starter.gz",
-=======
         "rev": "f6f5e0927d14886e4bd67f776ee889f31cec2364",
         "sha256": "0s44557n8kjbwnf86mkddv76kdx9lrvscshiwx474x2hl2iy82lw",
         "type": "file",
         "url": "https://download.dfinity.systems/ic/f6f5e0927d14886e4bd67f776ee889f31cec2364/binaries/x86_64-darwin/ic-starter.gz",
->>>>>>> b95929eb
         "url_template": "https://download.dfinity.systems/ic/<rev>/binaries/x86_64-darwin/ic-starter.gz"
     },
     "ic-starter-x86_64-linux": {
         "builtin": false,
-<<<<<<< HEAD
-        "rev": "ebb190bf1da0dba3e486b78c95cf5a3c5542e2f3",
-        "sha256": "111nksjh4m7fnafalr0hxbcqhgjqrhxqfzycq6lk2ybffhmyc5k2",
-        "type": "file",
-        "url": "https://download.dfinity.systems/ic/ebb190bf1da0dba3e486b78c95cf5a3c5542e2f3/binaries/x86_64-linux/ic-starter.gz",
-=======
         "rev": "f6f5e0927d14886e4bd67f776ee889f31cec2364",
         "sha256": "0y5006yniraf1vvymyaqgzh94wihl8zxxh6p7j20a7p90z5spn77",
         "type": "file",
         "url": "https://download.dfinity.systems/ic/f6f5e0927d14886e4bd67f776ee889f31cec2364/binaries/x86_64-linux/ic-starter.gz",
->>>>>>> b95929eb
         "url_template": "https://download.dfinity.systems/ic/<rev>/binaries/x86_64-linux/ic-starter.gz"
     },
     "motoko-base": {
         "builtin": false,
         "description": "The Motoko base library",
         "owner": "dfinity",
-<<<<<<< HEAD
-        "sha256": "19i7znfiy5yf9fw9asgpxi49m3azpx89h4ddb7lp3xsj1nq4vqrw",
-        "type": "tarball",
-        "url": "https://github.com/dfinity/motoko/releases/download/0.14.2/motoko-base-library.tar.gz",
-        "url_template": "https://github.com/dfinity/motoko/releases/download/<version>/motoko-base-library.tar.gz",
-        "version": "0.14.2"
-    },
-    "motoko-x86_64-darwin": {
-        "builtin": false,
-        "sha256": "1n89wcb879jx33a1wj3vzh9hrsqadmv6bgi69xhc44ylnqdkwb21",
-        "type": "file",
-        "url": "https://github.com/dfinity/motoko/releases/download/0.14.2/motoko-Darwin-x86_64-0.14.2.tar.gz",
-        "url_template": "https://github.com/dfinity/motoko/releases/download/<version>/motoko-Darwin-x86_64-<version>.tar.gz",
-        "version": "0.14.2"
-    },
-    "motoko-x86_64-linux": {
-        "builtin": false,
-        "sha256": "1fw1nc9qgqwgy78jnp5r3pnpf0q2jgbqhp68k7aw2zsvqmh2f53v",
-        "type": "file",
-        "url": "https://github.com/dfinity/motoko/releases/download/0.14.2/motoko-Linux-x86_64-0.14.2.tar.gz",
-        "url_template": "https://github.com/dfinity/motoko/releases/download/<version>/motoko-Linux-x86_64-<version>.tar.gz",
-        "version": "0.14.2"
-    },
-    "pocket-ic-x86_64-darwin": {
-        "rev": "ebb190bf1da0dba3e486b78c95cf5a3c5542e2f3",
-        "sha256": "1k4yj123bf9h4v63cdjx5826589n8v85172zfnynnflzv9as1c7i",
-        "type": "file",
-        "url": "https://download.dfinity.systems/ic/ebb190bf1da0dba3e486b78c95cf5a3c5542e2f3/binaries/x86_64-darwin/pocket-ic.gz",
-        "url_template": "https://download.dfinity.systems/ic/<rev>/binaries/x86_64-darwin/pocket-ic.gz"
-    },
-    "pocket-ic-x86_64-linux": {
-        "rev": "ebb190bf1da0dba3e486b78c95cf5a3c5542e2f3",
-        "sha256": "1sp5p0pkvm8sb9fcwyjgi6nfiq3phfb3g5p1wpw87pkjpdri1lks",
-        "type": "file",
-        "url": "https://download.dfinity.systems/ic/ebb190bf1da0dba3e486b78c95cf5a3c5542e2f3/binaries/x86_64-linux/pocket-ic.gz",
-=======
         "sha256": "1ac8ln6kaap76m5zdhicvky04m722fwgcdwmp72jh19vdbfrpmf0",
         "type": "tarball",
         "url": "https://github.com/dfinity/motoko/releases/download/0.14.4/motoko-base-library.tar.gz",
@@ -298,103 +164,60 @@
         "sha256": "0lbg6s6p333nca10yiqbmnah6dck21rs50cayfhg67n9zm000jxv",
         "type": "file",
         "url": "https://download.dfinity.systems/ic/f6f5e0927d14886e4bd67f776ee889f31cec2364/binaries/x86_64-linux/pocket-ic.gz",
->>>>>>> b95929eb
         "url_template": "https://download.dfinity.systems/ic/<rev>/binaries/x86_64-linux/pocket-ic.gz"
     },
     "replica-x86_64-darwin": {
         "builtin": false,
         "description": "The replica binary. It must be updated together with the canister_sandbox binary.",
-<<<<<<< HEAD
-        "rev": "ebb190bf1da0dba3e486b78c95cf5a3c5542e2f3",
-        "sha256": "06clr34qnssawj24rn9gwcrcrxxyh5b0da1q106m3ksd3sb1hblx",
-        "type": "file",
-        "url": "https://download.dfinity.systems/ic/ebb190bf1da0dba3e486b78c95cf5a3c5542e2f3/binaries/x86_64-darwin/replica.gz",
-=======
         "rev": "f6f5e0927d14886e4bd67f776ee889f31cec2364",
         "sha256": "1g3nv3n5gcpdbyqpbr0rwsd979fgzlr8rlqjl8sjm1828zmfdlqq",
         "type": "file",
         "url": "https://download.dfinity.systems/ic/f6f5e0927d14886e4bd67f776ee889f31cec2364/binaries/x86_64-darwin/replica.gz",
->>>>>>> b95929eb
         "url_template": "https://download.dfinity.systems/ic/<rev>/binaries/x86_64-darwin/replica.gz"
     },
     "replica-x86_64-linux": {
         "builtin": false,
         "description": "The replica binary. It must be updated together with the canister_sandbox binary.",
-<<<<<<< HEAD
-        "rev": "ebb190bf1da0dba3e486b78c95cf5a3c5542e2f3",
-        "sha256": "0266cp5qhw17vcd679g1a9256h2qkvb70hwnvvad5j5dl4y9lrx1",
-        "type": "file",
-        "url": "https://download.dfinity.systems/ic/ebb190bf1da0dba3e486b78c95cf5a3c5542e2f3/binaries/x86_64-linux/replica.gz",
-=======
         "rev": "f6f5e0927d14886e4bd67f776ee889f31cec2364",
         "sha256": "06hsx3ig4kgvaw3x36qjq8yvq5v3i5lhlshbri5f80sz957b8klw",
         "type": "file",
         "url": "https://download.dfinity.systems/ic/f6f5e0927d14886e4bd67f776ee889f31cec2364/binaries/x86_64-linux/replica.gz",
->>>>>>> b95929eb
         "url_template": "https://download.dfinity.systems/ic/<rev>/binaries/x86_64-linux/replica.gz"
     },
     "sandbox_launcher-x86_64-darwin": {
         "builtin": false,
         "description": "The sandbox_launcher binary. It must be updated together with the replica binary.",
-<<<<<<< HEAD
-        "rev": "ebb190bf1da0dba3e486b78c95cf5a3c5542e2f3",
-        "sha256": "13r13bhfw69majr9xv53497z7xxkapzmdpc2nbbmmndn5bjamivs",
-        "type": "file",
-        "url": "https://download.dfinity.systems/ic/ebb190bf1da0dba3e486b78c95cf5a3c5542e2f3/binaries/x86_64-darwin/sandbox_launcher.gz",
-=======
         "rev": "f6f5e0927d14886e4bd67f776ee889f31cec2364",
         "sha256": "0j3dgym3dg9vq3gx1k626filcvnjrri2kj5gq82l39hdlgwg8zq9",
         "type": "file",
         "url": "https://download.dfinity.systems/ic/f6f5e0927d14886e4bd67f776ee889f31cec2364/binaries/x86_64-darwin/sandbox_launcher.gz",
->>>>>>> b95929eb
         "url_template": "https://download.dfinity.systems/ic/<rev>/binaries/x86_64-darwin/sandbox_launcher.gz"
     },
     "sandbox_launcher-x86_64-linux": {
         "builtin": false,
         "description": "The sandbox_launcher binary. It must be updated together with the replica binary.",
-<<<<<<< HEAD
-        "rev": "ebb190bf1da0dba3e486b78c95cf5a3c5542e2f3",
-        "sha256": "1sbb40v3kmqrrdqhc95530m1jciys577fz6w2hglcd53gzl620cb",
-        "type": "file",
-        "url": "https://download.dfinity.systems/ic/ebb190bf1da0dba3e486b78c95cf5a3c5542e2f3/binaries/x86_64-linux/sandbox_launcher.gz",
-=======
         "rev": "f6f5e0927d14886e4bd67f776ee889f31cec2364",
         "sha256": "1l0343yhzb5dlcb0l646yc8k3cby8hwkmjqa83xf778wqj33m8ma",
         "type": "file",
         "url": "https://download.dfinity.systems/ic/f6f5e0927d14886e4bd67f776ee889f31cec2364/binaries/x86_64-linux/sandbox_launcher.gz",
->>>>>>> b95929eb
         "url_template": "https://download.dfinity.systems/ic/<rev>/binaries/x86_64-linux/sandbox_launcher.gz"
     },
     "sns-x86_64-darwin": {
         "builtin": false,
         "description": "The sns binary.",
-<<<<<<< HEAD
-        "rev": "ebb190bf1da0dba3e486b78c95cf5a3c5542e2f3",
-        "sha256": "1xifdmpdm65qa2iggl9lqly78pgbrqzcjidfqnvxagc6znyiq555",
-        "type": "file",
-        "url": "https://download.dfinity.systems/ic/ebb190bf1da0dba3e486b78c95cf5a3c5542e2f3/binaries/x86_64-darwin/sns.gz",
-=======
         "rev": "f6f5e0927d14886e4bd67f776ee889f31cec2364",
         "sha256": "0wsxyxjzh7jfkhbp7c5w2kjl0h9dj1cjgjkxz9amj2b1whqqc1pk",
         "type": "file",
         "url": "https://download.dfinity.systems/ic/f6f5e0927d14886e4bd67f776ee889f31cec2364/binaries/x86_64-darwin/sns.gz",
->>>>>>> b95929eb
         "url_template": "https://download.dfinity.systems/ic/<rev>/binaries/x86_64-darwin/sns.gz"
     },
     "sns-x86_64-linux": {
         "builtin": false,
         "description": "The sns binary.",
-<<<<<<< HEAD
-        "rev": "ebb190bf1da0dba3e486b78c95cf5a3c5542e2f3",
-        "sha256": "1hjlpqjismzi8886zp5hcqd0ccs04k7a6rhhxwbqb97ja0by1n0f",
-        "type": "file",
-        "url": "https://download.dfinity.systems/ic/ebb190bf1da0dba3e486b78c95cf5a3c5542e2f3/binaries/x86_64-linux/sns.gz",
-=======
         "rev": "f6f5e0927d14886e4bd67f776ee889f31cec2364",
         "sha256": "0l0snx8rf9c6slfy6adnyyax6jy1n96k6xwcpdw8n6drn05qjd3d",
         "type": "file",
         "url": "https://download.dfinity.systems/ic/f6f5e0927d14886e4bd67f776ee889f31cec2364/binaries/x86_64-linux/sns.gz",
->>>>>>> b95929eb
         "url_template": "https://download.dfinity.systems/ic/<rev>/binaries/x86_64-linux/sns.gz"
     }
 }