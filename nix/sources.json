--- conflicted
+++ resolved
@@ -15,11 +15,7 @@
     "agent-rs": {
         "branch": "ericswanson/SDK-90-canister-status-multiple-controllers",
         "repo": "https://github.com/dfinity/agent-rs",
-<<<<<<< HEAD
-        "rev": "cb0023dbeed74f0058269db3ba61d5ad5450f457",
-=======
-        "rev": "f7de7670aa3870023fa45d5b5cee719b6eb7a012",
->>>>>>> 93a5bbe2
+        "rev": "00b3bebe7e72e533277ab173a3d643c87d136ce3",
         "type": "git"
     },
     "bats-support": {
