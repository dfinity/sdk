{
    "advisory-db": {
        "branch": "main",
        "builtin": false,
        "description": "Security advisory database for Rust crates published through crates.io",
        "homepage": "https://rustsec.org",
        "owner": "RustSec",
        "repo": "advisory-db",
        "rev": "67704dcc476bf724a7f08bbd4249399428ece991",
        "sha256": "179p13znxgiqba2zb6qaqaphlm57bm9ia58cbzqdkzvmfpdjpaqm",
        "type": "tarball",
        "url": "https://github.com/RustSec/advisory-db/archive/67704dcc476bf724a7f08bbd4249399428ece991.tar.gz",
        "url_template": "https://github.com/<owner>/<repo>/archive/<rev>.tar.gz"
    },
    "agent-rs": {
        "branch": "main",
        "repo": "https://github.com/dfinity/agent-rs",
        "rev": "49ee0917ac4776dedbd2c99bd7aac8bddb70b259",
        "type": "git"
    },
    "bats-support": {
        "branch": "v0.3.0",
        "builtin": false,
        "description": "Supporting library for Bats test helpers",
        "homepage": null,
        "owner": "ztombol",
        "repo": "bats-support",
        "rev": "24a72e14349690bcbf7c151b9d2d1cdd32d36eb1",
        "sha256": "1sm1y752jrz41qm4bxivk1363ac5zpkyshkk156aqf2p5qjxgpp0",
        "type": "tarball",
        "url": "https://github.com/ztombol/bats-support/archive/24a72e14349690bcbf7c151b9d2d1cdd32d36eb1.tar.gz",
        "url_template": "https://github.com/<owner>/<repo>/archive/<rev>.tar.gz"
    },
    "canister-sandbox-x86_64-darwin": {
        "builtin": false,
        "description": "The canister-sandbox binary. It must be updated together with the replica binary.",
<<<<<<< HEAD
        "rev": "9cda0013e5a6335b7d3debf92ee1a259d78e14ab",
        "sha256": "77e9398ff95a993f17beab153b646e6dd5f8680b17f03f7afdd9f43c03920847",
        "type": "file",
        "url": "https://download.dfinity.systems/blessed/ic/9cda0013e5a6335b7d3debf92ee1a259d78e14ab/sdk-release/x86_64-darwin/canister_sandbox.gz",
=======
        "rev": "d004accc3904e24dddb13a11d93451523e1a8a5f",
        "sha256": "12ebae550ab881664016d9a50e106fe0417a0cc5ae41b546d11dca5b19641eb4",
        "type": "file",
        "url": "https://download.dfinity.systems/blessed/ic/d004accc3904e24dddb13a11d93451523e1a8a5f/sdk-release/x86_64-darwin/canister_sandbox.gz",
>>>>>>> c5e78e61
        "url_template": "https://download.dfinity.systems/blessed/ic/<rev>/sdk-release/x86_64-darwin/canister_sandbox.gz"
    },
    "canister-sandbox-x86_64-linux": {
        "builtin": false,
        "description": "The canister-sandbox binary. It must be updated together with the replica binary.",
<<<<<<< HEAD
        "rev": "9cda0013e5a6335b7d3debf92ee1a259d78e14ab",
        "sha256": "60adcd4bdafe7be4fdfacb27eef4c316a1315063a1bbfe85ddd52ae499ef7efe",
        "type": "file",
        "url": "https://download.dfinity.systems/blessed/ic/9cda0013e5a6335b7d3debf92ee1a259d78e14ab/sdk-release/x86_64-linux/canister_sandbox.gz",
=======
        "rev": "d004accc3904e24dddb13a11d93451523e1a8a5f",
        "sha256": "e4cefffd189b5834d4bb78c9474d8a16604130f90745e5170869bae0e9dab529",
        "type": "file",
        "url": "https://download.dfinity.systems/blessed/ic/d004accc3904e24dddb13a11d93451523e1a8a5f/sdk-release/x86_64-linux/canister_sandbox.gz",
>>>>>>> c5e78e61
        "url_template": "https://download.dfinity.systems/blessed/ic/<rev>/sdk-release/x86_64-linux/canister_sandbox.gz"
    },
    "common": {
        "branch": "master",
        "repo": "ssh://git@github.com/dfinity-lab/common",
        "rev": "61a7a74ca9947bcb2db1ba6b2566629a2b7bdda6",
        "type": "git"
    },
    "ic-ref-x86_64-darwin": {
        "builtin": false,
        "rev": "ab8e3f5a04f0f061b8157c2889f8f5de05f952bb",
        "sha256": "1gnib9adb03jw334pl2a070w4hy40s13v7czcp090liijnhwayj0",
        "type": "file",
        "url": "https://download.dfinity.systems/ic-ref/ic-ref-0.0.1-ab8e3f5a-x86_64-darwin.tar.gz",
        "url_template": "https://download.dfinity.systems/ic-ref/ic-ref-<version>-x86_64-darwin.tar.gz",
        "version": "0.0.1-ab8e3f5a"
    },
    "ic-ref-x86_64-linux": {
        "builtin": false,
        "rev": "ab8e3f5a04f0f061b8157c2889f8f5de05f952bb",
        "sha256": "0r50b38sf2bvfmb2w75cfcnnp1k29c9j8c3f4cfhgv4nw1dyij3j",
        "type": "file",
        "url": "https://download.dfinity.systems/ic-ref/ic-ref-0.0.1-ab8e3f5a-x86_64-linux.tar.gz",
        "url_template": "https://download.dfinity.systems/ic-ref/ic-ref-<version>-x86_64-linux.tar.gz",
        "version": "0.0.1-ab8e3f5a"
    },
    "ic-starter-x86_64-darwin": {
        "builtin": false,
<<<<<<< HEAD
        "rev": "9cda0013e5a6335b7d3debf92ee1a259d78e14ab",
        "sha256": "37c0fe929f4a3e79ad2c837f46d91ffbba39fa84d10d8cfe3064f4640cd3f513",
        "type": "file",
        "url": "https://download.dfinity.systems/blessed/ic/9cda0013e5a6335b7d3debf92ee1a259d78e14ab/sdk-release/x86_64-darwin/ic-starter.gz",
=======
        "rev": "d004accc3904e24dddb13a11d93451523e1a8a5f",
        "sha256": "61d647fc196c38352510d079ca0482de54abab4df4b13bd4d0ce301ed024c1e1",
        "type": "file",
        "url": "https://download.dfinity.systems/blessed/ic/d004accc3904e24dddb13a11d93451523e1a8a5f/sdk-release/x86_64-darwin/ic-starter.gz",
>>>>>>> c5e78e61
        "url_template": "https://download.dfinity.systems/blessed/ic/<rev>/sdk-release/x86_64-darwin/ic-starter.gz"
    },
    "ic-starter-x86_64-linux": {
        "builtin": false,
<<<<<<< HEAD
        "rev": "9cda0013e5a6335b7d3debf92ee1a259d78e14ab",
        "sha256": "8502c81920b97233edabe0ecd2c65469cf4b13a3355748b19bc9c4f72091d55a",
        "type": "file",
        "url": "https://download.dfinity.systems/blessed/ic/9cda0013e5a6335b7d3debf92ee1a259d78e14ab/sdk-release/x86_64-linux/ic-starter.gz",
=======
        "rev": "d004accc3904e24dddb13a11d93451523e1a8a5f",
        "sha256": "972ee8bac0e7f1e7e73c21899411671193dbb0c0b911d19a51f8f68e469853bc",
        "type": "file",
        "url": "https://download.dfinity.systems/blessed/ic/d004accc3904e24dddb13a11d93451523e1a8a5f/sdk-release/x86_64-linux/ic-starter.gz",
>>>>>>> c5e78e61
        "url_template": "https://download.dfinity.systems/blessed/ic/<rev>/sdk-release/x86_64-linux/ic-starter.gz"
    },
    "icx-proxy-x86_64-darwin": {
        "builtin": false,
        "rev": "594b6c81cde6da4e08faee8aa8e5a2e6ae815602",
        "sha256": "0xccz7b2bpy4i17kli4p6ngscmb4z0qlby98cj44hkwpwd22bgz2",
        "shortrev": "594b6c8",
        "type": "file",
        "url": "https://github.com/dfinity/icx-proxy/releases/download/594b6c8/binaries-macos.tar.gz",
        "url_template": "https://github.com/dfinity/icx-proxy/releases/download/<shortrev>/binaries-macos.tar.gz"
    },
    "icx-proxy-x86_64-linux": {
        "builtin": false,
        "rev": "594b6c81cde6da4e08faee8aa8e5a2e6ae815602",
        "sha256": "0bvm0pplfdqv1x39pza1ljhkba9fd7mg81xa6rc5p0i17hk7faxz",
        "shortrev": "594b6c8",
        "type": "file",
        "url": "https://github.com/dfinity/icx-proxy/releases/download/594b6c8/binaries-linux.tar.gz",
        "url_template": "https://github.com/dfinity/icx-proxy/releases/download/<shortrev>/binaries-linux.tar.gz"
    },
    "motoko-base": {
        "branch": "next-moc",
        "description": "The Motoko base library",
        "homepage": null,
        "owner": "dfinity",
        "repo": "motoko-base",
        "rev": "d93339ae86ad93ecd909ee240c630146fac2ec2d",
        "sha256": "06k5axihfwvm727gbbak9ywkz99w04vlvr6k5gi78ljpraxbqj59",
        "type": "tarball",
        "url": "https://github.com/dfinity/motoko-base/archive/d93339ae86ad93ecd909ee240c630146fac2ec2d.tar.gz",
        "url_template": "https://github.com/<owner>/<repo>/archive/<rev>.tar.gz"
    },
    "motoko-x86_64-darwin": {
        "builtin": false,
        "sha256": "01cgwkn7kr3h52l1m2pfjrmchs75h61m1hxw8aafw4447cfxsfza",
        "type": "file",
        "url": "https://github.com/dfinity/motoko/releases/download/0.6.25/motoko-macos-0.6.25.tar.gz",
        "url_template": "https://github.com/dfinity/motoko/releases/download/<version>/motoko-macos-<version>.tar.gz",
        "version": "0.6.25"
    },
    "motoko-x86_64-linux": {
        "builtin": false,
        "sha256": "1a14blwdjh6j76syd1kzjbxsxz5w1acanbvzmgsimhbrq6iprzlv",
        "type": "file",
        "url": "https://github.com/dfinity/motoko/releases/download/0.6.25/motoko-linux64-0.6.25.tar.gz",
        "url_template": "https://github.com/dfinity/motoko/releases/download/<version>/motoko-linux64-<version>.tar.gz",
        "version": "0.6.25"
    },
    "napalm": {
        "branch": "master",
        "builtin": false,
        "description": "Support for building npm packages in Nix and lightweight npm registry",
        "homepage": "",
        "owner": "nmattia",
        "repo": "napalm",
        "rev": "4db4f253c78cfa8d8e8defb45dfe25e04409142a",
        "sha256": "1rzj7a3r6wcsfjlzs5fj1min3rk8d8k9g9v00kmygdl1696mnkrb",
        "type": "tarball",
        "url": "https://github.com/nmattia/napalm/archive/4db4f253c78cfa8d8e8defb45dfe25e04409142a.tar.gz",
        "url_template": "https://github.com/<owner>/<repo>/archive/<rev>.tar.gz"
    },
    "replica-x86_64-darwin": {
        "builtin": false,
        "description": "The replica binary. It must be updated together with the canister-sandbox binary.",
<<<<<<< HEAD
        "rev": "9cda0013e5a6335b7d3debf92ee1a259d78e14ab",
        "sha256": "6f598dcdf884920181c0422b40dd371ea8f6da34024cd3cf53f2086d0a90e279",
        "type": "file",
        "url": "https://download.dfinity.systems/blessed/ic/9cda0013e5a6335b7d3debf92ee1a259d78e14ab/sdk-release/x86_64-darwin/replica.gz",
=======
        "rev": "d004accc3904e24dddb13a11d93451523e1a8a5f",
        "sha256": "000d30a2720cb87fdd1114b50cf60dcb2246102ce66a59a53e3a8694733f1710",
        "type": "file",
        "url": "https://download.dfinity.systems/blessed/ic/d004accc3904e24dddb13a11d93451523e1a8a5f/sdk-release/x86_64-darwin/replica.gz",
>>>>>>> c5e78e61
        "url_template": "https://download.dfinity.systems/blessed/ic/<rev>/sdk-release/x86_64-darwin/replica.gz"
    },
    "replica-x86_64-linux": {
        "builtin": false,
        "description": "The replica binary. It must be updated together with the canister-sandbox binary.",
<<<<<<< HEAD
        "rev": "9cda0013e5a6335b7d3debf92ee1a259d78e14ab",
        "sha256": "f6af30b86827f275f575c2884102045e88a6970a71a431cdf04a59512cd11b34",
        "type": "file",
        "url": "https://download.dfinity.systems/blessed/ic/9cda0013e5a6335b7d3debf92ee1a259d78e14ab/sdk-release/x86_64-linux/replica.gz",
=======
        "rev": "d004accc3904e24dddb13a11d93451523e1a8a5f",
        "sha256": "6e95796ebbeecf74916a56633fdceb56d9575b698fdf40984d35c674454b96a8",
        "type": "file",
        "url": "https://download.dfinity.systems/blessed/ic/d004accc3904e24dddb13a11d93451523e1a8a5f/sdk-release/x86_64-linux/replica.gz",
>>>>>>> c5e78e61
        "url_template": "https://download.dfinity.systems/blessed/ic/<rev>/sdk-release/x86_64-linux/replica.gz"
    },
    "sandbox-launcher-x86_64-darwin": {
        "builtin": false,
        "description": "The sandbox_launcher binary. It must be updated together with the replica binary.",
<<<<<<< HEAD
        "rev": "9cda0013e5a6335b7d3debf92ee1a259d78e14ab",
        "sha256": "9a8025a3b5cb4b3a926eac6526134427f3b2bde9a377dfdb4dbf77035361cd7a",
        "type": "file",
        "url": "https://download.dfinity.systems/blessed/ic/9cda0013e5a6335b7d3debf92ee1a259d78e14ab/sdk-release/x86_64-darwin/sandbox_launcher.gz",
=======
        "rev": "d004accc3904e24dddb13a11d93451523e1a8a5f",
        "sha256": "e95d031cb18330846311d44b83c7c2f1f2e552eb00f9f12427b43da0685870af",
        "type": "file",
        "url": "https://download.dfinity.systems/blessed/ic/d004accc3904e24dddb13a11d93451523e1a8a5f/sdk-release/x86_64-darwin/sandbox_launcher.gz",
>>>>>>> c5e78e61
        "url_template": "https://download.dfinity.systems/blessed/ic/<rev>/sdk-release/x86_64-darwin/sandbox_launcher.gz"
    },
    "sandbox-launcher-x86_64-linux": {
        "builtin": false,
        "description": "The sandbox_launcher binary. It must be updated together with the replica binary.",
<<<<<<< HEAD
        "rev": "9cda0013e5a6335b7d3debf92ee1a259d78e14ab",
        "sha256": "d1ebd7e1051533d48b8dbf53d7e0a3512e155d686f1c90cc093aa982b3f7682b",
        "type": "file",
        "url": "https://download.dfinity.systems/blessed/ic/9cda0013e5a6335b7d3debf92ee1a259d78e14ab/sdk-release/x86_64-linux/sandbox_launcher.gz",
=======
        "rev": "d004accc3904e24dddb13a11d93451523e1a8a5f",
        "sha256": "074b171dca8f5a36a17511d59efe0478b130dbbd57f89d17d8757090a9b84809",
        "type": "file",
        "url": "https://download.dfinity.systems/blessed/ic/d004accc3904e24dddb13a11d93451523e1a8a5f/sdk-release/x86_64-linux/sandbox_launcher.gz",
>>>>>>> c5e78e61
        "url_template": "https://download.dfinity.systems/blessed/ic/<rev>/sdk-release/x86_64-linux/sandbox_launcher.gz"
    }
}<|MERGE_RESOLUTION|>--- conflicted
+++ resolved
@@ -1,243 +1,187 @@
 {
-    "advisory-db": {
-        "branch": "main",
-        "builtin": false,
-        "description": "Security advisory database for Rust crates published through crates.io",
-        "homepage": "https://rustsec.org",
-        "owner": "RustSec",
-        "repo": "advisory-db",
-        "rev": "67704dcc476bf724a7f08bbd4249399428ece991",
-        "sha256": "179p13znxgiqba2zb6qaqaphlm57bm9ia58cbzqdkzvmfpdjpaqm",
-        "type": "tarball",
-        "url": "https://github.com/RustSec/advisory-db/archive/67704dcc476bf724a7f08bbd4249399428ece991.tar.gz",
-        "url_template": "https://github.com/<owner>/<repo>/archive/<rev>.tar.gz"
-    },
-    "agent-rs": {
-        "branch": "main",
-        "repo": "https://github.com/dfinity/agent-rs",
-        "rev": "49ee0917ac4776dedbd2c99bd7aac8bddb70b259",
-        "type": "git"
-    },
-    "bats-support": {
-        "branch": "v0.3.0",
-        "builtin": false,
-        "description": "Supporting library for Bats test helpers",
-        "homepage": null,
-        "owner": "ztombol",
-        "repo": "bats-support",
-        "rev": "24a72e14349690bcbf7c151b9d2d1cdd32d36eb1",
-        "sha256": "1sm1y752jrz41qm4bxivk1363ac5zpkyshkk156aqf2p5qjxgpp0",
-        "type": "tarball",
-        "url": "https://github.com/ztombol/bats-support/archive/24a72e14349690bcbf7c151b9d2d1cdd32d36eb1.tar.gz",
-        "url_template": "https://github.com/<owner>/<repo>/archive/<rev>.tar.gz"
-    },
-    "canister-sandbox-x86_64-darwin": {
-        "builtin": false,
-        "description": "The canister-sandbox binary. It must be updated together with the replica binary.",
-<<<<<<< HEAD
-        "rev": "9cda0013e5a6335b7d3debf92ee1a259d78e14ab",
-        "sha256": "77e9398ff95a993f17beab153b646e6dd5f8680b17f03f7afdd9f43c03920847",
-        "type": "file",
-        "url": "https://download.dfinity.systems/blessed/ic/9cda0013e5a6335b7d3debf92ee1a259d78e14ab/sdk-release/x86_64-darwin/canister_sandbox.gz",
-=======
-        "rev": "d004accc3904e24dddb13a11d93451523e1a8a5f",
-        "sha256": "12ebae550ab881664016d9a50e106fe0417a0cc5ae41b546d11dca5b19641eb4",
-        "type": "file",
-        "url": "https://download.dfinity.systems/blessed/ic/d004accc3904e24dddb13a11d93451523e1a8a5f/sdk-release/x86_64-darwin/canister_sandbox.gz",
->>>>>>> c5e78e61
-        "url_template": "https://download.dfinity.systems/blessed/ic/<rev>/sdk-release/x86_64-darwin/canister_sandbox.gz"
-    },
-    "canister-sandbox-x86_64-linux": {
-        "builtin": false,
-        "description": "The canister-sandbox binary. It must be updated together with the replica binary.",
-<<<<<<< HEAD
-        "rev": "9cda0013e5a6335b7d3debf92ee1a259d78e14ab",
-        "sha256": "60adcd4bdafe7be4fdfacb27eef4c316a1315063a1bbfe85ddd52ae499ef7efe",
-        "type": "file",
-        "url": "https://download.dfinity.systems/blessed/ic/9cda0013e5a6335b7d3debf92ee1a259d78e14ab/sdk-release/x86_64-linux/canister_sandbox.gz",
-=======
-        "rev": "d004accc3904e24dddb13a11d93451523e1a8a5f",
-        "sha256": "e4cefffd189b5834d4bb78c9474d8a16604130f90745e5170869bae0e9dab529",
-        "type": "file",
-        "url": "https://download.dfinity.systems/blessed/ic/d004accc3904e24dddb13a11d93451523e1a8a5f/sdk-release/x86_64-linux/canister_sandbox.gz",
->>>>>>> c5e78e61
-        "url_template": "https://download.dfinity.systems/blessed/ic/<rev>/sdk-release/x86_64-linux/canister_sandbox.gz"
-    },
-    "common": {
-        "branch": "master",
-        "repo": "ssh://git@github.com/dfinity-lab/common",
-        "rev": "61a7a74ca9947bcb2db1ba6b2566629a2b7bdda6",
-        "type": "git"
-    },
-    "ic-ref-x86_64-darwin": {
-        "builtin": false,
-        "rev": "ab8e3f5a04f0f061b8157c2889f8f5de05f952bb",
-        "sha256": "1gnib9adb03jw334pl2a070w4hy40s13v7czcp090liijnhwayj0",
-        "type": "file",
-        "url": "https://download.dfinity.systems/ic-ref/ic-ref-0.0.1-ab8e3f5a-x86_64-darwin.tar.gz",
-        "url_template": "https://download.dfinity.systems/ic-ref/ic-ref-<version>-x86_64-darwin.tar.gz",
-        "version": "0.0.1-ab8e3f5a"
-    },
-    "ic-ref-x86_64-linux": {
-        "builtin": false,
-        "rev": "ab8e3f5a04f0f061b8157c2889f8f5de05f952bb",
-        "sha256": "0r50b38sf2bvfmb2w75cfcnnp1k29c9j8c3f4cfhgv4nw1dyij3j",
-        "type": "file",
-        "url": "https://download.dfinity.systems/ic-ref/ic-ref-0.0.1-ab8e3f5a-x86_64-linux.tar.gz",
-        "url_template": "https://download.dfinity.systems/ic-ref/ic-ref-<version>-x86_64-linux.tar.gz",
-        "version": "0.0.1-ab8e3f5a"
-    },
-    "ic-starter-x86_64-darwin": {
-        "builtin": false,
-<<<<<<< HEAD
-        "rev": "9cda0013e5a6335b7d3debf92ee1a259d78e14ab",
-        "sha256": "37c0fe929f4a3e79ad2c837f46d91ffbba39fa84d10d8cfe3064f4640cd3f513",
-        "type": "file",
-        "url": "https://download.dfinity.systems/blessed/ic/9cda0013e5a6335b7d3debf92ee1a259d78e14ab/sdk-release/x86_64-darwin/ic-starter.gz",
-=======
-        "rev": "d004accc3904e24dddb13a11d93451523e1a8a5f",
-        "sha256": "61d647fc196c38352510d079ca0482de54abab4df4b13bd4d0ce301ed024c1e1",
-        "type": "file",
-        "url": "https://download.dfinity.systems/blessed/ic/d004accc3904e24dddb13a11d93451523e1a8a5f/sdk-release/x86_64-darwin/ic-starter.gz",
->>>>>>> c5e78e61
-        "url_template": "https://download.dfinity.systems/blessed/ic/<rev>/sdk-release/x86_64-darwin/ic-starter.gz"
-    },
-    "ic-starter-x86_64-linux": {
-        "builtin": false,
-<<<<<<< HEAD
-        "rev": "9cda0013e5a6335b7d3debf92ee1a259d78e14ab",
-        "sha256": "8502c81920b97233edabe0ecd2c65469cf4b13a3355748b19bc9c4f72091d55a",
-        "type": "file",
-        "url": "https://download.dfinity.systems/blessed/ic/9cda0013e5a6335b7d3debf92ee1a259d78e14ab/sdk-release/x86_64-linux/ic-starter.gz",
-=======
-        "rev": "d004accc3904e24dddb13a11d93451523e1a8a5f",
-        "sha256": "972ee8bac0e7f1e7e73c21899411671193dbb0c0b911d19a51f8f68e469853bc",
-        "type": "file",
-        "url": "https://download.dfinity.systems/blessed/ic/d004accc3904e24dddb13a11d93451523e1a8a5f/sdk-release/x86_64-linux/ic-starter.gz",
->>>>>>> c5e78e61
-        "url_template": "https://download.dfinity.systems/blessed/ic/<rev>/sdk-release/x86_64-linux/ic-starter.gz"
-    },
-    "icx-proxy-x86_64-darwin": {
-        "builtin": false,
-        "rev": "594b6c81cde6da4e08faee8aa8e5a2e6ae815602",
-        "sha256": "0xccz7b2bpy4i17kli4p6ngscmb4z0qlby98cj44hkwpwd22bgz2",
-        "shortrev": "594b6c8",
-        "type": "file",
-        "url": "https://github.com/dfinity/icx-proxy/releases/download/594b6c8/binaries-macos.tar.gz",
-        "url_template": "https://github.com/dfinity/icx-proxy/releases/download/<shortrev>/binaries-macos.tar.gz"
-    },
-    "icx-proxy-x86_64-linux": {
-        "builtin": false,
-        "rev": "594b6c81cde6da4e08faee8aa8e5a2e6ae815602",
-        "sha256": "0bvm0pplfdqv1x39pza1ljhkba9fd7mg81xa6rc5p0i17hk7faxz",
-        "shortrev": "594b6c8",
-        "type": "file",
-        "url": "https://github.com/dfinity/icx-proxy/releases/download/594b6c8/binaries-linux.tar.gz",
-        "url_template": "https://github.com/dfinity/icx-proxy/releases/download/<shortrev>/binaries-linux.tar.gz"
-    },
-    "motoko-base": {
-        "branch": "next-moc",
-        "description": "The Motoko base library",
-        "homepage": null,
-        "owner": "dfinity",
-        "repo": "motoko-base",
-        "rev": "d93339ae86ad93ecd909ee240c630146fac2ec2d",
-        "sha256": "06k5axihfwvm727gbbak9ywkz99w04vlvr6k5gi78ljpraxbqj59",
-        "type": "tarball",
-        "url": "https://github.com/dfinity/motoko-base/archive/d93339ae86ad93ecd909ee240c630146fac2ec2d.tar.gz",
-        "url_template": "https://github.com/<owner>/<repo>/archive/<rev>.tar.gz"
-    },
-    "motoko-x86_64-darwin": {
-        "builtin": false,
-        "sha256": "01cgwkn7kr3h52l1m2pfjrmchs75h61m1hxw8aafw4447cfxsfza",
-        "type": "file",
-        "url": "https://github.com/dfinity/motoko/releases/download/0.6.25/motoko-macos-0.6.25.tar.gz",
-        "url_template": "https://github.com/dfinity/motoko/releases/download/<version>/motoko-macos-<version>.tar.gz",
-        "version": "0.6.25"
-    },
-    "motoko-x86_64-linux": {
-        "builtin": false,
-        "sha256": "1a14blwdjh6j76syd1kzjbxsxz5w1acanbvzmgsimhbrq6iprzlv",
-        "type": "file",
-        "url": "https://github.com/dfinity/motoko/releases/download/0.6.25/motoko-linux64-0.6.25.tar.gz",
-        "url_template": "https://github.com/dfinity/motoko/releases/download/<version>/motoko-linux64-<version>.tar.gz",
-        "version": "0.6.25"
-    },
-    "napalm": {
-        "branch": "master",
-        "builtin": false,
-        "description": "Support for building npm packages in Nix and lightweight npm registry",
-        "homepage": "",
-        "owner": "nmattia",
-        "repo": "napalm",
-        "rev": "4db4f253c78cfa8d8e8defb45dfe25e04409142a",
-        "sha256": "1rzj7a3r6wcsfjlzs5fj1min3rk8d8k9g9v00kmygdl1696mnkrb",
-        "type": "tarball",
-        "url": "https://github.com/nmattia/napalm/archive/4db4f253c78cfa8d8e8defb45dfe25e04409142a.tar.gz",
-        "url_template": "https://github.com/<owner>/<repo>/archive/<rev>.tar.gz"
-    },
-    "replica-x86_64-darwin": {
-        "builtin": false,
-        "description": "The replica binary. It must be updated together with the canister-sandbox binary.",
-<<<<<<< HEAD
-        "rev": "9cda0013e5a6335b7d3debf92ee1a259d78e14ab",
-        "sha256": "6f598dcdf884920181c0422b40dd371ea8f6da34024cd3cf53f2086d0a90e279",
-        "type": "file",
-        "url": "https://download.dfinity.systems/blessed/ic/9cda0013e5a6335b7d3debf92ee1a259d78e14ab/sdk-release/x86_64-darwin/replica.gz",
-=======
-        "rev": "d004accc3904e24dddb13a11d93451523e1a8a5f",
-        "sha256": "000d30a2720cb87fdd1114b50cf60dcb2246102ce66a59a53e3a8694733f1710",
-        "type": "file",
-        "url": "https://download.dfinity.systems/blessed/ic/d004accc3904e24dddb13a11d93451523e1a8a5f/sdk-release/x86_64-darwin/replica.gz",
->>>>>>> c5e78e61
-        "url_template": "https://download.dfinity.systems/blessed/ic/<rev>/sdk-release/x86_64-darwin/replica.gz"
-    },
-    "replica-x86_64-linux": {
-        "builtin": false,
-        "description": "The replica binary. It must be updated together with the canister-sandbox binary.",
-<<<<<<< HEAD
-        "rev": "9cda0013e5a6335b7d3debf92ee1a259d78e14ab",
-        "sha256": "f6af30b86827f275f575c2884102045e88a6970a71a431cdf04a59512cd11b34",
-        "type": "file",
-        "url": "https://download.dfinity.systems/blessed/ic/9cda0013e5a6335b7d3debf92ee1a259d78e14ab/sdk-release/x86_64-linux/replica.gz",
-=======
-        "rev": "d004accc3904e24dddb13a11d93451523e1a8a5f",
-        "sha256": "6e95796ebbeecf74916a56633fdceb56d9575b698fdf40984d35c674454b96a8",
-        "type": "file",
-        "url": "https://download.dfinity.systems/blessed/ic/d004accc3904e24dddb13a11d93451523e1a8a5f/sdk-release/x86_64-linux/replica.gz",
->>>>>>> c5e78e61
-        "url_template": "https://download.dfinity.systems/blessed/ic/<rev>/sdk-release/x86_64-linux/replica.gz"
-    },
-    "sandbox-launcher-x86_64-darwin": {
-        "builtin": false,
-        "description": "The sandbox_launcher binary. It must be updated together with the replica binary.",
-<<<<<<< HEAD
-        "rev": "9cda0013e5a6335b7d3debf92ee1a259d78e14ab",
-        "sha256": "9a8025a3b5cb4b3a926eac6526134427f3b2bde9a377dfdb4dbf77035361cd7a",
-        "type": "file",
-        "url": "https://download.dfinity.systems/blessed/ic/9cda0013e5a6335b7d3debf92ee1a259d78e14ab/sdk-release/x86_64-darwin/sandbox_launcher.gz",
-=======
-        "rev": "d004accc3904e24dddb13a11d93451523e1a8a5f",
-        "sha256": "e95d031cb18330846311d44b83c7c2f1f2e552eb00f9f12427b43da0685870af",
-        "type": "file",
-        "url": "https://download.dfinity.systems/blessed/ic/d004accc3904e24dddb13a11d93451523e1a8a5f/sdk-release/x86_64-darwin/sandbox_launcher.gz",
->>>>>>> c5e78e61
-        "url_template": "https://download.dfinity.systems/blessed/ic/<rev>/sdk-release/x86_64-darwin/sandbox_launcher.gz"
-    },
-    "sandbox-launcher-x86_64-linux": {
-        "builtin": false,
-        "description": "The sandbox_launcher binary. It must be updated together with the replica binary.",
-<<<<<<< HEAD
-        "rev": "9cda0013e5a6335b7d3debf92ee1a259d78e14ab",
-        "sha256": "d1ebd7e1051533d48b8dbf53d7e0a3512e155d686f1c90cc093aa982b3f7682b",
-        "type": "file",
-        "url": "https://download.dfinity.systems/blessed/ic/9cda0013e5a6335b7d3debf92ee1a259d78e14ab/sdk-release/x86_64-linux/sandbox_launcher.gz",
-=======
-        "rev": "d004accc3904e24dddb13a11d93451523e1a8a5f",
-        "sha256": "074b171dca8f5a36a17511d59efe0478b130dbbd57f89d17d8757090a9b84809",
-        "type": "file",
-        "url": "https://download.dfinity.systems/blessed/ic/d004accc3904e24dddb13a11d93451523e1a8a5f/sdk-release/x86_64-linux/sandbox_launcher.gz",
->>>>>>> c5e78e61
-        "url_template": "https://download.dfinity.systems/blessed/ic/<rev>/sdk-release/x86_64-linux/sandbox_launcher.gz"
-    }
+        "advisory-db": {
+                "branch": "main",
+                "builtin": false,
+                "description": "Security advisory database for Rust crates published through crates.io",
+                "homepage": "https://rustsec.org",
+                "owner": "RustSec",
+                "repo": "advisory-db",
+                "rev": "67704dcc476bf724a7f08bbd4249399428ece991",
+                "sha256": "179p13znxgiqba2zb6qaqaphlm57bm9ia58cbzqdkzvmfpdjpaqm",
+                "type": "tarball",
+                "url": "https://github.com/RustSec/advisory-db/archive/67704dcc476bf724a7f08bbd4249399428ece991.tar.gz",
+                "url_template": "https://github.com/<owner>/<repo>/archive/<rev>.tar.gz"
+        },
+        "agent-rs": {
+                "branch": "main",
+                "repo": "https://github.com/dfinity/agent-rs",
+                "rev": "49ee0917ac4776dedbd2c99bd7aac8bddb70b259",
+                "type": "git"
+        },
+        "bats-support": {
+                "branch": "v0.3.0",
+                "builtin": false,
+                "description": "Supporting library for Bats test helpers",
+                "homepage": null,
+                "owner": "ztombol",
+                "repo": "bats-support",
+                "rev": "24a72e14349690bcbf7c151b9d2d1cdd32d36eb1",
+                "sha256": "1sm1y752jrz41qm4bxivk1363ac5zpkyshkk156aqf2p5qjxgpp0",
+                "type": "tarball",
+                "url": "https://github.com/ztombol/bats-support/archive/24a72e14349690bcbf7c151b9d2d1cdd32d36eb1.tar.gz",
+                "url_template": "https://github.com/<owner>/<repo>/archive/<rev>.tar.gz"
+        },
+        "canister-sandbox-x86_64-darwin": {
+                "builtin": false,
+                "description": "The canister-sandbox binary. It must be updated together with the replica binary.",
+                "rev": "d004accc3904e24dddb13a11d93451523e1a8a5f",
+                "sha256": "12ebae550ab881664016d9a50e106fe0417a0cc5ae41b546d11dca5b19641eb4",
+                "type": "file",
+                "url": "https://download.dfinity.systems/blessed/ic/d004accc3904e24dddb13a11d93451523e1a8a5f/sdk-release/x86_64-darwin/canister_sandbox.gz",
+                "url_template": "https://download.dfinity.systems/blessed/ic/<rev>/sdk-release/x86_64-darwin/canister_sandbox.gz"
+        },
+        "canister-sandbox-x86_64-linux": {
+                "builtin": false,
+                "description": "The canister-sandbox binary. It must be updated together with the replica binary.",
+                "rev": "d004accc3904e24dddb13a11d93451523e1a8a5f",
+                "sha256": "e4cefffd189b5834d4bb78c9474d8a16604130f90745e5170869bae0e9dab529",
+                "type": "file",
+                "url": "https://download.dfinity.systems/blessed/ic/d004accc3904e24dddb13a11d93451523e1a8a5f/sdk-release/x86_64-linux/canister_sandbox.gz",
+                "url_template": "https://download.dfinity.systems/blessed/ic/<rev>/sdk-release/x86_64-linux/canister_sandbox.gz"
+        },
+        "common": {
+                "branch": "master",
+                "repo": "ssh://git@github.com/dfinity-lab/common",
+                "rev": "61a7a74ca9947bcb2db1ba6b2566629a2b7bdda6",
+                "type": "git"
+        },
+        "ic-ref-x86_64-darwin": {
+                "builtin": false,
+                "rev": "ab8e3f5a04f0f061b8157c2889f8f5de05f952bb",
+                "sha256": "1gnib9adb03jw334pl2a070w4hy40s13v7czcp090liijnhwayj0",
+                "type": "file",
+                "url": "https://download.dfinity.systems/ic-ref/ic-ref-0.0.1-ab8e3f5a-x86_64-darwin.tar.gz",
+                "url_template": "https://download.dfinity.systems/ic-ref/ic-ref-<version>-x86_64-darwin.tar.gz",
+                "version": "0.0.1-ab8e3f5a"
+        },
+        "ic-ref-x86_64-linux": {
+                "builtin": false,
+                "rev": "ab8e3f5a04f0f061b8157c2889f8f5de05f952bb",
+                "sha256": "0r50b38sf2bvfmb2w75cfcnnp1k29c9j8c3f4cfhgv4nw1dyij3j",
+                "type": "file",
+                "url": "https://download.dfinity.systems/ic-ref/ic-ref-0.0.1-ab8e3f5a-x86_64-linux.tar.gz",
+                "url_template": "https://download.dfinity.systems/ic-ref/ic-ref-<version>-x86_64-linux.tar.gz",
+                "version": "0.0.1-ab8e3f5a"
+        },
+        "ic-starter-x86_64-darwin": {
+                "builtin": false,
+                "rev": "d004accc3904e24dddb13a11d93451523e1a8a5f",
+                "sha256": "61d647fc196c38352510d079ca0482de54abab4df4b13bd4d0ce301ed024c1e1",
+                "type": "file",
+                "url": "https://download.dfinity.systems/blessed/ic/d004accc3904e24dddb13a11d93451523e1a8a5f/sdk-release/x86_64-darwin/ic-starter.gz",
+                "url_template": "https://download.dfinity.systems/blessed/ic/<rev>/sdk-release/x86_64-darwin/ic-starter.gz"
+        },
+        "ic-starter-x86_64-linux": {
+                "builtin": false,
+                "rev": "d004accc3904e24dddb13a11d93451523e1a8a5f",
+                "sha256": "972ee8bac0e7f1e7e73c21899411671193dbb0c0b911d19a51f8f68e469853bc",
+                "type": "file",
+                "url": "https://download.dfinity.systems/blessed/ic/d004accc3904e24dddb13a11d93451523e1a8a5f/sdk-release/x86_64-linux/ic-starter.gz",
+                "url_template": "https://download.dfinity.systems/blessed/ic/<rev>/sdk-release/x86_64-linux/ic-starter.gz"
+        },
+        "icx-proxy-x86_64-darwin": {
+                "builtin": false,
+                "rev": "594b6c81cde6da4e08faee8aa8e5a2e6ae815602",
+                "sha256": "0xccz7b2bpy4i17kli4p6ngscmb4z0qlby98cj44hkwpwd22bgz2",
+                "shortrev": "594b6c8",
+                "type": "file",
+                "url": "https://github.com/dfinity/icx-proxy/releases/download/594b6c8/binaries-macos.tar.gz",
+                "url_template": "https://github.com/dfinity/icx-proxy/releases/download/<shortrev>/binaries-macos.tar.gz"
+        },
+        "icx-proxy-x86_64-linux": {
+                "builtin": false,
+                "rev": "594b6c81cde6da4e08faee8aa8e5a2e6ae815602",
+                "sha256": "0bvm0pplfdqv1x39pza1ljhkba9fd7mg81xa6rc5p0i17hk7faxz",
+                "shortrev": "594b6c8",
+                "type": "file",
+                "url": "https://github.com/dfinity/icx-proxy/releases/download/594b6c8/binaries-linux.tar.gz",
+                "url_template": "https://github.com/dfinity/icx-proxy/releases/download/<shortrev>/binaries-linux.tar.gz"
+        },
+        "motoko-base": {
+                "branch": "next-moc",
+                "description": "The Motoko base library",
+                "homepage": null,
+                "owner": "dfinity",
+                "repo": "motoko-base",
+                "rev": "d93339ae86ad93ecd909ee240c630146fac2ec2d",
+                "sha256": "06k5axihfwvm727gbbak9ywkz99w04vlvr6k5gi78ljpraxbqj59",
+                "type": "tarball",
+                "url": "https://github.com/dfinity/motoko-base/archive/d93339ae86ad93ecd909ee240c630146fac2ec2d.tar.gz",
+                "url_template": "https://github.com/<owner>/<repo>/archive/<rev>.tar.gz"
+        },
+        "motoko-x86_64-darwin": {
+                "builtin": false,
+                "sha256": "01cgwkn7kr3h52l1m2pfjrmchs75h61m1hxw8aafw4447cfxsfza",
+                "type": "file",
+                "url": "https://github.com/dfinity/motoko/releases/download/0.6.25/motoko-macos-0.6.25.tar.gz",
+                "url_template": "https://github.com/dfinity/motoko/releases/download/<version>/motoko-macos-<version>.tar.gz",
+                "version": "0.6.25"
+        },
+        "motoko-x86_64-linux": {
+                "builtin": false,
+                "sha256": "1a14blwdjh6j76syd1kzjbxsxz5w1acanbvzmgsimhbrq6iprzlv",
+                "type": "file",
+                "url": "https://github.com/dfinity/motoko/releases/download/0.6.25/motoko-linux64-0.6.25.tar.gz",
+                "url_template": "https://github.com/dfinity/motoko/releases/download/<version>/motoko-linux64-<version>.tar.gz",
+                "version": "0.6.25"
+        },
+        "napalm": {
+                "branch": "master",
+                "builtin": false,
+                "description": "Support for building npm packages in Nix and lightweight npm registry",
+                "homepage": "",
+                "owner": "nmattia",
+                "repo": "napalm",
+                "rev": "4db4f253c78cfa8d8e8defb45dfe25e04409142a",
+                "sha256": "1rzj7a3r6wcsfjlzs5fj1min3rk8d8k9g9v00kmygdl1696mnkrb",
+                "type": "tarball",
+                "url": "https://github.com/nmattia/napalm/archive/4db4f253c78cfa8d8e8defb45dfe25e04409142a.tar.gz",
+                "url_template": "https://github.com/<owner>/<repo>/archive/<rev>.tar.gz"
+        },
+        "replica-x86_64-darwin": {
+                "builtin": false,
+                "description": "The replica binary. It must be updated together with the canister-sandbox binary.",
+                "rev": "d004accc3904e24dddb13a11d93451523e1a8a5f",
+                "sha256": "000d30a2720cb87fdd1114b50cf60dcb2246102ce66a59a53e3a8694733f1710",
+                "type": "file",
+                "url": "https://download.dfinity.systems/blessed/ic/d004accc3904e24dddb13a11d93451523e1a8a5f/sdk-release/x86_64-darwin/replica.gz",
+                "url_template": "https://download.dfinity.systems/blessed/ic/<rev>/sdk-release/x86_64-darwin/replica.gz"
+        },
+        "replica-x86_64-linux": {
+                "builtin": false,
+                "description": "The replica binary. It must be updated together with the canister-sandbox binary.",
+                "rev": "d004accc3904e24dddb13a11d93451523e1a8a5f",
+                "sha256": "6e95796ebbeecf74916a56633fdceb56d9575b698fdf40984d35c674454b96a8",
+                "type": "file",
+                "url": "https://download.dfinity.systems/blessed/ic/d004accc3904e24dddb13a11d93451523e1a8a5f/sdk-release/x86_64-linux/replica.gz",
+                "url_template": "https://download.dfinity.systems/blessed/ic/<rev>/sdk-release/x86_64-linux/replica.gz"
+        },
+        "sandbox-launcher-x86_64-darwin": {
+                "builtin": false,
+                "description": "The sandbox_launcher binary. It must be updated together with the replica binary.",
+                "rev": "d004accc3904e24dddb13a11d93451523e1a8a5f",
+                "sha256": "e95d031cb18330846311d44b83c7c2f1f2e552eb00f9f12427b43da0685870af",
+                "type": "file",
+                "url": "https://download.dfinity.systems/blessed/ic/d004accc3904e24dddb13a11d93451523e1a8a5f/sdk-release/x86_64-darwin/sandbox_launcher.gz",
+                "url_template": "https://download.dfinity.systems/blessed/ic/<rev>/sdk-release/x86_64-darwin/sandbox_launcher.gz"
+        },
+        "sandbox-launcher-x86_64-linux": {
+                "builtin": false,
+                "description": "The sandbox_launcher binary. It must be updated together with the replica binary.",
+                "rev": "d004accc3904e24dddb13a11d93451523e1a8a5f",
+                "sha256": "074b171dca8f5a36a17511d59efe0478b130dbbd57f89d17d8757090a9b84809",
+                "type": "file",
+                "url": "https://download.dfinity.systems/blessed/ic/d004accc3904e24dddb13a11d93451523e1a8a5f/sdk-release/x86_64-linux/sandbox_launcher.gz",
+                "url_template": "https://download.dfinity.systems/blessed/ic/<rev>/sdk-release/x86_64-linux/sandbox_launcher.gz"
+        }
 }