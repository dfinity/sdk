--- conflicted
+++ resolved
@@ -2,127 +2,71 @@
     "canister_sandbox-x86_64-darwin": {
         "builtin": false,
         "description": "The canister_sandbox binary. It must be updated together with the replica binary.",
-<<<<<<< HEAD
-        "rev": "0a6d829cddc1534c29e0d2c3c3ebd1024bff8d1a",
-        "sha256": "1a0b0xbpqr68p6zffc0di3f6i3zzap5n1xyl6gcjgrhklilnmfxj",
-        "type": "file",
-        "url": "https://download.dfinity.systems/ic/0a6d829cddc1534c29e0d2c3c3ebd1024bff8d1a/binaries/x86_64-darwin/canister_sandbox.gz",
-=======
         "rev": "3c76b9142f67da01393d9280c705f88b6e522a93",
         "sha256": "0y7zs1njdvzs971r0l1wjmbgwa4alc99mlqssd6lg67548g8pbdn",
         "type": "file",
         "url": "https://download.dfinity.systems/ic/3c76b9142f67da01393d9280c705f88b6e522a93/binaries/x86_64-darwin/canister_sandbox.gz",
->>>>>>> d891db42
         "url_template": "https://download.dfinity.systems/ic/<rev>/binaries/x86_64-darwin/canister_sandbox.gz"
     },
     "canister_sandbox-x86_64-linux": {
         "builtin": false,
         "description": "The canister_sandbox binary. It must be updated together with the replica binary.",
-<<<<<<< HEAD
-        "rev": "0a6d829cddc1534c29e0d2c3c3ebd1024bff8d1a",
-        "sha256": "1rzy24mhrvx3whi130nifxwplpqh1k2r7ld00c5imkzcl4d1lcv4",
-        "type": "file",
-        "url": "https://download.dfinity.systems/ic/0a6d829cddc1534c29e0d2c3c3ebd1024bff8d1a/binaries/x86_64-linux/canister_sandbox.gz",
-=======
         "rev": "3c76b9142f67da01393d9280c705f88b6e522a93",
         "sha256": "1rb3r9h2pfqsvbdr716s7k9gh3by3c1ap5ab6jgg0qci6fyh5ls0",
         "type": "file",
         "url": "https://download.dfinity.systems/ic/3c76b9142f67da01393d9280c705f88b6e522a93/binaries/x86_64-linux/canister_sandbox.gz",
->>>>>>> d891db42
         "url_template": "https://download.dfinity.systems/ic/<rev>/binaries/x86_64-linux/canister_sandbox.gz"
     },
     "compiler_sandbox-x86_64-darwin": {
         "builtin": false,
         "description": "The compiler_sandbox binary. It must be updated together with the replica binary.",
-<<<<<<< HEAD
-        "rev": "0a6d829cddc1534c29e0d2c3c3ebd1024bff8d1a",
-        "sha256": "0a24bc330ym0prlfkghgbxmndvyh13cwxdf76pgikw6804d6s5a6",
-        "type": "file",
-        "url": "https://download.dfinity.systems/ic/0a6d829cddc1534c29e0d2c3c3ebd1024bff8d1a/binaries/x86_64-darwin/compiler_sandbox.gz",
-=======
         "rev": "3c76b9142f67da01393d9280c705f88b6e522a93",
         "sha256": "028vy5pz7m17rx10iqyj0qsnlns5qq6zxmplx0jc0gg9f8hdlmfd",
         "type": "file",
         "url": "https://download.dfinity.systems/ic/3c76b9142f67da01393d9280c705f88b6e522a93/binaries/x86_64-darwin/compiler_sandbox.gz",
->>>>>>> d891db42
         "url_template": "https://download.dfinity.systems/ic/<rev>/binaries/x86_64-darwin/compiler_sandbox.gz"
     },
     "compiler_sandbox-x86_64-linux": {
         "builtin": false,
         "description": "The compiler_sandbox binary. It must be updated together with the replica binary.",
-<<<<<<< HEAD
-        "rev": "0a6d829cddc1534c29e0d2c3c3ebd1024bff8d1a",
-        "sha256": "0wwwwvcyhyzcvril477bchbpif1a1s702fy4sv69ni9wz1vr25a6",
-        "type": "file",
-        "url": "https://download.dfinity.systems/ic/0a6d829cddc1534c29e0d2c3c3ebd1024bff8d1a/binaries/x86_64-linux/compiler_sandbox.gz",
-=======
         "rev": "3c76b9142f67da01393d9280c705f88b6e522a93",
         "sha256": "0shc1l0k8b23rabln81vzfj17ah71dqji1dw44hhbm835gfz1sf9",
         "type": "file",
         "url": "https://download.dfinity.systems/ic/3c76b9142f67da01393d9280c705f88b6e522a93/binaries/x86_64-linux/compiler_sandbox.gz",
->>>>>>> d891db42
         "url_template": "https://download.dfinity.systems/ic/<rev>/binaries/x86_64-linux/compiler_sandbox.gz"
     },
     "ic-admin-x86_64-darwin": {
         "builtin": false,
         "description": "The ic-admin binary.",
-<<<<<<< HEAD
-        "rev": "0a6d829cddc1534c29e0d2c3c3ebd1024bff8d1a",
-        "sha256": "004wk976w6dw6cd1k08c5ca7ylbdkjgqa28f3cwr6nghafq8ik1m",
-        "type": "file",
-        "url": "https://download.dfinity.systems/ic/0a6d829cddc1534c29e0d2c3c3ebd1024bff8d1a/binaries/x86_64-darwin/ic-admin.gz",
-=======
         "rev": "3c76b9142f67da01393d9280c705f88b6e522a93",
         "sha256": "1r4rsmvj408l1cyb9ih59xf0dr0z708s9qwnlby0a1lcyfarbd0c",
         "type": "file",
         "url": "https://download.dfinity.systems/ic/3c76b9142f67da01393d9280c705f88b6e522a93/binaries/x86_64-darwin/ic-admin.gz",
->>>>>>> d891db42
         "url_template": "https://download.dfinity.systems/ic/<rev>/binaries/x86_64-darwin/ic-admin.gz"
     },
     "ic-admin-x86_64-linux": {
         "builtin": false,
         "description": "The ic-admin binary.",
-<<<<<<< HEAD
-        "rev": "0a6d829cddc1534c29e0d2c3c3ebd1024bff8d1a",
-        "sha256": "1z5gnz7ydm86npbybcklcd0w0w7m3hniqln0rgqmr6frncj6d9kh",
-        "type": "file",
-        "url": "https://download.dfinity.systems/ic/0a6d829cddc1534c29e0d2c3c3ebd1024bff8d1a/binaries/x86_64-linux/ic-admin.gz",
-=======
         "rev": "3c76b9142f67da01393d9280c705f88b6e522a93",
         "sha256": "1q96fmqd0l5vqmvp0a9cm2rw3bgjr1xhvmyib00n5gks9ijivrgd",
         "type": "file",
         "url": "https://download.dfinity.systems/ic/3c76b9142f67da01393d9280c705f88b6e522a93/binaries/x86_64-linux/ic-admin.gz",
->>>>>>> d891db42
         "url_template": "https://download.dfinity.systems/ic/<rev>/binaries/x86_64-linux/ic-admin.gz"
     },
     "ic-btc-adapter-x86_64-darwin": {
         "builtin": false,
-<<<<<<< HEAD
-        "rev": "0a6d829cddc1534c29e0d2c3c3ebd1024bff8d1a",
-        "sha256": "0d85xfiwiffpsn1vdfid1bfb5qxss1n5kbj3fx8hhw3z34rgs65k",
-        "type": "file",
-        "url": "https://download.dfinity.systems/ic/0a6d829cddc1534c29e0d2c3c3ebd1024bff8d1a/binaries/x86_64-darwin/ic-btc-adapter.gz",
-=======
         "rev": "3c76b9142f67da01393d9280c705f88b6e522a93",
         "sha256": "11z81llj7dk3p2xq4cdikic3gbpb25f4j1087fhdhwpsbjlrxiba",
         "type": "file",
         "url": "https://download.dfinity.systems/ic/3c76b9142f67da01393d9280c705f88b6e522a93/binaries/x86_64-darwin/ic-btc-adapter.gz",
->>>>>>> d891db42
         "url_template": "https://download.dfinity.systems/ic/<rev>/binaries/x86_64-darwin/ic-btc-adapter.gz"
     },
     "ic-btc-adapter-x86_64-linux": {
         "builtin": false,
-<<<<<<< HEAD
-        "rev": "0a6d829cddc1534c29e0d2c3c3ebd1024bff8d1a",
-        "sha256": "0f2kwbgksgc0hzpxahxsfqsqv949cma3y40p4zmaafvqwx2ndarv",
-        "type": "file",
-        "url": "https://download.dfinity.systems/ic/0a6d829cddc1534c29e0d2c3c3ebd1024bff8d1a/binaries/x86_64-linux/ic-btc-adapter.gz",
-=======
         "rev": "3c76b9142f67da01393d9280c705f88b6e522a93",
         "sha256": "1s4m93ngbqpp5ab1qgb2g51hnk94jj7zsi9i7zl1psb9dgnkh5nz",
         "type": "file",
         "url": "https://download.dfinity.systems/ic/3c76b9142f67da01393d9280c705f88b6e522a93/binaries/x86_64-linux/ic-btc-adapter.gz",
->>>>>>> d891db42
         "url_template": "https://download.dfinity.systems/ic/<rev>/binaries/x86_64-linux/ic-btc-adapter.gz"
     },
     "ic-btc-canister": {
@@ -134,136 +78,58 @@
     },
     "ic-https-outcalls-adapter-x86_64-darwin": {
         "builtin": false,
-<<<<<<< HEAD
-        "rev": "0a6d829cddc1534c29e0d2c3c3ebd1024bff8d1a",
-        "sha256": "0mizw7q2mmv1n8lby63n4w9x4lnkdxxq48dwhp6fhs1mlq59nvc5",
-        "type": "file",
-        "url": "https://download.dfinity.systems/ic/0a6d829cddc1534c29e0d2c3c3ebd1024bff8d1a/binaries/x86_64-darwin/ic-https-outcalls-adapter.gz",
-=======
         "rev": "3c76b9142f67da01393d9280c705f88b6e522a93",
         "sha256": "1vskby9drh0jwyxafbnk11qj3pmf8p24hkcalr5d2m9s5lpigjhi",
         "type": "file",
         "url": "https://download.dfinity.systems/ic/3c76b9142f67da01393d9280c705f88b6e522a93/binaries/x86_64-darwin/ic-https-outcalls-adapter.gz",
->>>>>>> d891db42
         "url_template": "https://download.dfinity.systems/ic/<rev>/binaries/x86_64-darwin/ic-https-outcalls-adapter.gz"
     },
     "ic-https-outcalls-adapter-x86_64-linux": {
         "builtin": false,
-<<<<<<< HEAD
-        "rev": "0a6d829cddc1534c29e0d2c3c3ebd1024bff8d1a",
-        "sha256": "0xivhcq195n0jrd67hmpsf5ab9rdcnylfq05799ym6qxx6pkmr69",
-        "type": "file",
-        "url": "https://download.dfinity.systems/ic/0a6d829cddc1534c29e0d2c3c3ebd1024bff8d1a/binaries/x86_64-linux/ic-https-outcalls-adapter.gz",
-=======
         "rev": "3c76b9142f67da01393d9280c705f88b6e522a93",
         "sha256": "1jcxr8lzgr77wm1d2ksfhv44nchqmx4dcgh2r0hbn4ck2zls1w6i",
         "type": "file",
         "url": "https://download.dfinity.systems/ic/3c76b9142f67da01393d9280c705f88b6e522a93/binaries/x86_64-linux/ic-https-outcalls-adapter.gz",
->>>>>>> d891db42
         "url_template": "https://download.dfinity.systems/ic/<rev>/binaries/x86_64-linux/ic-https-outcalls-adapter.gz"
     },
     "ic-nns-init-x86_64-darwin": {
         "builtin": false,
         "description": "The ic-nns-init binary.",
-<<<<<<< HEAD
-        "rev": "0a6d829cddc1534c29e0d2c3c3ebd1024bff8d1a",
-        "sha256": "0yg7mhcg98byxn69h32hb823r6sfm9nvz1i1gxl65w9516zsmppx",
-        "type": "file",
-        "url": "https://download.dfinity.systems/ic/0a6d829cddc1534c29e0d2c3c3ebd1024bff8d1a/binaries/x86_64-darwin/ic-nns-init.gz",
-=======
         "rev": "3c76b9142f67da01393d9280c705f88b6e522a93",
         "sha256": "0pwm70vx0xbnv3kv4x64nszdihrx3kd7kwz9kid82v5xlpmlda0i",
         "type": "file",
         "url": "https://download.dfinity.systems/ic/3c76b9142f67da01393d9280c705f88b6e522a93/binaries/x86_64-darwin/ic-nns-init.gz",
->>>>>>> d891db42
         "url_template": "https://download.dfinity.systems/ic/<rev>/binaries/x86_64-darwin/ic-nns-init.gz"
     },
     "ic-nns-init-x86_64-linux": {
         "builtin": false,
         "description": "The ic-nns-init binary.",
-<<<<<<< HEAD
-        "rev": "0a6d829cddc1534c29e0d2c3c3ebd1024bff8d1a",
-        "sha256": "095x9k6adarikw91g6c6p6l3mc0x92gyabclwicp7y587hw68app",
-        "type": "file",
-        "url": "https://download.dfinity.systems/ic/0a6d829cddc1534c29e0d2c3c3ebd1024bff8d1a/binaries/x86_64-linux/ic-nns-init.gz",
-=======
         "rev": "3c76b9142f67da01393d9280c705f88b6e522a93",
         "sha256": "00gvrh7iiv8wilhc39sarcaf5f5dsr5rcd5wy4rh8as7k39ykjki",
         "type": "file",
         "url": "https://download.dfinity.systems/ic/3c76b9142f67da01393d9280c705f88b6e522a93/binaries/x86_64-linux/ic-nns-init.gz",
->>>>>>> d891db42
         "url_template": "https://download.dfinity.systems/ic/<rev>/binaries/x86_64-linux/ic-nns-init.gz"
     },
     "ic-starter-x86_64-darwin": {
         "builtin": false,
-<<<<<<< HEAD
-        "rev": "0a6d829cddc1534c29e0d2c3c3ebd1024bff8d1a",
-        "sha256": "0a8mhbbsdgh2bs2hy3xawss6a4ig138hij5w1f2w4vwgagwfwj6w",
-        "type": "file",
-        "url": "https://download.dfinity.systems/ic/0a6d829cddc1534c29e0d2c3c3ebd1024bff8d1a/binaries/x86_64-darwin/ic-starter.gz",
-=======
         "rev": "3c76b9142f67da01393d9280c705f88b6e522a93",
         "sha256": "1w1r21g5wbh0klzm59y30rx46z4izxblvp7jckddmqjsp98wwshm",
         "type": "file",
         "url": "https://download.dfinity.systems/ic/3c76b9142f67da01393d9280c705f88b6e522a93/binaries/x86_64-darwin/ic-starter.gz",
->>>>>>> d891db42
         "url_template": "https://download.dfinity.systems/ic/<rev>/binaries/x86_64-darwin/ic-starter.gz"
     },
     "ic-starter-x86_64-linux": {
         "builtin": false,
-<<<<<<< HEAD
-        "rev": "0a6d829cddc1534c29e0d2c3c3ebd1024bff8d1a",
-        "sha256": "1m2p94hx12jxqby3s91k0aqb3iqy06xr6pdlkmi3dp7mq0bn0pny",
-        "type": "file",
-        "url": "https://download.dfinity.systems/ic/0a6d829cddc1534c29e0d2c3c3ebd1024bff8d1a/binaries/x86_64-linux/ic-starter.gz",
-=======
         "rev": "3c76b9142f67da01393d9280c705f88b6e522a93",
         "sha256": "1g0bvajccdaj3sjh9y28b7g6jlh841xs5n0xi76ffhzvxhkfvc1s",
         "type": "file",
         "url": "https://download.dfinity.systems/ic/3c76b9142f67da01393d9280c705f88b6e522a93/binaries/x86_64-linux/ic-starter.gz",
->>>>>>> d891db42
         "url_template": "https://download.dfinity.systems/ic/<rev>/binaries/x86_64-linux/ic-starter.gz"
     },
     "motoko-base": {
         "builtin": false,
         "description": "The Motoko base library",
         "owner": "dfinity",
-<<<<<<< HEAD
-        "sha256": "096icqgg2ab713zjxw8v5kn30ickp0av632j38ympwll7rb3rjl5",
-        "type": "tarball",
-        "url": "https://github.com/dfinity/motoko/releases/download/0.13.1/motoko-base-library.tar.gz",
-        "url_template": "https://github.com/dfinity/motoko/releases/download/<version>/motoko-base-library.tar.gz",
-        "version": "0.13.1"
-    },
-    "motoko-x86_64-darwin": {
-        "builtin": false,
-        "sha256": "1gz7k5xnq7cifdvsbpi5ymfcfn61wk6av4xidal1w23xx0q90m4q",
-        "type": "file",
-        "url": "https://github.com/dfinity/motoko/releases/download/0.13.1/motoko-Darwin-x86_64-0.13.1.tar.gz",
-        "url_template": "https://github.com/dfinity/motoko/releases/download/<version>/motoko-Darwin-x86_64-<version>.tar.gz",
-        "version": "0.13.1"
-    },
-    "motoko-x86_64-linux": {
-        "builtin": false,
-        "sha256": "0yi6vxin5hyrzp3av66rzs4058d90dbjzi5kp0yi3xr4jki9rjb9",
-        "type": "file",
-        "url": "https://github.com/dfinity/motoko/releases/download/0.13.1/motoko-Linux-x86_64-0.13.1.tar.gz",
-        "url_template": "https://github.com/dfinity/motoko/releases/download/<version>/motoko-Linux-x86_64-<version>.tar.gz",
-        "version": "0.13.1"
-    },
-    "pocket-ic-x86_64-darwin": {
-        "rev": "0a6d829cddc1534c29e0d2c3c3ebd1024bff8d1a",
-        "sha256": "0h4a96v20vvr5wlj3jixd0bfj22sczxl6q0cvcdwfv2irs7jfjxa",
-        "type": "file",
-        "url": "https://download.dfinity.systems/ic/0a6d829cddc1534c29e0d2c3c3ebd1024bff8d1a/binaries/x86_64-darwin/pocket-ic.gz",
-        "url_template": "https://download.dfinity.systems/ic/<rev>/binaries/x86_64-darwin/pocket-ic.gz"
-    },
-    "pocket-ic-x86_64-linux": {
-        "rev": "0a6d829cddc1534c29e0d2c3c3ebd1024bff8d1a",
-        "sha256": "1d7j76kv4zr8n58dhyrw5bvv945p9gkq7n9jxp2477rxg8932056",
-        "type": "file",
-        "url": "https://download.dfinity.systems/ic/0a6d829cddc1534c29e0d2c3c3ebd1024bff8d1a/binaries/x86_64-linux/pocket-ic.gz",
-=======
         "sha256": "0qq8dlzjy4dkp5jn2ly21aw8n024fmkvhisca2qswhsqbg2wwv3x",
         "type": "tarball",
         "url": "https://github.com/dfinity/motoko/releases/download/0.13.2/motoko-base-library.tar.gz",
@@ -298,103 +164,60 @@
         "sha256": "0a5s0vvyshg59h139lsxpikrvicml8az1rp5m1cwimh7djjc9acv",
         "type": "file",
         "url": "https://download.dfinity.systems/ic/3c76b9142f67da01393d9280c705f88b6e522a93/binaries/x86_64-linux/pocket-ic.gz",
->>>>>>> d891db42
         "url_template": "https://download.dfinity.systems/ic/<rev>/binaries/x86_64-linux/pocket-ic.gz"
     },
     "replica-x86_64-darwin": {
         "builtin": false,
         "description": "The replica binary. It must be updated together with the canister_sandbox binary.",
-<<<<<<< HEAD
-        "rev": "0a6d829cddc1534c29e0d2c3c3ebd1024bff8d1a",
-        "sha256": "032c7nf0gdzqssbaxcp25f1fdgr9g7w49q5zl55by3rb0f7w227k",
-        "type": "file",
-        "url": "https://download.dfinity.systems/ic/0a6d829cddc1534c29e0d2c3c3ebd1024bff8d1a/binaries/x86_64-darwin/replica.gz",
-=======
         "rev": "3c76b9142f67da01393d9280c705f88b6e522a93",
         "sha256": "1i4ab9yjamip4ys969qy7q32qhh4dn7dzdljwwzbis78vh4crrzr",
         "type": "file",
         "url": "https://download.dfinity.systems/ic/3c76b9142f67da01393d9280c705f88b6e522a93/binaries/x86_64-darwin/replica.gz",
->>>>>>> d891db42
         "url_template": "https://download.dfinity.systems/ic/<rev>/binaries/x86_64-darwin/replica.gz"
     },
     "replica-x86_64-linux": {
         "builtin": false,
         "description": "The replica binary. It must be updated together with the canister_sandbox binary.",
-<<<<<<< HEAD
-        "rev": "0a6d829cddc1534c29e0d2c3c3ebd1024bff8d1a",
-        "sha256": "11cs8p01q8zz19smbc030pj14wh2i7fw84s3lrgg86qbvkpj5jzw",
-        "type": "file",
-        "url": "https://download.dfinity.systems/ic/0a6d829cddc1534c29e0d2c3c3ebd1024bff8d1a/binaries/x86_64-linux/replica.gz",
-=======
         "rev": "3c76b9142f67da01393d9280c705f88b6e522a93",
         "sha256": "0vg22spwl8kz0dmknj7v88hgndv1qlvqby6ayb5hs8446rn73psh",
         "type": "file",
         "url": "https://download.dfinity.systems/ic/3c76b9142f67da01393d9280c705f88b6e522a93/binaries/x86_64-linux/replica.gz",
->>>>>>> d891db42
         "url_template": "https://download.dfinity.systems/ic/<rev>/binaries/x86_64-linux/replica.gz"
     },
     "sandbox_launcher-x86_64-darwin": {
         "builtin": false,
         "description": "The sandbox_launcher binary. It must be updated together with the replica binary.",
-<<<<<<< HEAD
-        "rev": "0a6d829cddc1534c29e0d2c3c3ebd1024bff8d1a",
-        "sha256": "080dfr3kf0yash63n6d588sklxalzijd1x3c61xjvjnhs7vkkck3",
-        "type": "file",
-        "url": "https://download.dfinity.systems/ic/0a6d829cddc1534c29e0d2c3c3ebd1024bff8d1a/binaries/x86_64-darwin/sandbox_launcher.gz",
-=======
         "rev": "3c76b9142f67da01393d9280c705f88b6e522a93",
         "sha256": "01bzyx8faysx8mslvkiwcq21f3c5fbnhc73f703s22aav292afxv",
         "type": "file",
         "url": "https://download.dfinity.systems/ic/3c76b9142f67da01393d9280c705f88b6e522a93/binaries/x86_64-darwin/sandbox_launcher.gz",
->>>>>>> d891db42
         "url_template": "https://download.dfinity.systems/ic/<rev>/binaries/x86_64-darwin/sandbox_launcher.gz"
     },
     "sandbox_launcher-x86_64-linux": {
         "builtin": false,
         "description": "The sandbox_launcher binary. It must be updated together with the replica binary.",
-<<<<<<< HEAD
-        "rev": "0a6d829cddc1534c29e0d2c3c3ebd1024bff8d1a",
-        "sha256": "1b3igk4xg0g65701ig25vi122pm7wb4577cyh2qi7362pqp10dwy",
-        "type": "file",
-        "url": "https://download.dfinity.systems/ic/0a6d829cddc1534c29e0d2c3c3ebd1024bff8d1a/binaries/x86_64-linux/sandbox_launcher.gz",
-=======
         "rev": "3c76b9142f67da01393d9280c705f88b6e522a93",
         "sha256": "128igib3yv995lznapd6x73lsnhnwpi0gf4vixia3413kr22kd1g",
         "type": "file",
         "url": "https://download.dfinity.systems/ic/3c76b9142f67da01393d9280c705f88b6e522a93/binaries/x86_64-linux/sandbox_launcher.gz",
->>>>>>> d891db42
         "url_template": "https://download.dfinity.systems/ic/<rev>/binaries/x86_64-linux/sandbox_launcher.gz"
     },
     "sns-x86_64-darwin": {
         "builtin": false,
         "description": "The sns binary.",
-<<<<<<< HEAD
-        "rev": "0a6d829cddc1534c29e0d2c3c3ebd1024bff8d1a",
-        "sha256": "1rrml0xr3r57ixgg0km6d0jvmp1p8bfir9jv16wl8x7p4254ifqs",
-        "type": "file",
-        "url": "https://download.dfinity.systems/ic/0a6d829cddc1534c29e0d2c3c3ebd1024bff8d1a/binaries/x86_64-darwin/sns.gz",
-=======
         "rev": "3c76b9142f67da01393d9280c705f88b6e522a93",
         "sha256": "08grpjrxn7zzs3xvvfnds4h1vpwi4k7zlhzvs2jjk4ma064x0rdp",
         "type": "file",
         "url": "https://download.dfinity.systems/ic/3c76b9142f67da01393d9280c705f88b6e522a93/binaries/x86_64-darwin/sns.gz",
->>>>>>> d891db42
         "url_template": "https://download.dfinity.systems/ic/<rev>/binaries/x86_64-darwin/sns.gz"
     },
     "sns-x86_64-linux": {
         "builtin": false,
         "description": "The sns binary.",
-<<<<<<< HEAD
-        "rev": "0a6d829cddc1534c29e0d2c3c3ebd1024bff8d1a",
-        "sha256": "1m3vmb84hmwhxzpiik2rfdp70lr4id1jv9fip8p8ygxid4ira3yi",
-        "type": "file",
-        "url": "https://download.dfinity.systems/ic/0a6d829cddc1534c29e0d2c3c3ebd1024bff8d1a/binaries/x86_64-linux/sns.gz",
-=======
         "rev": "3c76b9142f67da01393d9280c705f88b6e522a93",
         "sha256": "11lna989cdz371xy9ipgahdv4dsj4i9l44zagzjyvgq6rylfivi0",
         "type": "file",
         "url": "https://download.dfinity.systems/ic/3c76b9142f67da01393d9280c705f88b6e522a93/binaries/x86_64-linux/sns.gz",
->>>>>>> d891db42
         "url_template": "https://download.dfinity.systems/ic/<rev>/binaries/x86_64-linux/sns.gz"
     }
 }