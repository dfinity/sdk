--- conflicted
+++ resolved
@@ -6,17 +6,10 @@
         "homepage": "https://rustsec.org",
         "owner": "RustSec",
         "repo": "advisory-db",
-<<<<<<< HEAD
-        "rev": "2addcf11333a29d9339fbbffd5e97aca293aeaa2",
-        "sha256": "02czg31i134614k49rn7gmj2m8mzagi2dzf7hkvjr2j62fxri44m",
-        "type": "tarball",
-        "url": "https://github.com/RustSec/advisory-db/archive/2addcf11333a29d9339fbbffd5e97aca293aeaa2.tar.gz",
-=======
         "rev": "6d5b76eb3be175fd2101b83140df15673531bb7b",
         "sha256": "07xj50g978j8y4z39zrb1nm071pnw13wnlbhznrbzkm6v6abmsn7",
         "type": "tarball",
         "url": "https://github.com/RustSec/advisory-db/archive/6d5b76eb3be175fd2101b83140df15673531bb7b.tar.gz",
->>>>>>> c9de1385
         "url_template": "https://github.com/<owner>/<repo>/archive/<rev>.tar.gz"
     },
     "canister_sandbox-x86_64-darwin": {
