{
    "canister_sandbox-x86_64-darwin": {
        "builtin": false,
        "description": "The canister_sandbox binary. It must be updated together with the replica binary.",
        "rev": "5849c6daf2037349bd36dcb6e26ce61c2c6570d0",
        "sha256": "1a92rdvhr9j4qi6j784rhxj9jrs4ggadxdmpqqq592cgz1f12b88",
        "type": "file",
        "url": "https://download.dfinity.systems/ic/5849c6daf2037349bd36dcb6e26ce61c2c6570d0/binaries/x86_64-darwin/canister_sandbox.gz",
        "url_template": "https://download.dfinity.systems/ic/<rev>/binaries/x86_64-darwin/canister_sandbox.gz"
    },
    "canister_sandbox-x86_64-linux": {
        "builtin": false,
        "description": "The canister_sandbox binary. It must be updated together with the replica binary.",
        "rev": "5849c6daf2037349bd36dcb6e26ce61c2c6570d0",
        "sha256": "1i12nzxldb8x3909yjjpymv9mqlcwlyk3b2701894n7yi2aliwyb",
        "type": "file",
        "url": "https://download.dfinity.systems/ic/5849c6daf2037349bd36dcb6e26ce61c2c6570d0/binaries/x86_64-linux/canister_sandbox.gz",
        "url_template": "https://download.dfinity.systems/ic/<rev>/binaries/x86_64-linux/canister_sandbox.gz"
    },
    "compiler_sandbox-x86_64-darwin": {
        "builtin": false,
        "description": "The compiler_sandbox binary. It must be updated together with the replica binary.",
        "rev": "5849c6daf2037349bd36dcb6e26ce61c2c6570d0",
        "sha256": "038wj69wjg3qb24l2lqazv8cwwwishkj5qp05b5m6qvd65mwch39",
        "type": "file",
        "url": "https://download.dfinity.systems/ic/5849c6daf2037349bd36dcb6e26ce61c2c6570d0/binaries/x86_64-darwin/compiler_sandbox.gz",
        "url_template": "https://download.dfinity.systems/ic/<rev>/binaries/x86_64-darwin/compiler_sandbox.gz"
    },
    "compiler_sandbox-x86_64-linux": {
        "builtin": false,
        "description": "The compiler_sandbox binary. It must be updated together with the replica binary.",
        "rev": "5849c6daf2037349bd36dcb6e26ce61c2c6570d0",
        "sha256": "11xla84yk68fzmhqy92vfrz0bxckmall6yn23zjbcin7jh54drip",
        "type": "file",
        "url": "https://download.dfinity.systems/ic/5849c6daf2037349bd36dcb6e26ce61c2c6570d0/binaries/x86_64-linux/compiler_sandbox.gz",
        "url_template": "https://download.dfinity.systems/ic/<rev>/binaries/x86_64-linux/compiler_sandbox.gz"
    },
    "ic-admin-x86_64-darwin": {
        "builtin": false,
        "description": "The ic-admin binary.",
        "rev": "5849c6daf2037349bd36dcb6e26ce61c2c6570d0",
        "sha256": "0n8s898k9shfh7rkdif2sd2ir78yf9114wlx06zn9fgixbwcymf6",
        "type": "file",
        "url": "https://download.dfinity.systems/ic/5849c6daf2037349bd36dcb6e26ce61c2c6570d0/binaries/x86_64-darwin/ic-admin.gz",
        "url_template": "https://download.dfinity.systems/ic/<rev>/binaries/x86_64-darwin/ic-admin.gz"
    },
    "ic-admin-x86_64-linux": {
        "builtin": false,
        "description": "The ic-admin binary.",
        "rev": "5849c6daf2037349bd36dcb6e26ce61c2c6570d0",
        "sha256": "1l6xkqzx4qrzzcjz9aysb3wl3n4wh98gkvj1m3l47z4yppqhvs1v",
        "type": "file",
        "url": "https://download.dfinity.systems/ic/5849c6daf2037349bd36dcb6e26ce61c2c6570d0/binaries/x86_64-linux/ic-admin.gz",
        "url_template": "https://download.dfinity.systems/ic/<rev>/binaries/x86_64-linux/ic-admin.gz"
    },
    "ic-btc-adapter-x86_64-darwin": {
        "builtin": false,
        "rev": "5849c6daf2037349bd36dcb6e26ce61c2c6570d0",
        "sha256": "1wi41afbb8y0b8865y0n7k577v7sigpil5h2jm20vy1kf0agsh21",
        "type": "file",
        "url": "https://download.dfinity.systems/ic/5849c6daf2037349bd36dcb6e26ce61c2c6570d0/binaries/x86_64-darwin/ic-btc-adapter.gz",
        "url_template": "https://download.dfinity.systems/ic/<rev>/binaries/x86_64-darwin/ic-btc-adapter.gz"
    },
    "ic-btc-adapter-x86_64-linux": {
        "builtin": false,
        "rev": "5849c6daf2037349bd36dcb6e26ce61c2c6570d0",
        "sha256": "08n4ys8icwmxxjr4cgipa712ca3g1qlrk3jvijj0vzqzsxpwpls4",
        "type": "file",
        "url": "https://download.dfinity.systems/ic/5849c6daf2037349bd36dcb6e26ce61c2c6570d0/binaries/x86_64-linux/ic-btc-adapter.gz",
        "url_template": "https://download.dfinity.systems/ic/<rev>/binaries/x86_64-linux/ic-btc-adapter.gz"
    },
    "ic-btc-canister": {
        "sha256": "1b34jpxkk72h07ls0fspwrgmndmj7xhlivdhn82msvgz8mx69x89",
        "type": "file",
        "url": "https://github.com/dfinity/bitcoin-canister/releases/download/release%2F2023-10-13/ic-btc-canister.wasm.gz",
        "url_template": "https://github.com/dfinity/bitcoin-canister/releases/download/<version>/ic-btc-canister.wasm.gz",
        "version": "release%2F2023-10-13"
    },
    "ic-https-outcalls-adapter-x86_64-darwin": {
        "builtin": false,
        "rev": "5849c6daf2037349bd36dcb6e26ce61c2c6570d0",
        "sha256": "05v242py3h141wc9d0vsysnlw4fs2dxrqxzzl6mz709rl1zv3r9a",
        "type": "file",
        "url": "https://download.dfinity.systems/ic/5849c6daf2037349bd36dcb6e26ce61c2c6570d0/binaries/x86_64-darwin/ic-https-outcalls-adapter.gz",
        "url_template": "https://download.dfinity.systems/ic/<rev>/binaries/x86_64-darwin/ic-https-outcalls-adapter.gz"
    },
    "ic-https-outcalls-adapter-x86_64-linux": {
        "builtin": false,
        "rev": "5849c6daf2037349bd36dcb6e26ce61c2c6570d0",
        "sha256": "0c4mxs7cm0xw98r8qq0bj60j81mkv7zkifsvqn3s2lb14vygxg6n",
        "type": "file",
        "url": "https://download.dfinity.systems/ic/5849c6daf2037349bd36dcb6e26ce61c2c6570d0/binaries/x86_64-linux/ic-https-outcalls-adapter.gz",
        "url_template": "https://download.dfinity.systems/ic/<rev>/binaries/x86_64-linux/ic-https-outcalls-adapter.gz"
    },
    "ic-nns-init-x86_64-darwin": {
        "builtin": false,
        "description": "The ic-nns-init binary.",
        "rev": "5849c6daf2037349bd36dcb6e26ce61c2c6570d0",
        "sha256": "0m0l0gr6whifzqwd7yg3yc3skif1vrgr3g5vq4c1a6h1lm52gh3n",
        "type": "file",
        "url": "https://download.dfinity.systems/ic/5849c6daf2037349bd36dcb6e26ce61c2c6570d0/binaries/x86_64-darwin/ic-nns-init.gz",
        "url_template": "https://download.dfinity.systems/ic/<rev>/binaries/x86_64-darwin/ic-nns-init.gz"
    },
    "ic-nns-init-x86_64-linux": {
        "builtin": false,
        "description": "The ic-nns-init binary.",
        "rev": "5849c6daf2037349bd36dcb6e26ce61c2c6570d0",
        "sha256": "0qsrngj7hb82j36snpgnrz10p3mcrmyhm5b7fvbags8c37cjzvyb",
        "type": "file",
        "url": "https://download.dfinity.systems/ic/5849c6daf2037349bd36dcb6e26ce61c2c6570d0/binaries/x86_64-linux/ic-nns-init.gz",
        "url_template": "https://download.dfinity.systems/ic/<rev>/binaries/x86_64-linux/ic-nns-init.gz"
    },
    "ic-starter-x86_64-darwin": {
        "builtin": false,
        "rev": "5849c6daf2037349bd36dcb6e26ce61c2c6570d0",
        "sha256": "15kp0gzmj2sgpm0kivlbnyadw0agkvrflpaljmnxfl0zfa4rhy6z",
        "type": "file",
        "url": "https://download.dfinity.systems/ic/5849c6daf2037349bd36dcb6e26ce61c2c6570d0/binaries/x86_64-darwin/ic-starter.gz",
        "url_template": "https://download.dfinity.systems/ic/<rev>/binaries/x86_64-darwin/ic-starter.gz"
    },
    "ic-starter-x86_64-linux": {
        "builtin": false,
        "rev": "5849c6daf2037349bd36dcb6e26ce61c2c6570d0",
        "sha256": "1nj8pgdym3kxh8yb6cilxmiih829p1a0mj4k3llp7ks9sbrcmp1c",
        "type": "file",
        "url": "https://download.dfinity.systems/ic/5849c6daf2037349bd36dcb6e26ce61c2c6570d0/binaries/x86_64-linux/ic-starter.gz",
        "url_template": "https://download.dfinity.systems/ic/<rev>/binaries/x86_64-linux/ic-starter.gz"
    },
    "icx-proxy-x86_64-darwin": {
        "builtin": false,
        "rev": "f2cd225b621674b19f3d601ebb42555d0c6f614d",
        "sha256": "05qmk7rn3pqp8rl7ppkw6kmbs4lqjv0hq5lkzbvlday6lc5bi3x6",
        "type": "file",
        "url": "https://download.dfinity.systems/ic/f2cd225b621674b19f3d601ebb42555d0c6f614d/binaries/x86_64-darwin/icx-proxy-dev.gz",
        "url_template": "https://download.dfinity.systems/ic/<rev>/binaries/x86_64-darwin/icx-proxy-dev.gz"
    },
    "icx-proxy-x86_64-linux": {
        "builtin": false,
        "rev": "f2cd225b621674b19f3d601ebb42555d0c6f614d",
        "sha256": "15kn0rpxk27rs6fba2ikmaqhbmg1myhjgyx5rjg3803g3cwap9pr",
        "type": "file",
        "url": "https://download.dfinity.systems/ic/f2cd225b621674b19f3d601ebb42555d0c6f614d/binaries/x86_64-linux/icx-proxy-dev.gz",
        "url_template": "https://download.dfinity.systems/ic/<rev>/binaries/x86_64-linux/icx-proxy-dev.gz"
    },
    "motoko-base": {
        "builtin": false,
        "description": "The Motoko base library",
<<<<<<< HEAD
        "owner": "dfinity",
        "sha256": "0k75nl76fl35h0ps7i7cnrbh4pp9nmcb701k8h478pibxh1xrbxq",
=======
        "sha256": "00nz3d2r7rs5gm500fzk370g8vrj89cw7qmck64zp7c4b8yybgah",
>>>>>>> 64157c82
        "type": "tarball",
        "url": "https://github.com/dfinity/motoko/releases/download/0.11.2/motoko-base-library.tar.gz",
        "url_template": "https://github.com/dfinity/motoko/releases/download/<version>/motoko-base-library.tar.gz",
        "version": "0.11.2"
    },
    "motoko-x86_64-darwin": {
        "builtin": false,
        "sha256": "1wap1d4yg47h520raakfhcr3xgxyhqy0khdv1kbain2di6k1q8bs",
        "type": "file",
        "url": "https://github.com/dfinity/motoko/releases/download/0.11.2/motoko-Darwin-x86_64-0.11.2.tar.gz",
        "url_template": "https://github.com/dfinity/motoko/releases/download/<version>/motoko-Darwin-x86_64-<version>.tar.gz",
        "version": "0.11.2"
    },
    "motoko-x86_64-linux": {
        "builtin": false,
        "sha256": "0yv0an2a5cawv097rx3klcx9pi7434vyx7kbn2rs40p8xfi0rldj",
        "type": "file",
        "url": "https://github.com/dfinity/motoko/releases/download/0.11.2/motoko-Linux-x86_64-0.11.2.tar.gz",
        "url_template": "https://github.com/dfinity/motoko/releases/download/<version>/motoko-Linux-x86_64-<version>.tar.gz",
        "version": "0.11.2"
    },
    "pocket-ic-x86_64-darwin": {
        "rev": "5849c6daf2037349bd36dcb6e26ce61c2c6570d0",
        "sha256": "06c547zhdfcf910zfz50g3aniw2b993m7c0rhsn9v1x163xfnzrm",
        "type": "file",
        "url": "https://download.dfinity.systems/ic/5849c6daf2037349bd36dcb6e26ce61c2c6570d0/binaries/x86_64-darwin/pocket-ic.gz",
        "url_template": "https://download.dfinity.systems/ic/<rev>/binaries/x86_64-darwin/pocket-ic.gz"
    },
    "pocket-ic-x86_64-linux": {
        "rev": "5849c6daf2037349bd36dcb6e26ce61c2c6570d0",
        "sha256": "0z3ndbbq2pjjdmrphg4lqh9lyvp6m9vc06pnwqbq0v4il2zagvgh",
        "type": "file",
        "url": "https://download.dfinity.systems/ic/5849c6daf2037349bd36dcb6e26ce61c2c6570d0/binaries/x86_64-linux/pocket-ic.gz",
        "url_template": "https://download.dfinity.systems/ic/<rev>/binaries/x86_64-linux/pocket-ic.gz"
    },
    "replica-x86_64-darwin": {
        "builtin": false,
        "description": "The replica binary. It must be updated together with the canister_sandbox binary.",
        "rev": "5849c6daf2037349bd36dcb6e26ce61c2c6570d0",
        "sha256": "0hraijd3prmsmpx045ycga7cij55kayqj5g61ns2dhchjj92n3hz",
        "type": "file",
        "url": "https://download.dfinity.systems/ic/5849c6daf2037349bd36dcb6e26ce61c2c6570d0/binaries/x86_64-darwin/replica.gz",
        "url_template": "https://download.dfinity.systems/ic/<rev>/binaries/x86_64-darwin/replica.gz"
    },
    "replica-x86_64-linux": {
        "builtin": false,
        "description": "The replica binary. It must be updated together with the canister_sandbox binary.",
        "rev": "5849c6daf2037349bd36dcb6e26ce61c2c6570d0",
        "sha256": "0l018nkwsawc8a177azx9swi3j29c2mmldnsy6gbriv3prsiwdcj",
        "type": "file",
        "url": "https://download.dfinity.systems/ic/5849c6daf2037349bd36dcb6e26ce61c2c6570d0/binaries/x86_64-linux/replica.gz",
        "url_template": "https://download.dfinity.systems/ic/<rev>/binaries/x86_64-linux/replica.gz"
    },
    "sandbox_launcher-x86_64-darwin": {
        "builtin": false,
        "description": "The sandbox_launcher binary. It must be updated together with the replica binary.",
        "rev": "5849c6daf2037349bd36dcb6e26ce61c2c6570d0",
        "sha256": "1a2szs6p2mh8jc23sg4g9b2cv111qbyd208dwy8ckabgq9ik5rp5",
        "type": "file",
        "url": "https://download.dfinity.systems/ic/5849c6daf2037349bd36dcb6e26ce61c2c6570d0/binaries/x86_64-darwin/sandbox_launcher.gz",
        "url_template": "https://download.dfinity.systems/ic/<rev>/binaries/x86_64-darwin/sandbox_launcher.gz"
    },
    "sandbox_launcher-x86_64-linux": {
        "builtin": false,
        "description": "The sandbox_launcher binary. It must be updated together with the replica binary.",
        "rev": "5849c6daf2037349bd36dcb6e26ce61c2c6570d0",
        "sha256": "1ib75lfyq1f3q2nqzs0nc6qbqszqpwf1if8l1bqcfivqjg94n48w",
        "type": "file",
        "url": "https://download.dfinity.systems/ic/5849c6daf2037349bd36dcb6e26ce61c2c6570d0/binaries/x86_64-linux/sandbox_launcher.gz",
        "url_template": "https://download.dfinity.systems/ic/<rev>/binaries/x86_64-linux/sandbox_launcher.gz"
    },
    "sns-x86_64-darwin": {
        "builtin": false,
        "description": "The sns binary.",
        "rev": "5849c6daf2037349bd36dcb6e26ce61c2c6570d0",
        "sha256": "1sq5as8aprsmw1j1j7rn62kl43bfaai0878di5bzv0m9zpzv497i",
        "type": "file",
        "url": "https://download.dfinity.systems/ic/5849c6daf2037349bd36dcb6e26ce61c2c6570d0/binaries/x86_64-darwin/sns.gz",
        "url_template": "https://download.dfinity.systems/ic/<rev>/binaries/x86_64-darwin/sns.gz"
    },
    "sns-x86_64-linux": {
        "builtin": false,
        "description": "The sns binary.",
        "rev": "5849c6daf2037349bd36dcb6e26ce61c2c6570d0",
        "sha256": "0qx2b5vapwxxlfacgzz30gg5bw2cnpcpfbginffnp65z6im5y4bc",
        "type": "file",
        "url": "https://download.dfinity.systems/ic/5849c6daf2037349bd36dcb6e26ce61c2c6570d0/binaries/x86_64-linux/sns.gz",
        "url_template": "https://download.dfinity.systems/ic/<rev>/binaries/x86_64-linux/sns.gz"
    }
}<|MERGE_RESOLUTION|>--- conflicted
+++ resolved
@@ -145,12 +145,8 @@
     "motoko-base": {
         "builtin": false,
         "description": "The Motoko base library",
-<<<<<<< HEAD
         "owner": "dfinity",
         "sha256": "0k75nl76fl35h0ps7i7cnrbh4pp9nmcb701k8h478pibxh1xrbxq",
-=======
-        "sha256": "00nz3d2r7rs5gm500fzk370g8vrj89cw7qmck64zp7c4b8yybgah",
->>>>>>> 64157c82
         "type": "tarball",
         "url": "https://github.com/dfinity/motoko/releases/download/0.11.2/motoko-base-library.tar.gz",
         "url_template": "https://github.com/dfinity/motoko/releases/download/<version>/motoko-base-library.tar.gz",
