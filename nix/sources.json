--- conflicted
+++ resolved
@@ -52,11 +52,7 @@
     "common": {
         "branch": "nixpkgs-21.05",
         "repo": "ssh://git@github.com/dfinity-lab/common",
-<<<<<<< HEAD
-        "rev": "0bfb1e968c3d40d54907faf4555956022d692b05",
-=======
-        "rev": "d6118b3e376ff1277a522db21a37022ebed38e9c",
->>>>>>> 61c805e2
+        "rev": "3e462cba7d11f6271842f131c1339e69b7e11f17",
         "type": "git"
     },
     "ic-ref-x86_64-darwin": {
