{
    "canister_sandbox-x86_64-darwin": {
        "builtin": false,
        "description": "The canister_sandbox binary. It must be updated together with the replica binary.",
        "rev": "d9fe2076f677a08734bed90c67b1c3f4056ed621",
        "sha256": "19m97fyibjsayakh7s0sfpcww2qvnfnrn1hhm9v924vm40v7qnr6",
        "type": "file",
        "url": "https://download.dfinity.systems/ic/d9fe2076f677a08734bed90c67b1c3f4056ed621/binaries/x86_64-darwin/canister_sandbox.gz",
        "url_template": "https://download.dfinity.systems/ic/<rev>/binaries/x86_64-darwin/canister_sandbox.gz"
    },
    "canister_sandbox-x86_64-linux": {
        "builtin": false,
        "description": "The canister_sandbox binary. It must be updated together with the replica binary.",
        "rev": "d9fe2076f677a08734bed90c67b1c3f4056ed621",
        "sha256": "0m95ix8wssprxp2583iw2qnf6n1yixrrkjxjj6qfzn0cq4ay0ba1",
        "type": "file",
        "url": "https://download.dfinity.systems/ic/d9fe2076f677a08734bed90c67b1c3f4056ed621/binaries/x86_64-linux/canister_sandbox.gz",
        "url_template": "https://download.dfinity.systems/ic/<rev>/binaries/x86_64-linux/canister_sandbox.gz"
    },
    "compiler_sandbox-x86_64-darwin": {
        "builtin": false,
        "description": "The compiler_sandbox binary. It must be updated together with the replica binary.",
        "rev": "d9fe2076f677a08734bed90c67b1c3f4056ed621",
        "sha256": "1g9ppx2idhjr9r1gk0j9nkw3f2vwd5m7giq6kqmhka4yjxgqzyy9",
        "type": "file",
        "url": "https://download.dfinity.systems/ic/d9fe2076f677a08734bed90c67b1c3f4056ed621/binaries/x86_64-darwin/compiler_sandbox.gz",
        "url_template": "https://download.dfinity.systems/ic/<rev>/binaries/x86_64-darwin/compiler_sandbox.gz"
    },
    "compiler_sandbox-x86_64-linux": {
        "builtin": false,
        "description": "The compiler_sandbox binary. It must be updated together with the replica binary.",
        "rev": "d9fe2076f677a08734bed90c67b1c3f4056ed621",
        "sha256": "0qhglg2wib742zcc54d94ljzbrip9h0s2v2cj6fl9f64xdzb33p6",
        "type": "file",
        "url": "https://download.dfinity.systems/ic/d9fe2076f677a08734bed90c67b1c3f4056ed621/binaries/x86_64-linux/compiler_sandbox.gz",
        "url_template": "https://download.dfinity.systems/ic/<rev>/binaries/x86_64-linux/compiler_sandbox.gz"
    },
    "ic-admin-x86_64-darwin": {
        "builtin": false,
        "description": "The ic-admin binary.",
        "rev": "d9fe2076f677a08734bed90c67b1c3f4056ed621",
        "sha256": "0lqy7gnkd8vrrl2lylm79c12gbzlasmn4wp3ggcb9isxlzbggw44",
        "type": "file",
        "url": "https://download.dfinity.systems/ic/d9fe2076f677a08734bed90c67b1c3f4056ed621/binaries/x86_64-darwin/ic-admin.gz",
        "url_template": "https://download.dfinity.systems/ic/<rev>/binaries/x86_64-darwin/ic-admin.gz"
    },
    "ic-admin-x86_64-linux": {
        "builtin": false,
        "description": "The ic-admin binary.",
        "rev": "d9fe2076f677a08734bed90c67b1c3f4056ed621",
        "sha256": "1c8qfnmfwrssxsj2cf2jsp3xzglwc5bw4kcmp519blynqlsgzi75",
        "type": "file",
        "url": "https://download.dfinity.systems/ic/d9fe2076f677a08734bed90c67b1c3f4056ed621/binaries/x86_64-linux/ic-admin.gz",
        "url_template": "https://download.dfinity.systems/ic/<rev>/binaries/x86_64-linux/ic-admin.gz"
    },
    "ic-btc-adapter-x86_64-darwin": {
        "builtin": false,
        "rev": "d9fe2076f677a08734bed90c67b1c3f4056ed621",
        "sha256": "1mr7gd3hbvb5r275m86wk25fwrgjhaj5gn0l5qa7nhq6lkfcfg39",
        "type": "file",
        "url": "https://download.dfinity.systems/ic/d9fe2076f677a08734bed90c67b1c3f4056ed621/binaries/x86_64-darwin/ic-btc-adapter.gz",
        "url_template": "https://download.dfinity.systems/ic/<rev>/binaries/x86_64-darwin/ic-btc-adapter.gz"
    },
    "ic-btc-adapter-x86_64-linux": {
        "builtin": false,
        "rev": "d9fe2076f677a08734bed90c67b1c3f4056ed621",
        "sha256": "09ff2xkx3cmfl7d88kc5irwya88hm3ja993pcwlgl2hr82f3r49h",
        "type": "file",
        "url": "https://download.dfinity.systems/ic/d9fe2076f677a08734bed90c67b1c3f4056ed621/binaries/x86_64-linux/ic-btc-adapter.gz",
        "url_template": "https://download.dfinity.systems/ic/<rev>/binaries/x86_64-linux/ic-btc-adapter.gz"
    },
    "ic-btc-canister": {
        "sha256": "1b34jpxkk72h07ls0fspwrgmndmj7xhlivdhn82msvgz8mx69x89",
        "type": "file",
        "url": "https://github.com/dfinity/bitcoin-canister/releases/download/release%2F2023-10-13/ic-btc-canister.wasm.gz",
        "url_template": "https://github.com/dfinity/bitcoin-canister/releases/download/<version>/ic-btc-canister.wasm.gz",
        "version": "release%2F2023-10-13"
    },
    "ic-https-outcalls-adapter-x86_64-darwin": {
        "builtin": false,
        "rev": "d9fe2076f677a08734bed90c67b1c3f4056ed621",
        "sha256": "1jkcmwsybb6bmqxby4g8d8qnf2r3x860bjhranrqfvbi01pg5pcz",
        "type": "file",
        "url": "https://download.dfinity.systems/ic/d9fe2076f677a08734bed90c67b1c3f4056ed621/binaries/x86_64-darwin/ic-https-outcalls-adapter.gz",
        "url_template": "https://download.dfinity.systems/ic/<rev>/binaries/x86_64-darwin/ic-https-outcalls-adapter.gz"
    },
    "ic-https-outcalls-adapter-x86_64-linux": {
        "builtin": false,
        "rev": "d9fe2076f677a08734bed90c67b1c3f4056ed621",
        "sha256": "0cs26fcbykg1x9f78iv3x71zm5fqrp9dasvcx4zgxzk233fdv6sp",
        "type": "file",
        "url": "https://download.dfinity.systems/ic/d9fe2076f677a08734bed90c67b1c3f4056ed621/binaries/x86_64-linux/ic-https-outcalls-adapter.gz",
        "url_template": "https://download.dfinity.systems/ic/<rev>/binaries/x86_64-linux/ic-https-outcalls-adapter.gz"
    },
    "ic-nns-init-x86_64-darwin": {
        "builtin": false,
        "description": "The ic-nns-init binary.",
        "rev": "d9fe2076f677a08734bed90c67b1c3f4056ed621",
        "sha256": "0ypxcjjzzdssig3643j6r5bhlba4zn704vh41ars2h8xyjhs8f1p",
        "type": "file",
        "url": "https://download.dfinity.systems/ic/d9fe2076f677a08734bed90c67b1c3f4056ed621/binaries/x86_64-darwin/ic-nns-init.gz",
        "url_template": "https://download.dfinity.systems/ic/<rev>/binaries/x86_64-darwin/ic-nns-init.gz"
    },
    "ic-nns-init-x86_64-linux": {
        "builtin": false,
        "description": "The ic-nns-init binary.",
        "rev": "d9fe2076f677a08734bed90c67b1c3f4056ed621",
        "sha256": "0g99xn3wwj5mjh098h1w5hhnwnyfrjlcbz8f9likbpb7k1398c6f",
        "type": "file",
        "url": "https://download.dfinity.systems/ic/d9fe2076f677a08734bed90c67b1c3f4056ed621/binaries/x86_64-linux/ic-nns-init.gz",
        "url_template": "https://download.dfinity.systems/ic/<rev>/binaries/x86_64-linux/ic-nns-init.gz"
    },
    "ic-starter-x86_64-darwin": {
        "builtin": false,
        "rev": "d9fe2076f677a08734bed90c67b1c3f4056ed621",
        "sha256": "15410a5whvnvaq2wmawn14drxjki97c50cc976swjrsq4b9wfb0j",
        "type": "file",
        "url": "https://download.dfinity.systems/ic/d9fe2076f677a08734bed90c67b1c3f4056ed621/binaries/x86_64-darwin/ic-starter.gz",
        "url_template": "https://download.dfinity.systems/ic/<rev>/binaries/x86_64-darwin/ic-starter.gz"
    },
    "ic-starter-x86_64-linux": {
        "builtin": false,
        "rev": "d9fe2076f677a08734bed90c67b1c3f4056ed621",
        "sha256": "0npb615c8g9hfl50py3y7pq6qpq2x5d9vd318dfw23f4xc9v48x6",
        "type": "file",
        "url": "https://download.dfinity.systems/ic/d9fe2076f677a08734bed90c67b1c3f4056ed621/binaries/x86_64-linux/ic-starter.gz",
        "url_template": "https://download.dfinity.systems/ic/<rev>/binaries/x86_64-linux/ic-starter.gz"
    },
    "motoko-base": {
        "builtin": false,
        "description": "The Motoko base library",
        "owner": "dfinity",
        "sha256": "1fviam3c27d49hpqap104dprbd0hm08hf4g4xphkbf8pkmhh3jif",
        "type": "tarball",
        "url": "https://github.com/dfinity/motoko/releases/download/0.13.5/motoko-base-library.tar.gz",
        "url_template": "https://github.com/dfinity/motoko/releases/download/<version>/motoko-base-library.tar.gz",
        "version": "0.13.5"
    },
    "motoko-x86_64-darwin": {
        "builtin": false,
        "sha256": "0z5zp6l8p2qyz3a2bsrm5sm7q5dm9s1xyfkh4q15gn89g76lj49d",
        "type": "file",
        "url": "https://github.com/dfinity/motoko/releases/download/0.13.5/motoko-Darwin-x86_64-0.13.5.tar.gz",
        "url_template": "https://github.com/dfinity/motoko/releases/download/<version>/motoko-Darwin-x86_64-<version>.tar.gz",
        "version": "0.13.5"
    },
    "motoko-x86_64-linux": {
        "builtin": false,
        "sha256": "03ggnlnknag4i1536p4am2bvmiqxqsfcfb0h6d13kxw0dhdbcsyg",
        "type": "file",
        "url": "https://github.com/dfinity/motoko/releases/download/0.13.5/motoko-Linux-x86_64-0.13.5.tar.gz",
        "url_template": "https://github.com/dfinity/motoko/releases/download/<version>/motoko-Linux-x86_64-<version>.tar.gz",
        "version": "0.13.5"
    },
    "pocket-ic-x86_64-darwin": {
<<<<<<< HEAD
        "rev": "2d8611eb4efa8e69c4dd567546c1c353a545e0a6",
        "sha256": "fa023cd8201ebaf9897201ef34b56be219c4c55971495cda92709504b2f17a8f",
        "type": "file",
        "url": "https://download.dfinity.systems/ic/2d8611eb4efa8e69c4dd567546c1c353a545e0a6/binaries/x86_64-darwin/pocket-ic.gz",
        "url_template": "https://download.dfinity.systems/ic/<rev>/binaries/x86_64-darwin/pocket-ic.gz"
    },
    "pocket-ic-x86_64-linux": {
        "rev": "2d8611eb4efa8e69c4dd567546c1c353a545e0a6",
        "sha256": "742569fe19fc0c41e7a86bde3abecf34a082ee25de2b3c5524b988eedb086db2",
        "type": "file",
        "url": "https://download.dfinity.systems/ic/2d8611eb4efa8e69c4dd567546c1c353a545e0a6/binaries/x86_64-linux/pocket-ic.gz",
=======
        "rev": "d9fe2076f677a08734bed90c67b1c3f4056ed621",
        "sha256": "0sp3v189z257gcc0h58i2k3bl9bkyshbs5cg3599mb6r5y0gck6k",
        "type": "file",
        "url": "https://download.dfinity.systems/ic/d9fe2076f677a08734bed90c67b1c3f4056ed621/binaries/x86_64-darwin/pocket-ic.gz",
        "url_template": "https://download.dfinity.systems/ic/<rev>/binaries/x86_64-darwin/pocket-ic.gz"
    },
    "pocket-ic-x86_64-linux": {
        "rev": "d9fe2076f677a08734bed90c67b1c3f4056ed621",
        "sha256": "1054nd2f72c54w3w10xz255fgqsk4830919g5g85kbm07cnlx328",
        "type": "file",
        "url": "https://download.dfinity.systems/ic/d9fe2076f677a08734bed90c67b1c3f4056ed621/binaries/x86_64-linux/pocket-ic.gz",
>>>>>>> 05b7408e
        "url_template": "https://download.dfinity.systems/ic/<rev>/binaries/x86_64-linux/pocket-ic.gz"
    },
    "replica-x86_64-darwin": {
        "builtin": false,
        "description": "The replica binary. It must be updated together with the canister_sandbox binary.",
        "rev": "d9fe2076f677a08734bed90c67b1c3f4056ed621",
        "sha256": "1k6pn7g6vbplw256q083p2f4xxvi78rcfy5pnxhai1346256is53",
        "type": "file",
        "url": "https://download.dfinity.systems/ic/d9fe2076f677a08734bed90c67b1c3f4056ed621/binaries/x86_64-darwin/replica.gz",
        "url_template": "https://download.dfinity.systems/ic/<rev>/binaries/x86_64-darwin/replica.gz"
    },
    "replica-x86_64-linux": {
        "builtin": false,
        "description": "The replica binary. It must be updated together with the canister_sandbox binary.",
        "rev": "d9fe2076f677a08734bed90c67b1c3f4056ed621",
        "sha256": "1xg63y4rjwaifmy2kq68k1kqllh2zpfdfrp2nrmaq7l55rngv5qz",
        "type": "file",
        "url": "https://download.dfinity.systems/ic/d9fe2076f677a08734bed90c67b1c3f4056ed621/binaries/x86_64-linux/replica.gz",
        "url_template": "https://download.dfinity.systems/ic/<rev>/binaries/x86_64-linux/replica.gz"
    },
    "sandbox_launcher-x86_64-darwin": {
        "builtin": false,
        "description": "The sandbox_launcher binary. It must be updated together with the replica binary.",
        "rev": "d9fe2076f677a08734bed90c67b1c3f4056ed621",
        "sha256": "003hd7h295v7q7wh3361vpr27lg350dfbdjg1jfr1hf612w6j59f",
        "type": "file",
        "url": "https://download.dfinity.systems/ic/d9fe2076f677a08734bed90c67b1c3f4056ed621/binaries/x86_64-darwin/sandbox_launcher.gz",
        "url_template": "https://download.dfinity.systems/ic/<rev>/binaries/x86_64-darwin/sandbox_launcher.gz"
    },
    "sandbox_launcher-x86_64-linux": {
        "builtin": false,
        "description": "The sandbox_launcher binary. It must be updated together with the replica binary.",
        "rev": "d9fe2076f677a08734bed90c67b1c3f4056ed621",
        "sha256": "0hj27rjhml94vsp6aq4iwjyzg81whzvbli6b2mn6yx0si6103hza",
        "type": "file",
        "url": "https://download.dfinity.systems/ic/d9fe2076f677a08734bed90c67b1c3f4056ed621/binaries/x86_64-linux/sandbox_launcher.gz",
        "url_template": "https://download.dfinity.systems/ic/<rev>/binaries/x86_64-linux/sandbox_launcher.gz"
    },
    "sns-x86_64-darwin": {
        "builtin": false,
        "description": "The sns binary.",
        "rev": "d9fe2076f677a08734bed90c67b1c3f4056ed621",
        "sha256": "152jv16hrfyzh4y59rxmx5l8gajlxffpmqhypr0dqcy3jh3s8idr",
        "type": "file",
        "url": "https://download.dfinity.systems/ic/d9fe2076f677a08734bed90c67b1c3f4056ed621/binaries/x86_64-darwin/sns.gz",
        "url_template": "https://download.dfinity.systems/ic/<rev>/binaries/x86_64-darwin/sns.gz"
    },
    "sns-x86_64-linux": {
        "builtin": false,
        "description": "The sns binary.",
        "rev": "d9fe2076f677a08734bed90c67b1c3f4056ed621",
        "sha256": "0lwzcby011if8f3k9d4nj3qhxhr0i28kzdxyh22jg0j22bws07kp",
        "type": "file",
        "url": "https://download.dfinity.systems/ic/d9fe2076f677a08734bed90c67b1c3f4056ed621/binaries/x86_64-linux/sns.gz",
        "url_template": "https://download.dfinity.systems/ic/<rev>/binaries/x86_64-linux/sns.gz"
    }
}<|MERGE_RESOLUTION|>--- conflicted
+++ resolved
@@ -153,19 +153,6 @@
         "version": "0.13.5"
     },
     "pocket-ic-x86_64-darwin": {
-<<<<<<< HEAD
-        "rev": "2d8611eb4efa8e69c4dd567546c1c353a545e0a6",
-        "sha256": "fa023cd8201ebaf9897201ef34b56be219c4c55971495cda92709504b2f17a8f",
-        "type": "file",
-        "url": "https://download.dfinity.systems/ic/2d8611eb4efa8e69c4dd567546c1c353a545e0a6/binaries/x86_64-darwin/pocket-ic.gz",
-        "url_template": "https://download.dfinity.systems/ic/<rev>/binaries/x86_64-darwin/pocket-ic.gz"
-    },
-    "pocket-ic-x86_64-linux": {
-        "rev": "2d8611eb4efa8e69c4dd567546c1c353a545e0a6",
-        "sha256": "742569fe19fc0c41e7a86bde3abecf34a082ee25de2b3c5524b988eedb086db2",
-        "type": "file",
-        "url": "https://download.dfinity.systems/ic/2d8611eb4efa8e69c4dd567546c1c353a545e0a6/binaries/x86_64-linux/pocket-ic.gz",
-=======
         "rev": "d9fe2076f677a08734bed90c67b1c3f4056ed621",
         "sha256": "0sp3v189z257gcc0h58i2k3bl9bkyshbs5cg3599mb6r5y0gck6k",
         "type": "file",
@@ -177,7 +164,6 @@
         "sha256": "1054nd2f72c54w3w10xz255fgqsk4830919g5g85kbm07cnlx328",
         "type": "file",
         "url": "https://download.dfinity.systems/ic/d9fe2076f677a08734bed90c67b1c3f4056ed621/binaries/x86_64-linux/pocket-ic.gz",
->>>>>>> 05b7408e
         "url_template": "https://download.dfinity.systems/ic/<rev>/binaries/x86_64-linux/pocket-ic.gz"
     },
     "replica-x86_64-darwin": {
