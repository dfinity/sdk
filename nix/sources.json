{
    "advisory-db": {
        "branch": "master",
        "builtin": false,
        "description": "Security advisory database for Rust crates published through crates.io",
        "homepage": "https://rustsec.org",
        "owner": "RustSec",
        "repo": "advisory-db",
        "rev": "22b59ea8a3d2f1bef099f0904eaae3c96e4773b0",
        "sha256": "09mhxvckg1axqygsz1i30ra2hfw92hx6lqf3iy67fmhxl9f2ml2d",
        "type": "tarball",
        "url": "https://github.com/RustSec/advisory-db/archive/22b59ea8a3d2f1bef099f0904eaae3c96e4773b0.tar.gz",
        "url_template": "https://github.com/<owner>/<repo>/archive/<rev>.tar.gz"
    },
    "bats-support": {
        "branch": "v0.3.0",
        "builtin": false,
        "description": "Supporting library for Bats test helpers",
        "homepage": null,
        "owner": "ztombol",
        "repo": "bats-support",
        "rev": "24a72e14349690bcbf7c151b9d2d1cdd32d36eb1",
        "sha256": "1sm1y752jrz41qm4bxivk1363ac5zpkyshkk156aqf2p5qjxgpp0",
        "type": "tarball",
        "url": "https://github.com/ztombol/bats-support/archive/24a72e14349690bcbf7c151b9d2d1cdd32d36eb1.tar.gz",
        "url_template": "https://github.com/<owner>/<repo>/archive/<rev>.tar.gz"
    },
    "common": {
        "branch": "master",
        "repo": "ssh://git@github.com/dfinity-lab/common",
        "rev": "60e7517464575b1c6d28f4e7f1339550bb5d3b12",
        "type": "git"
    },
    "dfinity": {
        "branch": "joachim/test-canister-sigs",
        "repo": "ssh://git@github.com/dfinity-lab/dfinity",
        "rev": "d1b37a742ab32014ca0770200edb5a5932cedd7f",
        "type": "git"
    },
    "ic-ref": {
<<<<<<< HEAD
        "branch": "joachim/impl-canister-sigs",
        "repo": "ssh://git@github.com/dfinity-lab/ic-ref",
        "rev": "6e972d88ca0236331adfb67882cba5691e45fec5",
=======
        "repo": "ssh://git@github.com/dfinity-lab/ic-ref",
        "rev": "215641629ace2d590013f89bb3f3fe3b0a0d3c3b",
>>>>>>> 465b2c26
        "tag": "0.16.0",
        "type": "git"
    },
    "motoko": {
        "branch": "release",
        "repo": "ssh://git@github.com/dfinity/motoko",
        "rev": "85651c6b2d118cc068c4263f6fe548a85e805861",
        "tag": "0.5.10",
        "type": "git"
    },
    "napalm": {
        "branch": "master",
        "builtin": false,
        "description": "Support for building npm packages in Nix and lightweight npm registry",
        "homepage": "",
        "owner": "nmattia",
        "repo": "napalm",
        "rev": "4db4f253c78cfa8d8e8defb45dfe25e04409142a",
        "sha256": "1rzj7a3r6wcsfjlzs5fj1min3rk8d8k9g9v00kmygdl1696mnkrb",
        "type": "tarball",
        "url": "https://github.com/nmattia/napalm/archive/4db4f253c78cfa8d8e8defb45dfe25e04409142a.tar.gz",
        "url_template": "https://github.com/<owner>/<repo>/archive/<rev>.tar.gz"
    }
}<|MERGE_RESOLUTION|>--- conflicted
+++ resolved
@@ -38,14 +38,9 @@
         "type": "git"
     },
     "ic-ref": {
-<<<<<<< HEAD
         "branch": "joachim/impl-canister-sigs",
         "repo": "ssh://git@github.com/dfinity-lab/ic-ref",
         "rev": "6e972d88ca0236331adfb67882cba5691e45fec5",
-=======
-        "repo": "ssh://git@github.com/dfinity-lab/ic-ref",
-        "rev": "215641629ace2d590013f89bb3f3fe3b0a0d3c3b",
->>>>>>> 465b2c26
         "tag": "0.16.0",
         "type": "git"
     },
