--- conflicted
+++ resolved
@@ -130,29 +130,6 @@
         "builtin": false,
         "description": "The Motoko base library",
         "owner": "dfinity",
-<<<<<<< HEAD
-        "sha256": "1hzp592d3g2m5mj85kpg6nqi8qwxbjy0600dr6ccpa1ac4fqh9f5",
-        "type": "tarball",
-        "url": "https://github.com/dfinity/motoko/releases/download/0.13.7/motoko-base-library.tar.gz",
-        "url_template": "https://github.com/dfinity/motoko/releases/download/<version>/motoko-base-library.tar.gz",
-        "version": "0.13.7"
-    },
-    "motoko-x86_64-darwin": {
-        "builtin": false,
-        "sha256": "0z5d8n3vyji2b5ncznkw9cycb3h0iz5np4sv8ila0w0s806yawzz",
-        "type": "file",
-        "url": "https://github.com/dfinity/motoko/releases/download/0.13.7/motoko-Darwin-x86_64-0.13.7.tar.gz",
-        "url_template": "https://github.com/dfinity/motoko/releases/download/<version>/motoko-Darwin-x86_64-<version>.tar.gz",
-        "version": "0.13.7"
-    },
-    "motoko-x86_64-linux": {
-        "builtin": false,
-        "sha256": "1zf1ir1sfn8bbsfhb6qwcw2hcqsyn496njs4iqmhkya6n0yhsdrf",
-        "type": "file",
-        "url": "https://github.com/dfinity/motoko/releases/download/0.13.7/motoko-Linux-x86_64-0.13.7.tar.gz",
-        "url_template": "https://github.com/dfinity/motoko/releases/download/<version>/motoko-Linux-x86_64-<version>.tar.gz",
-        "version": "0.13.7"
-=======
         "sha256": "15bqz0zg0s6hl0dcdszqgv82pbabmfzzphyjdxm4djvpmm1d6gmp",
         "type": "tarball",
         "url": "https://github.com/dfinity/motoko/releases/download/0.14.1/motoko-base-library.tar.gz",
@@ -174,7 +151,6 @@
         "url": "https://github.com/dfinity/motoko/releases/download/0.14.1/motoko-Linux-x86_64-0.14.1.tar.gz",
         "url_template": "https://github.com/dfinity/motoko/releases/download/<version>/motoko-Linux-x86_64-<version>.tar.gz",
         "version": "0.14.1"
->>>>>>> e8ceda64
     },
     "pocket-ic-x86_64-darwin": {
         "rev": "4ba583480e05a518aa2bcf36f5a0e48475e8edc2",
