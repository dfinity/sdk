#!/bin/bash

set -ex

export

# Enter temporary directory.
pushd /tmp

# Install Bats.
sudo apt-get install --yes bats

# Install Bats support.
version=0.3.0
wget https://github.com/ztombol/bats-support/archive/v$version.tar.gz
sudo mkdir /usr/local/lib/bats-support
sudo tar --directory /usr/local/lib/bats-support --extract --file v$version.tar.gz --strip-components 1
rm v$version.tar.gz

# Packages needed for some tests
if [ "$E2E_TEST" = "tests-dfx/certificate.bash" ]; then
    sudo apt-get install --yes mitmproxy
fi
<<<<<<< HEAD
sudo apt-get install --yes expect
=======
if [ "$E2E_TEST" = "tests-dfx/bitcoin.bash" ]; then
    BITCOIN_CORE_VERSION=22.0
    BITCOIN_CORE_FILENAME="bitcoin-$BITCOIN_CORE_VERSION-x86_64-linux-gnu.tar.gz"
    BITCOIN_CORE_TARBALL_SHA="59ebd25dd82a51638b7a6bb914586201e67db67b919b2a1ff08925a7936d1b16"
    (
        cd "$(mktemp -d)"
        wget "https://bitcoin.org/bin/bitcoin-core-$BITCOIN_CORE_VERSION/$BITCOIN_CORE_FILENAME"
        echo "$BITCOIN_CORE_TARBALL_SHA  $BITCOIN_CORE_FILENAME" | shasum -c
        tar xzf "$BITCOIN_CORE_FILENAME"
        cd "bitcoin-$BITCOIN_CORE_VERSION/bin"
        sudo install -m 0755 -o root -g root -t /usr/local/bin *
    )
fi
>>>>>>> ff13555f

# Set environment variables.
BATS_SUPPORT="/usr/local/lib/bats-support"
echo "BATSLIB=${BATS_SUPPORT}" >> "$GITHUB_ENV"
echo "$HOME/bin" >> "$GITHUB_PATH"

# Exit temporary directory.
popd<|MERGE_RESOLUTION|>--- conflicted
+++ resolved
@@ -21,9 +21,6 @@
 if [ "$E2E_TEST" = "tests-dfx/certificate.bash" ]; then
     sudo apt-get install --yes mitmproxy
 fi
-<<<<<<< HEAD
-sudo apt-get install --yes expect
-=======
 if [ "$E2E_TEST" = "tests-dfx/bitcoin.bash" ]; then
     BITCOIN_CORE_VERSION=22.0
     BITCOIN_CORE_FILENAME="bitcoin-$BITCOIN_CORE_VERSION-x86_64-linux-gnu.tar.gz"
@@ -37,7 +34,6 @@
         sudo install -m 0755 -o root -g root -t /usr/local/bin *
     )
 fi
->>>>>>> ff13555f
 
 # Set environment variables.
 BATS_SUPPORT="/usr/local/lib/bats-support"
