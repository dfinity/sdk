#!/usr/bin/env bash

set -euo pipefail

SDK_ROOT_DIR="$( cd -- "$(dirname -- "$( dirname -- "${BASH_SOURCE[0]}" )" )" &> /dev/null && pwd )"

# shellcheck disable=SC1090
source "$SDK_ROOT_DIR/scripts/dfx-asset-sources.sh"

DFX_ASSETS_FINAL_DIR=${1?'Must specify a destination directory.'}

DFX_ASSETS_TEMP_DIR=$(mktemp -d)
BINARY_CACHE_TEMP_DIR=$(mktemp -d)
DOWNLOAD_TEMP_DIR=$(mktemp -d)

function cleanup {
    rm -rf "$DFX_ASSETS_TEMP_DIR" "$BINARY_CACHE_TEMP_DIR" "$DOWNLOAD_TEMP_DIR"
}
trap cleanup EXIT

<<<<<<< HEAD
MACHINE=x86_64 # $(uname -m) # ex: x86_64
=======
# We use x86_64 even on Apple M1 (arm64), through rosetta
MACHINE=x86_64
>>>>>>> 396222ef
case "$OSTYPE" in
    darwin*)  PLATFORM="darwin" ;;
    linux*)   PLATFORM="linux" ;;
    *)        echo "Unsupported OS type: $OSTYPE"  ; exit 1;;
esac

add_canisters() {
    tar -czf "$DFX_ASSETS_TEMP_DIR"/assetstorage_canister.tgz -C "$SDK_ROOT_DIR"/src/distributed ./assetstorage.did ./assetstorage.wasm
    tar -czf "$DFX_ASSETS_TEMP_DIR"/wallet_canister.tgz -C "$SDK_ROOT_DIR"/src/distributed ./wallet.did ./wallet.wasm
    tar -czf "$DFX_ASSETS_TEMP_DIR"/ui_canister.tgz -C "$SDK_ROOT_DIR"/src/distributed ./ui.did ./ui.wasm
}

download_url_and_check_sha() {
    URL="$1"
    EXPECTED_SHA256="$2"
    LOCAL_PATH="$3"

    echo "Downloading $URL with expected sha256=$EXPECTED_SHA256 to $LOCAL_PATH"

    curl --fail --location --output "$LOCAL_PATH" "$URL"

    ACTUAL_SHA256=$(shasum -a 256 "$LOCAL_PATH" | cut -f 1 -d ' ')

    if [ "$EXPECTED_SHA256" != "$ACTUAL_SHA256" ]; then
        echo "SHA256 mismatch for $URL: expected $EXPECTED_SHA256, got $ACTUAL_SHA256"
        exit 1
    fi
}

get_variable() {
    NAME="$1"
    PART="$2"

    VAR_NAME=$(echo "${NAME}_${MACHINE}_${PLATFORM}_${PART}" | tr '[:lower:]-' '[:upper:]_')
    VAR_VALUE=${!VAR_NAME}

    echo "$VAR_VALUE"
}

download_binary() {
    NAME="$1"
    SHA256=$(get_variable "$NAME" "SHA256")
    URL=$(get_variable "$NAME" "URL")

    DOWNLOAD_PATH="$DOWNLOAD_TEMP_DIR/$NAME.gz"
    BINARY_CACHE_PATH="$BINARY_CACHE_TEMP_DIR/$NAME"

    download_url_and_check_sha "$URL" "$SHA256" "$DOWNLOAD_PATH"

    gunzip -c "$DOWNLOAD_PATH" >"$BINARY_CACHE_PATH"
    chmod 0500 "$BINARY_CACHE_PATH"
}

download_tarball() {
    NAME="$1"

    SHA256=$(get_variable "$NAME" "SHA256")
    URL=$(get_variable "$NAME" "URL")
    DOWNLOAD_PATH="$DOWNLOAD_TEMP_DIR/$NAME.tar.gz"

    download_url_and_check_sha "$URL" "$SHA256" "$DOWNLOAD_PATH"

    # -k: some archives contain r-x ".", and on linux the default behavior is to overwrite the
    # metadata.  We only want to extract new files anyway.
    tar -xkvf "$DOWNLOAD_PATH" -C "$BINARY_CACHE_TEMP_DIR"
}

download_ic_ref() {
    download_tarball "ic-ref"
    chmod 0500 "$BINARY_CACHE_TEMP_DIR/ic-ref"
}

download_icx_proxy() {
    download_tarball "icx-proxy"
    chmod 0500 "$BINARY_CACHE_TEMP_DIR/icx-proxy"
}

download_motoko_binaries() {
    download_tarball "motoko"

    for a in mo-doc mo-ide moc;
    do
        chmod 0500 "$BINARY_CACHE_TEMP_DIR/$a"
    done
}

copy_motoko_base_from_clone() {
    REV=$MOTOKO_BASE_REV
    BRANCH=$MOTOKO_BASE_BRANCH

    (
        cd "$DOWNLOAD_TEMP_DIR" # ok technically we are not downloading

        git clone -b "$BRANCH" --single-branch https://github.com/dfinity/motoko-base.git
        (
            cd motoko-base
            git checkout "$REV"
            cp -R src/ "$BINARY_CACHE_TEMP_DIR/base"
        )
    )
}

add_binary_cache() {
    download_binary "ic-btc-adapter"
    download_binary "replica"
    download_binary "canister_sandbox"
    download_binary "sandbox_launcher"
    download_binary "ic-starter"
    download_ic_ref
    download_icx_proxy
    download_motoko_binaries
    copy_motoko_base_from_clone

    tar -czf "$DFX_ASSETS_TEMP_DIR"/binary_cache.tgz -C "$BINARY_CACHE_TEMP_DIR" .
}

echo "Building $DFX_ASSETS_FINAL_DIR"

add_canisters
add_binary_cache

if [ -d "$DFX_ASSETS_FINAL_DIR" ]
then
    (
        cd "$DFX_ASSETS_FINAL_DIR"
        rm -f binary_cache.tgz assetstorage_canister.tgz wallet_canister.tgz ui_canister.tgz
    )
    rmdir "$DFX_ASSETS_FINAL_DIR"
fi
mv "$DFX_ASSETS_TEMP_DIR" "$DFX_ASSETS_FINAL_DIR"

echo "Built $DFX_ASSETS_FINAL_DIR"<|MERGE_RESOLUTION|>--- conflicted
+++ resolved
@@ -18,12 +18,8 @@
 }
 trap cleanup EXIT
 
-<<<<<<< HEAD
-MACHINE=x86_64 # $(uname -m) # ex: x86_64
-=======
 # We use x86_64 even on Apple M1 (arm64), through rosetta
 MACHINE=x86_64
->>>>>>> 396222ef
 case "$OSTYPE" in
     darwin*)  PLATFORM="darwin" ;;
     linux*)   PLATFORM="linux" ;;
