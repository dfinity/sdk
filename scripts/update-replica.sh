#!/usr/bin/env bash

set -e

#   $1 not set   ||   not running in repo root
if [ -z ${1+x} ] || [ ! -f ./scripts/write-dfx-asset-sources.sh ]; then
    echo "Usage: run ./scripts/update-replica.sh <SHA-to-update-to> in repo root"
    exit 1
fi

SHA=$1
echo "Updating sources to rev ${SHA}"
niv update ic-admin-x86_64-darwin -a rev=$SHA
niv update ic-admin-x86_64-linux -a rev=$SHA
niv update ic-btc-adapter-x86_64-darwin -a rev=$SHA
niv update ic-btc-adapter-x86_64-linux -a rev=$SHA
niv update ic-canister-http-adapter-x86_64-darwin -a rev=$SHA
niv update ic-canister-http-adapter-x86_64-linux -a rev=$SHA
niv update ic-nns-init-x86_64-darwin -a rev=$SHA
niv update ic-nns-init-x86_64-linux -a rev=$SHA
niv update ic-starter-x86_64-darwin -a rev=$SHA
niv update ic-starter-x86_64-linux -a rev=$SHA
niv update replica-x86_64-darwin -a rev=$SHA
niv update replica-x86_64-linux -a rev=$SHA
niv update canister_sandbox-x86_64-darwin -a rev=$SHA
niv update canister_sandbox-x86_64-linux -a rev=$SHA
niv update sandbox_launcher-x86_64-darwin -a rev=$SHA
niv update sandbox_launcher-x86_64-linux -a rev=$SHA
niv update sns-x86_64-darwin -a rev=$SHA
niv update sns-x86_64-linux -a rev=$SHA

echo "Writing asset sources"
./scripts/write-dfx-asset-sources.sh

<<<<<<< HEAD
echo "Done. Don't forget to update CHANGELOG.adoc"
=======
for arg in "$@"; do
    if [ "$arg" = '--update-nns' ]; then
        ./scripts/update-nns.bash "$SHA"
    fi
done

echo "Done. Don't forget to update CHANGELOG.md"
>>>>>>> 49013ea5
<|MERGE_RESOLUTION|>--- conflicted
+++ resolved
@@ -32,14 +32,4 @@
 echo "Writing asset sources"
 ./scripts/write-dfx-asset-sources.sh
 
-<<<<<<< HEAD
-echo "Done. Don't forget to update CHANGELOG.adoc"
-=======
-for arg in "$@"; do
-    if [ "$arg" = '--update-nns' ]; then
-        ./scripts/update-nns.bash "$SHA"
-    fi
-done
-
-echo "Done. Don't forget to update CHANGELOG.md"
->>>>>>> 49013ea5
+echo "Done. Don't forget to update CHANGELOG.md"