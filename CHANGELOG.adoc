= dfx changelog
:doctype: book

= UNRELEASED

== DFX

<<<<<<< HEAD
=== fix: Allow `+dfx deploy+` to not take arguments for canisters not being installed

A longstanding bug with `+dfx deploy+` is that if an installation is skipped (usually an implicitly included dependency), it still requires arguments even if the installed canister doesn't. As of this release that bug is now fixed.
=======
=== feat: Add additional logging from bitcoin canister in replica.

Configures the replica to emit additional logging from the bitcoin canister whenever the bitcoin feature is enabled. This helps show useful information to developers, such as the bitcoin height that the replica currently sees.

=== fix: make `+build+` field optional for custom canisters

Prior to 0.11.0, a custom canister's `+build+` field could be left off if `+dfx build+` was never invoked. To aid in deploying prebuilt canisters, this behavior is now formalized; omitting `+build+` is equivalent to `+build: []+`.
>>>>>>> f45e98a8

=== feat: Use `+--locked+` for Rust canisters

`+dfx build+`, in Rust canisters, now uses the `+--locked+` flag when building with Cargo. To offset this, `+dfx new --type rust+` now runs `+cargo update+` on the resulting project.

=== feat: Enable threshold ecdsa signature

ECDSA signature signing is now enabled by default in new projects, or by running `dfx start --clean`.
A test key id "Secp256k1:dfx_test_key" is ready to be used by locally created canisters.

== Dependencies

=== Replica

Updated replica to elected commit 8680de8ebefab1cd313a1db24f5218c4ce477b90.
This incorporates the following executed proposals:

* https://dashboard.internetcomputer.org/proposal/70002[70002]

= 0.11.0

== DFX

=== feat: renamed canisters in new projects to <project>_frontend and <project>_backend

The names of canisters created for new projects have changed.
After `dfx new <project>`, the canister names are:

- `<project>_backend` (previously `<project>`)
- `<project>_frontend` (previously `<project>_assets`)

=== feat: new command: dfx canister metadata <canister> <name>

For example, to query a canister's candid service definition: `dfx canister metadata hello_backend candid:service`

=== refactor: deprecate /_/candid internal webserver

The dfx internal webserver now only services the /_/candid endpoint.  This
is now deprecated.  If you were using this to query candid definitions, you
can instead use `dfx canister metadata`.

=== refactor: optimize from ic-wasm

Optimize Rust canister WASM module via ic-wasm library instead of ic-cdk-optimizer.

The actual optimization was kept the same.

=== feat: Read dfx canister call argument from a file or stdin

Enables passing large arguments that cannot be passed directly in the command line using the `--argument-file` flag. For example:
 * Named file: `dfx canister call --argument-file ./my/argument/file.txt my_canister_name greet`
 * Stdin: `echo '( null )' | dfx canister call --argument-file - my_canister_name greet`

=== fix: Use default setting for BTC adapter idle seconds

A lower threshold was no longer necessary.

=== feat: Allow users to configure logging level of bitcoin adapter

The bitcoin adapter's logging can be very verbose if debug logging is enabled, making it difficult to make sense of what's going on. On the other hand, these logs are useful for triaging problems.

To get the best of both worlds, this release adds support for an additional configuration option in dfx.json:

    "bitcoin": {
      "enabled": true,
      "nodes": ["127.0.0.1:18444"],
      "log_level": "info" <------- users can now configure the log level
    }

By default, a log level of "info" is used, which is relatively quiet. Users can change it to "debug" for more verbose logging.

=== chore: update Candid UI canister with commit bffa0ae3c416e8aa3c92c33722a6b1cb31d0f1c3

This includes the following changes:

* Fetch did file from canister metadata
* Better flamegraph support
* Fix bigint error for vec nat8 type

=== feat: dfx will look up the port of the running webserver from .dfx/webserver-port, if present

After `dfx start --host 127.0.0.1:0`, the dfx webserver will listen on an ephemeral port.  It stores the port value in .dfx/webserver-port.  dfx will now look for this file, and if a port is contained within, use that port to connect to the dfx webserver.

=== fix: dfx commands once again work from any subdirectory of a dfx project

Running `dfx deploy`, `dfx canister id`, `dfx canister call` and so forth work as expected
if run from within any subdirectory of a dfx project.  Previously, this would create
canister_ids.json or .dfx/local/canister_ids.json within the subdirectory.

=== feat: Post-installation tasks

You can now add your own custom post-installation/post-deployment tasks to any canister type. The new `+post-install+` key for canister objects in `+dfx.json+` can be a command or list of commands, similar to the `+build+` key of `+custom+` canisters, and receives all the same environment variables. For example, to replicate the upload task performed with `+assets+` canisters, you might set `+"post-install": "icx-asset sync $CANISTER_ID dist"+`.

=== feat: assets are no longer copied from source directories before being uploaded to asset canister

Assets are now uploaded directly from their source directories, rather than first being copied
to an output directory.

If you're using `dfx deploy`, you won't see any change in functionality.  If you're running
`dfx canister install --mode=upgrade`, changed files in asset source directories will
be detected and uploaded even without an intervening `dfx build`.

=== fix: Added src/declarations to .gitignore for new projects

=== fix: remove deprecated candid path environment variable

The environment variable format `+CANISTER_CANDID_{name}+`, used in Rust projects, was deprecated in 0.9.2, to be unified with the variables `+CANISTER_CANDID_PATH_{name}+` which are used in other project types. It has now been removed. Note that you will need to update `+ic-cdk-macros+` if you use the `+#[import]+` macro.

=== feat: deprecate `+dfx config+` for removal

The `+dfx config+` command has several issues and is ultimately a poor replacement for https://stedolan.github.io/jq/[`+jq+`]. The command is being deprecated, and will be removed in a later release; we recommend switching to `+jq+` or similar tools (e.g. `+ConvertTo-Json+` in PowerShell, `+to json+` in nushell, etc.)

=== feat: Better build scripts for type:custom

Build scripts now always receive a CWD of the DFX project root, instead of wherever `+dfx+` was invoked from, and a bare script `+script.sh+` can be specified without needing to prefix with `+./+`.

=== feat: rust, custom, and asset canisters now include candid:service metadata

Motoko canisters already included this metadata.

Also added this metadata to the asset canister wasm, which will cause the next deploy to
install this new version.

=== feat: Add safeguard to freezing threshold

Some developers mistakenly think that the freezing threshold is measured in cycles, but it is actually measured in seconds. To stop them from accidentally freezing their canisters, setting a freezing threshold above 50M seconds (~1.5 years) now requires a confirmation.

=== fix: restores assets to webpack devserver

=== chore: updates webpack dependencies for dfx new project

Resolves an issue where `+webpack-cli+` was was breaking when users tried to run `+npm start+` in a fresh project. For affected users of 0.10.1, you can resolve this issue manually by running `+npm install webpack@latest webpack-cli@latest terser-webpack-plugin@latest+`.

=== feat: Support for new ledger notify function

Ledger 7424ea8 deprecates the existing `+notify+` function with a switch parameter between creating and topping up a canister, and introduces two
functions for doing the same. This should *mostly* be invisible to users, except that previously, if `+dfx ledger create-canister+` or `+dfx ledger top-up+`
failed, you would call `+dfx ledger notify+` after correcting the issue. In order to support the change, this command has been changed to two subcommands:
`+dfx ledger notify create-canister+` and `+dfx ledger notify top-up+`.

=== feat: `+--from-subaccount+`

Previously, the ledger commands assumed all transfers were made from the default subaccount for the identity principal. This feature adds a `+--from-subaccount+` flag to `+dfx ledger transfer+`, `+dfx ledger create-canister+`, and `+dfx ledger top-up+`, to enable making transfers from a selected subaccount. A `+--subaccount+` flag is also added to `+dfx ledger balance+` for convenience. Subaccounts are expected as 64-character hex-strings (i.e. 32 bytes).

=== feat: cargo audit when building rust canisters

When a canister with type `rust` is built and `cargo-audit` is installed, dfx will now check for vulnerabilities in the dependencies. If a vulnerability is found, dfx will recommend that the user update to a version without known vulnerabilities.

=== fix: Freezing Threshold now documented

Calls made to retrieve the help output for `canister update-settings` was missing the `freezing-threshold` parameter.

=== chore: warnings and errors are more visible

`WARN` and `ERROR` messages are now clearly labelled as such, and the labels are colored accordingly.
This is now included when running `dfx canister update-settings -h`.

=== fix: canister call uses candid file if canister type cannot be determined

The candid file specified in the field `canisters.<canister name>.candid` of dfx.json, or if that not exists `canisters.<canister name>.remote.candid`, is now used when running `dfx canister call`, even when dfx fails to determine the canister type.

=== fix: btc/canister http adapter socket not found by replica after restart

After running `dfx start --enable-bitcoin` twice in a row (stopping dfx in between), the second
launched replica would fail to connect to the btc adapter.  This is because ic-starter
does not write a new configuration file if one already exists, so the configuration file
used by the replica referred to one socket path, while dfx passed a different socket path
to the btc adapter.

Now dfx reuses the previously-used unix domain socket path, for both the btc adapter
and for the canister http adapter.

=== fix: dfx stop now waits until dfx and any child processes exit

Previously, `dfx stop` would send the TERM signal to the running dfx and its child processes,
and then exit immediately.

This avoids interference between a dfx process performing cleanup at shutdown and
a dfx process that is starting.

=== fix: dfx ping no longer creates a default identity

dfx ping now uses the anonymous identity, and no longer requires dfx.json to be present.


=== fix: Initialize replica with bitcoin regtest flag

When the bitcoin feature is enabled, dfx was launching the replica with the "bitcoin_testnet" feature.
The correct feature to use is "bitcoin_regtest".

=== dfx bootstrap now looks up the port of the local replica

`dfx replica` writes the port of the running replica to one of these locations:

- .dfx/replica-configuration/replica-1.port
- .dfx/ic-ref.port

`dfx bootstrap` will now use this port value, so it's no longer necessary to edit dfx.json after running `dfx replica`.

=== feat: dfx.json local network settings can be set on the local network, rather than defaults

In `dfx.json`, the `bootstrap`, `bitcoin`, `canister_http`, and `replica` settings can
now be specified on the local network, rather than in the `defaults` field.
If one of these four fields is set for the local network, the corresponding field
in `defaults` will be ignored.

Example:
[source, json]
----
{
  "networks": {
    "local": {
      "bind": "127.0.0.1:8000",
      "canister_http": {
        "enabled": true
      }
    }
  }
}
----

== Dependencies

=== Rust Agent

Updated agent-rs to 0.18.0

=== Motoko

Updated Motoko from 0.6.28 to 0.6.29.

=== Replica

Updated replica to elected commit 8993849de5fab76e796d67750facee55a0bf6649.
This incorporates the following executed proposals:

* https://dashboard.internetcomputer.org/proposal/69804[69804]
* https://dashboard.internetcomputer.org/proposal/67990[67990]
* https://dashboard.internetcomputer.org/proposal/67483[67483]
* https://dashboard.internetcomputer.org/proposal/66895[66895]
* https://dashboard.internetcomputer.org/proposal/66888[66888]
* https://dashboard.internetcomputer.org/proposal/65530[65530]
* https://dashboard.internetcomputer.org/proposal/65327[65327]
* https://dashboard.internetcomputer.org/proposal/65043[65043]
* https://dashboard.internetcomputer.org/proposal/64355[64355]
* https://dashboard.internetcomputer.org/proposal/63228[63228]
* https://dashboard.internetcomputer.org/proposal/62143[62143]

=== ic-ref

Updated ic-ref to 0.0.1-173cbe84
 - add ic0.performance_counter system interface
 - add system API for ECDSA signing
 - allow optional "error_code" field in responses
 - support gzip-compressed canister modules
 - enable canisters to send HTTP requests

= 0.10.1

== DFX

=== fix: Webpack config no longer uses CopyPlugin

Dfx already points to the asset canister's assets directory, and copying to disk could sometimes
lead to an annoying "too many open files" error.

=== fix: HSMs are once again supported on Linux

On Linux, dfx 0.10.0 failed any operation with an HSM with the following error:
    Error: IO: Dynamic loading not supported

The fix was to once again dynamically-link the Linux build.

=== feat: error explanation and fixing instructions engine

Dfx is now capable of providing explanations and remediation suggestions for entire categories of errors at a time.
Explanations and suggestions will slowly be added over time.
To see an example of an already existing suggestion, run `dfx deploy --network ic` while using an identity that has no wallet configured.

=== chore: add context to errors

Most errors that happen within dfx are now reported in much more detail. No more plain `File not found` without explanation what even was attempted.

=== fix: identities with configured wallets are not broken anymore and removed only when using the --drop-wallets flag

When an identity has a configured wallet, dfx no longer breaks the identity without actually removing it.
Instead, if the --drop-wallets flag is specified, it properly removes everything and logs what wallets were linked,
and when the flag is not specified, it does not remove anything.

The behavior for identities without any configured wallets is unchanged.

=== feat: bitcoin integration: dfx now generates the bitcoin adapter config file

dfx command-line parameters for bitcoin integration:
    dfx start   --enable-bitcoin  # use default node 127.0.0.1:18444
    dfx start   --enable-bitcoin --bitcoin-node <node>

The above examples also work for dfx replica.

These default to values from dfx.json:
    .defaults.bitcoin.nodes
    .defaults.bitcoin.enabled

The --bitcoin-node parameter, if specified on the command line, implies --enable-bitcoin.

If --enable-bitcoin or .defaults.bitcoin.enabled is set, then dfx start/replica will launch the ic-btc-adapter process and configure the replica to communicate with it.


=== feat: print wallet balance in a human readable form #2184

Default behaviour changed for `+dfx wallet balance+`, it will now print cycles amount upscaled to trillions.

New flag `+--precise+` added to `+dfx wallet balance+`. Allows to get exact amount of cycles in wallet (without upscaling).

=== feat: canister http integration

dfx command-line parameters for canister http requests integration:
    dfx start --enable-canister-http
    dfx replica --enable-canister-http

This defaults to the following value in dfx.json:
    .defaults.canister_http.enabled

=== fix: specifying ic provider with a trailing slash is recognised correctly

Specifying the network provider as `https://ic0.app/` instead of `https://ic0.app` is now recognised as the real IC network.

=== Binary cache

Added ic-canister-http-adapter to the binary cache.

== Dependencies

=== Updated agent-rs to 0.17.0

== Motoko

Updated Motoko from 0.6.26 to 0.6.28.

== Replica

Updated replica to elected commit b90edb9897718730f65e92eb4ff6057b1b25f766.
This incorporates the following executed proposals:

* https://dashboard.internetcomputer.org/proposal/61004[61004]
* https://dashboard.internetcomputer.org/proposal/60222[60222]
* https://dashboard.internetcomputer.org/proposal/59187[59187]
* https://dashboard.internetcomputer.org/proposal/58479[58479]
* https://dashboard.internetcomputer.org/proposal/58376[58376]
* https://dashboard.internetcomputer.org/proposal/57843[57843]
* https://dashboard.internetcomputer.org/proposal/57395[57395]

== icx-proxy

Updated icx-proxy to commit c312760a62b20931431ba45e5b0168ee79ea5cda

* Added gzip and deflate body decoding before certification validation.
* Fixed unzip and streaming bugs
* Added Prometheus metrics endpoint
* Added root and invalid ssl and dns mapping

= 0.10.0

== DFX

=== feat: Use null as default value for opt arguments


Before this, `deploy`ing a canister with an `opt Foo` init argument without specifying an `--argument` would lead to an error:

[source, bash]
----
$ dfx deploy
Error: Invalid data: Expected arguments but found none.
----

With this change, this isn't an error anymore, but instead `null` is passed as a value. In general, if the user does _not_ provide an `--argument`, and if the init method expects only `opt` arguments, then `dfx` will supply `null` for each argument.

Note in particular that this does not try to match `opt` arguments for heterogeneous (`opt`/non-`opt`) signatures. Note moreover that this only impacts a case that would previously error out, so no existing (working) workflows should be affected.

=== feat: dfx identity set-wallet now checks that the provided canister is actually a wallet

This check was previously performed on local networks, but not on mainnet.

=== feat: dfx canister call --candid <path to candid file> ...

Allows one to provide the .did file for calls to an arbitrary canister.

=== feat: Install arbitrary wasm into canisters

You no longer need a DFX project setup with a build task to install an already-built wasm module into a canister ID. The new `+--wasm <path>+` flag to `+dfx canister install+` will bypass project configuration and install the wasm module at `+<path>+`. A DFX project setup is still recommended for general use; this should mostly be used for installing pre-built canisters. Note that DFX will also not perform its usual checks for API/ABI/stable-memory compatibility in this mode.

=== feat: Support for 128-bit cycle counts

Cycle counts can now exceed the previously set maximum of 2^64. The new limit is 2^128. A new wallet version has been bundled with this release that supports the new cycle count. You will not be able to use this feature with your existing wallets without running `+dfx wallet upgrade+`, but old wallets will still work just fine with old cycle counts.

=== fix: dfx start will once again notice if dfx is already running

dfx will once again display 'dfx is already running' if dfx is already running,
rather than 'Address already in use'.

As a consequence, after `dfx start` failed to notice that dfx was already running,
it would replace .dfx/pid with an empty file.  Later invocations of `dfx stop`
would display no output and return a successful exit code, but leave dfx running.

=== fix: dfx canister update-settings <canister id> works even if the canister id is not known to the project.

This makes the behavior match the usage text of the command:
`<CANISTER> Specifies the canister name or id to update. You must specify either canister name/id or the --all option`

=== feat: dfx deploy --upgrade-unchanged or dfx canister install --mode upgrade --upgrade-unchanged

When upgrading a canister, `dfx deploy` and `dfx canister install` skip installing the .wasm
if the wasm hash did not change.  This avoids a round trip through stable memory for all
assets on every dfx deploy, for example.  By passing this argument, dfx will instead
install the wasm even if its hash matches the already-installed wasm.

=== feat: Introduce DFX_CACHE_ROOT environment variable

A new environment variable, `DFX_CACHE_ROOT`, has been introduced to allow setting the cache root directory to a different location than the configuration root directory. Previously `DFX_CONFIG_ROOT` was repurposed for this which only allowed one location to be set for both the cache and configuration root directories.

This is a breaking change since setting `DFX_CONFIG_ROOT` will no longer set the cache root directory to that location.

=== fix: Error if nonzero cycles are passed without a wallet proxy

Previously, `dfx canister call --with-cycles 1` would silently ignore the `--with-cycles` argument as the DFX principal has no way to pass cycles and the call must be forwarded through the wallet. Now it will error instead of silently ignoring it. To forward a call through the wallet, use `--wallet $(dfx identity get-wallet)`, or `--wallet $(dfx identity --network ic get-wallet)` for mainnet.

=== feat: Configure subnet type of local replica

The local replica sets its parameters according to the subnet type defined in defaults.replica.subnet_type, defaulting to 'application' when none is specified.
This makes it less likely to accidentally hit the 'cycles limit exceeded' error in production.  Since the previous default was `system`, you may see these types errors in development instead.
Possible values for defaults.replica.subnet_type are: "application", "verifiedapplication", "system"

Example how to specify the subnet type:
[source, json]
----
{
  "defaults": {
    "replica": {
      "subnet_type": "verifiedapplication"
    }
  }
}
----

=== feat: Introduce command for local cycles top-up

`dfx ledger fabricate-cycles <canister (id)> <optional amount>` can be used during local development to create cycles out of thin air and add them to a canister. Instead of supplying a canister name or id it is also possible to use `--all` to add the cycles to every canister in the current project. When no amount is supplied, the command uses 10T cycles as default. Using this command with `--network ic` will result in an error.

=== feat: Private keys can be stored in encrypted format

`dfx identity new` and `dfx identity import` now ask you for a password to encrypt the private key (PEM file) when it is stored on disk.
If you decide to use a password, your key will never be written to disk in plain text.
In case you don't want to enter your password all the time and want to take the risk of storing your private key in plain text, you can use the `--disable-encryption` flag.

The `default` identity as well as already existing identities will NOT be encrypted. If you want to encrypt an existing identity, use the following commands:
[source, bash]
----
dfx identity export identity_name > identity.pem
# if you have set old_identity_name as the identity that is used by default, switch to a different one
dfx identity use other_identity
dfx identity remove identity_name
dfx identity import identity_name identity.pem
----

=== feat: Identity export

If you want to get your identity out of dfx, you can use `dfx identity export identityname > exported_identity.pem`. But be careful with storing this file as it is not protected with your password.

=== feat: Identity new/import now has a --force flag

If you want to script identity creation and don't care about overwriting existing identities, you now can use the `--force` flag for the commands `dfx identity new` and `dfx identity import`.

=== fix: Do not automatically create a wallet on IC

When running `dfx deploy --network ic`, `dfx canister --network ic create`, or `dfx identity --network ic get-wallet` dfx no longer automatically creates a cycles wallet for the user if none is configured. Instead, it will simply report that no wallet was found for that user.

Dfx still creates the wallet automatically when running on a local network, so the typical workflow of `dfx start --clean` and `dfx deploy` will still work without having to manually create the wallet.

=== fix: Identities cannot exist and not at the same time

When something went wrong during identity creation, the identity was not listed as existing.
But when trying to create an identity with that name, it was considered to be already existing.

=== feat: dfx start and dfx replica can now launch the ic-btc-adapter process

Added command-line parameters:
    dfx start   --enable-bitcoin --btc-adapter-config <path>
    dfx replica --enable-bitcoin --btc-adapter-config <path>

These default to values from dfx.json:
    .defaults.bitcoin.btc_adapter_config
    .defaults.bitcoin.enabled

The --btc-adapter-config parameter, if specified on the command line, implies --enable-bitcoin.

If --enable-bitcoin or .defaults.bitcoin.enabled is set, and a btc adapter configuration is specified,
then dfx start/replica will launch the ic-btc-adapter process.

This integration is not yet complete, pending upcoming functionality in ic-starter.

=== fix: report context of errors

dfx now displays the context of an error in several places where previously the only error
message would be something like "No such file or directory."

=== chore: updates starter project for Node 18

Webpack dev server now works for Node 18 (and should work for Node 17). A few packages are also upgraded

== updating dependencies

Updated to version 0.14.0 of agent-rs

== Cycles wallet

Module hash: bb001d1ebff044ba43c060956859f614963d05c77bd778468fce4de095fe8f92
https://github.com/dfinity/cycles-wallet/commit/f18e9f5c2f96e9807b6f149c975e25638cc3356b

== Replica

Updated replica to elected commit b3788091fbdb8bed7e527d2df4cc5e50312f476c.
This incorporates the following executed proposals:

* https://dashboard.internetcomputer.org/proposal/57150[57150]
* https://dashboard.internetcomputer.org/proposal/54964[54964]
* https://dashboard.internetcomputer.org/proposal/53702[53702]
* https://dashboard.internetcomputer.org/proposal/53231[53231]
* https://dashboard.internetcomputer.org/proposal/53134[53134]
* https://dashboard.internetcomputer.org/proposal/52627[52627]
* https://dashboard.internetcomputer.org/proposal/52144[52144]
* https://dashboard.internetcomputer.org/proposal/50282[50282]

Added the ic-btc-adapter binary to the cache.

== Motoko

Updated Motoko from 0.6.25 to 0.6.26.

= 0.9.3

== DFX

=== feat: dfx deploy now displays URLs for the frontend and candid interface

=== dfx.json

In preparation for BTC integration, added configuration for the bitcoind port:

[source, json]
----
{
  "canisters": {},
  "defaults": {
    "bitcoind": {
      "port": 18333
    }
  }
}
----

== icx-proxy

Updated icx-proxy to commit 594b6c81cde6da4e08faee8aa8e5a2e6ae815602, now static-linked.

* upgrade HTTP calls upon canister request
* no longer proxies /_/raw to the dfx internal webserver
* allows for generic StreamingCallback tokens

== Replica

Updated replica to blessed commit d004accc3904e24dddb13a11d93451523e1a8a5f.
This incorporates the following executed proposals:

* https://dashboard.internetcomputer.org/proposal/49653[49653]
* https://dashboard.internetcomputer.org/proposal/49011[49011]
* https://dashboard.internetcomputer.org/proposal/48427[48427]
* https://dashboard.internetcomputer.org/proposal/47611[47611]
* https://dashboard.internetcomputer.org/proposal/47512[47512]
* https://dashboard.internetcomputer.org/proposal/47472[47472]
* https://dashboard.internetcomputer.org/proposal/45984[45984]
* https://dashboard.internetcomputer.org/proposal/45982[45982]

== Motoko

Updated Motoko from 0.6.21 to 0.6.25.

= 0.9.2

== DFX

=== feat: Verify Candid and Motoko stable variable type safety of canister upgrades

Newly deployed Motoko canisters now embed the Candid interface and Motoko stable signatures in the Wasm module.
`dfx deploy` and `dfx canister install` will automatically check

	1) the backward compatible of Candid interface in both upgrade and reinstall mode;
	2) the type safety of Motoko stable variable type in upgrade mode to avoid accidentally lossing data;

See https://smartcontracts.org/docs/language-guide/compatibility.html[Upgrade compatibility] for more details.

=== feat: Unified environment variables across build commands

The three canister types that use a custom build tool - `assets`, `rust`, and `custom` - now all support the same set of environment variables during the build task: 

* `DFX_VERSION` - The version of DFX that was used to build the canister.
* `DFX_NETWORK` - The network name being built for. Usually `ic` or `local`.
* `CANISTER_ID_{canister}` - The canister principal ID of the canister `{canister}` registered in `dfx.json`.
* `CANISTER_CANDID_PATH_{canister}` - The path to the Candid interface file for the canister `{canister}` among your canister's dependencies.
* `CANISTER_CANDID_{canister}` (deprecated) - the same as `CANISTER_CANDID_PATH_{canister}`.  This is provided for backwards compatibility with `rust` and `custom` canisters, and will be removed in dfx 0.10.0.
* `CANISTER_ID` - Same as `CANISTER_ID_{self}`, where `{self}` is the name of _this_ canister.
* `CANISTER_CANDID_PATH` - Same as `CANISTER_CANDID_PATH_{self}`, where `{self}` is the name of _this_ canister.

=== feat: Support for local ledger calls

If you have an installation of the ICP Ledger (see https://github.com/dfinity/ic/tree/master/rs/rosetta-api/ledger_canister#deploying-locally[Ledger Installation Guide]), `dfx ledger balance` and `dfx ledger transfer` now support
`--ledger-canister-id` parameter.

Some examples:
[source, bash]
----
$ dfx ledger \
  --network local \
  balance \
  --ledger-canister-id  rrkah-fqaaa-aaaaa-aaaaq-cai
1000.00000000 ICP

$ dfx ledger \
  --network local \
  transfer --amount 0.1 --memo 0 \
  --ledger-canister-id  rrkah-fqaaa-aaaaa-aaaaq-cai 8af54f1fa09faeca18d294e0787346264f9f1d6189ed20ff14f029a160b787e8
Transfer sent at block height: 1
----

=== feat: `dfx ledger account-id` can now compute canister addresses

The `dfx ledger account-id` can now compute addresses of principals and canisters.
The command also supports ledger subaccounts now.

[source, bash]
----
dfx ledger account-id --of-principal 53zcu-tiaaa-aaaaa-qaaba-cai
dfx ledger --network small02 account-id --of-canister ledger_demo
dfx ledger account-id --of-principal 53zcu-tiaaa-aaaaa-qaaba-cai --subaccount 0000000000000000000000000000000000000000000000000000000000000001
----

=== feat: Print the full error chain in case of a failure

All `dfx` commands will now print the full stack of errors that led to the problem, not just the most recent error.
Example:

[source]
----
Error: Subaccount '00000000000000000000000000000000000000000000000000000000000000000' is not a valid hex string
Caused by:
  Odd number of digits
----

=== fix: dfx import will now import pem files created by `quill generate`

`quill generate` currently outputs .pem files without an `EC PARAMETERS` section.
`dfx identity import` will now correctly identify these as EC keys, rather than Ed25519.

=== fix: retry on failure for ledger create-canister, top-up, transfer

dfx now calls `transfer` rather than `send_dfx`, and sets the created_at_time field in order to retry the following commands:

* dfx ledger create-canister
* dfx ledger top-up
* dfx ledger transfer

=== feat: Remote canister support

It's now possible to specify that a canister in dfx.json references a "remote" canister on a specific network,
that is, a canister that already exists on that network and is managed by some other project.

Motoko, Rust, and custom canisters may be configured in this way.

This is the general format of the configuration in dfx.json:
[source, json]
----
{
  "canisters": {
    "<canister name>": {
      "remote": {
        "candid": "<path to candid file to use when building on remote networks>",
        "id": {
          "<network name>": "<principal on network>"
        }
      }
    }
  }
}
----

The "id" field, if set for a given network, specifies the canister ID for the canister on that network.
The canister will not be created or installed on these remote networks.
For other networks, the canister will be created and installed as usual.

The "candid" field, if set within the remote object, specifies the candid file to build against when
building other canisters on a network for which the canister is remote.  This definition can differ
from the candid definitions for local builds.

For example, if have an installation of the ICP Ledger (see https://github.com/dfinity/ic/tree/master/rs/rosetta-api/ledger_canister#deploying-locally[Ledger Installation Guide])
in your dfx.json, you could configure the canister ID of the Ledger canister on the ic network as below.  In this case,
the private interfaces would be available for local builds, but only the public interfaces would be available
when building for `--network ic`.
[source, json]
----
{
  "canisters": {
    "ledger": {
      "type": "custom",
      "wasm": "ledger.wasm",
      "candid": "ledger.private.did",
      "remote": {
        "candid": "ledger.public.did",
        "id": {
          "ic": "ryjl3-tyaaa-aaaaa-aaaba-cai"
        }
      }
    },
    "app": {
      "type": "motoko",
      "main": "src/app/main.mo",
      "dependencies": [ "ledger" ]
    }
  }
}
----

As a second example, suppose that you wanted to write a mock of the ledger in Motoko.
In this case, since the candid definition is provided for remote networks,
`dfx build` (with implicit `--network local`) will build app against the candid
definitions defined by mock.mo, but `dfx build --network ic` will build app against
`ledger.public.did`.

This way, you can define public update/query functions to aid in local testing, but
when building/deploying to mainnet, references to methods not found in `ledger.public.did`
will be reports as compilation errors.

[source, json]
----
{
  "canisters": {
    "ledger": {
      "type": "motoko",
      "main": "src/ledger/mock.mo",
      "remote": {
        "candid": "ledger.public.did",
        "id": {
          "ic": "ryjl3-tyaaa-aaaaa-aaaba-cai"
        }
      }
    },
    "app": {
      "type": "motoko",
      "main": "src/app/main.mo",
      "dependencies": [ "ledger" ]
    }
  }
}
----

=== feat: Generating remote canister bindings

It's now possible to generate the interface of a remote canister using a .did file using the `dfx remote generate-binding <canister name>|--all` command. This makes it easier to write mocks for local development.

Currently, dfx can generate .mo, .rs, .ts, and .js bindings.

This is how you specify how to generate the bindings in dfx.json:
[source, json]
----
{
  "canisters": {
    "<canister name>": {
      "main": "<path to mo/rs/ts/js file that will be generated>",
      "remote": {
        "candid": "<path to candid file to use when generating bindings>"
        "id": {}
      }
    }
  }
}
----

== ic-ref

Upgraded from a432156f24faa16d387c9d36815f7ddc5d50e09f to ab8e3f5a04f0f061b8157c2889f8f5de05f952bb

* Support 128-bit system api for cycles
* Include canister_ranges in the state tree
* Removed limit on cycles in a canister

== Replica

Updated replica to blessed commit 04fe8b0a1262f07c0cec1fdfa838a37607370a61.
This incorporates the following executed proposals:

* https://dashboard.internetcomputer.org/proposal/45091[45091]
* https://dashboard.internetcomputer.org/proposal/43635[43635]
* https://dashboard.internetcomputer.org/proposal/43633[43633]
* https://dashboard.internetcomputer.org/proposal/42783[42783]
* https://dashboard.internetcomputer.org/proposal/42410[42410]
* https://dashboard.internetcomputer.org/proposal/40908[40908]
* https://dashboard.internetcomputer.org/proposal/40647[40647]
* https://dashboard.internetcomputer.org/proposal/40328[40328]
* https://dashboard.internetcomputer.org/proposal/39791[39791]
* https://dashboard.internetcomputer.org/proposal/38541[38541]

== Motoko

Updated Motoko from 0.6.20 to 0.6.21.

= 0.9.0

== DFX

=== feat!: Remove the wallet proxy and the --no-wallet flag

Breaking change: Canister commands, except for `dfx canister create`, will make the call directly, rather than via the user's wallet. The `--no-wallet` flag is thus removed from `dfx canister` as its behavior is the default.

When working with existing canisters, use the `--wallet` flag in conjunction with `dfx identity get-wallet` in order to restore the old behavior.

You will need to upgrade your wallet and each of your existing canisters to work with the new system.  To do so, execute the following in each of your dfx projects:
[source, bash]
----
dfx wallet upgrade
dfx canister --wallet "$(dfx identity get-wallet)" update-settings --all --add-controller "$(dfx identity get-principal)"
----
To upgrade projects that you have deployed to the IC mainnet, execute the following:
[source, bash]
----
dfx wallet --network ic upgrade
dfx canister --network ic --wallet "$(dfx identity --network ic get-wallet)" update-settings --all --add-controller "$(dfx identity get-principal)"
----

=== feat: Add --add-controller and --remove-controller flags for "canister update-settings"

`dfx canister update-settings` previously only let you overwrite the entire controller list; `--add-controller` and `--remove-controller` instead add or remove from the list.

=== feat: Add --no-withdrawal flag for "canister delete" for when the canister is out of cycles

`dfx canister delete --no-withdrawal <canister>` can be used to delete a canister without attempting to withdraw cycles.

=== fix: set RUST_MIN_STACK to 8MB for ic-starter (and therefore replica)

This matches the value used in production and is meant to exceed the configured 5 MB wasmtime stack.

=== fix: asset uploads will retry failed requests as expected

Fixed a defect in asset synchronization where no retries would be attempted after the first 30 seconds overall.

== Motoko

Updated Motoko from 0.6.11 to 0.6.20.

* Implement type union/intersection
* Transform for-loops on arrays into while-loops
* Tighten typing rules for type annotations in patterns
* Candid decoding: skip vec any fast
* Bump up MAX_HP_FOR_GC from 1GB to 3GB
* Candid decoder: Trap if a principal value is too large
* Eliminate bignum calls from for-iteration on arrays
* Improve scheduling
* Improve performance of bignum equality
* Stable signatures: frontend, metadata, command-line args
* Added heartbeat support

== Cycles wallet

Module hash: 53ec1b030f1891bf8fd3877773b15e66ca040da539412cc763ff4ebcaf4507c5
https://github.com/dfinity/cycles-wallet/commit/57e53fcb679d1ea33cc713d2c0c24fc5848a9759

== Replica

Updated replica to blessed commit 75138bbf11e201aac47266f07bee289dc18a082b.
This incorporates the following executed proposals:

* https://dashboard.internetcomputer.org/proposal/33828[33828]
* https://dashboard.internetcomputer.org/proposal/31275[31275]
* https://dashboard.internetcomputer.org/proposal/31165[31165]
* https://dashboard.internetcomputer.org/proposal/30392[30392]
* https://dashboard.internetcomputer.org/proposal/30078[30078]
* https://dashboard.internetcomputer.org/proposal/29235[29235]
* https://dashboard.internetcomputer.org/proposal/28784[28784]
* https://dashboard.internetcomputer.org/proposal/27975[27975]
* https://dashboard.internetcomputer.org/proposal/26833[26833]
* https://dashboard.internetcomputer.org/proposal/25343[25343]
* https://dashboard.internetcomputer.org/proposal/23633[23633]

= 0.8.4

== DFX

=== feat: "rust" canister type

You can now declare "rust" canisters in dfx.json.
[source, json]
----
{
  "canisters": {
    "canister_name": {
      "type": "rust",
      "package": "crate_name",
      "candid": "path/to/canister_name.did"
    }
  }
}
----

Don't forget to place a `Cargo.toml` in your project root.
Then dfx will build the rust canister with your rust toolchain. 
Please also make sure that you have added the WebAssembly compilation target.

[source, bash]
----
rustup target add wasm32-unknown-unknown
----

You can also create new dfx project with a default rust canister.

[source, bash]
----
dfx new --type=rust <project-name>
----

=== chore: updating dfx new template

Updates dependencies to latest for Webpack, and updates config. Additionally simplifies environment variables for canister ID's in config.

Additionally adds some polish to the starter template, including a favicon and using more semantic html in the example app

=== feat: environment variable overrides for executable pathnames

You can now override the location of any executable normally called from the cache by specifying
an environment variable. For example, DFX_ICX_PROXY_PATH will specify the path for `icx-proxy`.

=== feat: dfx deploy --mode=reinstall <canister>

`dfx deploy` can now reinstall a single canister, controlled by a new `--mode=reinstall` parameter.
This is destructive (it resets the state of the canister), so it requires a confirmation
and can only be performed on a single canister at a time.

`dfx canister install --mode=reinstall <canister>` also requires the same confirmation,
and no longer works with `--all`.

== Replica

The included replica now supports canister_heartbeat.  This only works with rust canisters for the time being,
and does not work with the emulator (`dfx start --emulator`).

= 0.8.3

== DFX

=== fix: ic-ref linux binary no longer references /nix/store

This means `dfx start --emulator` has a chance of working if nix is not installed.
This has always been broken, even before dfx 0.7.0.

=== fix: replica and ic-starter linux binaries no longer reference /nix/store

This means `dfx start` will work again on linux.  This bug was introduced in dfx 0.8.2.

=== feat: replaced --no_artificial_delay option with a sensible default.

The `--no-artificial-delay` option not being the default has been causing a lot of confusion.
Now that we have measured in production and already applied a default of 600ms to most subnets deployed out there,
we have set the same default for dfx and removed the option.

== Motoko

Updated Motoko from 0.6.10 to 0.6.11.

* Assertion error messages are now reproducible (#2821)

= 0.8.2

== DFX

=== feat: dfx canister delete can now return cycles to a wallet or dank

By default `dfx canister delete` will return cycles to the default cycles wallet.
Cycles can be returned to a designated canister with `--withdraw-cycles-to-canister` and
cycles can be returned to dank at the current identity principal with `--withdraw-cycles-to-dank`
and to a designated principal with `--withdraw-cycles-to-dank-principal`.

=== feat: dfx canister create now accepts multiple instances of --controller argument

It is now possible to create canisters with more than one controller by
passing multiple instances of the `--controller parameter to `dfx canister create`.

You will need to upgrade your wallet with `dfx wallet upgrade`, or `dfx wallet --network ic upgrade`

=== feat: dfx canister update-settings now accepts multiple instance of --controller argument

It is now possible to configure a canister to have more than one controller by
passing multiple instances of the `--controller parameter to `dfx canister update-settings`.

=== feat: dfx canister info and dfx canister status now display all controllers

=== feat!: dfx canister create --controller <controller> named parameter

Breaking change: The controller parameter for `dfx canister create` is now passed as a named parameter,
rather than optionally following the canister name.

Old: dfx canister create [canister name] [controller]
New: dfx canister create --controller <controller> [canister name]

=== fix: dfx now respects $DFX_CONFIG_ROOT when looking for legacy credentials

Previously this would always look in `$HOME/.dfinity/identity/creds.pem`.

=== fix: changed dfx canister (create|update-settings) --memory-allocation limit to 12 GiB

Updated the maximum value for the --memory-allocation value to be 12 GiB (12,884,901,888 bytes)

== Cycles Wallet

- Module hash: 9183a38dd2eb1a4295f360990f87e67aa006f225910ab14880748e091248e086
- https://github.com/dfinity/cycles-wallet/commit/9ef38bb7cd0fe17cda749bf8e9bbec5723da0e95

=== Added support for multiple controllers

You will need to upgrade your wallet with `dfx wallet upgrade`, or `dfx wallet --network ic upgrade`

== Replica

The included replica now supports public spec 0.18.0

* Canisters can now have more than one controller
* Adds support for 64-bit stable memory
* The replica now goes through an initialization sequence, reported in its status
as `replica_health_status`.  Until this reports as `healthy`, queries or updates will
fail.
** `dfx start --background` waits to exit until `replica_health_status` is `healthy`.
** If you run `dfx start` without `--background`, you can call `dfx ping --wait-healthy`
to wait until the replica is healthy.

== Motoko

Updated Motoko from 0.6.7 to 0.6.10

* add Debug.trap : Text -> None (motoko-base #288)
* Introduce primitives for `Int` ⇔ `Float` conversions (#2733)
* Fix crashing bug for formatting huge floats (#2737)

= 0.8.1

== DFX

=== feat: dfx generate types command

[source, bash]
----
dfx generate
----

This new command will generate type declarations for canisters in dfx.json.

You can control what will be generated and how with corresponding configuration in dfx.json.

Under dfx.json → "canisters" → "<canister_name>", developers can add a "declarations" config. Options are:

* "output" → directory to place declarations for that canister | default is "src/declarations/<canister_name>"

* "bindings" → [] list of options, ("js", "ts", "did", "mo") | default is "js", "ts", "did"

* "env_override" → a string that will replace process.env.{canister_name_uppercase}_CANISTER_ID in the "src/dfx/assets/language_bindings/canister.js" template.

js declarations output

* index.js (generated from "src/dfx/assets/language_bindings/canister.js" template)

* <canister_name>.did.js - candid js binding output

ts declarations output

  * <canister_name>.did.d.ts - candid ts binding output

did declarations output

  * <canister_name>.did - candid did binding output

mo declarations output

  * <canister_name>.mo - candid mo binding output

=== feat: dfx now supports the anonymous identity

Use it with either of these forms:
[source, bash]
----
dfx identity use anonymous
dfx --identity anonymous ...
----

=== feat: import default identities

Default identities are the pem files generated by `dfx identity new ...` which contain Ed25519 private keys.
They are located at `~/.config/dfx/identity/xxx/identity.pem`.
Now, you can copy such pem file to another computer and import it there.

[source, bash]
----
dfx identity new alice
cp ~/.config/dfx/identity/xxx/identity.pem alice.pem
# copy the pem file to another computer, then
dfx identity import alice alice.pem
----

Before, people can manually copy the pem files to the target directory to "import". Such workaround still works.
We suggest to use the `import` subcommand since it also validate the private key.

=== feat: Can now provide a nonstandard wallet module with DFX_WALLET_WASM environment variable

Define DFX_WALLET_WASM in the environment to use a different wasm module when creating or upgrading the wallet.

== Asset Canister

=== fix: trust full asset SHA-256 hashes provided by the caller

When the caller provides SHA-256 hashes (which dfx does), the asset canister will no longer
recompute these hashes when committing the changes.  These recomputations were causing
canisters to run out of cycles, or to attempt to exceed the maximum cycle limit per update.

= 0.8.0

The 0.8.0 release includes updates and fixes that are primarily internal to improve existing features and functions rather than user-visible.

== DFX

=== fix: dfx identity set-wallet no longer requires --force when used with --network ic

This was intended to skip verification of the wallet canister on the IC network,
but ended up only writing to the wallets.json file if --force was passed.

=== chore: updating dependencies

* Support for the latest version of the {IC} specification and replica.

* Updating to latest versions of Motoko, Candid, and agent-rs

=== feat: Type Inference Update

* Changes to `+dfx new+` project template and JavaScript codegen to support type inference in IDE's

* Adding webpack dev server to project template

* Migration path documented at https://sdk.dfinity.org/docs/release-notes/0.8.0-rn.html

= 0.7.7

Breaking changes to frontend code generation, documented in 0.8.0

== DFX

=== feat: deploy and canister install will now only upgrade a canister if the wasm actually changed

dfx deploy and dfx canister install now compare the hash of the already-installed module
with the hash of the built canister's wasm output.  If they are the same, they leave the canister
in place rather than upgrade it.  They will still synchronize assets to an asset canister regardless
of the result of this comparison.


= 0.7.6

== icx-proxy

The streaming callback mechanism now requires the following record structure for the token:
    type StreamingCallbackToken = record {
        key: text;
        content_encoding: text;
        index: nat;
        sha256: opt blob;
    };

Previously, the token could be a record with any set of fields.

= 0.7.2

== DFX

=== fix: set default cycle balance to 3T

Change the default cycle balance of a canister from 10T cycles to 3T cycles.

== Cycles Wallet

- Module hash: 1404b28b1c66491689b59e184a9de3c2be0dbdd75d952f29113b516742b7f898
- https://github.com/dfinity/cycles-wallet/commit/e902708853ab621e52cb68342866d36e437a694b

=== fix: It is no longer possible to remove the last controller.

Fixed an issue where the controller can remove itself from the list of controllers even if it's the only one,
leaving the wallet uncontrolled.
Added defensive checks to the wallet's remove_controller and deauthorize methods.

= 0.7.1

== DFX

=== feat: sign request_status for update call

When using `dfx canister sign` to generate a update message, a corresponding
request_status message is also signed and append to the json as `signed_request_status`.
Then after sending the update message, the user can check the request_status using
`dfx canister send message.json --status`. 

=== fix: wallet will not proxy dfx canister call by default

Previously, `dfx canister call` would proxy queries and update calls via the wallet canister by default.
(There was the `--no-wallet` flag to bypass the proxy and perform the calls as the selected identity.)
However, this behavior had drawbacks, namely each `dfx canister call` was an inter-canister call
by default and calls would take a while to resolve. This fix makes it so that `dfx canister call` no longer
proxies via the wallet by default. To proxy calls via the wallet, you can do
`dfx canister --wallet=<wallet-id> call`.

=== feat: add --no-artificial-delay to dfx replica and start

This change adds the `--no-artificial-delay` flag to `dfx start` and `dfx replica`.
The replica shipped with dfx has always had an artificial consensus delay (introduced to simulate
a delay users might see in a networked environment.) With this new flag, that delay can
be lessened. However, you might see increased CPU utilization by the replica process.

=== feat: add deposit cycles and uninstall code

This change introduces the `deposit_cycles` and `uninstall_code` management canister
methods as dedicated `dfx canister` subcommands.

=== fix: allow consistent use of canisters ids in canister command

This change updates the dfx commands so that they will accept either a canister name
(sourced from your local project) or a valid canister id.

= 0.7.0

== DFX

=== feat: add output type to request-status

This change allows you to specify the format the return result for `dfx canister request-status`.

=== fix: deleting a canister on a network removes entries for other networks

This change fixes a bug where deleting a canister on a network removed all other entries for
the canister in the canister_ids.json file.

=== feat: point built-in `ic` network provider at mainnet

`--network ic` now points to the mainnet IC (as Sodium has been deprecated.)

=== feat: add candid UI canister

The dedicated candid UI canister is installed on a local network when doing a `dfx canister install`
or `dfx deploy`.

=== fix: Address already in use (os error 48) when issuing dfx start

This fixes an error which occurred when starting a replica right after stopping it.

=== feat: ledger subcommands

dfx now supports a dedicated `dfx ledger` subcommand. This allows you to interact with the ledger
canister installed on the Internet Computer. Example commands include `dfx ledger account-id` which
prints the Account Identifier associated with your selected identity, `dfx ledger transfer` which
allows you to transfer ICP from your ledger account to another, and `dfx ledger create-canister` which
allows you to create a canister from ICP.

=== feat: update to 0.17.0 of the Interface Spec

This is a breaking change to support 0.17.0 of the Interface Spec. Compute & memory allocation values
are set when creating a canister. An optional controller can also be specified when creating a canister.
Furthermore, `dfx canister set-controller` is removed, in favor of `dfx canister update-settings` which
allows the controller to update the controller, the compute allocation, and the memory allocation of the
canister. The freezing threshold value isn't exposed via dfx cli yet, but it may still be modified by
calling the management canister via `dfx canister call aaaaa-aa update-settings`

=== feat: add wallet subcommands

dfx now supports a dedicated `dfx wallet` subcommand. This allows you to interact with the cycles wallet
associated with your selected identity. For example, `dfx wallet balance` to get the cycle balance,
`dfx wallet list-addresses` to display the associated controllers & custodians, and `dfx wallet send <destination> <amount>`
to send cycles to another wallet.

== Cycles Wallet

- Module Hash: a609400f2576d1d6df72ce868b359fd08e1d68e58454ef17db2361d2f1c242a1
- https://github.com/dfinity/cycles-wallet/commit/06bb256ca0738640be51cf84caaced7ea02ca29d

=== feat: Use Internet Identity Service.

= 0.7.0-beta.5

== Cycles Wallet

- Module Hash: 3d5b221387875574a9fd75b3165403cf1b301650a602310e9e4229d2f6766dcc
- https://github.com/dfinity/cycles-wallet/commit/c3cbfc501564da89e669a2d9de810d32240baf5f

=== feat: Updated to Public Interface 0.17.0

=== feat: The wallet_create_canister method now takes a single record argument, which includes canister settings.

=== fix: Return correct content type and encoding for non-gz files.

=== fix: Updated frontend for changes to canister creation interface.

= 0.7.0-beta.3

== DFX

=== fix: assets with an unrecognized file extension will use content-type "application/octet-stream"

= 0.7.0-beta.2

== DFX

=== feat: synchronize assets rather than uploading even assets that did not change

DFX will now also delete assets from the container that do not exist in the project.
This means if you stored assets in the container, and they are not in the project,
dfx deploy or dfx install will delete them.

== Asset Canister

=== Breaking change: change to store() method signature

- now takes arguments as a single record parameter
- must now specify content type and content encoding, and may specify the sha256

= 0.7.0-beta.1

== DFX

=== fix: now deletes from the asset canister assets that no longer exist in the project

=== feat: get certified canister info from read state #1514

Added `dfx canister info` command to get certified canister information. Currently this information is limited to the controller of the canister and the SHA256 hash of its WASM module. If there is no WASM module installed, the hash will be None.

== Asset Canister

=== Breaking change: change to list() method signature

- now takes a parameter, which is an empty record
- now returns an array of records

=== Breaking change: removed the keys() method

- use list() instead

= 0.7.0-beta.0

== DFX

=== feat: webserver can now serve large assets

= 0.6.26

== DFX

=== feat: add --no-wallet flag and --wallet option to allow Users to bypass Wallet or specify a Wallet to use for calls (#1476)

Added `--no-wallet` flag to `dfx canister` and `dfx deploy`. This allows users to call canister management functionality with their Identity as the Sender (bypassing their Wallet canister.)
Added `--wallet` option to `dfx canister` and `dfx deploy`. This allows users to specify a wallet canister id to use as the Sender for calls.
`--wallet` and `--no-wallet` conflict with each other. Omitting both will invoke the selected Identity's wallet canister to perform calls.

=== feat: add canister subcommands `sign` and `send`

Users can use `dfx canister sign ...` to generated a signed canister call in a json file. Then `dfx canister send [message.json]` to the network.

Users can sign the message on an air-gapped computer which is secure to host private keys.

==== Note

* `sign` and `send` currently don't proxy through wallet canister. Users should use the subcommands with `dfx canister --no-wallet sign ...`.

* The `sign` option `--expire-after` will set the `ingress_expiry` to a future timestamp which is current plus the duration.
Then users can send the message during a 5 minutes time window ending in that `ingress_expiry` timestamp. Sending the message earlier or later than the time window will both result in a replica error.

=== feat: implement the HTTP Request proposal in dfx' bootstrap webserver. +
And add support for http requests in the base storage canister (with a default to `/index.html`).

This does not support other encodings than `identity` for now (and doesn't even return any headers). This support will be added to the upgraded asset storage canister built in #1482.

Added a test that uses `curl localhost` to test that the asset storage AND the webserver properly support the http requests.

This commit also upgrades tokio and reqwest in order to work correctly. There are also _some_ performance issues noted (this is slower than the `icx-http-server` for some reason), but those are not considered criticals and could be improved later on.

Renamed the `project_name` in our own generated assets to `canister_name`, for things that are generated during canister build (and not project generation).

=== feat: add support for ECDSA on secp256k1

You can now a generate private key via OpenSSL or a simlar tool, import it into dfx, and use it to sign an ingress message.

[source, bash]
----
openssl ecparam -name secp256k1 -genkey -out identity.pem
dfx identity import <name> identity.pem
dfx identity use <name>
dfx canister call ...
----

== Asset Canister

=== feat: The asset canister can now store assets that exceed the message ingress limit (2 MB)

* Please note that neither the JS agent nor the HTTP server have been updated yet to server such large assets.
* The existing interface is left in place for backwards-compatibility, but deprecated:
** retrieve(): use get() and get_chunk() instead
** store(): use create_batch(), create_chunk(), and commit_batch() instead
** list(): use keys() instead

= 0.6.25

== DFX

- feat: dfx now provides CANISTER_ID_<canister_name> environment variables for all canisters to "npm build" when building the frontend.

== Agents

=== Rust Agent

- feat: AgentError due to request::Error will now include the reqwest error message
in addition to "Could not reach the server"
- feat: Add secp256k1 support (dfx support to follow)

= 0.6.24

== DFX

- feat: add option to specify initial cycles for newly created canisters (#1433)

Added option to `dfx canister create` and `dfx deploy` commands: `--with-cycles <with-cycles>`.
This allows the user to specify the initial cycle balance of a canister created by their wallet.
This option is a no-op for the Sodium network.

[source, bash]
----
dfx canister create --with-cycles 8000000000 some_canister
dfx deploy --with-cycles 8000000000
----

Help string:
[source, bash]
----
Specifies the initial cycle balance to deposit into the newly
created canister. The specified amount needs to take the
canister create fee into account. This amount is deducted
from the wallet's cycle balance
----

- feat: install `dfx` by version or tag (#1426)

This feature adds a new dfx command `toolchain` which have intuitive subcommands.
The toolchain specifiers can be a complete version number, major minor version, or a tag name.

[source, bash]
----
dfx toolchain install 0.6.24 # complete version
dfx toolchain install 0.6    # major minor
dfx toolchain install latest # tag name
dfx toolchain default latest
dfx toolchain list
dfx toolchain uninstall latest
----

- fix: onboarding related fixups (#1420)

Now that the Mercury Alpha application subnetwork is up and we are getting ready to onboard devs, the dfx error message for wallet creation has changed:
For example,
[source, bash]
----
dfx canister --network=alpha create hello
Creating canister "hello"...
Creating the canister using the wallet canister...
Creating a wallet canister on the alpha network.
Unable to create a wallet canister on alpha:
The Replica returned an error: code 3, message: "Sender not authorized to use method."
Wallet canisters on alpha may only be created by an administrator.
Please submit your Principal ("dfx identity get-principal") in the intake form to have one created for you.
----

- feat: add deploy wallet subcommand to identity (#1414)

This feature adds the deploy-wallet subcommand to the dfx identity.
The User provides the ID of the canister onto which the wallet WASM is deployed.

[source, bash]
----
dfx identity deploy-wallet --help
dfx-identity-deploy-wallet
Installs the wallet WASM to the provided canister id

USAGE:
    dfx identity deploy-wallet <canister-id>

ARGS:
    <canister-id>    The ID of the canister where the wallet WASM will be deployed

FLAGS:
    -h, --help       Prints help information
    -V, --version    Prints version information
----

= 0.6.22

== DFX

- feat: dfx call random value when argument is not provided (#1376)

- fix: canister call can take canister ids for local canisters even if … (#1368)
- fix: address panic in dfx replica command (#1338)
- fix: dfx new webpack.config.js does not encourage running 'js' through ts-… (#1341)

== Sample apps

- There have been updates, improvements, and new sample apps added to thelink:https://github.com/dfinity/examples/tree/master/motoko[examples] repository.
+
All of Motoko sample apps in the link:https://github.com/dfinity/examples/tree/master/motoko[examples] repository have been updated to work with the latest release of the SDK.
+
There are new sample apps to illustrate using arrays (link:https://github.com/dfinity/examples/tree/master/motoko/quicksort[Quicksort]) and building create/read/update/delete (CRUD) operations for a web application link:https://github.com/dfinity/examples/tree/master/motoko/superheroes[Superheroes].

- The link:https://github.com/dfinity/linkedup:[LinkedUp] sample application has been updated to work with the latest release of Motoko and the SDK.

== Motoko

== Agents

== Canister Development Kit (CDK)<|MERGE_RESOLUTION|>--- conflicted
+++ resolved
@@ -5,11 +5,10 @@
 
 == DFX
 
-<<<<<<< HEAD
 === fix: Allow `+dfx deploy+` to not take arguments for canisters not being installed
 
 A longstanding bug with `+dfx deploy+` is that if an installation is skipped (usually an implicitly included dependency), it still requires arguments even if the installed canister doesn't. As of this release that bug is now fixed.
-=======
+
 === feat: Add additional logging from bitcoin canister in replica.
 
 Configures the replica to emit additional logging from the bitcoin canister whenever the bitcoin feature is enabled. This helps show useful information to developers, such as the bitcoin height that the replica currently sees.
@@ -17,7 +16,6 @@
 === fix: make `+build+` field optional for custom canisters
 
 Prior to 0.11.0, a custom canister's `+build+` field could be left off if `+dfx build+` was never invoked. To aid in deploying prebuilt canisters, this behavior is now formalized; omitting `+build+` is equivalent to `+build: []+`.
->>>>>>> f45e98a8
 
 === feat: Use `+--locked+` for Rust canisters
 
