= dfx changelog
:doctype: book

= UNRELEASED

== DFX

<<<<<<< HEAD
=== fix: remove deprecated candid path environment variable

The environment variable format `+CANISTER_CANDID_{name}+`, used in Rust projects, was deprecated in 0.9.2, to be unified with the variables `+CANISTER_CANDID_PATH_{name}+` which are used in other project types. It has now been removed. Note that you will need to update `+ic-cdk-macros+` if you use the `+#[import]+` macro.
=======
=== feat: deprecate `+dfx config+` for removal

The `+dfx config+` command has several issues and is ultimately a poor replacement for https://stedolan.github.io/jq/[`+jq+`]. The command is being deprecated, and will be removed in a later release; we recommend switching to `+jq+` or similar tools (e.g. `+ConvertTo-Json+` in PowerShell, `+to json+` in nushell, etc.)
>>>>>>> b44dcfdc

=== feat: Better build scripts for type:custom

Build scripts now always receive a CWD of the DFX project root, instead of wherever `+dfx+` was invoked from, and a bare script `+script.sh+` can be specified without needing to prefix with `+./+`.

=== feat: rust, custom, and asset canisters now include candid:service metadata

Motoko canisters already included this metadata.

Also added this metadata to the asset canister wasm, which will cause the next deploy to
install this new version.

=== fix: restores assets to webpack devserver

=== chore: updates webpack dependencies for dfx new project

Resolves an issue where `+webpack-cli+` was was breaking when users tried to run `+npm start+` in a fresh project. For affected users of 0.10.1, you can resolve this issue manually by running `+npm install webpack@latest webpack-cli@latest terser-webpack-plugin@latest+`.

=== feat: Support for new ledger notify function

Ledger 7424ea8 deprecates the existing `+notify+` function with a switch parameter between creating and topping up a canister, and introduces two
functions for doing the same. This should *mostly* be invisible to users, except that previously, if `+dfx ledger create-canister+` or `+dfx ledger top-up+`
failed, you would call `+dfx ledger notify+` after correcting the issue. In order to support the change, this command has been changed to two subcommands:
`+dfx ledger notify create-canister+` and `+dfx ledger notify top-up+`.

=== feat: `+--from-subaccount+`

Previously, the ledger commands assumed all transfers were made from the default subaccount for the identity principal. This feature adds a `+--from-subaccount+` flag to `+dfx ledger transfer+`, `+dfx ledger create-canister+`, and `+dfx ledger top-up+`, to enable making transfers from a selected subaccount. A `+--subaccount+` flag is also added to `+dfx ledger balance+` for convenience. Subaccounts are expected as 64-character hex-strings (i.e. 32 bytes).

=== feat: cargo audit when building rust canisters

When a canister with type `rust` is built and `cargo-audit` is installed, dfx will now check for vulnerabilities in the dependencies. If a vulnerability is found, dfx will recommend that the user update to a version without known vulnerabilities.

=== fix: Freezing Threshold now documented

Calls made to retrieve the help output for `canister update-settings` was missing the `freezing-threshold` parameter.

=== chore: warnings and errors are more visible

`WARN` and `ERROR` messages are now clearly labelled as such, and the labels are colored accordingly.
This is now included when running `dfx canister update-settings -h`.

=== fix: canister call uses candid file if canister type cannot be determined

The candid file specified in the field `canisters.<canister name>.candid` of dfx.json, or if that not exists `canisters.<canister name>.remote.candid`, is now used when running `dfx canister call`, even when dfx fails to determine the canister type.

=== fix: btc/canister http adapter socket not found by replica after restart

After running `dfx start --enable-bitcoin` twice in a row (stopping dfx in between), the second
launched replica would fail to connect to the btc adapter.  This is because ic-starter
does not write a new configuration file if one already exists, so the configuration file
used by the replica referred to one socket path, while dfx passed a different socket path
to the btc adapter.

Now dfx reuses the previously-used unix domain socket path, for both the btc adapter
and for the canister http adapter.

=== fix: dfx stop now waits until dfx and any child processes exit

Previously, `dfx stop` would send the TERM signal to the running dfx and its child processes,
and then exit immediately.

This avoids interference between a dfx process performing cleanup at shutdown and
a dfx process that is starting.

=== fix: dfx ping no longer creates a default identity

dfx ping now uses the anonymous identity, and no longer requires dfx.json to be present.

== Dependencies

== Motoko

Updated Motoko from 0.6.28 to 0.6.29.

== Replica

Updated replica to elected commit 92e6b0ed36cdc9322a3588f46a8c8c7cc567e143.
This incorporates the following executed proposals:

* https://dashboard.internetcomputer.org/proposal/65530[65530]
* https://dashboard.internetcomputer.org/proposal/65327[65327]
* https://dashboard.internetcomputer.org/proposal/65043[65043]
* https://dashboard.internetcomputer.org/proposal/64355[64355]
* https://dashboard.internetcomputer.org/proposal/63228[63228]
* https://dashboard.internetcomputer.org/proposal/62143[62143]

== ic-ref

Updated ic-ref to 0.0.1-173cbe84
 - add ic0.performance_counter system interface
 - add system API for ECDSA signing
 - allow optional "error_code" field in responses
 - support gzip-compressed canister modules
 - enable canisters to send HTTP requests

= 0.10.1

== DFX

=== fix: Webpack config no longer uses CopyPlugin

Dfx already points to the asset canister's assets directory, and copying to disk could sometimes
lead to an annoying "too many open files" error.

=== fix: HSMs are once again supported on Linux

On Linux, dfx 0.10.0 failed any operation with an HSM with the following error:
    Error: IO: Dynamic loading not supported

The fix was to once again dynamically-link the Linux build.

=== feat: error explanation and fixing instructions engine

Dfx is now capable of providing explanations and remediation suggestions for entire categories of errors at a time.
Explanations and suggestions will slowly be added over time.
To see an example of an already existing suggestion, run `dfx deploy --network ic` while using an identity that has no wallet configured.

=== chore: add context to errors

Most errors that happen within dfx are now reported in much more detail. No more plain `File not found` without explanation what even was attempted.

=== fix: identities with configured wallets are not broken anymore and removed only when using the --drop-wallets flag

When an identity has a configured wallet, dfx no longer breaks the identity without actually removing it.
Instead, if the --drop-wallets flag is specified, it properly removes everything and logs what wallets were linked,
and when the flag is not specified, it does not remove anything.

The behavior for identities without any configured wallets is unchanged.

=== feat: bitcoin integration: dfx now generates the bitcoin adapter config file

dfx command-line parameters for bitcoin integration:
    dfx start   --enable-bitcoin  # use default node 127.0.0.1:18444
    dfx start   --enable-bitcoin --bitcoin-node <node>

The above examples also work for dfx replica.

These default to values from dfx.json:
    .defaults.bitcoin.nodes
    .defaults.bitcoin.enabled

The --bitcoin-node parameter, if specified on the command line, implies --enable-bitcoin.

If --enable-bitcoin or .defaults.bitcoin.enabled is set, then dfx start/replica will launch the ic-btc-adapter process and configure the replica to communicate with it.


=== feat: print wallet balance in a human readable form #2184

Default behaviour changed for `+dfx wallet balance+`, it will now print cycles amount upscaled to trillions.

New flag `+--precise+` added to `+dfx wallet balance+`. Allows to get exact amount of cycles in wallet (without upscaling).

=== feat: canister http integration

dfx command-line parameters for canister http requests integration:
    dfx start --enable-canister-http
    dfx replica --enable-canister-http

This defaults to the following value in dfx.json:
    .defaults.canister_http.enabled

=== fix: specifying ic provider with a trailing slash is recognised correctly

Specifying the network provider as `https://ic0.app/` instead of `https://ic0.app` is now recognised as the real IC network.

=== Binary cache

Added ic-canister-http-adapter to the binary cache.

== Dependencies

=== Updated agent-rs to 0.17.0

== Motoko

Updated Motoko from 0.6.26 to 0.6.28.

== Replica

Updated replica to elected commit b90edb9897718730f65e92eb4ff6057b1b25f766.
This incorporates the following executed proposals:

* https://dashboard.internetcomputer.org/proposal/61004[61004]
* https://dashboard.internetcomputer.org/proposal/60222[60222]
* https://dashboard.internetcomputer.org/proposal/59187[59187]
* https://dashboard.internetcomputer.org/proposal/58479[58479]
* https://dashboard.internetcomputer.org/proposal/58376[58376]
* https://dashboard.internetcomputer.org/proposal/57843[57843]
* https://dashboard.internetcomputer.org/proposal/57395[57395]

== icx-proxy

Updated icx-proxy to commit c312760a62b20931431ba45e5b0168ee79ea5cda

* Added gzip and deflate body decoding before certification validation.
* Fixed unzip and streaming bugs
* Added Prometheus metrics endpoint
* Added root and invalid ssl and dns mapping

= 0.10.0

== DFX

=== feat: Use null as default value for opt arguments


Before this, `deploy`ing a canister with an `opt Foo` init argument without specifying an `--argument` would lead to an error:

[source, bash]
----
$ dfx deploy
Error: Invalid data: Expected arguments but found none.
----

With this change, this isn't an error anymore, but instead `null` is passed as a value. In general, if the user does _not_ provide an `--argument`, and if the init method expects only `opt` arguments, then `dfx` will supply `null` for each argument.

Note in particular that this does not try to match `opt` arguments for heterogeneous (`opt`/non-`opt`) signatures. Note moreover that this only impacts a case that would previously error out, so no existing (working) workflows should be affected.

=== feat: dfx identity set-wallet now checks that the provided canister is actually a wallet

This check was previously performed on local networks, but not on mainnet.

=== feat: dfx canister call --candid <path to candid file> ...

Allows one to provide the .did file for calls to an arbitrary canister.

=== feat: Install arbitrary wasm into canisters

You no longer need a DFX project setup with a build task to install an already-built wasm module into a canister ID. The new `+--wasm <path>+` flag to `+dfx canister install+` will bypass project configuration and install the wasm module at `+<path>+`. A DFX project setup is still recommended for general use; this should mostly be used for installing pre-built canisters. Note that DFX will also not perform its usual checks for API/ABI/stable-memory compatibility in this mode.

=== feat: Support for 128-bit cycle counts

Cycle counts can now exceed the previously set maximum of 2^64. The new limit is 2^128. A new wallet version has been bundled with this release that supports the new cycle count. You will not be able to use this feature with your existing wallets without running `+dfx wallet upgrade+`, but old wallets will still work just fine with old cycle counts.

=== fix: dfx start will once again notice if dfx is already running

dfx will once again display 'dfx is already running' if dfx is already running,
rather than 'Address already in use'.

As a consequence, after `dfx start` failed to notice that dfx was already running,
it would replace .dfx/pid with an empty file.  Later invocations of `dfx stop`
would display no output and return a successful exit code, but leave dfx running.

=== fix: dfx canister update-settings <canister id> works even if the canister id is not known to the project.

This makes the behavior match the usage text of the command:
`<CANISTER> Specifies the canister name or id to update. You must specify either canister name/id or the --all option`

=== feat: dfx deploy --upgrade-unchanged or dfx canister install --mode upgrade --upgrade-unchanged

When upgrading a canister, `dfx deploy` and `dfx canister install` skip installing the .wasm
if the wasm hash did not change.  This avoids a round trip through stable memory for all
assets on every dfx deploy, for example.  By passing this argument, dfx will instead
install the wasm even if its hash matches the already-installed wasm.

=== feat: Introduce DFX_CACHE_ROOT environment variable

A new environment variable, `DFX_CACHE_ROOT`, has been introduced to allow setting the cache root directory to a different location than the configuration root directory. Previously `DFX_CONFIG_ROOT` was repurposed for this which only allowed one location to be set for both the cache and configuration root directories.

This is a breaking change since setting `DFX_CONFIG_ROOT` will no longer set the cache root directory to that location.

=== fix: Error if nonzero cycles are passed without a wallet proxy

Previously, `dfx canister call --with-cycles 1` would silently ignore the `--with-cycles` argument as the DFX principal has no way to pass cycles and the call must be forwarded through the wallet. Now it will error instead of silently ignoring it. To forward a call through the wallet, use `--wallet $(dfx identity get-wallet)`, or `--wallet $(dfx identity --network ic get-wallet)` for mainnet.

=== feat: Configure subnet type of local replica

The local replica sets its parameters according to the subnet type defined in defaults.replica.subnet_type, defaulting to 'application' when none is specified.
This makes it less likely to accidentally hit the 'cycles limit exceeded' error in production.  Since the previous default was `system`, you may see these types errors in development instead.
Possible values for defaults.replica.subnet_type are: "application", "verifiedapplication", "system"

Example how to specify the subnet type:
[source, json]
----
{
  "defaults": {
    "replica": {
      "subnet_type": "verifiedapplication"
    }
  }
}
----

=== feat: Introduce command for local cycles top-up

`dfx ledger fabricate-cycles <canister (id)> <optional amount>` can be used during local development to create cycles out of thin air and add them to a canister. Instead of supplying a canister name or id it is also possible to use `--all` to add the cycles to every canister in the current project. When no amount is supplied, the command uses 10T cycles as default. Using this command with `--network ic` will result in an error.

=== feat: Private keys can be stored in encrypted format

`dfx identity new` and `dfx identity import` now ask you for a password to encrypt the private key (PEM file) when it is stored on disk.
If you decide to use a password, your key will never be written to disk in plain text.
In case you don't want to enter your password all the time and want to take the risk of storing your private key in plain text, you can use the `--disable-encryption` flag.

The `default` identity as well as already existing identities will NOT be encrypted. If you want to encrypt an existing identity, use the following commands:
[source, bash]
----
dfx identity export identity_name > identity.pem
# if you have set old_identity_name as the identity that is used by default, switch to a different one
dfx identity use other_identity
dfx identity remove identity_name
dfx identity import identity_name identity.pem
----

=== feat: Identity export

If you want to get your identity out of dfx, you can use `dfx identity export identityname > exported_identity.pem`. But be careful with storing this file as it is not protected with your password.

=== feat: Identity new/import now has a --force flag

If you want to script identity creation and don't care about overwriting existing identities, you now can use the `--force` flag for the commands `dfx identity new` and `dfx identity import`.

=== fix: Do not automatically create a wallet on IC

When running `dfx deploy --network ic`, `dfx canister --network ic create`, or `dfx identity --network ic get-wallet` dfx no longer automatically creates a cycles wallet for the user if none is configured. Instead, it will simply report that no wallet was found for that user.

Dfx still creates the wallet automatically when running on a local network, so the typical workflow of `dfx start --clean` and `dfx deploy` will still work without having to manually create the wallet.

=== fix: Identities cannot exist and not at the same time

When something went wrong during identity creation, the identity was not listed as existing.
But when trying to create an identity with that name, it was considered to be already existing.

=== feat: dfx start and dfx replica can now launch the ic-btc-adapter process

Added command-line parameters:
    dfx start   --enable-bitcoin --btc-adapter-config <path>
    dfx replica --enable-bitcoin --btc-adapter-config <path>

These default to values from dfx.json:
    .defaults.bitcoin.btc_adapter_config
    .defaults.bitcoin.enabled

The --btc-adapter-config parameter, if specified on the command line, implies --enable-bitcoin.

If --enable-bitcoin or .defaults.bitcoin.enabled is set, and a btc adapter configuration is specified,
then dfx start/replica will launch the ic-btc-adapter process.

This integration is not yet complete, pending upcoming functionality in ic-starter.

=== fix: report context of errors

dfx now displays the context of an error in several places where previously the only error
message would be something like "No such file or directory."

=== chore: updates starter project for Node 18

Webpack dev server now works for Node 18 (and should work for Node 17). A few packages are also upgraded

== updating dependencies

Updated to version 0.14.0 of agent-rs

== Cycles wallet

Module hash: bb001d1ebff044ba43c060956859f614963d05c77bd778468fce4de095fe8f92
https://github.com/dfinity/cycles-wallet/commit/f18e9f5c2f96e9807b6f149c975e25638cc3356b

== Replica

Updated replica to elected commit b3788091fbdb8bed7e527d2df4cc5e50312f476c.
This incorporates the following executed proposals:

* https://dashboard.internetcomputer.org/proposal/57150[57150]
* https://dashboard.internetcomputer.org/proposal/54964[54964]
* https://dashboard.internetcomputer.org/proposal/53702[53702]
* https://dashboard.internetcomputer.org/proposal/53231[53231]
* https://dashboard.internetcomputer.org/proposal/53134[53134]
* https://dashboard.internetcomputer.org/proposal/52627[52627]
* https://dashboard.internetcomputer.org/proposal/52144[52144]
* https://dashboard.internetcomputer.org/proposal/50282[50282]

Added the ic-btc-adapter binary to the cache.

== Motoko

Updated Motoko from 0.6.25 to 0.6.26.

= 0.9.3

== DFX

=== feat: dfx deploy now displays URLs for the frontend and candid interface

=== dfx.json

In preparation for BTC integration, added configuration for the bitcoind port:

[source, json]
----
{
  "canisters": {},
  "defaults": {
    "bitcoind": {
      "port": 18333
    }
  }
}
----

== icx-proxy

Updated icx-proxy to commit 594b6c81cde6da4e08faee8aa8e5a2e6ae815602, now static-linked.

* upgrade HTTP calls upon canister request
* no longer proxies /_/raw to the dfx internal webserver
* allows for generic StreamingCallback tokens

== Replica

Updated replica to blessed commit d004accc3904e24dddb13a11d93451523e1a8a5f.
This incorporates the following executed proposals:

* https://dashboard.internetcomputer.org/proposal/49653[49653]
* https://dashboard.internetcomputer.org/proposal/49011[49011]
* https://dashboard.internetcomputer.org/proposal/48427[48427]
* https://dashboard.internetcomputer.org/proposal/47611[47611]
* https://dashboard.internetcomputer.org/proposal/47512[47512]
* https://dashboard.internetcomputer.org/proposal/47472[47472]
* https://dashboard.internetcomputer.org/proposal/45984[45984]
* https://dashboard.internetcomputer.org/proposal/45982[45982]

== Motoko

Updated Motoko from 0.6.21 to 0.6.25.

= 0.9.2

== DFX

=== feat: Verify Candid and Motoko stable variable type safety of canister upgrades

Newly deployed Motoko canisters now embed the Candid interface and Motoko stable signatures in the Wasm module.
`dfx deploy` and `dfx canister install` will automatically check

	1) the backward compatible of Candid interface in both upgrade and reinstall mode;
	2) the type safety of Motoko stable variable type in upgrade mode to avoid accidentally lossing data;

See https://smartcontracts.org/docs/language-guide/compatibility.html[Upgrade compatibility] for more details.

=== feat: Unified environment variables across build commands

The three canister types that use a custom build tool - `assets`, `rust`, and `custom` - now all support the same set of environment variables during the build task: 

* `DFX_VERSION` - The version of DFX that was used to build the canister.
* `DFX_NETWORK` - The network name being built for. Usually `ic` or `local`.
* `CANISTER_ID_{canister}` - The canister principal ID of the canister `{canister}` registered in `dfx.json`.
* `CANISTER_CANDID_PATH_{canister}` - The path to the Candid interface file for the canister `{canister}` among your canister's dependencies.
* `CANISTER_CANDID_{canister}` (deprecated) - the same as `CANISTER_CANDID_PATH_{canister}`.  This is provided for backwards compatibility with `rust` and `custom` canisters, and will be removed in dfx 0.10.0.
* `CANISTER_ID` - Same as `CANISTER_ID_{self}`, where `{self}` is the name of _this_ canister.
* `CANISTER_CANDID_PATH` - Same as `CANISTER_CANDID_PATH_{self}`, where `{self}` is the name of _this_ canister.

=== feat: Support for local ledger calls

If you have an installation of the ICP Ledger (see https://github.com/dfinity/ic/tree/master/rs/rosetta-api/ledger_canister#deploying-locally[Ledger Installation Guide]), `dfx ledger balance` and `dfx ledger transfer` now support
`--ledger-canister-id` parameter.

Some examples:
[source, bash]
----
$ dfx ledger \
  --network local \
  balance \
  --ledger-canister-id  rrkah-fqaaa-aaaaa-aaaaq-cai
1000.00000000 ICP

$ dfx ledger \
  --network local \
  transfer --amount 0.1 --memo 0 \
  --ledger-canister-id  rrkah-fqaaa-aaaaa-aaaaq-cai 8af54f1fa09faeca18d294e0787346264f9f1d6189ed20ff14f029a160b787e8
Transfer sent at block height: 1
----

=== feat: `dfx ledger account-id` can now compute canister addresses

The `dfx ledger account-id` can now compute addresses of principals and canisters.
The command also supports ledger subaccounts now.

[source, bash]
----
dfx ledger account-id --of-principal 53zcu-tiaaa-aaaaa-qaaba-cai
dfx ledger --network small02 account-id --of-canister ledger_demo
dfx ledger account-id --of-principal 53zcu-tiaaa-aaaaa-qaaba-cai --subaccount 0000000000000000000000000000000000000000000000000000000000000001
----

=== feat: Print the full error chain in case of a failure

All `dfx` commands will now print the full stack of errors that led to the problem, not just the most recent error.
Example:

[source]
----
Error: Subaccount '00000000000000000000000000000000000000000000000000000000000000000' is not a valid hex string
Caused by:
  Odd number of digits
----

=== fix: dfx import will now import pem files created by `quill generate`

`quill generate` currently outputs .pem files without an `EC PARAMETERS` section.
`dfx identity import` will now correctly identify these as EC keys, rather than Ed25519.

=== fix: retry on failure for ledger create-canister, top-up, transfer

dfx now calls `transfer` rather than `send_dfx`, and sets the created_at_time field in order to retry the following commands:

* dfx ledger create-canister
* dfx ledger top-up
* dfx ledger transfer

=== feat: Remote canister support

It's now possible to specify that a canister in dfx.json references a "remote" canister on a specific network,
that is, a canister that already exists on that network and is managed by some other project.

Motoko, Rust, and custom canisters may be configured in this way.

This is the general format of the configuration in dfx.json:
[source, json]
----
{
  "canisters": {
    "<canister name>": {
      "remote": {
        "candid": "<path to candid file to use when building on remote networks>",
        "id": {
          "<network name>": "<principal on network>"
        }
      }
    }
  }
}
----

The "id" field, if set for a given network, specifies the canister ID for the canister on that network.
The canister will not be created or installed on these remote networks.
For other networks, the canister will be created and installed as usual.

The "candid" field, if set within the remote object, specifies the candid file to build against when
building other canisters on a network for which the canister is remote.  This definition can differ
from the candid definitions for local builds.

For example, if have an installation of the ICP Ledger (see https://github.com/dfinity/ic/tree/master/rs/rosetta-api/ledger_canister#deploying-locally[Ledger Installation Guide])
in your dfx.json, you could configure the canister ID of the Ledger canister on the ic network as below.  In this case,
the private interfaces would be available for local builds, but only the public interfaces would be available
when building for `--network ic`.
[source, json]
----
{
  "canisters": {
    "ledger": {
      "type": "custom",
      "wasm": "ledger.wasm",
      "candid": "ledger.private.did",
      "remote": {
        "candid": "ledger.public.did",
        "id": {
          "ic": "ryjl3-tyaaa-aaaaa-aaaba-cai"
        }
      }
    },
    "app": {
      "type": "motoko",
      "main": "src/app/main.mo",
      "dependencies": [ "ledger" ]
    }
  }
}
----

As a second example, suppose that you wanted to write a mock of the ledger in Motoko.
In this case, since the candid definition is provided for remote networks,
`dfx build` (with implicit `--network local`) will build app against the candid
definitions defined by mock.mo, but `dfx build --network ic` will build app against
`ledger.public.did`.

This way, you can define public update/query functions to aid in local testing, but
when building/deploying to mainnet, references to methods not found in `ledger.public.did`
will be reports as compilation errors.

[source, json]
----
{
  "canisters": {
    "ledger": {
      "type": "motoko",
      "main": "src/ledger/mock.mo",
      "remote": {
        "candid": "ledger.public.did",
        "id": {
          "ic": "ryjl3-tyaaa-aaaaa-aaaba-cai"
        }
      }
    },
    "app": {
      "type": "motoko",
      "main": "src/app/main.mo",
      "dependencies": [ "ledger" ]
    }
  }
}
----

=== feat: Generating remote canister bindings

It's now possible to generate the interface of a remote canister using a .did file using the `dfx remote generate-binding <canister name>|--all` command. This makes it easier to write mocks for local development.

Currently, dfx can generate .mo, .rs, .ts, and .js bindings.

This is how you specify how to generate the bindings in dfx.json:
[source, json]
----
{
  "canisters": {
    "<canister name>": {
      "main": "<path to mo/rs/ts/js file that will be generated>",
      "remote": {
        "candid": "<path to candid file to use when generating bindings>"
        "id": {}
      }
    }
  }
}
----

== ic-ref

Upgraded from a432156f24faa16d387c9d36815f7ddc5d50e09f to ab8e3f5a04f0f061b8157c2889f8f5de05f952bb

* Support 128-bit system api for cycles
* Include canister_ranges in the state tree
* Removed limit on cycles in a canister

== Replica

Updated replica to blessed commit 04fe8b0a1262f07c0cec1fdfa838a37607370a61.
This incorporates the following executed proposals:

* https://dashboard.internetcomputer.org/proposal/45091[45091]
* https://dashboard.internetcomputer.org/proposal/43635[43635]
* https://dashboard.internetcomputer.org/proposal/43633[43633]
* https://dashboard.internetcomputer.org/proposal/42783[42783]
* https://dashboard.internetcomputer.org/proposal/42410[42410]
* https://dashboard.internetcomputer.org/proposal/40908[40908]
* https://dashboard.internetcomputer.org/proposal/40647[40647]
* https://dashboard.internetcomputer.org/proposal/40328[40328]
* https://dashboard.internetcomputer.org/proposal/39791[39791]
* https://dashboard.internetcomputer.org/proposal/38541[38541]

== Motoko

Updated Motoko from 0.6.20 to 0.6.21.

= 0.9.0

== DFX

=== feat!: Remove the wallet proxy and the --no-wallet flag

Breaking change: Canister commands, except for `dfx canister create`, will make the call directly, rather than via the user's wallet. The `--no-wallet` flag is thus removed from `dfx canister` as its behavior is the default.

When working with existing canisters, use the `--wallet` flag in conjunction with `dfx identity get-wallet` in order to restore the old behavior.

You will need to upgrade your wallet and each of your existing canisters to work with the new system.  To do so, execute the following in each of your dfx projects:
[source, bash]
----
dfx wallet upgrade
dfx canister --wallet "$(dfx identity get-wallet)" update-settings --all --add-controller "$(dfx identity get-principal)"
----
To upgrade projects that you have deployed to the IC mainnet, execute the following:
[source, bash]
----
dfx wallet --network ic upgrade
dfx canister --network ic --wallet "$(dfx identity --network ic get-wallet)" update-settings --all --add-controller "$(dfx identity get-principal)"
----

=== feat: Add --add-controller and --remove-controller flags for "canister update-settings"

`dfx canister update-settings` previously only let you overwrite the entire controller list; `--add-controller` and `--remove-controller` instead add or remove from the list.

=== feat: Add --no-withdrawal flag for "canister delete" for when the canister is out of cycles

`dfx canister delete --no-withdrawal <canister>` can be used to delete a canister without attempting to withdraw cycles.

=== fix: set RUST_MIN_STACK to 8MB for ic-starter (and therefore replica)

This matches the value used in production and is meant to exceed the configured 5 MB wasmtime stack.

=== fix: asset uploads will retry failed requests as expected

Fixed a defect in asset synchronization where no retries would be attempted after the first 30 seconds overall.

== Motoko

Updated Motoko from 0.6.11 to 0.6.20.

* Implement type union/intersection
* Transform for-loops on arrays into while-loops
* Tighten typing rules for type annotations in patterns
* Candid decoding: skip vec any fast
* Bump up MAX_HP_FOR_GC from 1GB to 3GB
* Candid decoder: Trap if a principal value is too large
* Eliminate bignum calls from for-iteration on arrays
* Improve scheduling
* Improve performance of bignum equality
* Stable signatures: frontend, metadata, command-line args
* Added heartbeat support

== Cycles wallet

Module hash: 53ec1b030f1891bf8fd3877773b15e66ca040da539412cc763ff4ebcaf4507c5
https://github.com/dfinity/cycles-wallet/commit/57e53fcb679d1ea33cc713d2c0c24fc5848a9759

== Replica

Updated replica to blessed commit 75138bbf11e201aac47266f07bee289dc18a082b.
This incorporates the following executed proposals:

* https://dashboard.internetcomputer.org/proposal/33828[33828]
* https://dashboard.internetcomputer.org/proposal/31275[31275]
* https://dashboard.internetcomputer.org/proposal/31165[31165]
* https://dashboard.internetcomputer.org/proposal/30392[30392]
* https://dashboard.internetcomputer.org/proposal/30078[30078]
* https://dashboard.internetcomputer.org/proposal/29235[29235]
* https://dashboard.internetcomputer.org/proposal/28784[28784]
* https://dashboard.internetcomputer.org/proposal/27975[27975]
* https://dashboard.internetcomputer.org/proposal/26833[26833]
* https://dashboard.internetcomputer.org/proposal/25343[25343]
* https://dashboard.internetcomputer.org/proposal/23633[23633]

= 0.8.4

== DFX

=== feat: "rust" canister type

You can now declare "rust" canisters in dfx.json.
[source, json]
----
{
  "canisters": {
    "canister_name": {
      "type": "rust",
      "package": "crate_name",
      "candid": "path/to/canister_name.did"
    }
  }
}
----

Don't forget to place a `Cargo.toml` in your project root.
Then dfx will build the rust canister with your rust toolchain. 
Please also make sure that you have added the WebAssembly compilation target.

[source, bash]
----
rustup target add wasm32-unknown-unknown
----

You can also create new dfx project with a default rust canister.

[source, bash]
----
dfx new --type=rust <project-name>
----

=== chore: updating dfx new template

Updates dependencies to latest for Webpack, and updates config. Additionally simplifies environment variables for canister ID's in config.

Additionally adds some polish to the starter template, including a favicon and using more semantic html in the example app

=== feat: environment variable overrides for executable pathnames

You can now override the location of any executable normally called from the cache by specifying
an environment variable. For example, DFX_ICX_PROXY_PATH will specify the path for `icx-proxy`.

=== feat: dfx deploy --mode=reinstall <canister>

`dfx deploy` can now reinstall a single canister, controlled by a new `--mode=reinstall` parameter.
This is destructive (it resets the state of the canister), so it requires a confirmation
and can only be performed on a single canister at a time.

`dfx canister install --mode=reinstall <canister>` also requires the same confirmation,
and no longer works with `--all`.

== Replica

The included replica now supports canister_heartbeat.  This only works with rust canisters for the time being,
and does not work with the emulator (`dfx start --emulator`).

= 0.8.3

== DFX

=== fix: ic-ref linux binary no longer references /nix/store

This means `dfx start --emulator` has a chance of working if nix is not installed.
This has always been broken, even before dfx 0.7.0.

=== fix: replica and ic-starter linux binaries no longer reference /nix/store

This means `dfx start` will work again on linux.  This bug was introduced in dfx 0.8.2.

=== feat: replaced --no_artificial_delay option with a sensible default.

The `--no-artificial-delay` option not being the default has been causing a lot of confusion.
Now that we have measured in production and already applied a default of 600ms to most subnets deployed out there,
we have set the same default for dfx and removed the option.

== Motoko

Updated Motoko from 0.6.10 to 0.6.11.

* Assertion error messages are now reproducible (#2821)

= 0.8.2

== DFX

=== feat: dfx canister delete can now return cycles to a wallet or dank

By default `dfx canister delete` will return cycles to the default cycles wallet.
Cycles can be returned to a designated canister with `--withdraw-cycles-to-canister` and
cycles can be returned to dank at the current identity principal with `--withdraw-cycles-to-dank`
and to a designated principal with `--withdraw-cycles-to-dank-principal`.

=== feat: dfx canister create now accepts multiple instances of --controller argument

It is now possible to create canisters with more than one controller by
passing multiple instances of the `--controller parameter to `dfx canister create`.

You will need to upgrade your wallet with `dfx wallet upgrade`, or `dfx wallet --network ic upgrade`

=== feat: dfx canister update-settings now accepts multiple instance of --controller argument

It is now possible to configure a canister to have more than one controller by
passing multiple instances of the `--controller parameter to `dfx canister update-settings`.

=== feat: dfx canister info and dfx canister status now display all controllers

=== feat!: dfx canister create --controller <controller> named parameter

Breaking change: The controller parameter for `dfx canister create` is now passed as a named parameter,
rather than optionally following the canister name.

Old: dfx canister create [canister name] [controller]
New: dfx canister create --controller <controller> [canister name]

=== fix: dfx now respects $DFX_CONFIG_ROOT when looking for legacy credentials

Previously this would always look in `$HOME/.dfinity/identity/creds.pem`.

=== fix: changed dfx canister (create|update-settings) --memory-allocation limit to 12 GiB

Updated the maximum value for the --memory-allocation value to be 12 GiB (12,884,901,888 bytes)

== Cycles Wallet

- Module hash: 9183a38dd2eb1a4295f360990f87e67aa006f225910ab14880748e091248e086
- https://github.com/dfinity/cycles-wallet/commit/9ef38bb7cd0fe17cda749bf8e9bbec5723da0e95

=== Added support for multiple controllers

You will need to upgrade your wallet with `dfx wallet upgrade`, or `dfx wallet --network ic upgrade`

== Replica

The included replica now supports public spec 0.18.0

* Canisters can now have more than one controller
* Adds support for 64-bit stable memory
* The replica now goes through an initialization sequence, reported in its status
as `replica_health_status`.  Until this reports as `healthy`, queries or updates will
fail.
** `dfx start --background` waits to exit until `replica_health_status` is `healthy`.
** If you run `dfx start` without `--background`, you can call `dfx ping --wait-healthy`
to wait until the replica is healthy.

== Motoko

Updated Motoko from 0.6.7 to 0.6.10

* add Debug.trap : Text -> None (motoko-base #288)
* Introduce primitives for `Int` ⇔ `Float` conversions (#2733)
* Fix crashing bug for formatting huge floats (#2737)

= 0.8.1

== DFX

=== feat: dfx generate types command

[source, bash]
----
dfx generate
----

This new command will generate type declarations for canisters in dfx.json.

You can control what will be generated and how with corresponding configuration in dfx.json.

Under dfx.json → "canisters" → "<canister_name>", developers can add a "declarations" config. Options are:

* "output" → directory to place declarations for that canister | default is "src/declarations/<canister_name>"

* "bindings" → [] list of options, ("js", "ts", "did", "mo") | default is "js", "ts", "did"

* "env_override" → a string that will replace process.env.{canister_name_uppercase}_CANISTER_ID in the "src/dfx/assets/language_bindings/canister.js" template.

js declarations output

* index.js (generated from "src/dfx/assets/language_bindings/canister.js" template)

* <canister_name>.did.js - candid js binding output

ts declarations output

  * <canister_name>.did.d.ts - candid ts binding output

did declarations output

  * <canister_name>.did - candid did binding output

mo declarations output

  * <canister_name>.mo - candid mo binding output

=== feat: dfx now supports the anonymous identity

Use it with either of these forms:
[source, bash]
----
dfx identity use anonymous
dfx --identity anonymous ...
----

=== feat: import default identities

Default identities are the pem files generated by `dfx identity new ...` which contain Ed25519 private keys.
They are located at `~/.config/dfx/identity/xxx/identity.pem`.
Now, you can copy such pem file to another computer and import it there.

[source, bash]
----
dfx identity new alice
cp ~/.config/dfx/identity/xxx/identity.pem alice.pem
# copy the pem file to another computer, then
dfx identity import alice alice.pem
----

Before, people can manually copy the pem files to the target directory to "import". Such workaround still works.
We suggest to use the `import` subcommand since it also validate the private key.

=== feat: Can now provide a nonstandard wallet module with DFX_WALLET_WASM environment variable

Define DFX_WALLET_WASM in the environment to use a different wasm module when creating or upgrading the wallet.

== Asset Canister

=== fix: trust full asset SHA-256 hashes provided by the caller

When the caller provides SHA-256 hashes (which dfx does), the asset canister will no longer
recompute these hashes when committing the changes.  These recomputations were causing
canisters to run out of cycles, or to attempt to exceed the maximum cycle limit per update.

= 0.8.0

The 0.8.0 release includes updates and fixes that are primarily internal to improve existing features and functions rather than user-visible.

== DFX

=== fix: dfx identity set-wallet no longer requires --force when used with --network ic

This was intended to skip verification of the wallet canister on the IC network,
but ended up only writing to the wallets.json file if --force was passed.

=== chore: updating dependencies

* Support for the latest version of the {IC} specification and replica.

* Updating to latest versions of Motoko, Candid, and agent-rs

=== feat: Type Inference Update

* Changes to `+dfx new+` project template and JavaScript codegen to support type inference in IDE's

* Adding webpack dev server to project template

* Migration path documented at https://sdk.dfinity.org/docs/release-notes/0.8.0-rn.html

= 0.7.7

Breaking changes to frontend code generation, documented in 0.8.0

== DFX

=== feat: deploy and canister install will now only upgrade a canister if the wasm actually changed

dfx deploy and dfx canister install now compare the hash of the already-installed module
with the hash of the built canister's wasm output.  If they are the same, they leave the canister
in place rather than upgrade it.  They will still synchronize assets to an asset canister regardless
of the result of this comparison.


= 0.7.6

== icx-proxy

The streaming callback mechanism now requires the following record structure for the token:
    type StreamingCallbackToken = record {
        key: text;
        content_encoding: text;
        index: nat;
        sha256: opt blob;
    };

Previously, the token could be a record with any set of fields.

= 0.7.2

== DFX

=== fix: set default cycle balance to 3T

Change the default cycle balance of a canister from 10T cycles to 3T cycles.

== Cycles Wallet

- Module hash: 1404b28b1c66491689b59e184a9de3c2be0dbdd75d952f29113b516742b7f898
- https://github.com/dfinity/cycles-wallet/commit/e902708853ab621e52cb68342866d36e437a694b

=== fix: It is no longer possible to remove the last controller.

Fixed an issue where the controller can remove itself from the list of controllers even if it's the only one,
leaving the wallet uncontrolled.
Added defensive checks to the wallet's remove_controller and deauthorize methods.

= 0.7.1

== DFX

=== feat: sign request_status for update call

When using `dfx canister sign` to generate a update message, a corresponding
request_status message is also signed and append to the json as `signed_request_status`.
Then after sending the update message, the user can check the request_status using
`dfx canister send message.json --status`. 

=== fix: wallet will not proxy dfx canister call by default

Previously, `dfx canister call` would proxy queries and update calls via the wallet canister by default.
(There was the `--no-wallet` flag to bypass the proxy and perform the calls as the selected identity.)
However, this behavior had drawbacks, namely each `dfx canister call` was an inter-canister call
by default and calls would take a while to resolve. This fix makes it so that `dfx canister call` no longer
proxies via the wallet by default. To proxy calls via the wallet, you can do
`dfx canister --wallet=<wallet-id> call`.

=== feat: add --no-artificial-delay to dfx replica and start

This change adds the `--no-artificial-delay` flag to `dfx start` and `dfx replica`.
The replica shipped with dfx has always had an artificial consensus delay (introduced to simulate
a delay users might see in a networked environment.) With this new flag, that delay can
be lessened. However, you might see increased CPU utilization by the replica process.

=== feat: add deposit cycles and uninstall code

This change introduces the `deposit_cycles` and `uninstall_code` management canister
methods as dedicated `dfx canister` subcommands.

=== fix: allow consistent use of canisters ids in canister command

This change updates the dfx commands so that they will accept either a canister name
(sourced from your local project) or a valid canister id.

= 0.7.0

== DFX

=== feat: add output type to request-status

This change allows you to specify the format the return result for `dfx canister request-status`.

=== fix: deleting a canister on a network removes entries for other networks

This change fixes a bug where deleting a canister on a network removed all other entries for
the canister in the canister_ids.json file.

=== feat: point built-in `ic` network provider at mainnet

`--network ic` now points to the mainnet IC (as Sodium has been deprecated.)

=== feat: add candid UI canister

The dedicated candid UI canister is installed on a local network when doing a `dfx canister install`
or `dfx deploy`.

=== fix: Address already in use (os error 48) when issuing dfx start

This fixes an error which occurred when starting a replica right after stopping it.

=== feat: ledger subcommands

dfx now supports a dedicated `dfx ledger` subcommand. This allows you to interact with the ledger
canister installed on the Internet Computer. Example commands include `dfx ledger account-id` which
prints the Account Identifier associated with your selected identity, `dfx ledger transfer` which
allows you to transfer ICP from your ledger account to another, and `dfx ledger create-canister` which
allows you to create a canister from ICP.

=== feat: update to 0.17.0 of the Interface Spec

This is a breaking change to support 0.17.0 of the Interface Spec. Compute & memory allocation values
are set when creating a canister. An optional controller can also be specified when creating a canister.
Furthermore, `dfx canister set-controller` is removed, in favor of `dfx canister update-settings` which
allows the controller to update the controller, the compute allocation, and the memory allocation of the
canister. The freezing threshold value isn't exposed via dfx cli yet, but it may still be modified by
calling the management canister via `dfx canister call aaaaa-aa update-settings`

=== feat: add wallet subcommands

dfx now supports a dedicated `dfx wallet` subcommand. This allows you to interact with the cycles wallet
associated with your selected identity. For example, `dfx wallet balance` to get the cycle balance,
`dfx wallet list-addresses` to display the associated controllers & custodians, and `dfx wallet send <destination> <amount>`
to send cycles to another wallet.

== Cycles Wallet

- Module Hash: a609400f2576d1d6df72ce868b359fd08e1d68e58454ef17db2361d2f1c242a1
- https://github.com/dfinity/cycles-wallet/commit/06bb256ca0738640be51cf84caaced7ea02ca29d

=== feat: Use Internet Identity Service.

= 0.7.0-beta.5

== Cycles Wallet

- Module Hash: 3d5b221387875574a9fd75b3165403cf1b301650a602310e9e4229d2f6766dcc
- https://github.com/dfinity/cycles-wallet/commit/c3cbfc501564da89e669a2d9de810d32240baf5f

=== feat: Updated to Public Interface 0.17.0

=== feat: The wallet_create_canister method now takes a single record argument, which includes canister settings.

=== fix: Return correct content type and encoding for non-gz files.

=== fix: Updated frontend for changes to canister creation interface.

= 0.7.0-beta.3

== DFX

=== fix: assets with an unrecognized file extension will use content-type "application/octet-stream"

= 0.7.0-beta.2

== DFX

=== feat: synchronize assets rather than uploading even assets that did not change

DFX will now also delete assets from the container that do not exist in the project.
This means if you stored assets in the container, and they are not in the project,
dfx deploy or dfx install will delete them.

== Asset Canister

=== Breaking change: change to store() method signature

- now takes arguments as a single record parameter
- must now specify content type and content encoding, and may specify the sha256

= 0.7.0-beta.1

== DFX

=== fix: now deletes from the asset canister assets that no longer exist in the project

=== feat: get certified canister info from read state #1514

Added `dfx canister info` command to get certified canister information. Currently this information is limited to the controller of the canister and the SHA256 hash of its WASM module. If there is no WASM module installed, the hash will be None.

== Asset Canister

=== Breaking change: change to list() method signature

- now takes a parameter, which is an empty record
- now returns an array of records

=== Breaking change: removed the keys() method

- use list() instead

= 0.7.0-beta.0

== DFX

=== feat: webserver can now serve large assets

= 0.6.26

== DFX

=== feat: add --no-wallet flag and --wallet option to allow Users to bypass Wallet or specify a Wallet to use for calls (#1476)

Added `--no-wallet` flag to `dfx canister` and `dfx deploy`. This allows users to call canister management functionality with their Identity as the Sender (bypassing their Wallet canister.)
Added `--wallet` option to `dfx canister` and `dfx deploy`. This allows users to specify a wallet canister id to use as the Sender for calls.
`--wallet` and `--no-wallet` conflict with each other. Omitting both will invoke the selected Identity's wallet canister to perform calls.

=== feat: add canister subcommands `sign` and `send`

Users can use `dfx canister sign ...` to generated a signed canister call in a json file. Then `dfx canister send [message.json]` to the network.

Users can sign the message on an air-gapped computer which is secure to host private keys.

==== Note

* `sign` and `send` currently don't proxy through wallet canister. Users should use the subcommands with `dfx canister --no-wallet sign ...`.

* The `sign` option `--expire-after` will set the `ingress_expiry` to a future timestamp which is current plus the duration.
Then users can send the message during a 5 minutes time window ending in that `ingress_expiry` timestamp. Sending the message earlier or later than the time window will both result in a replica error.

=== feat: implement the HTTP Request proposal in dfx' bootstrap webserver. +
And add support for http requests in the base storage canister (with a default to `/index.html`).

This does not support other encodings than `identity` for now (and doesn't even return any headers). This support will be added to the upgraded asset storage canister built in #1482.

Added a test that uses `curl localhost` to test that the asset storage AND the webserver properly support the http requests.

This commit also upgrades tokio and reqwest in order to work correctly. There are also _some_ performance issues noted (this is slower than the `icx-http-server` for some reason), but those are not considered criticals and could be improved later on.

Renamed the `project_name` in our own generated assets to `canister_name`, for things that are generated during canister build (and not project generation).

=== feat: add support for ECDSA on secp256k1

You can now a generate private key via OpenSSL or a simlar tool, import it into dfx, and use it to sign an ingress message.

[source, bash]
----
openssl ecparam -name secp256k1 -genkey -out identity.pem
dfx identity import <name> identity.pem
dfx identity use <name>
dfx canister call ...
----

== Asset Canister

=== feat: The asset canister can now store assets that exceed the message ingress limit (2 MB)

* Please note that neither the JS agent nor the HTTP server have been updated yet to server such large assets.
* The existing interface is left in place for backwards-compatibility, but deprecated:
** retrieve(): use get() and get_chunk() instead
** store(): use create_batch(), create_chunk(), and commit_batch() instead
** list(): use keys() instead

= 0.6.25

== DFX

- feat: dfx now provides CANISTER_ID_<canister_name> environment variables for all canisters to "npm build" when building the frontend.

== Agents

=== Rust Agent

- feat: AgentError due to request::Error will now include the reqwest error message
in addition to "Could not reach the server"
- feat: Add secp256k1 support (dfx support to follow)

= 0.6.24

== DFX

- feat: add option to specify initial cycles for newly created canisters (#1433)

Added option to `dfx canister create` and `dfx deploy` commands: `--with-cycles <with-cycles>`.
This allows the user to specify the initial cycle balance of a canister created by their wallet.
This option is a no-op for the Sodium network.

[source, bash]
----
dfx canister create --with-cycles 8000000000 some_canister
dfx deploy --with-cycles 8000000000
----

Help string:
[source, bash]
----
Specifies the initial cycle balance to deposit into the newly
created canister. The specified amount needs to take the
canister create fee into account. This amount is deducted
from the wallet's cycle balance
----

- feat: install `dfx` by version or tag (#1426)

This feature adds a new dfx command `toolchain` which have intuitive subcommands.
The toolchain specifiers can be a complete version number, major minor version, or a tag name.

[source, bash]
----
dfx toolchain install 0.6.24 # complete version
dfx toolchain install 0.6    # major minor
dfx toolchain install latest # tag name
dfx toolchain default latest
dfx toolchain list
dfx toolchain uninstall latest
----

- fix: onboarding related fixups (#1420)

Now that the Mercury Alpha application subnetwork is up and we are getting ready to onboard devs, the dfx error message for wallet creation has changed:
For example,
[source, bash]
----
dfx canister --network=alpha create hello
Creating canister "hello"...
Creating the canister using the wallet canister...
Creating a wallet canister on the alpha network.
Unable to create a wallet canister on alpha:
The Replica returned an error: code 3, message: "Sender not authorized to use method."
Wallet canisters on alpha may only be created by an administrator.
Please submit your Principal ("dfx identity get-principal") in the intake form to have one created for you.
----

- feat: add deploy wallet subcommand to identity (#1414)

This feature adds the deploy-wallet subcommand to the dfx identity.
The User provides the ID of the canister onto which the wallet WASM is deployed.

[source, bash]
----
dfx identity deploy-wallet --help
dfx-identity-deploy-wallet
Installs the wallet WASM to the provided canister id

USAGE:
    dfx identity deploy-wallet <canister-id>

ARGS:
    <canister-id>    The ID of the canister where the wallet WASM will be deployed

FLAGS:
    -h, --help       Prints help information
    -V, --version    Prints version information
----

= 0.6.22

== DFX

- feat: dfx call random value when argument is not provided (#1376)

- fix: canister call can take canister ids for local canisters even if … (#1368)
- fix: address panic in dfx replica command (#1338)
- fix: dfx new webpack.config.js does not encourage running 'js' through ts-… (#1341)

== Sample apps

- There have been updates, improvements, and new sample apps added to thelink:https://github.com/dfinity/examples/tree/master/motoko[examples] repository.
+
All of Motoko sample apps in the link:https://github.com/dfinity/examples/tree/master/motoko[examples] repository have been updated to work with the latest release of the SDK.
+
There are new sample apps to illustrate using arrays (link:https://github.com/dfinity/examples/tree/master/motoko/quicksort[Quicksort]) and building create/read/update/delete (CRUD) operations for a web application link:https://github.com/dfinity/examples/tree/master/motoko/superheroes[Superheroes].

- The link:https://github.com/dfinity/linkedup:[LinkedUp] sample application has been updated to work with the latest release of Motoko and the SDK.

== Motoko

== Agents

== Canister Development Kit (CDK)<|MERGE_RESOLUTION|>--- conflicted
+++ resolved
@@ -5,15 +5,13 @@
 
 == DFX
 
-<<<<<<< HEAD
 === fix: remove deprecated candid path environment variable
 
 The environment variable format `+CANISTER_CANDID_{name}+`, used in Rust projects, was deprecated in 0.9.2, to be unified with the variables `+CANISTER_CANDID_PATH_{name}+` which are used in other project types. It has now been removed. Note that you will need to update `+ic-cdk-macros+` if you use the `+#[import]+` macro.
-=======
+
 === feat: deprecate `+dfx config+` for removal
 
 The `+dfx config+` command has several issues and is ultimately a poor replacement for https://stedolan.github.io/jq/[`+jq+`]. The command is being deprecated, and will be removed in a later release; we recommend switching to `+jq+` or similar tools (e.g. `+ConvertTo-Json+` in PowerShell, `+to json+` in nushell, etc.)
->>>>>>> b44dcfdc
 
 === feat: Better build scripts for type:custom
 
