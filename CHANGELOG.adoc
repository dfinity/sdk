= dfx changelog
:doctype: book

= UNRELEASED

== DFX

<<<<<<< HEAD
=== fix: Added src/declarations to .gitignore for new projects
=======
=== fix: remove deprecated candid path environment variable

The environment variable format `+CANISTER_CANDID_{name}+`, used in Rust projects, was deprecated in 0.9.2, to be unified with the variables `+CANISTER_CANDID_PATH_{name}+` which are used in other project types. It has now been removed. Note that you will need to update `+ic-cdk-macros+` if you use the `+#[import]+` macro.
>>>>>>> 82c417d8

=== feat: deprecate `+dfx config+` for removal

The `+dfx config+` command has several issues and is ultimately a poor replacement for https://stedolan.github.io/jq/[`+jq+`]. The command is being deprecated, and will be removed in a later release; we recommend switching to `+jq+` or similar tools (e.g. `+ConvertTo-Json+` in PowerShell, `+to json+` in nushell, etc.)

=== feat: Better build scripts for type:custom

Build scripts now always receive a CWD of the DFX project root, instead of wherever `+dfx+` was invoked from, and a bare script `+script.sh+` can be specified without needing to prefix with `+./+`.

=== feat: rust, custom, and asset canisters now include candid:service metadata

Motoko canisters already included this metadata.

Also added this metadata to the asset canister wasm, which will cause the next deploy to
install this new version.

=== fix: restores assets to webpack devserver

=== chore: updates webpack dependencies for dfx new project

Resolves an issue where `+webpack-cli+` was was breaking when users tried to run `+npm start+` in a fresh project. For affected users of 0.10.1, you can resolve this issue manually by running `+npm install webpack@latest webpack-cli@latest terser-webpack-plugin@latest+`.

=== feat: Support for new ledger notify function

Ledger 7424ea8 deprecates the existing `+notify+` function with a switch parameter between creating and topping up a canister, and introduces two
functions for doing the same. This should *mostly* be invisible to users, except that previously, if `+dfx ledger create-canister+` or `+dfx ledger top-up+`
failed, you would call `+dfx ledger notify+` after correcting the issue. In order to support the change, this command has been changed to two subcommands:
`+dfx ledger notify create-canister+` and `+dfx ledger notify top-up+`.

=== feat: `+--from-subaccount+`

Previously, the ledger commands assumed all transfers were made from the default subaccount for the identity principal. This feature adds a `+--from-subaccount+` flag to `+dfx ledger transfer+`, `+dfx ledger create-canister+`, and `+dfx ledger top-up+`, to enable making transfers from a selected subaccount. A `+--subaccount+` flag is also added to `+dfx ledger balance+` for convenience. Subaccounts are expected as 64-character hex-strings (i.e. 32 bytes).

=== feat: cargo audit when building rust canisters

When a canister with type `rust` is built and `cargo-audit` is installed, dfx will now check for vulnerabilities in the dependencies. If a vulnerability is found, dfx will recommend that the user update to a version without known vulnerabilities.

=== fix: Freezing Threshold now documented

Calls made to retrieve the help output for `canister update-settings` was missing the `freezing-threshold` parameter.

=== chore: warnings and errors are more visible

`WARN` and `ERROR` messages are now clearly labelled as such, and the labels are colored accordingly.
This is now included when running `dfx canister update-settings -h`.

=== fix: canister call uses candid file if canister type cannot be determined

The candid file specified in the field `canisters.<canister name>.candid` of dfx.json, or if that not exists `canisters.<canister name>.remote.candid`, is now used when running `dfx canister call`, even when dfx fails to determine the canister type.

=== fix: btc/canister http adapter socket not found by replica after restart

After running `dfx start --enable-bitcoin` twice in a row (stopping dfx in between), the second
launched replica would fail to connect to the btc adapter.  This is because ic-starter
does not write a new configuration file if one already exists, so the configuration file
used by the replica referred to one socket path, while dfx passed a different socket path
to the btc adapter.

Now dfx reuses the previously-used unix domain socket path, for both the btc adapter
and for the canister http adapter.

=== fix: dfx stop now waits until dfx and any child processes exit

Previously, `dfx stop` would send the TERM signal to the running dfx and its child processes,
and then exit immediately.

This avoids interference between a dfx process performing cleanup at shutdown and
a dfx process that is starting.

=== fix: dfx ping no longer creates a default identity

dfx ping now uses the anonymous identity, and no longer requires dfx.json to be present.

== Dependencies

== Motoko

Updated Motoko from 0.6.28 to 0.6.29.

== Replica

Updated replica to elected commit 92e6b0ed36cdc9322a3588f46a8c8c7cc567e143.
This incorporates the following executed proposals:

* https://dashboard.internetcomputer.org/proposal/65530[65530]
* https://dashboard.internetcomputer.org/proposal/65327[65327]
* https://dashboard.internetcomputer.org/proposal/65043[65043]
* https://dashboard.internetcomputer.org/proposal/64355[64355]
* https://dashboard.internetcomputer.org/proposal/63228[63228]
* https://dashboard.internetcomputer.org/proposal/62143[62143]

== ic-ref

Updated ic-ref to 0.0.1-173cbe84
 - add ic0.performance_counter system interface
 - add system API for ECDSA signing
 - allow optional "error_code" field in responses
 - support gzip-compressed canister modules
 - enable canisters to send HTTP requests

= 0.10.1

== DFX

=== fix: Webpack config no longer uses CopyPlugin

Dfx already points to the asset canister's assets directory, and copying to disk could sometimes
lead to an annoying "too many open files" error.

=== fix: HSMs are once again supported on Linux

On Linux, dfx 0.10.0 failed any operation with an HSM with the following error:
    Error: IO: Dynamic loading not supported

The fix was to once again dynamically-link the Linux build.

=== feat: error explanation and fixing instructions engine

Dfx is now capable of providing explanations and remediation suggestions for entire categories of errors at a time.
Explanations and suggestions will slowly be added over time.
To see an example of an already existing suggestion, run `dfx deploy --network ic` while using an identity that has no wallet configured.

=== chore: add context to errors

Most errors that happen within dfx are now reported in much more detail. No more plain `File not found` without explanation what even was attempted.

=== fix: identities with configured wallets are not broken anymore and removed only when using the --drop-wallets flag

When an identity has a configured wallet, dfx no longer breaks the identity without actually removing it.
Instead, if the --drop-wallets flag is specified, it properly removes everything and logs what wallets were linked,
and when the flag is not specified, it does not remove anything.

The behavior for identities without any configured wallets is unchanged.

=== feat: bitcoin integration: dfx now generates the bitcoin adapter config file

dfx command-line parameters for bitcoin integration:
    dfx start   --enable-bitcoin  # use default node 127.0.0.1:18444
    dfx start   --enable-bitcoin --bitcoin-node <node>

The above examples also work for dfx replica.

These default to values from dfx.json:
    .defaults.bitcoin.nodes
    .defaults.bitcoin.enabled

The --bitcoin-node parameter, if specified on the command line, implies --enable-bitcoin.

If --enable-bitcoin or .defaults.bitcoin.enabled is set, then dfx start/replica will launch the ic-btc-adapter process and configure the replica to communicate with it.


=== feat: print wallet balance in a human readable form #2184

Default behaviour changed for `+dfx wallet balance+`, it will now print cycles amount upscaled to trillions.

New flag `+--precise+` added to `+dfx wallet balance+`. Allows to get exact amount of cycles in wallet (without upscaling).

=== feat: canister http integration

dfx command-line parameters for canister http requests integration:
    dfx start --enable-canister-http
    dfx replica --enable-canister-http

This defaults to the following value in dfx.json:
    .defaults.canister_http.enabled

=== fix: specifying ic provider with a trailing slash is recognised correctly

Specifying the network provider as `https://ic0.app/` instead of `https://ic0.app` is now recognised as the real IC network.

=== Binary cache

Added ic-canister-http-adapter to the binary cache.

== Dependencies

=== Updated agent-rs to 0.17.0

== Motoko

Updated Motoko from 0.6.26 to 0.6.28.

== Replica

Updated replica to elected commit b90edb9897718730f65e92eb4ff6057b1b25f766.
This incorporates the following executed proposals:

* https://dashboard.internetcomputer.org/proposal/61004[61004]
* https://dashboard.internetcomputer.org/proposal/60222[60222]
* https://dashboard.internetcomputer.org/proposal/59187[59187]
* https://dashboard.internetcomputer.org/proposal/58479[58479]
* https://dashboard.internetcomputer.org/proposal/58376[58376]
* https://dashboard.internetcomputer.org/proposal/57843[57843]
* https://dashboard.internetcomputer.org/proposal/57395[57395]

== icx-proxy

Updated icx-proxy to commit c312760a62b20931431ba45e5b0168ee79ea5cda

* Added gzip and deflate body decoding before certification validation.
* Fixed unzip and streaming bugs
* Added Prometheus metrics endpoint
* Added root and invalid ssl and dns mapping

= 0.10.0

== DFX

=== feat: Use null as default value for opt arguments


Before this, `deploy`ing a canister with an `opt Foo` init argument without specifying an `--argument` would lead to an error:

[source, bash]
----
$ dfx deploy
Error: Invalid data: Expected arguments but found none.
----

With this change, this isn't an error anymore, but instead `null` is passed as a value. In general, if the user does _not_ provide an `--argument`, and if the init method expects only `opt` arguments, then `dfx` will supply `null` for each argument.

Note in particular that this does not try to match `opt` arguments for heterogeneous (`opt`/non-`opt`) signatures. Note moreover that this only impacts a case that would previously error out, so no existing (working) workflows should be affected.

=== feat: dfx identity set-wallet now checks that the provided canister is actually a wallet

This check was previously performed on local networks, but not on mainnet.

=== feat: dfx canister call --candid <path to candid file> ...

Allows one to provide the .did file for calls to an arbitrary canister.

=== feat: Install arbitrary wasm into canisters

You no longer need a DFX project setup with a build task to install an already-built wasm module into a canister ID. The new `+--wasm <path>+` flag to `+dfx canister install+` will bypass project configuration and install the wasm module at `+<path>+`. A DFX project setup is still recommended for general use; this should mostly be used for installing pre-built canisters. Note that DFX will also not perform its usual checks for API/ABI/stable-memory compatibility in this mode.

=== feat: Support for 128-bit cycle counts

Cycle counts can now exceed the previously set maximum of 2^64. The new limit is 2^128. A new wallet version has been bundled with this release that supports the new cycle count. You will not be able to use this feature with your existing wallets without running `+dfx wallet upgrade+`, but old wallets will still work just fine with old cycle counts.

=== fix: dfx start will once again notice if dfx is already running

dfx will once again display 'dfx is already running' if dfx is already running,
rather than 'Address already in use'.

As a consequence, after `dfx start` failed to notice that dfx was already running,
it would replace .dfx/pid with an empty file.  Later invocations of `dfx stop`
would display no output and return a successful exit code, but leave dfx running.

=== fix: dfx canister update-settings <canister id> works even if the canister id is not known to the project.

This makes the behavior match the usage text of the command:
`<CANISTER> Specifies the canister name or id to update. You must specify either canister name/id or the --all option`

=== feat: dfx deploy --upgrade-unchanged or dfx canister install --mode upgrade --upgrade-unchanged

When upgrading a canister, `dfx deploy` and `dfx canister install` skip installing the .wasm
if the wasm hash did not change.  This avoids a round trip through stable memory for all
assets on every dfx deploy, for example.  By passing this argument, dfx will instead
install the wasm even if its hash matches the already-installed wasm.

=== feat: Introduce DFX_CACHE_ROOT environment variable

A new environment variable, `DFX_CACHE_ROOT`, has been introduced to allow setting the cache root directory to a different location than the configuration root directory. Previously `DFX_CONFIG_ROOT` was repurposed for this which only allowed one location to be set for both the cache and configuration root directories.

This is a breaking change since setting `DFX_CONFIG_ROOT` will no longer set the cache root directory to that location.

=== fix: Error if nonzero cycles are passed without a wallet proxy

Previously, `dfx canister call --with-cycles 1` would silently ignore the `--with-cycles` argument as the DFX principal has no way to pass cycles and the call must be forwarded through the wallet. Now it will error instead of silently ignoring it. To forward a call through the wallet, use `--wallet $(dfx identity get-wallet)`, or `--wallet $(dfx identity --network ic get-wallet)` for mainnet.

=== feat: Configure subnet type of local replica

The local replica sets its parameters according to the subnet type defined in defaults.replica.subnet_type, defaulting to 'application' when none is specified.
This makes it less likely to accidentally hit the 'cycles limit exceeded' error in production.  Since the previous default was `system`, you may see these types errors in development instead.
Possible values for defaults.replica.subnet_type are: "application", "verifiedapplication", "system"

Example how to specify the subnet type:
[source, json]
----
{
  "defaults": {
    "replica": {
      "subnet_type": "verifiedapplication"
    }
  }
}
----

=== feat: Introduce command for local cycles top-up

`dfx ledger fabricate-cycles <canister (id)> <optional amount>` can be used during local development to create cycles out of thin air and add them to a canister. Instead of supplying a canister name or id it is also possible to use `--all` to add the cycles to every canister in the current project. When no amount is supplied, the command uses 10T cycles as default. Using this command with `--network ic` will result in an error.

=== feat: Private keys can be stored in encrypted format

`dfx identity new` and `dfx identity import` now ask you for a password to encrypt the private key (PEM file) when it is stored on disk.
If you decide to use a password, your key will never be written to disk in plain text.
In case you don't want to enter your password all the time and want to take the risk of storing your private key in plain text, you can use the `--disable-encryption` flag.

The `default` identity as well as already existing identities will NOT be encrypted. If you want to encrypt an existing identity, use the following commands:
[source, bash]
----
dfx identity export identity_name > identity.pem
# if you have set old_identity_name as the identity that is used by default, switch to a different one
dfx identity use other_identity
dfx identity remove identity_name
dfx identity import identity_name identity.pem
----

=== feat: Identity export

If you want to get your identity out of dfx, you can use `dfx identity export identityname > exported_identity.pem`. But be careful with storing this file as it is not protected with your password.

=== feat: Identity new/import now has a --force flag

If you want to script identity creation and don't care about overwriting existing identities, you now can use the `--force` flag for the commands `dfx identity new` and `dfx identity import`.

=== fix: Do not automatically create a wallet on IC

When running `dfx deploy --network ic`, `dfx canister --network ic create`, or `dfx identity --network ic get-wallet` dfx no longer automatically creates a cycles wallet for the user if none is configured. Instead, it will simply report that no wallet was found for that user.

Dfx still creates the wallet automatically when running on a local network, so the typical workflow of `dfx start --clean` and `dfx deploy` will still work without having to manually create the wallet.

=== fix: Identities cannot exist and not at the same time

When something went wrong during identity creation, the identity was not listed as existing.
But when trying to create an identity with that name, it was considered to be already existing.

=== feat: dfx start and dfx replica can now launch the ic-btc-adapter process

Added command-line parameters:
    dfx start   --enable-bitcoin --btc-adapter-config <path>
    dfx replica --enable-bitcoin --btc-adapter-config <path>

These default to values from dfx.json:
    .defaults.bitcoin.btc_adapter_config
    .defaults.bitcoin.enabled

The --btc-adapter-config parameter, if specified on the command line, implies --enable-bitcoin.

If --enable-bitcoin or .defaults.bitcoin.enabled is set, and a btc adapter configuration is specified,
then dfx start/replica will launch the ic-btc-adapter process.

This integration is not yet complete, pending upcoming functionality in ic-starter.

=== fix: report context of errors

dfx now displays the context of an error in several places where previously the only error
message would be something like "No such file or directory."

=== chore: updates starter project for Node 18

Webpack dev server now works for Node 18 (and should work for Node 17). A few packages are also upgraded

== updating dependencies

Updated to version 0.14.0 of agent-rs

== Cycles wallet

Module hash: bb001d1ebff044ba43c060956859f614963d05c77bd778468fce4de095fe8f92
https://github.com/dfinity/cycles-wallet/commit/f18e9f5c2f96e9807b6f149c975e25638cc3356b

== Replica

Updated replica to elected commit b3788091fbdb8bed7e527d2df4cc5e50312f476c.
This incorporates the following executed proposals:

* https://dashboard.internetcomputer.org/proposal/57150[57150]
* https://dashboard.internetcomputer.org/proposal/54964[54964]
* https://dashboard.internetcomputer.org/proposal/53702[53702]
* https://dashboard.internetcomputer.org/proposal/53231[53231]
* https://dashboard.internetcomputer.org/proposal/53134[53134]
* https://dashboard.internetcomputer.org/proposal/52627[52627]
* https://dashboard.internetcomputer.org/proposal/52144[52144]
* https://dashboard.internetcomputer.org/proposal/50282[50282]

Added the ic-btc-adapter binary to the cache.

== Motoko

Updated Motoko from 0.6.25 to 0.6.26.

= 0.9.3

== DFX

=== feat: dfx deploy now displays URLs for the frontend and candid interface

=== dfx.json

In preparation for BTC integration, added configuration for the bitcoind port:

[source, json]
----
{
  "canisters": {},
  "defaults": {
    "bitcoind": {
      "port": 18333
    }
  }
}
----

== icx-proxy

Updated icx-proxy to commit 594b6c81cde6da4e08faee8aa8e5a2e6ae815602, now static-linked.

* upgrade HTTP calls upon canister request
* no longer proxies /_/raw to the dfx internal webserver
* allows for generic StreamingCallback tokens

== Replica

Updated replica to blessed commit d004accc3904e24dddb13a11d93451523e1a8a5f.
This incorporates the following executed proposals:

* https://dashboard.internetcomputer.org/proposal/49653[49653]
* https://dashboard.internetcomputer.org/proposal/49011[49011]
* https://dashboard.internetcomputer.org/proposal/48427[48427]
* https://dashboard.internetcomputer.org/proposal/47611[47611]
* https://dashboard.internetcomputer.org/proposal/47512[47512]
* https://dashboard.internetcomputer.org/proposal/47472[47472]
* https://dashboard.internetcomputer.org/proposal/45984[45984]
* https://dashboard.internetcomputer.org/proposal/45982[45982]

== Motoko

Updated Motoko from 0.6.21 to 0.6.25.

= 0.9.2

== DFX

=== feat: Verify Candid and Motoko stable variable type safety of canister upgrades

Newly deployed Motoko canisters now embed the Candid interface and Motoko stable signatures in the Wasm module.
`dfx deploy` and `dfx canister install` will automatically check

	1) the backward compatible of Candid interface in both upgrade and reinstall mode;
	2) the type safety of Motoko stable variable type in upgrade mode to avoid accidentally lossing data;

See https://smartcontracts.org/docs/language-guide/compatibility.html[Upgrade compatibility] for more details.

=== feat: Unified environment variables across build commands

The three canister types that use a custom build tool - `assets`, `rust`, and `custom` - now all support the same set of environment variables during the build task: 

* `DFX_VERSION` - The version of DFX that was used to build the canister.
* `DFX_NETWORK` - The network name being built for. Usually `ic` or `local`.
* `CANISTER_ID_{canister}` - The canister principal ID of the canister `{canister}` registered in `dfx.json`.
* `CANISTER_CANDID_PATH_{canister}` - The path to the Candid interface file for the canister `{canister}` among your canister's dependencies.
* `CANISTER_CANDID_{canister}` (deprecated) - the same as `CANISTER_CANDID_PATH_{canister}`.  This is provided for backwards compatibility with `rust` and `custom` canisters, and will be removed in dfx 0.10.0.
* `CANISTER_ID` - Same as `CANISTER_ID_{self}`, where `{self}` is the name of _this_ canister.
* `CANISTER_CANDID_PATH` - Same as `CANISTER_CANDID_PATH_{self}`, where `{self}` is the name of _this_ canister.

=== feat: Support for local ledger calls

If you have an installation of the ICP Ledger (see https://github.com/dfinity/ic/tree/master/rs/rosetta-api/ledger_canister#deploying-locally[Ledger Installation Guide]), `dfx ledger balance` and `dfx ledger transfer` now support
`--ledger-canister-id` parameter.

Some examples:
[source, bash]
----
$ dfx ledger \
  --network local \
  balance \
  --ledger-canister-id  rrkah-fqaaa-aaaaa-aaaaq-cai
1000.00000000 ICP

$ dfx ledger \
  --network local \
  transfer --amount 0.1 --memo 0 \
  --ledger-canister-id  rrkah-fqaaa-aaaaa-aaaaq-cai 8af54f1fa09faeca18d294e0787346264f9f1d6189ed20ff14f029a160b787e8
Transfer sent at block height: 1
----

=== feat: `dfx ledger account-id` can now compute canister addresses

The `dfx ledger account-id` can now compute addresses of principals and canisters.
The command also supports ledger subaccounts now.

[source, bash]
----
dfx ledger account-id --of-principal 53zcu-tiaaa-aaaaa-qaaba-cai
dfx ledger --network small02 account-id --of-canister ledger_demo
dfx ledger account-id --of-principal 53zcu-tiaaa-aaaaa-qaaba-cai --subaccount 0000000000000000000000000000000000000000000000000000000000000001
----

=== feat: Print the full error chain in case of a failure

All `dfx` commands will now print the full stack of errors that led to the problem, not just the most recent error.
Example:

[source]
----
Error: Subaccount '00000000000000000000000000000000000000000000000000000000000000000' is not a valid hex string
Caused by:
  Odd number of digits
----

=== fix: dfx import will now import pem files created by `quill generate`

`quill generate` currently outputs .pem files without an `EC PARAMETERS` section.
`dfx identity import` will now correctly identify these as EC keys, rather than Ed25519.

=== fix: retry on failure for ledger create-canister, top-up, transfer

dfx now calls `transfer` rather than `send_dfx`, and sets the created_at_time field in order to retry the following commands:

* dfx ledger create-canister
* dfx ledger top-up
* dfx ledger transfer

=== feat: Remote canister support

It's now possible to specify that a canister in dfx.json references a "remote" canister on a specific network,
that is, a canister that already exists on that network and is managed by some other project.

Motoko, Rust, and custom canisters may be configured in this way.

This is the general format of the configuration in dfx.json:
[source, json]
----
{
  "canisters": {
    "<canister name>": {
      "remote": {
        "candid": "<path to candid file to use when building on remote networks>",
        "id": {
          "<network name>": "<principal on network>"
        }
      }
    }
  }
}
----

The "id" field, if set for a given network, specifies the canister ID for the canister on that network.
The canister will not be created or installed on these remote networks.
For other networks, the canister will be created and installed as usual.

The "candid" field, if set within the remote object, specifies the candid file to build against when
building other canisters on a network for which the canister is remote.  This definition can differ
from the candid definitions for local builds.

For example, if have an installation of the ICP Ledger (see https://github.com/dfinity/ic/tree/master/rs/rosetta-api/ledger_canister#deploying-locally[Ledger Installation Guide])
in your dfx.json, you could configure the canister ID of the Ledger canister on the ic network as below.  In this case,
the private interfaces would be available for local builds, but only the public interfaces would be available
when building for `--network ic`.
[source, json]
----
{
  "canisters": {
    "ledger": {
      "type": "custom",
      "wasm": "ledger.wasm",
      "candid": "ledger.private.did",
      "remote": {
        "candid": "ledger.public.did",
        "id": {
          "ic": "ryjl3-tyaaa-aaaaa-aaaba-cai"
        }
      }
    },
    "app": {
      "type": "motoko",
      "main": "src/app/main.mo",
      "dependencies": [ "ledger" ]
    }
  }
}
----

As a second example, suppose that you wanted to write a mock of the ledger in Motoko.
In this case, since the candid definition is provided for remote networks,
`dfx build` (with implicit `--network local`) will build app against the candid
definitions defined by mock.mo, but `dfx build --network ic` will build app against
`ledger.public.did`.

This way, you can define public update/query functions to aid in local testing, but
when building/deploying to mainnet, references to methods not found in `ledger.public.did`
will be reports as compilation errors.

[source, json]
----
{
  "canisters": {
    "ledger": {
      "type": "motoko",
      "main": "src/ledger/mock.mo",
      "remote": {
        "candid": "ledger.public.did",
        "id": {
          "ic": "ryjl3-tyaaa-aaaaa-aaaba-cai"
        }
      }
    },
    "app": {
      "type": "motoko",
      "main": "src/app/main.mo",
      "dependencies": [ "ledger" ]
    }
  }
}
----

=== feat: Generating remote canister bindings

It's now possible to generate the interface of a remote canister using a .did file using the `dfx remote generate-binding <canister name>|--all` command. This makes it easier to write mocks for local development.

Currently, dfx can generate .mo, .rs, .ts, and .js bindings.

This is how you specify how to generate the bindings in dfx.json:
[source, json]
----
{
  "canisters": {
    "<canister name>": {
      "main": "<path to mo/rs/ts/js file that will be generated>",
      "remote": {
        "candid": "<path to candid file to use when generating bindings>"
        "id": {}
      }
    }
  }
}
----

== ic-ref

Upgraded from a432156f24faa16d387c9d36815f7ddc5d50e09f to ab8e3f5a04f0f061b8157c2889f8f5de05f952bb

* Support 128-bit system api for cycles
* Include canister_ranges in the state tree
* Removed limit on cycles in a canister

== Replica

Updated replica to blessed commit 04fe8b0a1262f07c0cec1fdfa838a37607370a61.
This incorporates the following executed proposals:

* https://dashboard.internetcomputer.org/proposal/45091[45091]
* https://dashboard.internetcomputer.org/proposal/43635[43635]
* https://dashboard.internetcomputer.org/proposal/43633[43633]
* https://dashboard.internetcomputer.org/proposal/42783[42783]
* https://dashboard.internetcomputer.org/proposal/42410[42410]
* https://dashboard.internetcomputer.org/proposal/40908[40908]
* https://dashboard.internetcomputer.org/proposal/40647[40647]
* https://dashboard.internetcomputer.org/proposal/40328[40328]
* https://dashboard.internetcomputer.org/proposal/39791[39791]
* https://dashboard.internetcomputer.org/proposal/38541[38541]

== Motoko

Updated Motoko from 0.6.20 to 0.6.21.

= 0.9.0

== DFX

=== feat!: Remove the wallet proxy and the --no-wallet flag

Breaking change: Canister commands, except for `dfx canister create`, will make the call directly, rather than via the user's wallet. The `--no-wallet` flag is thus removed from `dfx canister` as its behavior is the default.

When working with existing canisters, use the `--wallet` flag in conjunction with `dfx identity get-wallet` in order to restore the old behavior.

You will need to upgrade your wallet and each of your existing canisters to work with the new system.  To do so, execute the following in each of your dfx projects:
[source, bash]
----
dfx wallet upgrade
dfx canister --wallet "$(dfx identity get-wallet)" update-settings --all --add-controller "$(dfx identity get-principal)"
----
To upgrade projects that you have deployed to the IC mainnet, execute the following:
[source, bash]
----
dfx wallet --network ic upgrade
dfx canister --network ic --wallet "$(dfx identity --network ic get-wallet)" update-settings --all --add-controller "$(dfx identity get-principal)"
----

=== feat: Add --add-controller and --remove-controller flags for "canister update-settings"

`dfx canister update-settings` previously only let you overwrite the entire controller list; `--add-controller` and `--remove-controller` instead add or remove from the list.

=== feat: Add --no-withdrawal flag for "canister delete" for when the canister is out of cycles

`dfx canister delete --no-withdrawal <canister>` can be used to delete a canister without attempting to withdraw cycles.

=== fix: set RUST_MIN_STACK to 8MB for ic-starter (and therefore replica)

This matches the value used in production and is meant to exceed the configured 5 MB wasmtime stack.

=== fix: asset uploads will retry failed requests as expected

Fixed a defect in asset synchronization where no retries would be attempted after the first 30 seconds overall.

== Motoko

Updated Motoko from 0.6.11 to 0.6.20.

* Implement type union/intersection
* Transform for-loops on arrays into while-loops
* Tighten typing rules for type annotations in patterns
* Candid decoding: skip vec any fast
* Bump up MAX_HP_FOR_GC from 1GB to 3GB
* Candid decoder: Trap if a principal value is too large
* Eliminate bignum calls from for-iteration on arrays
* Improve scheduling
* Improve performance of bignum equality
* Stable signatures: frontend, metadata, command-line args
* Added heartbeat support

== Cycles wallet

Module hash: 53ec1b030f1891bf8fd3877773b15e66ca040da539412cc763ff4ebcaf4507c5
https://github.com/dfinity/cycles-wallet/commit/57e53fcb679d1ea33cc713d2c0c24fc5848a9759

== Replica

Updated replica to blessed commit 75138bbf11e201aac47266f07bee289dc18a082b.
This incorporates the following executed proposals:

* https://dashboard.internetcomputer.org/proposal/33828[33828]
* https://dashboard.internetcomputer.org/proposal/31275[31275]
* https://dashboard.internetcomputer.org/proposal/31165[31165]
* https://dashboard.internetcomputer.org/proposal/30392[30392]
* https://dashboard.internetcomputer.org/proposal/30078[30078]
* https://dashboard.internetcomputer.org/proposal/29235[29235]
* https://dashboard.internetcomputer.org/proposal/28784[28784]
* https://dashboard.internetcomputer.org/proposal/27975[27975]
* https://dashboard.internetcomputer.org/proposal/26833[26833]
* https://dashboard.internetcomputer.org/proposal/25343[25343]
* https://dashboard.internetcomputer.org/proposal/23633[23633]

= 0.8.4

== DFX

=== feat: "rust" canister type

You can now declare "rust" canisters in dfx.json.
[source, json]
----
{
  "canisters": {
    "canister_name": {
      "type": "rust",
      "package": "crate_name",
      "candid": "path/to/canister_name.did"
    }
  }
}
----

Don't forget to place a `Cargo.toml` in your project root.
Then dfx will build the rust canister with your rust toolchain. 
Please also make sure that you have added the WebAssembly compilation target.

[source, bash]
----
rustup target add wasm32-unknown-unknown
----

You can also create new dfx project with a default rust canister.

[source, bash]
----
dfx new --type=rust <project-name>
----

=== chore: updating dfx new template

Updates dependencies to latest for Webpack, and updates config. Additionally simplifies environment variables for canister ID's in config.

Additionally adds some polish to the starter template, including a favicon and using more semantic html in the example app

=== feat: environment variable overrides for executable pathnames

You can now override the location of any executable normally called from the cache by specifying
an environment variable. For example, DFX_ICX_PROXY_PATH will specify the path for `icx-proxy`.

=== feat: dfx deploy --mode=reinstall <canister>

`dfx deploy` can now reinstall a single canister, controlled by a new `--mode=reinstall` parameter.
This is destructive (it resets the state of the canister), so it requires a confirmation
and can only be performed on a single canister at a time.

`dfx canister install --mode=reinstall <canister>` also requires the same confirmation,
and no longer works with `--all`.

== Replica

The included replica now supports canister_heartbeat.  This only works with rust canisters for the time being,
and does not work with the emulator (`dfx start --emulator`).

= 0.8.3

== DFX

=== fix: ic-ref linux binary no longer references /nix/store

This means `dfx start --emulator` has a chance of working if nix is not installed.
This has always been broken, even before dfx 0.7.0.

=== fix: replica and ic-starter linux binaries no longer reference /nix/store

This means `dfx start` will work again on linux.  This bug was introduced in dfx 0.8.2.

=== feat: replaced --no_artificial_delay option with a sensible default.

The `--no-artificial-delay` option not being the default has been causing a lot of confusion.
Now that we have measured in production and already applied a default of 600ms to most subnets deployed out there,
we have set the same default for dfx and removed the option.

== Motoko

Updated Motoko from 0.6.10 to 0.6.11.

* Assertion error messages are now reproducible (#2821)

= 0.8.2

== DFX

=== feat: dfx canister delete can now return cycles to a wallet or dank

By default `dfx canister delete` will return cycles to the default cycles wallet.
Cycles can be returned to a designated canister with `--withdraw-cycles-to-canister` and
cycles can be returned to dank at the current identity principal with `--withdraw-cycles-to-dank`
and to a designated principal with `--withdraw-cycles-to-dank-principal`.

=== feat: dfx canister create now accepts multiple instances of --controller argument

It is now possible to create canisters with more than one controller by
passing multiple instances of the `--controller parameter to `dfx canister create`.

You will need to upgrade your wallet with `dfx wallet upgrade`, or `dfx wallet --network ic upgrade`

=== feat: dfx canister update-settings now accepts multiple instance of --controller argument

It is now possible to configure a canister to have more than one controller by
passing multiple instances of the `--controller parameter to `dfx canister update-settings`.

=== feat: dfx canister info and dfx canister status now display all controllers

=== feat!: dfx canister create --controller <controller> named parameter

Breaking change: The controller parameter for `dfx canister create` is now passed as a named parameter,
rather than optionally following the canister name.

Old: dfx canister create [canister name] [controller]
New: dfx canister create --controller <controller> [canister name]

=== fix: dfx now respects $DFX_CONFIG_ROOT when looking for legacy credentials

Previously this would always look in `$HOME/.dfinity/identity/creds.pem`.

=== fix: changed dfx canister (create|update-settings) --memory-allocation limit to 12 GiB

Updated the maximum value for the --memory-allocation value to be 12 GiB (12,884,901,888 bytes)

== Cycles Wallet

- Module hash: 9183a38dd2eb1a4295f360990f87e67aa006f225910ab14880748e091248e086
- https://github.com/dfinity/cycles-wallet/commit/9ef38bb7cd0fe17cda749bf8e9bbec5723da0e95

=== Added support for multiple controllers

You will need to upgrade your wallet with `dfx wallet upgrade`, or `dfx wallet --network ic upgrade`

== Replica

The included replica now supports public spec 0.18.0

* Canisters can now have more than one controller
* Adds support for 64-bit stable memory
* The replica now goes through an initialization sequence, reported in its status
as `replica_health_status`.  Until this reports as `healthy`, queries or updates will
fail.
** `dfx start --background` waits to exit until `replica_health_status` is `healthy`.
** If you run `dfx start` without `--background`, you can call `dfx ping --wait-healthy`
to wait until the replica is healthy.

== Motoko

Updated Motoko from 0.6.7 to 0.6.10

* add Debug.trap : Text -> None (motoko-base #288)
* Introduce primitives for `Int` ⇔ `Float` conversions (#2733)
* Fix crashing bug for formatting huge floats (#2737)

= 0.8.1

== DFX

=== feat: dfx generate types command

[source, bash]
----
dfx generate
----

This new command will generate type declarations for canisters in dfx.json.

You can control what will be generated and how with corresponding configuration in dfx.json.

Under dfx.json → "canisters" → "<canister_name>", developers can add a "declarations" config. Options are:

* "output" → directory to place declarations for that canister | default is "src/declarations/<canister_name>"

* "bindings" → [] list of options, ("js", "ts", "did", "mo") | default is "js", "ts", "did"

* "env_override" → a string that will replace process.env.{canister_name_uppercase}_CANISTER_ID in the "src/dfx/assets/language_bindings/canister.js" template.

js declarations output

* index.js (generated from "src/dfx/assets/language_bindings/canister.js" template)

* <canister_name>.did.js - candid js binding output

ts declarations output

  * <canister_name>.did.d.ts - candid ts binding output

did declarations output

  * <canister_name>.did - candid did binding output

mo declarations output

  * <canister_name>.mo - candid mo binding output

=== feat: dfx now supports the anonymous identity

Use it with either of these forms:
[source, bash]
----
dfx identity use anonymous
dfx --identity anonymous ...
----

=== feat: import default identities

Default identities are the pem files generated by `dfx identity new ...` which contain Ed25519 private keys.
They are located at `~/.config/dfx/identity/xxx/identity.pem`.
Now, you can copy such pem file to another computer and import it there.

[source, bash]
----
dfx identity new alice
cp ~/.config/dfx/identity/xxx/identity.pem alice.pem
# copy the pem file to another computer, then
dfx identity import alice alice.pem
----

Before, people can manually copy the pem files to the target directory to "import". Such workaround still works.
We suggest to use the `import` subcommand since it also validate the private key.

=== feat: Can now provide a nonstandard wallet module with DFX_WALLET_WASM environment variable

Define DFX_WALLET_WASM in the environment to use a different wasm module when creating or upgrading the wallet.

== Asset Canister

=== fix: trust full asset SHA-256 hashes provided by the caller

When the caller provides SHA-256 hashes (which dfx does), the asset canister will no longer
recompute these hashes when committing the changes.  These recomputations were causing
canisters to run out of cycles, or to attempt to exceed the maximum cycle limit per update.

= 0.8.0

The 0.8.0 release includes updates and fixes that are primarily internal to improve existing features and functions rather than user-visible.

== DFX

=== fix: dfx identity set-wallet no longer requires --force when used with --network ic

This was intended to skip verification of the wallet canister on the IC network,
but ended up only writing to the wallets.json file if --force was passed.

=== chore: updating dependencies

* Support for the latest version of the {IC} specification and replica.

* Updating to latest versions of Motoko, Candid, and agent-rs

=== feat: Type Inference Update

* Changes to `+dfx new+` project template and JavaScript codegen to support type inference in IDE's

* Adding webpack dev server to project template

* Migration path documented at https://sdk.dfinity.org/docs/release-notes/0.8.0-rn.html

= 0.7.7

Breaking changes to frontend code generation, documented in 0.8.0

== DFX

=== feat: deploy and canister install will now only upgrade a canister if the wasm actually changed

dfx deploy and dfx canister install now compare the hash of the already-installed module
with the hash of the built canister's wasm output.  If they are the same, they leave the canister
in place rather than upgrade it.  They will still synchronize assets to an asset canister regardless
of the result of this comparison.


= 0.7.6

== icx-proxy

The streaming callback mechanism now requires the following record structure for the token:
    type StreamingCallbackToken = record {
        key: text;
        content_encoding: text;
        index: nat;
        sha256: opt blob;
    };

Previously, the token could be a record with any set of fields.

= 0.7.2

== DFX

=== fix: set default cycle balance to 3T

Change the default cycle balance of a canister from 10T cycles to 3T cycles.

== Cycles Wallet

- Module hash: 1404b28b1c66491689b59e184a9de3c2be0dbdd75d952f29113b516742b7f898
- https://github.com/dfinity/cycles-wallet/commit/e902708853ab621e52cb68342866d36e437a694b

=== fix: It is no longer possible to remove the last controller.

Fixed an issue where the controller can remove itself from the list of controllers even if it's the only one,
leaving the wallet uncontrolled.
Added defensive checks to the wallet's remove_controller and deauthorize methods.

= 0.7.1

== DFX

=== feat: sign request_status for update call

When using `dfx canister sign` to generate a update message, a corresponding
request_status message is also signed and append to the json as `signed_request_status`.
Then after sending the update message, the user can check the request_status using
`dfx canister send message.json --status`. 

=== fix: wallet will not proxy dfx canister call by default

Previously, `dfx canister call` would proxy queries and update calls via the wallet canister by default.
(There was the `--no-wallet` flag to bypass the proxy and perform the calls as the selected identity.)
However, this behavior had drawbacks, namely each `dfx canister call` was an inter-canister call
by default and calls would take a while to resolve. This fix makes it so that `dfx canister call` no longer
proxies via the wallet by default. To proxy calls via the wallet, you can do
`dfx canister --wallet=<wallet-id> call`.

=== feat: add --no-artificial-delay to dfx replica and start

This change adds the `--no-artificial-delay` flag to `dfx start` and `dfx replica`.
The replica shipped with dfx has always had an artificial consensus delay (introduced to simulate
a delay users might see in a networked environment.) With this new flag, that delay can
be lessened. However, you might see increased CPU utilization by the replica process.

=== feat: add deposit cycles and uninstall code

This change introduces the `deposit_cycles` and `uninstall_code` management canister
methods as dedicated `dfx canister` subcommands.

=== fix: allow consistent use of canisters ids in canister command

This change updates the dfx commands so that they will accept either a canister name
(sourced from your local project) or a valid canister id.

= 0.7.0

== DFX

=== feat: add output type to request-status

This change allows you to specify the format the return result for `dfx canister request-status`.

=== fix: deleting a canister on a network removes entries for other networks

This change fixes a bug where deleting a canister on a network removed all other entries for
the canister in the canister_ids.json file.

=== feat: point built-in `ic` network provider at mainnet

`--network ic` now points to the mainnet IC (as Sodium has been deprecated.)

=== feat: add candid UI canister

The dedicated candid UI canister is installed on a local network when doing a `dfx canister install`
or `dfx deploy`.

=== fix: Address already in use (os error 48) when issuing dfx start

This fixes an error which occurred when starting a replica right after stopping it.

=== feat: ledger subcommands

dfx now supports a dedicated `dfx ledger` subcommand. This allows you to interact with the ledger
canister installed on the Internet Computer. Example commands include `dfx ledger account-id` which
prints the Account Identifier associated with your selected identity, `dfx ledger transfer` which
allows you to transfer ICP from your ledger account to another, and `dfx ledger create-canister` which
allows you to create a canister from ICP.

=== feat: update to 0.17.0 of the Interface Spec

This is a breaking change to support 0.17.0 of the Interface Spec. Compute & memory allocation values
are set when creating a canister. An optional controller can also be specified when creating a canister.
Furthermore, `dfx canister set-controller` is removed, in favor of `dfx canister update-settings` which
allows the controller to update the controller, the compute allocation, and the memory allocation of the
canister. The freezing threshold value isn't exposed via dfx cli yet, but it may still be modified by
calling the management canister via `dfx canister call aaaaa-aa update-settings`

=== feat: add wallet subcommands

dfx now supports a dedicated `dfx wallet` subcommand. This allows you to interact with the cycles wallet
associated with your selected identity. For example, `dfx wallet balance` to get the cycle balance,
`dfx wallet list-addresses` to display the associated controllers & custodians, and `dfx wallet send <destination> <amount>`
to send cycles to another wallet.

== Cycles Wallet

- Module Hash: a609400f2576d1d6df72ce868b359fd08e1d68e58454ef17db2361d2f1c242a1
- https://github.com/dfinity/cycles-wallet/commit/06bb256ca0738640be51cf84caaced7ea02ca29d

=== feat: Use Internet Identity Service.

= 0.7.0-beta.5

== Cycles Wallet

- Module Hash: 3d5b221387875574a9fd75b3165403cf1b301650a602310e9e4229d2f6766dcc
- https://github.com/dfinity/cycles-wallet/commit/c3cbfc501564da89e669a2d9de810d32240baf5f

=== feat: Updated to Public Interface 0.17.0

=== feat: The wallet_create_canister method now takes a single record argument, which includes canister settings.

=== fix: Return correct content type and encoding for non-gz files.

=== fix: Updated frontend for changes to canister creation interface.

= 0.7.0-beta.3

== DFX

=== fix: assets with an unrecognized file extension will use content-type "application/octet-stream"

= 0.7.0-beta.2

== DFX

=== feat: synchronize assets rather than uploading even assets that did not change

DFX will now also delete assets from the container that do not exist in the project.
This means if you stored assets in the container, and they are not in the project,
dfx deploy or dfx install will delete them.

== Asset Canister

=== Breaking change: change to store() method signature

- now takes arguments as a single record parameter
- must now specify content type and content encoding, and may specify the sha256

= 0.7.0-beta.1

== DFX

=== fix: now deletes from the asset canister assets that no longer exist in the project

=== feat: get certified canister info from read state #1514

Added `dfx canister info` command to get certified canister information. Currently this information is limited to the controller of the canister and the SHA256 hash of its WASM module. If there is no WASM module installed, the hash will be None.

== Asset Canister

=== Breaking change: change to list() method signature

- now takes a parameter, which is an empty record
- now returns an array of records

=== Breaking change: removed the keys() method

- use list() instead

= 0.7.0-beta.0

== DFX

=== feat: webserver can now serve large assets

= 0.6.26

== DFX

=== feat: add --no-wallet flag and --wallet option to allow Users to bypass Wallet or specify a Wallet to use for calls (#1476)

Added `--no-wallet` flag to `dfx canister` and `dfx deploy`. This allows users to call canister management functionality with their Identity as the Sender (bypassing their Wallet canister.)
Added `--wallet` option to `dfx canister` and `dfx deploy`. This allows users to specify a wallet canister id to use as the Sender for calls.
`--wallet` and `--no-wallet` conflict with each other. Omitting both will invoke the selected Identity's wallet canister to perform calls.

=== feat: add canister subcommands `sign` and `send`

Users can use `dfx canister sign ...` to generated a signed canister call in a json file. Then `dfx canister send [message.json]` to the network.

Users can sign the message on an air-gapped computer which is secure to host private keys.

==== Note

* `sign` and `send` currently don't proxy through wallet canister. Users should use the subcommands with `dfx canister --no-wallet sign ...`.

* The `sign` option `--expire-after` will set the `ingress_expiry` to a future timestamp which is current plus the duration.
Then users can send the message during a 5 minutes time window ending in that `ingress_expiry` timestamp. Sending the message earlier or later than the time window will both result in a replica error.

=== feat: implement the HTTP Request proposal in dfx' bootstrap webserver. +
And add support for http requests in the base storage canister (with a default to `/index.html`).

This does not support other encodings than `identity` for now (and doesn't even return any headers). This support will be added to the upgraded asset storage canister built in #1482.

Added a test that uses `curl localhost` to test that the asset storage AND the webserver properly support the http requests.

This commit also upgrades tokio and reqwest in order to work correctly. There are also _some_ performance issues noted (this is slower than the `icx-http-server` for some reason), but those are not considered criticals and could be improved later on.

Renamed the `project_name` in our own generated assets to `canister_name`, for things that are generated during canister build (and not project generation).

=== feat: add support for ECDSA on secp256k1

You can now a generate private key via OpenSSL or a simlar tool, import it into dfx, and use it to sign an ingress message.

[source, bash]
----
openssl ecparam -name secp256k1 -genkey -out identity.pem
dfx identity import <name> identity.pem
dfx identity use <name>
dfx canister call ...
----

== Asset Canister

=== feat: The asset canister can now store assets that exceed the message ingress limit (2 MB)

* Please note that neither the JS agent nor the HTTP server have been updated yet to server such large assets.
* The existing interface is left in place for backwards-compatibility, but deprecated:
** retrieve(): use get() and get_chunk() instead
** store(): use create_batch(), create_chunk(), and commit_batch() instead
** list(): use keys() instead

= 0.6.25

== DFX

- feat: dfx now provides CANISTER_ID_<canister_name> environment variables for all canisters to "npm build" when building the frontend.

== Agents

=== Rust Agent

- feat: AgentError due to request::Error will now include the reqwest error message
in addition to "Could not reach the server"
- feat: Add secp256k1 support (dfx support to follow)

= 0.6.24

== DFX

- feat: add option to specify initial cycles for newly created canisters (#1433)

Added option to `dfx canister create` and `dfx deploy` commands: `--with-cycles <with-cycles>`.
This allows the user to specify the initial cycle balance of a canister created by their wallet.
This option is a no-op for the Sodium network.

[source, bash]
----
dfx canister create --with-cycles 8000000000 some_canister
dfx deploy --with-cycles 8000000000
----

Help string:
[source, bash]
----
Specifies the initial cycle balance to deposit into the newly
created canister. The specified amount needs to take the
canister create fee into account. This amount is deducted
from the wallet's cycle balance
----

- feat: install `dfx` by version or tag (#1426)

This feature adds a new dfx command `toolchain` which have intuitive subcommands.
The toolchain specifiers can be a complete version number, major minor version, or a tag name.

[source, bash]
----
dfx toolchain install 0.6.24 # complete version
dfx toolchain install 0.6    # major minor
dfx toolchain install latest # tag name
dfx toolchain default latest
dfx toolchain list
dfx toolchain uninstall latest
----

- fix: onboarding related fixups (#1420)

Now that the Mercury Alpha application subnetwork is up and we are getting ready to onboard devs, the dfx error message for wallet creation has changed:
For example,
[source, bash]
----
dfx canister --network=alpha create hello
Creating canister "hello"...
Creating the canister using the wallet canister...
Creating a wallet canister on the alpha network.
Unable to create a wallet canister on alpha:
The Replica returned an error: code 3, message: "Sender not authorized to use method."
Wallet canisters on alpha may only be created by an administrator.
Please submit your Principal ("dfx identity get-principal") in the intake form to have one created for you.
----

- feat: add deploy wallet subcommand to identity (#1414)

This feature adds the deploy-wallet subcommand to the dfx identity.
The User provides the ID of the canister onto which the wallet WASM is deployed.

[source, bash]
----
dfx identity deploy-wallet --help
dfx-identity-deploy-wallet
Installs the wallet WASM to the provided canister id

USAGE:
    dfx identity deploy-wallet <canister-id>

ARGS:
    <canister-id>    The ID of the canister where the wallet WASM will be deployed

FLAGS:
    -h, --help       Prints help information
    -V, --version    Prints version information
----

= 0.6.22

== DFX

- feat: dfx call random value when argument is not provided (#1376)

- fix: canister call can take canister ids for local canisters even if … (#1368)
- fix: address panic in dfx replica command (#1338)
- fix: dfx new webpack.config.js does not encourage running 'js' through ts-… (#1341)

== Sample apps

- There have been updates, improvements, and new sample apps added to thelink:https://github.com/dfinity/examples/tree/master/motoko[examples] repository.
+
All of Motoko sample apps in the link:https://github.com/dfinity/examples/tree/master/motoko[examples] repository have been updated to work with the latest release of the SDK.
+
There are new sample apps to illustrate using arrays (link:https://github.com/dfinity/examples/tree/master/motoko/quicksort[Quicksort]) and building create/read/update/delete (CRUD) operations for a web application link:https://github.com/dfinity/examples/tree/master/motoko/superheroes[Superheroes].

- The link:https://github.com/dfinity/linkedup:[LinkedUp] sample application has been updated to work with the latest release of Motoko and the SDK.

== Motoko

== Agents

== Canister Development Kit (CDK)<|MERGE_RESOLUTION|>--- conflicted
+++ resolved
@@ -5,13 +5,11 @@
 
 == DFX
 
-<<<<<<< HEAD
 === fix: Added src/declarations to .gitignore for new projects
-=======
+
 === fix: remove deprecated candid path environment variable
 
 The environment variable format `+CANISTER_CANDID_{name}+`, used in Rust projects, was deprecated in 0.9.2, to be unified with the variables `+CANISTER_CANDID_PATH_{name}+` which are used in other project types. It has now been removed. Note that you will need to update `+ic-cdk-macros+` if you use the `+#[import]+` macro.
->>>>>>> 82c417d8
 
 === feat: deprecate `+dfx config+` for removal
 
