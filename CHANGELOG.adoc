= dfx changelog
:doctype: book

<<<<<<< HEAD
= 0.9.4

== DFX

=== fix: Identities cannot exist and not at the same time

When something went wrong during identity creation, the identity was not listed as existing.
But when trying to create an identity with that name, it was considered to be already existing.

= 0.9.3
=======
= 0.10.0
>>>>>>> 6c892b4e

== DFX

=== feat: Configure subnet type of local replica

The local replica sets its parameters according to the subnet type defined in defaults.replica.subnet_type, defaulting to 'application' when none is specified.
This makes it less likely to accidentally hit the 'cycles limit exceeded' error in production.  Since the previous default was `system`, you may see these types errors in development instead.
Possible values for defaults.replica.subnet_type are: "application", "verifiedapplication", "system"

Example how to specify the subnet type:
[source, json]
----
{
  "defaults": {
    "replica": {
      "subnet_type": "verifiedapplication"
    }
  }
}
----

=== feat: Private keys can be stored in encrypted format

`dfx identity new` and `dfx identity import` now ask you for a password to encrypt the private key (PEM file) when it is stored on disk.
If you decide to use a password, your key will never be written to disk in plain text.
In case you don't want to enter your password all the time and want to take the risk of storing your private key in plain text, you can use the `--disable-encryption` flag.

The `default` identity as well as already existing identities will NOT be encrypted. If you want to encrypt an identity, use the following commands:
[source, bash]
----
dfx identity export identity_name > identity.pem
# if you have set old_identity_name as the identity that is used by default, switch to a different one
dfx identity use other_identity
dfx identity remove identity_name
dfx identity import identity_name identity.pem
----

=== feat: Identity export

If you want to get your identity out of dfx, you can use `dfx identity export identityname > exported_identity.pem`. But be careful with storing this file as it is not protected with your password.

== updating dependencies

Updated to version 0.14.0 of agent-rs

= 0.9.3

== DFX

=== feat: dfx deploy now displays URLs for the frontend and candid interface

=== dfx.json

In preparation for BTC integration, added configuration for the bitcoind port:

[source, json]
----
{
  "canisters": {},
  "defaults": {
    "bitcoind": {
      "port": 18333
    }
  }
}
----

== icx-proxy

Updated icx-proxy to commit 594b6c81cde6da4e08faee8aa8e5a2e6ae815602, now static-linked.

* upgrade HTTP calls upon canister request
* no longer proxies /_/raw to the dfx internal webserver
* allows for generic StreamingCallback tokens

== Replica

Updated replica to blessed commit d004accc3904e24dddb13a11d93451523e1a8a5f.
This incorporates the following executed proposals:

* https://dashboard.internetcomputer.org/proposal/49653[49653]
* https://dashboard.internetcomputer.org/proposal/49011[49011]
* https://dashboard.internetcomputer.org/proposal/48427[48427]
* https://dashboard.internetcomputer.org/proposal/47611[47611]
* https://dashboard.internetcomputer.org/proposal/47512[47512]
* https://dashboard.internetcomputer.org/proposal/47472[47472]
* https://dashboard.internetcomputer.org/proposal/45984[45984]
* https://dashboard.internetcomputer.org/proposal/45982[45982]

== Motoko

Updated Motoko from 0.6.21 to 0.6.25.

= 0.9.2

== DFX

=== feat: Verify Candid and Motoko stable variable type safety of canister upgrades

Newly deployed Motoko canisters now embed the Candid interface and Motoko stable signatures in the Wasm module.
`dfx deploy` and `dfx canister install` will automatically check

	1) the backward compatible of Candid interface in both upgrade and reinstall mode;
	2) the type safety of Motoko stable variable type in upgrade mode to avoid accidentally lossing data;

See https://smartcontracts.org/docs/language-guide/compatibility.html[Upgrade compatibility] for more details.

=== feat: Unified environment variables across build commands

The three canister types that use a custom build tool - `assets`, `rust`, and `custom` - now all support the same set of environment variables during the build task: 

* `DFX_VERSION` - The version of DFX that was used to build the canister.
* `DFX_NETWORK` - The network name being built for. Usually `ic` or `local`.
* `CANISTER_ID_{canister}` - The canister principal ID of the canister `{canister}` registered in `dfx.json`.
* `CANISTER_CANDID_PATH_{canister}` - The path to the Candid interface file for the canister `{canister}` among your canister's dependencies.
* `CANISTER_CANDID_{canister}` (deprecated) - the same as `CANISTER_CANDID_PATH_{canister}`.  This is provided for backwards compatibility with `rust` and `custom` canisters, and will be removed in dfx 0.10.0.
* `CANISTER_ID` - Same as `CANISTER_ID_{self}`, where `{self}` is the name of _this_ canister.
* `CANISTER_CANDID_PATH` - Same as `CANISTER_CANDID_PATH_{self}`, where `{self}` is the name of _this_ canister.

=== feat: Support for local ledger calls

If you have an installation of the ICP Ledger (see https://github.com/dfinity/ic/tree/master/rs/rosetta-api/ledger_canister#deploying-locally[Ledger Installation Guide]), `dfx ledger balance` and `dfx ledger transfer` now support
`--ledger-canister-id` parameter.

Some examples:
[source, bash]
----
$ dfx ledger \
  --network local \
  balance \
  --ledger-canister-id  rrkah-fqaaa-aaaaa-aaaaq-cai
1000.00000000 ICP

$ dfx ledger \
  --network local \
  transfer --amount 0.1 --memo 0 \
  --ledger-canister-id  rrkah-fqaaa-aaaaa-aaaaq-cai 8af54f1fa09faeca18d294e0787346264f9f1d6189ed20ff14f029a160b787e8
Transfer sent at block height: 1
----

=== feat: `dfx ledger account-id` can now compute canister addresses

The `dfx ledger account-id` can now compute addresses of principals and canisters.
The command also supports ledger subaccounts now.

[source, bash]
----
dfx ledger account-id --of-principal 53zcu-tiaaa-aaaaa-qaaba-cai
dfx ledger --network small02 account-id --of-canister ledger_demo
dfx ledger account-id --of-principal 53zcu-tiaaa-aaaaa-qaaba-cai --subaccount 0000000000000000000000000000000000000000000000000000000000000001
----

=== feat: Print the full error chain in case of a failure

All `dfx` commands will now print the full stack of errors that led to the problem, not just the most recent error.
Example:

[source]
----
Error: Subaccount '00000000000000000000000000000000000000000000000000000000000000000' is not a valid hex string
Caused by:
  Odd number of digits
----

=== fix: dfx import will now import pem files created by `quill generate`

`quill generate` currently outputs .pem files without an `EC PARAMETERS` section.
`dfx identity import` will now correctly identify these as EC keys, rather than Ed25519.

=== fix: retry on failure for ledger create-canister, top-up, transfer

dfx now calls `transfer` rather than `send_dfx`, and sets the created_at_time field in order to retry the following commands:

* dfx ledger create-canister
* dfx ledger top-up
* dfx ledger transfer

=== feat: Remote canister support

It's now possible to specify that a canister in dfx.json references a "remote" canister on a specific network,
that is, a canister that already exists on that network and is managed by some other project.

Motoko, Rust, and custom canisters may be configured in this way.

This is the general format of the configuration in dfx.json:
[source, json]
----
{
  "canisters": {
    "<canister name>": {
      "remote": {
        "candid": "<path to candid file to use when building on remote networks>",
        "id": {
          "<network name>": "<principal on network>"
        }
      }
    }
  }
}
----

The "id" field, if set for a given network, specifies the canister ID for the canister on that network.
The canister will not be created or installed on these remote networks.
For other networks, the canister will be created and installed as usual.

The "candid" field, if set within the remote object, specifies the candid file to build against when
building other canisters on a network for which the canister is remote.  This definition can differ
from the candid definitions for local builds.

For example, if have an installation of the ICP Ledger (see https://github.com/dfinity/ic/tree/master/rs/rosetta-api/ledger_canister#deploying-locally[Ledger Installation Guide])
in your dfx.json, you could configure the canister ID of the Ledger canister on the ic network as below.  In this case,
the private interfaces would be available for local builds, but only the public interfaces would be available
when building for `--network ic`.
[source, json]
----
{
  "canisters": {
    "ledger": {
      "type": "custom",
      "wasm": "ledger.wasm",
      "candid": "ledger.private.did",
      "remote": {
        "candid": "ledger.public.did",
        "id": {
          "ic": "ryjl3-tyaaa-aaaaa-aaaba-cai"
        }
      }
    },
    "app": {
      "type": "motoko",
      "main": "src/app/main.mo",
      "dependencies": [ "ledger" ]
    }
  }
}
----

As a second example, suppose that you wanted to write a mock of the ledger in Motoko.
In this case, since the candid definition is provided for remote networks,
`dfx build` (with implicit `--network local`) will build app against the candid
definitions defined by mock.mo, but `dfx build --network ic` will build app against
`ledger.public.did`.

This way, you can define public update/query functions to aid in local testing, but
when building/deploying to mainnet, references to methods not found in `ledger.public.did`
will be reports as compilation errors.

[source, json]
----
{
  "canisters": {
    "ledger": {
      "type": "motoko",
      "main": "src/ledger/mock.mo",
      "remote": {
        "candid": "ledger.public.did",
        "id": {
          "ic": "ryjl3-tyaaa-aaaaa-aaaba-cai"
        }
      }
    },
    "app": {
      "type": "motoko",
      "main": "src/app/main.mo",
      "dependencies": [ "ledger" ]
    }
  }
}
----

=== feat: Generating remote canister bindings

It's now possible to generate the interface of a remote canister using a .did file using the `dfx remote generate-binding <canister name>|--all` command. This makes it easier to write mocks for local development.

Currently, dfx can generate .mo, .rs, .ts, and .js bindings.

This is how you specify how to generate the bindings in dfx.json:
[source, json]
----
{
  "canisters": {
    "<canister name>": {
      "main": "<path to mo/rs/ts/js file that will be generated>",
      "remote": {
        "candid": "<path to candid file to use when generating bindings>"
        "id": {}
      }
    }
  }
}
----

== ic-ref

Upgraded from a432156f24faa16d387c9d36815f7ddc5d50e09f to ab8e3f5a04f0f061b8157c2889f8f5de05f952bb

* Support 128-bit system api for cycles
* Include canister_ranges in the state tree
* Removed limit on cycles in a canister

== Replica

Updated replica to blessed commit 04fe8b0a1262f07c0cec1fdfa838a37607370a61.
This incorporates the following executed proposals:

* https://dashboard.internetcomputer.org/proposal/45091[45091]
* https://dashboard.internetcomputer.org/proposal/43635[43635]
* https://dashboard.internetcomputer.org/proposal/43633[43633]
* https://dashboard.internetcomputer.org/proposal/42783[42783]
* https://dashboard.internetcomputer.org/proposal/42410[42410]
* https://dashboard.internetcomputer.org/proposal/40908[40908]
* https://dashboard.internetcomputer.org/proposal/40647[40647]
* https://dashboard.internetcomputer.org/proposal/40328[40328]
* https://dashboard.internetcomputer.org/proposal/39791[39791]
* https://dashboard.internetcomputer.org/proposal/38541[38541]

== Motoko

Updated Motoko from 0.6.20 to 0.6.21.

= 0.9.0

== DFX

=== feat!: Remove the wallet proxy and the --no-wallet flag

Breaking change: Canister commands, except for `dfx canister create`, will make the call directly, rather than via the user's wallet. The `--no-wallet` flag is thus removed from `dfx canister` as its behavior is the default.

When working with existing canisters, use the `--wallet` flag in conjunction with `dfx identity get-wallet` in order to restore the old behavior.

You will need to upgrade your wallet and each of your existing canisters to work with the new system.  To do so, execute the following in each of your dfx projects:
[source, bash]
----
dfx wallet upgrade
dfx canister --wallet "$(dfx identity get-wallet)" update-settings --all --add-controller "$(dfx identity get-principal)"
----
To upgrade projects that you have deployed to the IC mainnet, execute the following:
[source, bash]
----
dfx wallet --network ic upgrade
dfx canister --network ic --wallet "$(dfx identity --network ic get-wallet)" update-settings --all --add-controller "$(dfx identity get-principal)"
----

=== feat: Add --add-controller and --remove-controller flags for "canister update-settings"

`dfx canister update-settings` previously only let you overwrite the entire controller list; `--add-controller` and `--remove-controller` instead add or remove from the list.

=== feat: Add --no-withdrawal flag for "canister delete" for when the canister is out of cycles

`dfx canister delete --no-withdrawal <canister>` can be used to delete a canister without attempting to withdraw cycles.

=== fix: set RUST_MIN_STACK to 8MB for ic-starter (and therefore replica)

This matches the value used in production and is meant to exceed the configured 5 MB wasmtime stack.

=== fix: asset uploads will retry failed requests as expected

Fixed a defect in asset synchronization where no retries would be attempted after the first 30 seconds overall.

== Motoko

Updated Motoko from 0.6.11 to 0.6.20.

* Implement type union/intersection
* Transform for-loops on arrays into while-loops
* Tighten typing rules for type annotations in patterns
* Candid decoding: skip vec any fast
* Bump up MAX_HP_FOR_GC from 1GB to 3GB
* Candid decoder: Trap if a principal value is too large
* Eliminate bignum calls from for-iteration on arrays
* Improve scheduling
* Improve performance of bignum equality
* Stable signatures: frontend, metadata, command-line args
* Added heartbeat support

== Cycles wallet

Module hash: 53ec1b030f1891bf8fd3877773b15e66ca040da539412cc763ff4ebcaf4507c5
https://github.com/dfinity/cycles-wallet/commit/57e53fcb679d1ea33cc713d2c0c24fc5848a9759

== Replica

Updated replica to blessed commit 75138bbf11e201aac47266f07bee289dc18a082b.
This incorporates the following executed proposals:

* https://dashboard.internetcomputer.org/proposal/33828[33828]
* https://dashboard.internetcomputer.org/proposal/31275[31275]
* https://dashboard.internetcomputer.org/proposal/31165[31165]
* https://dashboard.internetcomputer.org/proposal/30392[30392]
* https://dashboard.internetcomputer.org/proposal/30078[30078]
* https://dashboard.internetcomputer.org/proposal/29235[29235]
* https://dashboard.internetcomputer.org/proposal/28784[28784]
* https://dashboard.internetcomputer.org/proposal/27975[27975]
* https://dashboard.internetcomputer.org/proposal/26833[26833]
* https://dashboard.internetcomputer.org/proposal/25343[25343]
* https://dashboard.internetcomputer.org/proposal/23633[23633]

= 0.8.4

== DFX

=== feat: "rust" canister type

You can now declare "rust" canisters in dfx.json.
[source, json]
----
{
  "canisters": {
    "canister_name": {
      "type": "rust",
      "package": "crate_name",
      "candid": "path/to/canister_name.did"
    }
  }
}
----

Don't forget to place a `Cargo.toml` in your project root.
Then dfx will build the rust canister with your rust toolchain. 
Please also make sure that you have added the WebAssembly compilation target.

[source, bash]
----
rustup target add wasm32-unknown-unknown
----

You can also create new dfx project with a default rust canister.

[source, bash]
----
dfx new --type=rust <project-name>
----

=== chore: updating dfx new template

Updates dependencies to latest for Webpack, and updates config. Additionally simplifies environment variables for canister ID's in config.

Additionally adds some polish to the starter template, including a favicon and using more semantic html in the example app

=== feat: environment variable overrides for executable pathnames

You can now override the location of any executable normally called from the cache by specifying
an environment variable. For example, DFX_ICX_PROXY_PATH will specify the path for `icx-proxy`.

=== feat: dfx deploy --mode=reinstall <canister>

`dfx deploy` can now reinstall a single canister, controlled by a new `--mode=reinstall` parameter.
This is destructive (it resets the state of the canister), so it requires a confirmation
and can only be performed on a single canister at a time.

`dfx canister install --mode=reinstall <canister>` also requires the same confirmation,
and no longer works with `--all`.

== Replica

The included replica now supports canister_heartbeat.  This only works with rust canisters for the time being,
and does not work with the emulator (`dfx start --emulator`).

= 0.8.3

== DFX

=== fix: ic-ref linux binary no longer references /nix/store

This means `dfx start --emulator` has a chance of working if nix is not installed.
This has always been broken, even before dfx 0.7.0.

=== fix: replica and ic-starter linux binaries no longer reference /nix/store

This means `dfx start` will work again on linux.  This bug was introduced in dfx 0.8.2.

=== feat: replaced --no_artificial_delay option with a sensible default.

The `--no-artificial-delay` option not being the default has been causing a lot of confusion.
Now that we have measured in production and already applied a default of 600ms to most subnets deployed out there,
we have set the same default for dfx and removed the option.

== Motoko

Updated Motoko from 0.6.10 to 0.6.11.

* Assertion error messages are now reproducible (#2821)

= 0.8.2

== DFX

=== feat: dfx canister delete can now return cycles to a wallet or dank

By default `dfx canister delete` will return cycles to the default cycles wallet.
Cycles can be returned to a designated canister with `--withdraw-cycles-to-canister` and
cycles can be returned to dank at the current identity principal with `--withdraw-cycles-to-dank`
and to a designated principal with `--withdraw-cycles-to-dank-principal`.

=== feat: dfx canister create now accepts multiple instances of --controller argument

It is now possible to create canisters with more than one controller by
passing multiple instances of the `--controller parameter to `dfx canister create`.

You will need to upgrade your wallet with `dfx wallet upgrade`, or `dfx wallet --network ic upgrade`

=== feat: dfx canister update-settings now accepts multiple instance of --controller argument

It is now possible to configure a canister to have more than one controller by
passing multiple instances of the `--controller parameter to `dfx canister update-settings`.

=== feat: dfx canister info and dfx canister status now display all controllers

=== feat!: dfx canister create --controller <controller> named parameter

Breaking change: The controller parameter for `dfx canister create` is now passed as a named parameter,
rather than optionally following the canister name.

Old: dfx canister create [canister name] [controller]
New: dfx canister create --controller <controller> [canister name]

=== fix: dfx now respects $DFX_CONFIG_ROOT when looking for legacy credentials

Previously this would always look in `$HOME/.dfinity/identity/creds.pem`.

=== fix: changed dfx canister (create|update-settings) --memory-allocation limit to 12 GiB

Updated the maximum value for the --memory-allocation value to be 12 GiB (12,884,901,888 bytes)

== Cycles Wallet

- Module hash: 9183a38dd2eb1a4295f360990f87e67aa006f225910ab14880748e091248e086
- https://github.com/dfinity/cycles-wallet/commit/9ef38bb7cd0fe17cda749bf8e9bbec5723da0e95

=== Added support for multiple controllers

You will need to upgrade your wallet with `dfx wallet upgrade`, or `dfx wallet --network ic upgrade`

== Replica

The included replica now supports public spec 0.18.0

* Canisters can now have more than one controller
* Adds support for 64-bit stable memory
* The replica now goes through an initialization sequence, reported in its status
as `replica_health_status`.  Until this reports as `healthy`, queries or updates will
fail.
** `dfx start --background` waits to exit until `replica_health_status` is `healthy`.
** If you run `dfx start` without `--background`, you can call `dfx ping --wait-healthy`
to wait until the replica is healthy.

== Motoko

Updated Motoko from 0.6.7 to 0.6.10

* add Debug.trap : Text -> None (motoko-base #288)
* Introduce primitives for `Int` ⇔ `Float` conversions (#2733)
* Fix crashing bug for formatting huge floats (#2737)

= 0.8.1

== DFX

=== feat: dfx generate types command

[source, bash]
----
dfx generate
----

This new command will generate type declarations for canisters in dfx.json.

You can control what will be generated and how with corresponding configuration in dfx.json.

Under dfx.json → "canisters" → "<canister_name>", developers can add a "declarations" config. Options are:

* "output" → directory to place declarations for that canister | default is "src/declarations/<canister_name>"

* "bindings" → [] list of options, ("js", "ts", "did", "mo") | default is "js", "ts", "did"

* "env_override" → a string that will replace process.env.{canister_name_uppercase}_CANISTER_ID in the "src/dfx/assets/language_bindings/canister.js" template.

js declarations output

* index.js (generated from "src/dfx/assets/language_bindings/canister.js" template)

* <canister_name>.did.js - candid js binding output

ts declarations output

  * <canister_name>.did.d.ts - candid ts binding output

did declarations output

  * <canister_name>.did - candid did binding output

mo declarations output

  * <canister_name>.mo - candid mo binding output

=== feat: dfx now supports the anonymous identity

Use it with either of these forms:
[source, bash]
----
dfx identity use anonymous
dfx --identity anonymous ...
----

=== feat: import default identities

Default identities are the pem files generated by `dfx identity new ...` which contain Ed25519 private keys.
They are located at `~/.config/dfx/identity/xxx/identity.pem`.
Now, you can copy such pem file to another computer and import it there.

[source, bash]
----
dfx identity new alice
cp ~/.config/dfx/identity/xxx/identity.pem alice.pem
# copy the pem file to another computer, then
dfx identity import alice alice.pem
----

Before, people can manually copy the pem files to the target directory to "import". Such workaround still works.
We suggest to use the `import` subcommand since it also validate the private key.

=== feat: Can now provide a nonstandard wallet module with DFX_WALLET_WASM environment variable

Define DFX_WALLET_WASM in the environment to use a different wasm module when creating or upgrading the wallet.

== Asset Canister

=== fix: trust full asset SHA-256 hashes provided by the caller

When the caller provides SHA-256 hashes (which dfx does), the asset canister will no longer
recompute these hashes when committing the changes.  These recomputations were causing
canisters to run out of cycles, or to attempt to exceed the maximum cycle limit per update.

= 0.8.0

The 0.8.0 release includes updates and fixes that are primarily internal to improve existing features and functions rather than user-visible.

== DFX

=== fix: dfx identity set-wallet no longer requires --force when used with --network ic

This was intended to skip verification of the wallet canister on the IC network,
but ended up only writing to the wallets.json file if --force was passed.

=== chore: updating dependencies

* Support for the latest version of the {IC} specification and replica.

* Updating to latest versions of Motoko, Candid, and agent-rs

=== feat: Type Inference Update

* Changes to `+dfx new+` project template and JavaScript codegen to support type inference in IDE's

* Adding webpack dev server to project template

* Migration path documented at https://sdk.dfinity.org/docs/release-notes/0.8.0-rn.html

= 0.7.7

Breaking changes to frontend code generation, documented in 0.8.0

== DFX

=== feat: deploy and canister install will now only upgrade a canister if the wasm actually changed

dfx deploy and dfx canister install now compare the hash of the already-installed module
with the hash of the built canister's wasm output.  If they are the same, they leave the canister
in place rather than upgrade it.  They will still synchronize assets to an asset canister regardless
of the result of this comparison.


= 0.7.6

== icx-proxy

The streaming callback mechanism now requires the following record structure for the token:
    type StreamingCallbackToken = record {
        key: text;
        content_encoding: text;
        index: nat;
        sha256: opt blob;
    };

Previously, the token could be a record with any set of fields.

= 0.7.2

== DFX

=== fix: set default cycle balance to 3T

Change the default cycle balance of a canister from 10T cycles to 3T cycles.

== Cycles Wallet

- Module hash: 1404b28b1c66491689b59e184a9de3c2be0dbdd75d952f29113b516742b7f898
- https://github.com/dfinity/cycles-wallet/commit/e902708853ab621e52cb68342866d36e437a694b

=== fix: It is no longer possible to remove the last controller.

Fixed an issue where the controller can remove itself from the list of controllers even if it's the only one,
leaving the wallet uncontrolled.
Added defensive checks to the wallet's remove_controller and deauthorize methods.

= 0.7.1

== DFX

=== feat: sign request_status for update call

When using `dfx canister sign` to generate a update message, a corresponding
request_status message is also signed and append to the json as `signed_request_status`.
Then after sending the update message, the user can check the request_status using
`dfx canister send message.json --status`. 

=== fix: wallet will not proxy dfx canister call by default

Previously, `dfx canister call` would proxy queries and update calls via the wallet canister by default.
(There was the `--no-wallet` flag to bypass the proxy and perform the calls as the selected identity.)
However, this behavior had drawbacks, namely each `dfx canister call` was an inter-canister call
by default and calls would take a while to resolve. This fix makes it so that `dfx canister call` no longer
proxies via the wallet by default. To proxy calls via the wallet, you can do
`dfx canister --wallet=<wallet-id> call`.

=== feat: add --no-artificial-delay to dfx replica and start

This change adds the `--no-artificial-delay` flag to `dfx start` and `dfx replica`.
The replica shipped with dfx has always had an artificial consensus delay (introduced to simulate
a delay users might see in a networked environment.) With this new flag, that delay can
be lessened. However, you might see increased CPU utilization by the replica process.

=== feat: add deposit cycles and uninstall code

This change introduces the `deposit_cycles` and `uninstall_code` management canister
methods as dedicated `dfx canister` subcommands.

=== fix: allow consistent use of canisters ids in canister command

This change updates the dfx commands so that they will accept either a canister name
(sourced from your local project) or a valid canister id.

= 0.7.0

== DFX

=== feat: add output type to request-status

This change allows you to specify the format the return result for `dfx canister request-status`.

=== fix: deleting a canister on a network removes entries for other networks

This change fixes a bug where deleting a canister on a network removed all other entries for
the canister in the canister_ids.json file.

=== feat: point built-in `ic` network provider at mainnet

`--network ic` now points to the mainnet IC (as Sodium has been deprecated.)

=== feat: add candid UI canister

The dedicated candid UI canister is installed on a local network when doing a `dfx canister install`
or `dfx deploy`.

=== fix: Address already in use (os error 48) when issuing dfx start

This fixes an error which occurred when starting a replica right after stopping it.

=== feat: ledger subcommands

dfx now supports a dedicated `dfx ledger` subcommand. This allows you to interact with the ledger
canister installed on the Internet Computer. Example commands include `dfx ledger account-id` which
prints the Account Identifier associated with your selected identity, `dfx ledger transfer` which
allows you to transfer ICP from your ledger account to another, and `dfx ledger create-canister` which
allows you to create a canister from ICP.

=== feat: update to 0.17.0 of the Interface Spec

This is a breaking change to support 0.17.0 of the Interface Spec. Compute & memory allocation values
are set when creating a canister. An optional controller can also be specified when creating a canister.
Furthermore, `dfx canister set-controller` is removed, in favor of `dfx canister update-settings` which
allows the controller to update the controller, the compute allocation, and the memory allocation of the
canister. The freezing threshold value isn't exposed via dfx cli yet, but it may still be modified by
calling the management canister via `dfx canister call aaaaa-aa update-settings`

=== feat: add wallet subcommands

dfx now supports a dedicated `dfx wallet` subcommand. This allows you to interact with the cycles wallet
associated with your selected identity. For example, `dfx wallet balance` to get the cycle balance,
`dfx wallet list-addresses` to display the associated controllers & custodians, and `dfx wallet send <destination> <amount>`
to send cycles to another wallet.

== Cycles Wallet

- Module Hash: a609400f2576d1d6df72ce868b359fd08e1d68e58454ef17db2361d2f1c242a1
- https://github.com/dfinity/cycles-wallet/commit/06bb256ca0738640be51cf84caaced7ea02ca29d

=== feat: Use Internet Identity Service.

= 0.7.0-beta.5

== Cycles Wallet

- Module Hash: 3d5b221387875574a9fd75b3165403cf1b301650a602310e9e4229d2f6766dcc
- https://github.com/dfinity/cycles-wallet/commit/c3cbfc501564da89e669a2d9de810d32240baf5f

=== feat: Updated to Public Interface 0.17.0

=== feat: The wallet_create_canister method now takes a single record argument, which includes canister settings.

=== fix: Return correct content type and encoding for non-gz files.

=== fix: Updated frontend for changes to canister creation interface.

= 0.7.0-beta.3

== DFX

=== fix: assets with an unrecognized file extension will use content-type "application/octet-stream"

= 0.7.0-beta.2

== DFX

=== feat: synchronize assets rather than uploading even assets that did not change

DFX will now also delete assets from the container that do not exist in the project.
This means if you stored assets in the container, and they are not in the project,
dfx deploy or dfx install will delete them.

== Asset Canister

=== Breaking change: change to store() method signature

- now takes arguments as a single record parameter
- must now specify content type and content encoding, and may specify the sha256

= 0.7.0-beta.1

== DFX

=== fix: now deletes from the asset canister assets that no longer exist in the project

=== feat: get certified canister info from read state #1514

Added `dfx canister info` command to get certified canister information. Currently this information is limited to the controller of the canister and the SHA256 hash of its WASM module. If there is no WASM module installed, the hash will be None.

== Asset Canister

=== Breaking change: change to list() method signature

- now takes a parameter, which is an empty record
- now returns an array of records

=== Breaking change: removed the keys() method

- use list() instead

= 0.7.0-beta.0

== DFX

=== feat: webserver can now serve large assets

= 0.6.26

== DFX

=== feat: add --no-wallet flag and --wallet option to allow Users to bypass Wallet or specify a Wallet to use for calls (#1476)

Added `--no-wallet` flag to `dfx canister` and `dfx deploy`. This allows users to call canister management functionality with their Identity as the Sender (bypassing their Wallet canister.)
Added `--wallet` option to `dfx canister` and `dfx deploy`. This allows users to specify a wallet canister id to use as the Sender for calls.
`--wallet` and `--no-wallet` conflict with each other. Omitting both will invoke the selected Identity's wallet canister to perform calls.

=== feat: add canister subcommands `sign` and `send`

Users can use `dfx canister sign ...` to generated a signed canister call in a json file. Then `dfx canister send [message.json]` to the network.

Users can sign the message on an air-gapped computer which is secure to host private keys.

==== Note

* `sign` and `send` currently don't proxy through wallet canister. Users should use the subcommands with `dfx canister --no-wallet sign ...`.

* The `sign` option `--expire-after` will set the `ingress_expiry` to a future timestamp which is current plus the duration.
Then users can send the message during a 5 minutes time window ending in that `ingress_expiry` timestamp. Sending the message earlier or later than the time window will both result in a replica error.

=== feat: implement the HTTP Request proposal in dfx' bootstrap webserver. +
And add support for http requests in the base storage canister (with a default to `/index.html`).

This does not support other encodings than `identity` for now (and doesn't even return any headers). This support will be added to the upgraded asset storage canister built in #1482.

Added a test that uses `curl localhost` to test that the asset storage AND the webserver properly support the http requests.

This commit also upgrades tokio and reqwest in order to work correctly. There are also _some_ performance issues noted (this is slower than the `icx-http-server` for some reason), but those are not considered criticals and could be improved later on.

Renamed the `project_name` in our own generated assets to `canister_name`, for things that are generated during canister build (and not project generation).

=== feat: add support for ECDSA on secp256k1

You can now a generate private key via OpenSSL or a simlar tool, import it into dfx, and use it to sign an ingress message.

[source, bash]
----
openssl ecparam -name secp256k1 -genkey -out identity.pem
dfx identity import <name> identity.pem
dfx identity use <name>
dfx canister call ...
----

== Asset Canister

=== feat: The asset canister can now store assets that exceed the message ingress limit (2 MB)

* Please note that neither the JS agent nor the HTTP server have been updated yet to server such large assets.
* The existing interface is left in place for backwards-compatibility, but deprecated:
** retrieve(): use get() and get_chunk() instead
** store(): use create_batch(), create_chunk(), and commit_batch() instead
** list(): use keys() instead

= 0.6.25

== DFX

- feat: dfx now provides CANISTER_ID_<canister_name> environment variables for all canisters to "npm build" when building the frontend.

== Agents

=== Rust Agent

- feat: AgentError due to request::Error will now include the reqwest error message
in addition to "Could not reach the server"
- feat: Add secp256k1 support (dfx support to follow)

= 0.6.24

== DFX

- feat: add option to specify initial cycles for newly created canisters (#1433)

Added option to `dfx canister create` and `dfx deploy` commands: `--with-cycles <with-cycles>`.
This allows the user to specify the initial cycle balance of a canister created by their wallet.
This option is a no-op for the Sodium network.

[source, bash]
----
dfx canister create --with-cycles 8000000000 some_canister
dfx deploy --with-cycles 8000000000
----

Help string:
[source, bash]
----
Specifies the initial cycle balance to deposit into the newly
created canister. The specified amount needs to take the
canister create fee into account. This amount is deducted
from the wallet's cycle balance
----

- feat: install `dfx` by version or tag (#1426)

This feature adds a new dfx command `toolchain` which have intuitive subcommands.
The toolchain specifiers can be a complete version number, major minor version, or a tag name.

[source, bash]
----
dfx toolchain install 0.6.24 # complete version
dfx toolchain install 0.6    # major minor
dfx toolchain install latest # tag name
dfx toolchain default latest
dfx toolchain list
dfx toolchain uninstall latest
----

- fix: onboarding related fixups (#1420)

Now that the Mercury Alpha application subnetwork is up and we are getting ready to onboard devs, the dfx error message for wallet creation has changed:
For example,
[source, bash]
----
dfx canister --network=alpha create hello
Creating canister "hello"...
Creating the canister using the wallet canister...
Creating a wallet canister on the alpha network.
Unable to create a wallet canister on alpha:
The Replica returned an error: code 3, message: "Sender not authorized to use method."
Wallet canisters on alpha may only be created by an administrator.
Please submit your Principal ("dfx identity get-principal") in the intake form to have one created for you.
----

- feat: add deploy wallet subcommand to identity (#1414)

This feature adds the deploy-wallet subcommand to the dfx identity.
The User provides the ID of the canister onto which the wallet WASM is deployed.

[source, bash]
----
dfx identity deploy-wallet --help
dfx-identity-deploy-wallet
Installs the wallet WASM to the provided canister id

USAGE:
    dfx identity deploy-wallet <canister-id>

ARGS:
    <canister-id>    The ID of the canister where the wallet WASM will be deployed

FLAGS:
    -h, --help       Prints help information
    -V, --version    Prints version information
----

= 0.6.22

== DFX

- feat: dfx call random value when argument is not provided (#1376)

- fix: canister call can take canister ids for local canisters even if … (#1368)
- fix: address panic in dfx replica command (#1338)
- fix: dfx new webpack.config.js does not encourage running 'js' through ts-… (#1341)

== Sample apps

- There have been updates, improvements, and new sample apps added to thelink:https://github.com/dfinity/examples/tree/master/motoko[examples] repository.
+
All of Motoko sample apps in the link:https://github.com/dfinity/examples/tree/master/motoko[examples] repository have been updated to work with the latest release of the SDK.
+
There are new sample apps to illustrate using arrays (link:https://github.com/dfinity/examples/tree/master/motoko/quicksort[Quicksort]) and building create/read/update/delete (CRUD) operations for a web application link:https://github.com/dfinity/examples/tree/master/motoko/superheroes[Superheroes].

- The link:https://github.com/dfinity/linkedup:[LinkedUp] sample application has been updated to work with the latest release of Motoko and the SDK.

== Motoko

== Agents

== Canister Development Kit (CDK)<|MERGE_RESOLUTION|>--- conflicted
+++ resolved
@@ -1,20 +1,7 @@
 = dfx changelog
 :doctype: book
 
-<<<<<<< HEAD
-= 0.9.4
-
-== DFX
-
-=== fix: Identities cannot exist and not at the same time
-
-When something went wrong during identity creation, the identity was not listed as existing.
-But when trying to create an identity with that name, it was considered to be already existing.
-
-= 0.9.3
-=======
 = 0.10.0
->>>>>>> 6c892b4e
 
 == DFX
 
@@ -55,6 +42,11 @@
 === feat: Identity export
 
 If you want to get your identity out of dfx, you can use `dfx identity export identityname > exported_identity.pem`. But be careful with storing this file as it is not protected with your password.
+
+=== fix: Identities cannot exist and not at the same time
+
+When something went wrong during identity creation, the identity was not listed as existing.
+But when trying to create an identity with that name, it was considered to be already existing.
 
 == updating dependencies
 
