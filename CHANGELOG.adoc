--- conflicted
+++ resolved
@@ -5,17 +5,15 @@
 
 == DFX
 
-<<<<<<< HEAD
 === fix: dfx commands once again work from any subdirectory of a dfx project
 
 Running `dfx deploy`, `dfx canister id`, `dfx canister call` and so forth work as expected
 if run from within any subdirectory of a dfx project.  Previously, this would create
 canister_ids.json or .dfx/local/canister_ids.json within the subdirectory.
-=======
+
 === feat: Post-installation tasks
 
 You can now add your own custom post-installation/post-deployment tasks to any canister type. The new `+post-install+` key for canister objects in `+dfx.json+` can be a command or list of commands, similar to the `+build+` key of `+custom+` canisters, and receives all the same environment variables. For example, to replicate the upload task performed with `+assets+` canisters, you might set `+"post-install": "icx-asset sync $CANISTER_ID dist"+`.
->>>>>>> 573d13d8
 
 === feat: assets are no longer copied from source directories before being uploaded to asset canister
 
