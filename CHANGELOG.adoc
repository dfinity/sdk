= 0.9.1 UNRELEASED
== DFX

=== feat: `dfx ledger account-id` can now compute canister addresses

The `dfx ledger account-id` can now compute addresses of principals and canisters.
The command also supports ledger subaccounts now.

[source, bash]
----
dfx ledger account-id --of-principal 53zcu-tiaaa-aaaaa-qaaba-cai
dfx ledger --network small02 account-id --of-canister ledger_demo
dfx ledger account-id --of-principal 53zcu-tiaaa-aaaaa-qaaba-cai --subaccount 0000000000000000000000000000000000000000000000000000000000000001
----

=== feat: Print the full error chain in case of a failure

All `dfx` commands will now print the full stack of errors that led to the problem, not just the most recent error.
Example:

[source]
----
Error: Subaccount '00000000000000000000000000000000000000000000000000000000000000000' is not a valid hex string
Caused by:
  Odd number of digits
----

== ic-ref

Upgraded from a432156f24faa16d387c9d36815f7ddc5d50e09f to ab8e3f5a04f0f061b8157c2889f8f5de05f952bb

* Support 128-bit system api for cycles
* Include canister_ranges in the state tree
* Removed limit on cycles in a canister

<<<<<<< HEAD
== Motoko

Updated Motoko from 0.6.20 to 0.6.21.
=======
== Replica

Updated replica to blessed commit 936bf9ccaabd566c68232e5cb3f3ce7d5ae89328.
This incorporates the following executed proposals:

* https://dashboard.internetcomputer.org/proposal/38541[38541]
>>>>>>> 5a3152b5

= 0.9.0

== DFX

=== feat!: Remove the wallet proxy and the --no-wallet flag

Breaking change: Canister commands, except for `dfx canister create`, will make the call directly, rather than via the user's wallet. The `--no-wallet` flag is thus removed from `dfx canister` as its behavior is the default.

When working with existing canisters, use the `--wallet` flag in conjunction with `dfx identity get-wallet` in order to restore the old behavior.

You will need to upgrade your wallet and each of your existing canisters to work with the new system.  To do so, execute the following in each of your dfx projects:
[source, bash]
----
dfx wallet upgrade
dfx canister --wallet "$(dfx identity get-wallet)" update-settings --all --add-controller "$(dfx identity get-principal)"
----
To upgrade projects that you have deployed to the IC mainnet, execute the following:
[source, bash]
----
dfx wallet --network ic upgrade
dfx canister --network ic --wallet "$(dfx identity --network ic get-wallet)" update-settings --all --add-controller "$(dfx identity get-principal)"
----

=== feat: Add --add-controller and --remove-controller flags for "canister update-settings"

`dfx canister update-settings` previously only let you overwrite the entire controller list; `--add-controller` and `--remove-controller` instead add or remove from the list.

=== feat: Add --no-withdrawal flag for "canister delete" for when the canister is out of cycles

`dfx canister delete --no-withdrawal <canister>` can be used to delete a canister without attempting to withdraw cycles.

=== fix: set RUST_MIN_STACK to 8MB for ic-starter (and therefore replica)

This matches the value used in production and is meant to exceed the configured 5 MB wasmtime stack.

=== fix: asset uploads will retry failed requests as expected

Fixed a defect in asset synchronization where no retries would be attempted after the first 30 seconds overall.

== Motoko

Updated Motoko from 0.6.11 to 0.6.20.

* Implement type union/intersection
* Transform for-loops on arrays into while-loops
* Tighten typing rules for type annotations in patterns
* Candid decoding: skip vec any fast
* Bump up MAX_HP_FOR_GC from 1GB to 3GB
* Candid decoder: Trap if a principal value is too large
* Eliminate bignum calls from for-iteration on arrays
* Improve scheduling
* Improve performance of bignum equality
* Stable signatures: frontend, metadata, command-line args
* Added heartbeat support

== Cycles wallet

Module hash: 53ec1b030f1891bf8fd3877773b15e66ca040da539412cc763ff4ebcaf4507c5
https://github.com/dfinity/cycles-wallet/commit/57e53fcb679d1ea33cc713d2c0c24fc5848a9759

== Replica

Updated replica to blessed commit 75138bbf11e201aac47266f07bee289dc18a082b.
This incorporates the following executed proposals:

* https://dashboard.internetcomputer.org/proposal/33828[33828]
* https://dashboard.internetcomputer.org/proposal/31275[31275]
* https://dashboard.internetcomputer.org/proposal/31165[31165]
* https://dashboard.internetcomputer.org/proposal/30392[30392]
* https://dashboard.internetcomputer.org/proposal/30078[30078]
* https://dashboard.internetcomputer.org/proposal/29235[29235]
* https://dashboard.internetcomputer.org/proposal/28784[28784]
* https://dashboard.internetcomputer.org/proposal/27975[27975]
* https://dashboard.internetcomputer.org/proposal/26833[26833]
* https://dashboard.internetcomputer.org/proposal/25343[25343]
* https://dashboard.internetcomputer.org/proposal/23633[23633]

= 0.8.4

== DFX

=== feat: "rust" canister type

You can now declare "rust" canisters in dfx.json.
[source, json]
----
{
  "canisters": {
    "canister_name": {
      "type": "rust",
      "package": "crate_name",
      "candid": "path/to/canister_name.did"
    }
  }
}
----

Don't forget to place a `Cargo.toml` in your project root.
Then dfx will build the rust canister with your rust toolchain. 
Please also make sure that you have added the WebAssembly compilation target.

[source, bash]
----
rustup target add wasm32-unknown-unknown
----

You can also create new dfx project with a default rust canister.

[source, bash]
----
dfx new --type=rust <project-name>
----

=== chore: updating dfx new template

Updates dependencies to latest for Webpack, and updates config. Additionally simplifies environment variables for canister ID's in config.

Additionally adds some polish to the starter template, including a favicon and using more semantic html in the example app

=== feat: environment variable overrides for executable pathnames

You can now override the location of any executable normally called from the cache by specifying
an environment variable. For example, DFX_ICX_PROXY_PATH will specify the path for `icx-proxy`.

=== feat: dfx deploy --mode=reinstall <canister>

`dfx deploy` can now reinstall a single canister, controlled by a new `--mode=reinstall` parameter.
This is destructive (it resets the state of the canister), so it requires a confirmation
and can only be performed on a single canister at a time.

`dfx canister install --mode=reinstall <canister>` also requires the same confirmation,
and no longer works with `--all`.

== Replica

The included replica now supports canister_heartbeat.  This only works with rust canisters for the time being,
and does not work with the emulator (`dfx start --emulator`).

= 0.8.3

== DFX

=== fix: ic-ref linux binary no longer references /nix/store

This means `dfx start --emulator` has a chance of working if nix is not installed.
This has always been broken, even before dfx 0.7.0.

=== fix: replica and ic-starter linux binaries no longer reference /nix/store

This means `dfx start` will work again on linux.  This bug was introduced in dfx 0.8.2.

=== feat: replaced --no_artificial_delay option with a sensible default.

The `--no-artificial-delay` option not being the default has been causing a lot of confusion.
Now that we have measured in production and already applied a default of 600ms to most subnets deployed out there,
we have set the same default for dfx and removed the option.

== Motoko

Updated Motoko from 0.6.10 to 0.6.11.

* Assertion error messages are now reproducible (#2821)

= 0.8.2

== DFX

=== feat: dfx canister delete can now return cycles to a wallet or dank

By default `dfx canister delete` will return cycles to the default cycles wallet.
Cycles can be returned to a designated canister with `--withdraw-cycles-to-canister` and
cycles can be returned to dank at the current identity principal with `--withdraw-cycles-to-dank`
and to a designated principal with `--withdraw-cycles-to-dank-principal`.

=== feat: dfx canister create now accepts multiple instances of --controller argument

It is now possible to create canisters with more than one controller by
passing multiple instances of the `--controller parameter to `dfx canister create`.

You will need to upgrade your wallet with `dfx wallet upgrade`, or `dfx wallet --network ic upgrade`

=== feat: dfx canister update-settings now accepts multiple instance of --controller argument

It is now possible to configure a canister to have more than one controller by
passing multiple instances of the `--controller parameter to `dfx canister update-settings`.

=== feat: dfx canister info and dfx canister status now display all controllers

=== feat!: dfx canister create --controller <controller> named parameter

Breaking change: The controller parameter for `dfx canister create` is now passed as a named parameter,
rather than optionally following the canister name.

Old: dfx canister create [canister name] [controller]
New: dfx canister create --controller <controller> [canister name]

=== fix: dfx now respects $DFX_CONFIG_ROOT when looking for legacy credentials

Previously this would always look in `$HOME/.dfinity/identity/creds.pem`.

=== fix: changed dfx canister (create|update-settings) --memory-allocation limit to 12 GiB

Updated the maximum value for the --memory-allocation value to be 12 GiB (12,884,901,888 bytes)

== Cycles Wallet

- Module hash: 9183a38dd2eb1a4295f360990f87e67aa006f225910ab14880748e091248e086
- https://github.com/dfinity/cycles-wallet/commit/9ef38bb7cd0fe17cda749bf8e9bbec5723da0e95

=== Added support for multiple controllers

You will need to upgrade your wallet with `dfx wallet upgrade`, or `dfx wallet --network ic upgrade`

== Replica

The included replica now supports public spec 0.18.0

* Canisters can now have more than one controller
* Adds support for 64-bit stable memory
* The replica now goes through an initialization sequence, reported in its status
as `replica_health_status`.  Until this reports as `healthy`, queries or updates will
fail.
** `dfx start --background` waits to exit until `replica_health_status` is `healthy`.
** If you run `dfx start` without `--background`, you can call `dfx ping --wait-healthy`
to wait until the replica is healthy.

== Motoko

Updated Motoko from 0.6.7 to 0.6.10

* add Debug.trap : Text -> None (motoko-base #288)
* Introduce primitives for `Int` ⇔ `Float` conversions (#2733)
* Fix crashing bug for formatting huge floats (#2737)

= 0.8.1

== DFX

=== feat: dfx generate types command

[source, bash]
----
dfx generate
----

This new command will generate type declarations for canisters in dfx.json.

You can control what will be generated and how with corresponding configuration in dfx.json.

Under dfx.json → "canisters" → "<canister_name>", developers can add a "declarations" config. Options are:

* "output" → directory to place declarations for that canister | default is "src/declarations/<canister_name>"

* "bindings" → [] list of options, ("js", "ts", "did", "mo") | default is "js", "ts", "did"

* "env_override" → a string that will replace process.env.{canister_name_uppercase}_CANISTER_ID in the "src/dfx/assets/language_bindings/canister.js" template.

js declarations output

* index.js (generated from "src/dfx/assets/language_bindings/canister.js" template)

* <canister_name>.did.js - candid js binding output

ts declarations output

  * <canister_name>.did.d.ts - candid ts binding output

did declarations output

  * <canister_name>.did - candid did binding output

mo declarations output

  * <canister_name>.mo - candid mo binding output

=== feat: dfx now supports the anonymous identity

Use it with either of these forms:
[source, bash]
----
dfx identity use anonymous
dfx --identity anonymous ...
----

=== feat: import default identities

Default identities are the pem files generated by `dfx identity new ...` which contain Ed25519 private keys.
They are located at `~/.config/dfx/identity/xxx/identity.pem`.
Now, you can copy such pem file to another computer and import it there.

[source, bash]
----
dfx identity new alice
cp ~/.config/dfx/identity/xxx/identity.pem alice.pem
# copy the pem file to another computer, then
dfx identity import alice alice.pem
----

Before, people can manually copy the pem files to the target directory to "import". Such workaround still works.
We suggest to use the `import` subcommand since it also validate the private key.

=== feat: Can now provide a nonstandard wallet module with DFX_WALLET_WASM environment variable

Define DFX_WALLET_WASM in the environment to use a different wasm module when creating or upgrading the wallet.

== Asset Canister

=== fix: trust full asset SHA-256 hashes provided by the caller

When the caller provides SHA-256 hashes (which dfx does), the asset canister will no longer
recompute these hashes when committing the changes.  These recomputations were causing
canisters to run out of cycles, or to attempt to exceed the maximum cycle limit per update.

= 0.8.0

The 0.8.0 release includes updates and fixes that are primarily internal to improve existing features and functions rather than user-visible.

== DFX

=== fix: dfx identity set-wallet no longer requires --force when used with --network ic

This was intended to skip verification of the wallet canister on the IC network,
but ended up only writing to the wallets.json file if --force was passed.

=== chore: updating dependencies

* Support for the latest version of the {IC} specification and replica.

* Updating to latest versions of Motoko, Candid, and agent-rs

=== feat: Type Inference Update

* Changes to `+dfx new+` project template and JavaScript codegen to support type inference in IDE's

* Adding webpack dev server to project template

* Migration path documented at https://sdk.dfinity.org/docs/release-notes/0.8.0-rn.html

= 0.7.7

Breaking changes to frontend code generation, documented in 0.8.0

== DFX

=== feat: deploy and canister install will now only upgrade a canister if the wasm actually changed

dfx deploy and dfx canister install now compare the hash of the already-installed module
with the hash of the built canister's wasm output.  If they are the same, they leave the canister
in place rather than upgrade it.  They will still synchronize assets to an asset canister regardless
of the result of this comparison.


= 0.7.6

== icx-proxy

The streaming callback mechanism now requires the following record structure for the token:
    type StreamingCallbackToken = record {
        key: text;
        content_encoding: text;
        index: nat;
        sha256: opt blob;
    };

Previously, the token could be a record with any set of fields.

= 0.7.2

== DFX

=== fix: set default cycle balance to 3T

Change the default cycle balance of a canister from 10T cycles to 3T cycles.

== Cycles Wallet

- Module hash: 1404b28b1c66491689b59e184a9de3c2be0dbdd75d952f29113b516742b7f898
- https://github.com/dfinity/cycles-wallet/commit/e902708853ab621e52cb68342866d36e437a694b

=== fix: It is no longer possible to remove the last controller.

Fixed an issue where the controller can remove itself from the list of controllers even if it's the only one,
leaving the wallet uncontrolled.
Added defensive checks to the wallet's remove_controller and deauthorize methods.

= 0.7.1

== DFX

=== feat: sign request_status for update call

When using `dfx canister sign` to generate a update message, a corresponding
request_status message is also signed and append to the json as `signed_request_status`.
Then after sending the update message, the user can check the request_status using
`dfx canister send message.json --status`. 

=== fix: wallet will not proxy dfx canister call by default

Previously, `dfx canister call` would proxy queries and update calls via the wallet canister by default.
(There was the `--no-wallet` flag to bypass the proxy and perform the calls as the selected identity.)
However, this behavior had drawbacks, namely each `dfx canister call` was an inter-canister call
by default and calls would take a while to resolve. This fix makes it so that `dfx canister call` no longer
proxies via the wallet by default. To proxy calls via the wallet, you can do
`dfx canister --wallet=<wallet-id> call`.

=== feat: add --no-artificial-delay to dfx replica and start

This change adds the `--no-artificial-delay` flag to `dfx start` and `dfx replica`.
The replica shipped with dfx has always had an artificial consensus delay (introduced to simulate
a delay users might see in a networked environment.) With this new flag, that delay can
be lessened. However, you might see increased CPU utilization by the replica process.

=== feat: add deposit cycles and uninstall code

This change introduces the `deposit_cycles` and `uninstall_code` management canister
methods as dedicated `dfx canister` subcommands.

=== fix: allow consistent use of canisters ids in canister command

This change updates the dfx commands so that they will accept either a canister name
(sourced from your local project) or a valid canister id.

= 0.7.0

== DFX

=== feat: add output type to request-status

This change allows you to specify the format the return result for `dfx canister request-status`.

=== fix: deleting a canister on a network removes entries for other networks

This change fixes a bug where deleting a canister on a network removed all other entries for
the canister in the canister_ids.json file.

=== feat: point built-in `ic` network provider at mainnet

`--network ic` now points to the mainnet IC (as Sodium has been deprecated.)

=== feat: add candid UI canister

The dedicated candid UI canister is installed on a local network when doing a `dfx canister install`
or `dfx deploy`.

=== fix: Address already in use (os error 48) when issuing dfx start

This fixes an error which occurred when starting a replica right after stopping it.

=== feat: ledger subcommands

dfx now supports a dedicated `dfx ledger` subcommand. This allows you to interact with the ledger
canister installed on the Internet Computer. Example commands include `dfx ledger account-id` which
prints the Account Identifier associated with your selected identity, `dfx ledger transfer` which
allows you to transfer ICP from your ledger account to another, and `dfx ledger create-canister` which
allows you to create a canister from ICP.

=== feat: update to 0.17.0 of the Interface Spec

This is a breaking change to support 0.17.0 of the Interface Spec. Compute & memory allocation values
are set when creating a canister. An optional controller can also be specified when creating a canister.
Furthermore, `dfx canister set-controller` is removed, in favor of `dfx canister update-settings` which
allows the controller to update the controller, the compute allocation, and the memory allocation of the
canister. The freezing threshold value isn't exposed via dfx cli yet, but it may still be modified by
calling the management canister via `dfx canister call aaaaa-aa update-settings`

=== feat: add wallet subcommands

dfx now supports a dedicated `dfx wallet` subcommand. This allows you to interact with the cycles wallet
associated with your selected identity. For example, `dfx wallet balance` to get the cycle balance,
`dfx wallet list-addresses` to display the associated controllers & custodians, and `dfx wallet send <destination> <amount>`
to send cycles to another wallet.

== Cycles Wallet

- Module Hash: a609400f2576d1d6df72ce868b359fd08e1d68e58454ef17db2361d2f1c242a1
- https://github.com/dfinity/cycles-wallet/commit/06bb256ca0738640be51cf84caaced7ea02ca29d

=== feat: Use Internet Identity Service.

= 0.7.0-beta.5

== Cycles Wallet

- Module Hash: 3d5b221387875574a9fd75b3165403cf1b301650a602310e9e4229d2f6766dcc
- https://github.com/dfinity/cycles-wallet/commit/c3cbfc501564da89e669a2d9de810d32240baf5f

=== feat: Updated to Public Interface 0.17.0

=== feat: The wallet_create_canister method now takes a single record argument, which includes canister settings.

=== fix: Return correct content type and encoding for non-gz files.

=== fix: Updated frontend for changes to canister creation interface.

= 0.7.0-beta.3

== DFX

=== fix: assets with an unrecognized file extension will use content-type "application/octet-stream"

= 0.7.0-beta.2

== DFX

=== feat: synchronize assets rather than uploading even assets that did not change

DFX will now also delete assets from the container that do not exist in the project.
This means if you stored assets in the container, and they are not in the project,
dfx deploy or dfx install will delete them.

== Asset Canister

=== Breaking change: change to store() method signature

- now takes arguments as a single record parameter
- must now specify content type and content encoding, and may specify the sha256

= 0.7.0-beta.1

== DFX

=== fix: now deletes from the asset canister assets that no longer exist in the project

=== feat: get certified canister info from read state #1514

Added `dfx canister info` command to get certified canister information. Currently this information is limited to the controller of the canister and the SHA256 hash of its WASM module. If there is no WASM module installed, the hash will be None.

== Asset Canister

=== Breaking change: change to list() method signature

- now takes a parameter, which is an empty record
- now returns an array of records

=== Breaking change: removed the keys() method

- use list() instead

= 0.7.0-beta.0

== DFX

=== feat: webserver can now serve large assets

= 0.6.26

== DFX

=== feat: add --no-wallet flag and --wallet option to allow Users to bypass Wallet or specify a Wallet to use for calls (#1476)

Added `--no-wallet` flag to `dfx canister` and `dfx deploy`. This allows users to call canister management functionality with their Identity as the Sender (bypassing their Wallet canister.)
Added `--wallet` option to `dfx canister` and `dfx deploy`. This allows users to specify a wallet canister id to use as the Sender for calls.
`--wallet` and `--no-wallet` conflict with each other. Omitting both will invoke the selected Identity's wallet canister to perform calls.

=== feat: add canister subcommands `sign` and `send`

Users can use `dfx canister sign ...` to generated a signed canister call in a json file. Then `dfx canister send [message.json]` to the network.

Users can sign the message on an air-gapped computer which is secure to host private keys.

==== Note

* `sign` and `send` currently don't proxy through wallet canister. Users should use the subcommands with `dfx canister --no-wallet sign ...`.

* The `sign` option `--expire-after` will set the `ingress_expiry` to a future timestamp which is current plus the duration.
Then users can send the message during a 5 minutes time window ending in that `ingress_expiry` timestamp. Sending the message earlier or later than the time window will both result in a replica error.

=== feat: implement the HTTP Request proposal in dfx' bootstrap webserver. +
And add support for http requests in the base storage canister (with a default to `/index.html`).

This does not support other encodings than `identity` for now (and doesn't even return any headers). This support will be added to the upgraded asset storage canister built in #1482.

Added a test that uses `curl localhost` to test that the asset storage AND the webserver properly support the http requests.

This commit also upgrades tokio and reqwest in order to work correctly. There are also _some_ performance issues noted (this is slower than the `icx-http-server` for some reason), but those are not considered criticals and could be improved later on.

Renamed the `project_name` in our own generated assets to `canister_name`, for things that are generated during canister build (and not project generation).

=== feat: add support for ECDSA on secp256k1

You can now a generate private key via OpenSSL or a simlar tool, import it into dfx, and use it to sign an ingress message.

[source, bash]
----
openssl ecparam -name secp256k1 -genkey -out identity.pem
dfx identity import <name> identity.pem
dfx identity use <name>
dfx canister call ...
----

== Asset Canister

=== feat: The asset canister can now store assets that exceed the message ingress limit (2 MB)

* Please note that neither the JS agent nor the HTTP server have been updated yet to server such large assets.
* The existing interface is left in place for backwards-compatibility, but deprecated:
** retrieve(): use get() and get_chunk() instead
** store(): use create_batch(), create_chunk(), and commit_batch() instead
** list(): use keys() instead

= 0.6.25

== DFX

- feat: dfx now provides CANISTER_ID_<canister_name> environment variables for all canisters to "npm build" when building the frontend.

== Agents

=== Rust Agent

- feat: AgentError due to request::Error will now include the reqwest error message
in addition to "Could not reach the server"
- feat: Add secp256k1 support (dfx support to follow)

= 0.6.24

== DFX

- feat: add option to specify initial cycles for newly created canisters (#1433)

Added option to `dfx canister create` and `dfx deploy` commands: `--with-cycles <with-cycles>`.
This allows the user to specify the initial cycle balance of a canister created by their wallet.
This option is a no-op for the Sodium network.

[source, bash]
----
dfx canister create --with-cycles 8000000000 some_canister
dfx deploy --with-cycles 8000000000
----

Help string:
[source, bash]
----
Specifies the initial cycle balance to deposit into the newly
created canister. The specified amount needs to take the
canister create fee into account. This amount is deducted
from the wallet's cycle balance
----

- feat: install `dfx` by version or tag (#1426)

This feature adds a new dfx command `toolchain` which have intuitive subcommands.
The toolchain specifiers can be a complete version number, major minor version, or a tag name.

[source, bash]
----
dfx toolchain install 0.6.24 # complete version
dfx toolchain install 0.6    # major minor
dfx toolchain install latest # tag name
dfx toolchain default latest
dfx toolchain list
dfx toolchain uninstall latest
----

- fix: onboarding related fixups (#1420)

Now that the Mercury Alpha application subnetwork is up and we are getting ready to onboard devs, the dfx error message for wallet creation has changed:
For example,
[source, bash]
----
dfx canister --network=alpha create hello
Creating canister "hello"...
Creating the canister using the wallet canister...
Creating a wallet canister on the alpha network.
Unable to create a wallet canister on alpha:
The Replica returned an error: code 3, message: "Sender not authorized to use method."
Wallet canisters on alpha may only be created by an administrator.
Please submit your Principal ("dfx identity get-principal") in the intake form to have one created for you.
----

- feat: add deploy wallet subcommand to identity (#1414)

This feature adds the deploy-wallet subcommand to the dfx identity.
The User provides the ID of the canister onto which the wallet WASM is deployed.

[source, bash]
----
dfx identity deploy-wallet --help
dfx-identity-deploy-wallet
Installs the wallet WASM to the provided canister id

USAGE:
    dfx identity deploy-wallet <canister-id>

ARGS:
    <canister-id>    The ID of the canister where the wallet WASM will be deployed

FLAGS:
    -h, --help       Prints help information
    -V, --version    Prints version information
----

= 0.6.22

== DFX

- feat: dfx call random value when argument is not provided (#1376)

- fix: canister call can take canister ids for local canisters even if … (#1368)
- fix: address panic in dfx replica command (#1338)
- fix: dfx new webpack.config.js does not encourage running 'js' through ts-… (#1341)

== Sample apps

- There have been updates, improvements, and new sample apps added to thelink:https://github.com/dfinity/examples/tree/master/motoko[examples] repository.
+
All of Motoko sample apps in the link:https://github.com/dfinity/examples/tree/master/motoko[examples] repository have been updated to work with the latest release of the SDK.
+
There are new sample apps to illustrate using arrays (link:https://github.com/dfinity/examples/tree/master/motoko/quicksort[Quicksort]) and building create/read/update/delete (CRUD) operations for a web application link:https://github.com/dfinity/examples/tree/master/motoko/superheroes[Superheroes].

- The link:https://github.com/dfinity/linkedup:[LinkedUp] sample application has been updated to work with the latest release of Motoko and the SDK.

== Motoko

== Agents

== Canister Development Kit (CDK)<|MERGE_RESOLUTION|>--- conflicted
+++ resolved
@@ -33,18 +33,16 @@
 * Include canister_ranges in the state tree
 * Removed limit on cycles in a canister
 
-<<<<<<< HEAD
-== Motoko
-
-Updated Motoko from 0.6.20 to 0.6.21.
-=======
 == Replica
 
 Updated replica to blessed commit 936bf9ccaabd566c68232e5cb3f3ce7d5ae89328.
 This incorporates the following executed proposals:
 
 * https://dashboard.internetcomputer.org/proposal/38541[38541]
->>>>>>> 5a3152b5
+
+== Motoko
+
+Updated Motoko from 0.6.20 to 0.6.21.
 
 = 0.9.0
 
