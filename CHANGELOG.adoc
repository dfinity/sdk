--- conflicted
+++ resolved
@@ -5,15 +5,13 @@
 
 == DFX
 
-<<<<<<< HEAD
 === feat: deprecate `+dfx config+` for removal
 
 The `+dfx config+` command has several issues and is ultimately a poor replacement for https://stedolan.github.io/jq/[`+jq+`]. The command is being deprecated, and will be removed in a later release; we recommend switching to `+jq+` or similar tools (e.g. `+ConvertTo-Json+` in PowerShell, `+to json+` in nushell, etc.)
-=======
+
 === feat: Better build scripts for type:custom
 
 Build scripts now always receive a CWD of the DFX project root, instead of wherever `+dfx+` was invoked from, and a bare script `+script.sh+` can be specified without needing to prefix with `+./+`.
->>>>>>> ea79e37a
 
 === feat: rust, custom, and asset canisters now include candid:service metadata
 
