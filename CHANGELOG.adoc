= dfx changelog
:doctype: book

= UNRELEASED

== DFX

=== refactor: optimize from ic-wasm

Optimize Rust canister WASM module via ic-wasm library instead of ic-cdk-optimizer.

The actual optimization was kept the same.

=== feat: Read dfx canister call argument from a file

Enables passing large arguments that cannot be passed directly in the command line using the `--argument-file` flag. For example `dfx canister call --argument-file ./my/argument/file.txt my_canister_name greet`.

=== fix: Use default setting for BTC adapter idle seconds

A lower threshold was no longer necessary.

=== feat: Allow users to configure logging level of bitcoin adapter

The bitcoin adapter's logging can be very verbose if debug logging is enabled, making it difficult to make sense of what's going on. On the other hand, these logs are useful for triaging problems.

To get the best of both worlds, this release adds support for an additional configuration option in dfx.json:

    "bitcoin": {
      "enabled": true,
      "nodes": ["127.0.0.1:18444"],
      "log_level": "info" <------- users can now configure the log level
    }

By default, a log level of "info" is used, which is relatively quiet. Users can change it to "debug" for more verbose logging.

=== chore: update Candid UI canister with commit bffa0ae3c416e8aa3c92c33722a6b1cb31d0f1c3

This includes the following changes:

* Fetch did file from canister metadata
* Better flamegraph support
* Fix bigint error for vec nat8 type

=== feat: dfx will look up the port of the running webserver from .dfx/webserver-port, if present

After `dfx start --host 127.0.0.1:0`, the dfx webserver will listen on an ephemeral port.  It stores the port value in .dfx/webserver-port.  dfx will now look for this file, and if a port is contained within, use that port to connect to the dfx webserver.

=== fix: dfx commands once again work from any subdirectory of a dfx project

Running `dfx deploy`, `dfx canister id`, `dfx canister call` and so forth work as expected
if run from within any subdirectory of a dfx project.  Previously, this would create
canister_ids.json or .dfx/local/canister_ids.json within the subdirectory.

=== feat: Post-installation tasks

You can now add your own custom post-installation/post-deployment tasks to any canister type. The new `+post-install+` key for canister objects in `+dfx.json+` can be a command or list of commands, similar to the `+build+` key of `+custom+` canisters, and receives all the same environment variables. For example, to replicate the upload task performed with `+assets+` canisters, you might set `+"post-install": "icx-asset sync $CANISTER_ID dist"+`.

=== feat: assets are no longer copied from source directories before being uploaded to asset canister

Assets are now uploaded directly from their source directories, rather than first being copied
to an output directory.

If you're using `dfx deploy`, you won't see any change in functionality.  If you're running
`dfx canister install --mode=upgrade`, changed files in asset source directories will
be detected and uploaded even without an intervening `dfx build`.

=== fix: Added src/declarations to .gitignore for new projects

=== fix: remove deprecated candid path environment variable

The environment variable format `+CANISTER_CANDID_{name}+`, used in Rust projects, was deprecated in 0.9.2, to be unified with the variables `+CANISTER_CANDID_PATH_{name}+` which are used in other project types. It has now been removed. Note that you will need to update `+ic-cdk-macros+` if you use the `+#[import]+` macro.

=== feat: deprecate `+dfx config+` for removal

The `+dfx config+` command has several issues and is ultimately a poor replacement for https://stedolan.github.io/jq/[`+jq+`]. The command is being deprecated, and will be removed in a later release; we recommend switching to `+jq+` or similar tools (e.g. `+ConvertTo-Json+` in PowerShell, `+to json+` in nushell, etc.)

=== feat: Better build scripts for type:custom

Build scripts now always receive a CWD of the DFX project root, instead of wherever `+dfx+` was invoked from, and a bare script `+script.sh+` can be specified without needing to prefix with `+./+`.

=== feat: rust, custom, and asset canisters now include candid:service metadata

Motoko canisters already included this metadata.

Also added this metadata to the asset canister wasm, which will cause the next deploy to
install this new version.

=== feat: Add safeguard to freezing threshold

Some developers mistakenly think that the freezing threshold is measured in cycles, but it is actually measured in seconds. To stop them from accidentally freezing their canisters, setting a freezing threshold above 50M seconds (~1.5 years) now requires a confirmation.

=== fix: restores assets to webpack devserver

=== chore: updates webpack dependencies for dfx new project

Resolves an issue where `+webpack-cli+` was was breaking when users tried to run `+npm start+` in a fresh project. For affected users of 0.10.1, you can resolve this issue manually by running `+npm install webpack@latest webpack-cli@latest terser-webpack-plugin@latest+`.

=== feat: Support for new ledger notify function

Ledger 7424ea8 deprecates the existing `+notify+` function with a switch parameter between creating and topping up a canister, and introduces two
functions for doing the same. This should *mostly* be invisible to users, except that previously, if `+dfx ledger create-canister+` or `+dfx ledger top-up+`
failed, you would call `+dfx ledger notify+` after correcting the issue. In order to support the change, this command has been changed to two subcommands:
`+dfx ledger notify create-canister+` and `+dfx ledger notify top-up+`.

=== feat: `+--from-subaccount+`

Previously, the ledger commands assumed all transfers were made from the default subaccount for the identity principal. This feature adds a `+--from-subaccount+` flag to `+dfx ledger transfer+`, `+dfx ledger create-canister+`, and `+dfx ledger top-up+`, to enable making transfers from a selected subaccount. A `+--subaccount+` flag is also added to `+dfx ledger balance+` for convenience. Subaccounts are expected as 64-character hex-strings (i.e. 32 bytes).

=== feat: cargo audit when building rust canisters

When a canister with type `rust` is built and `cargo-audit` is installed, dfx will now check for vulnerabilities in the dependencies. If a vulnerability is found, dfx will recommend that the user update to a version without known vulnerabilities.

=== fix: Freezing Threshold now documented

Calls made to retrieve the help output for `canister update-settings` was missing the `freezing-threshold` parameter.

=== chore: warnings and errors are more visible

`WARN` and `ERROR` messages are now clearly labelled as such, and the labels are colored accordingly.
This is now included when running `dfx canister update-settings -h`.

=== fix: canister call uses candid file if canister type cannot be determined

The candid file specified in the field `canisters.<canister name>.candid` of dfx.json, or if that not exists `canisters.<canister name>.remote.candid`, is now used when running `dfx canister call`, even when dfx fails to determine the canister type.

=== fix: btc/canister http adapter socket not found by replica after restart

After running `dfx start --enable-bitcoin` twice in a row (stopping dfx in between), the second
launched replica would fail to connect to the btc adapter.  This is because ic-starter
does not write a new configuration file if one already exists, so the configuration file
used by the replica referred to one socket path, while dfx passed a different socket path
to the btc adapter.

Now dfx reuses the previously-used unix domain socket path, for both the btc adapter
and for the canister http adapter.

=== fix: dfx stop now waits until dfx and any child processes exit

Previously, `dfx stop` would send the TERM signal to the running dfx and its child processes,
and then exit immediately.

This avoids interference between a dfx process performing cleanup at shutdown and
a dfx process that is starting.

=== fix: dfx ping no longer creates a default identity

dfx ping now uses the anonymous identity, and no longer requires dfx.json to be present.

<<<<<<< HEAD
=== fix: Initialize replica with bitcoin regtest flag

When the bitcoin feature is enabled, dfx was launching the replica with the "bitcoin_testnet" feature.
The correct feature to use is "bitcoin_regtest".
=======
=== dfx bootstrap now looks up the port of the local replica

`dfx replica` writes the port of the running replica to one of these locations:
  - .dfx/replica-configuration/replica-1.port
  - .dfx/ic-ref.port
`dfx bootstrap` will now use this port value, so it's no longer necessary to edit dfx.json after running `dfx replica`.
>>>>>>> 87ad3e37

== Dependencies

=== Rust Agent

Updated agent-rs to 0.18.0

=== Motoko

Updated Motoko from 0.6.28 to 0.6.29.

=== Replica

Updated replica to elected commit 91de076616c096addc0d4dced18bcc8581a9e530.
This incorporates the following executed proposals:

* https://dashboard.internetcomputer.org/proposal/67990[67990]
* https://dashboard.internetcomputer.org/proposal/67483[67483]
* https://dashboard.internetcomputer.org/proposal/66895[66895]
* https://dashboard.internetcomputer.org/proposal/66888[66888]
* https://dashboard.internetcomputer.org/proposal/65530[65530]
* https://dashboard.internetcomputer.org/proposal/65327[65327]
* https://dashboard.internetcomputer.org/proposal/65043[65043]
* https://dashboard.internetcomputer.org/proposal/64355[64355]
* https://dashboard.internetcomputer.org/proposal/63228[63228]
* https://dashboard.internetcomputer.org/proposal/62143[62143]

=== ic-ref

Updated ic-ref to 0.0.1-173cbe84
 - add ic0.performance_counter system interface
 - add system API for ECDSA signing
 - allow optional "error_code" field in responses
 - support gzip-compressed canister modules
 - enable canisters to send HTTP requests

= 0.10.1

== DFX

=== fix: Webpack config no longer uses CopyPlugin

Dfx already points to the asset canister's assets directory, and copying to disk could sometimes
lead to an annoying "too many open files" error.

=== fix: HSMs are once again supported on Linux

On Linux, dfx 0.10.0 failed any operation with an HSM with the following error:
    Error: IO: Dynamic loading not supported

The fix was to once again dynamically-link the Linux build.

=== feat: error explanation and fixing instructions engine

Dfx is now capable of providing explanations and remediation suggestions for entire categories of errors at a time.
Explanations and suggestions will slowly be added over time.
To see an example of an already existing suggestion, run `dfx deploy --network ic` while using an identity that has no wallet configured.

=== chore: add context to errors

Most errors that happen within dfx are now reported in much more detail. No more plain `File not found` without explanation what even was attempted.

=== fix: identities with configured wallets are not broken anymore and removed only when using the --drop-wallets flag

When an identity has a configured wallet, dfx no longer breaks the identity without actually removing it.
Instead, if the --drop-wallets flag is specified, it properly removes everything and logs what wallets were linked,
and when the flag is not specified, it does not remove anything.

The behavior for identities without any configured wallets is unchanged.

=== feat: bitcoin integration: dfx now generates the bitcoin adapter config file

dfx command-line parameters for bitcoin integration:
    dfx start   --enable-bitcoin  # use default node 127.0.0.1:18444
    dfx start   --enable-bitcoin --bitcoin-node <node>

The above examples also work for dfx replica.

These default to values from dfx.json:
    .defaults.bitcoin.nodes
    .defaults.bitcoin.enabled

The --bitcoin-node parameter, if specified on the command line, implies --enable-bitcoin.

If --enable-bitcoin or .defaults.bitcoin.enabled is set, then dfx start/replica will launch the ic-btc-adapter process and configure the replica to communicate with it.


=== feat: print wallet balance in a human readable form #2184

Default behaviour changed for `+dfx wallet balance+`, it will now print cycles amount upscaled to trillions.

New flag `+--precise+` added to `+dfx wallet balance+`. Allows to get exact amount of cycles in wallet (without upscaling).

=== feat: canister http integration

dfx command-line parameters for canister http requests integration:
    dfx start --enable-canister-http
    dfx replica --enable-canister-http

This defaults to the following value in dfx.json:
    .defaults.canister_http.enabled

=== fix: specifying ic provider with a trailing slash is recognised correctly

Specifying the network provider as `https://ic0.app/` instead of `https://ic0.app` is now recognised as the real IC network.

=== Binary cache

Added ic-canister-http-adapter to the binary cache.

== Dependencies

=== Updated agent-rs to 0.17.0

== Motoko

Updated Motoko from 0.6.26 to 0.6.28.

== Replica

Updated replica to elected commit b90edb9897718730f65e92eb4ff6057b1b25f766.
This incorporates the following executed proposals:

* https://dashboard.internetcomputer.org/proposal/61004[61004]
* https://dashboard.internetcomputer.org/proposal/60222[60222]
* https://dashboard.internetcomputer.org/proposal/59187[59187]
* https://dashboard.internetcomputer.org/proposal/58479[58479]
* https://dashboard.internetcomputer.org/proposal/58376[58376]
* https://dashboard.internetcomputer.org/proposal/57843[57843]
* https://dashboard.internetcomputer.org/proposal/57395[57395]

== icx-proxy

Updated icx-proxy to commit c312760a62b20931431ba45e5b0168ee79ea5cda

* Added gzip and deflate body decoding before certification validation.
* Fixed unzip and streaming bugs
* Added Prometheus metrics endpoint
* Added root and invalid ssl and dns mapping

= 0.10.0

== DFX

=== feat: Use null as default value for opt arguments


Before this, `deploy`ing a canister with an `opt Foo` init argument without specifying an `--argument` would lead to an error:

[source, bash]
----
$ dfx deploy
Error: Invalid data: Expected arguments but found none.
----

With this change, this isn't an error anymore, but instead `null` is passed as a value. In general, if the user does _not_ provide an `--argument`, and if the init method expects only `opt` arguments, then `dfx` will supply `null` for each argument.

Note in particular that this does not try to match `opt` arguments for heterogeneous (`opt`/non-`opt`) signatures. Note moreover that this only impacts a case that would previously error out, so no existing (working) workflows should be affected.

=== feat: dfx identity set-wallet now checks that the provided canister is actually a wallet

This check was previously performed on local networks, but not on mainnet.

=== feat: dfx canister call --candid <path to candid file> ...

Allows one to provide the .did file for calls to an arbitrary canister.

=== feat: Install arbitrary wasm into canisters

You no longer need a DFX project setup with a build task to install an already-built wasm module into a canister ID. The new `+--wasm <path>+` flag to `+dfx canister install+` will bypass project configuration and install the wasm module at `+<path>+`. A DFX project setup is still recommended for general use; this should mostly be used for installing pre-built canisters. Note that DFX will also not perform its usual checks for API/ABI/stable-memory compatibility in this mode.

=== feat: Support for 128-bit cycle counts

Cycle counts can now exceed the previously set maximum of 2^64. The new limit is 2^128. A new wallet version has been bundled with this release that supports the new cycle count. You will not be able to use this feature with your existing wallets without running `+dfx wallet upgrade+`, but old wallets will still work just fine with old cycle counts.

=== fix: dfx start will once again notice if dfx is already running

dfx will once again display 'dfx is already running' if dfx is already running,
rather than 'Address already in use'.

As a consequence, after `dfx start` failed to notice that dfx was already running,
it would replace .dfx/pid with an empty file.  Later invocations of `dfx stop`
would display no output and return a successful exit code, but leave dfx running.

=== fix: dfx canister update-settings <canister id> works even if the canister id is not known to the project.

This makes the behavior match the usage text of the command:
`<CANISTER> Specifies the canister name or id to update. You must specify either canister name/id or the --all option`

=== feat: dfx deploy --upgrade-unchanged or dfx canister install --mode upgrade --upgrade-unchanged

When upgrading a canister, `dfx deploy` and `dfx canister install` skip installing the .wasm
if the wasm hash did not change.  This avoids a round trip through stable memory for all
assets on every dfx deploy, for example.  By passing this argument, dfx will instead
install the wasm even if its hash matches the already-installed wasm.

=== feat: Introduce DFX_CACHE_ROOT environment variable

A new environment variable, `DFX_CACHE_ROOT`, has been introduced to allow setting the cache root directory to a different location than the configuration root directory. Previously `DFX_CONFIG_ROOT` was repurposed for this which only allowed one location to be set for both the cache and configuration root directories.

This is a breaking change since setting `DFX_CONFIG_ROOT` will no longer set the cache root directory to that location.

=== fix: Error if nonzero cycles are passed without a wallet proxy

Previously, `dfx canister call --with-cycles 1` would silently ignore the `--with-cycles` argument as the DFX principal has no way to pass cycles and the call must be forwarded through the wallet. Now it will error instead of silently ignoring it. To forward a call through the wallet, use `--wallet $(dfx identity get-wallet)`, or `--wallet $(dfx identity --network ic get-wallet)` for mainnet.

=== feat: Configure subnet type of local replica

The local replica sets its parameters according to the subnet type defined in defaults.replica.subnet_type, defaulting to 'application' when none is specified.
This makes it less likely to accidentally hit the 'cycles limit exceeded' error in production.  Since the previous default was `system`, you may see these types errors in development instead.
Possible values for defaults.replica.subnet_type are: "application", "verifiedapplication", "system"

Example how to specify the subnet type:
[source, json]
----
{
  "defaults": {
    "replica": {
      "subnet_type": "verifiedapplication"
    }
  }
}
----

=== feat: Introduce command for local cycles top-up

`dfx ledger fabricate-cycles <canister (id)> <optional amount>` can be used during local development to create cycles out of thin air and add them to a canister. Instead of supplying a canister name or id it is also possible to use `--all` to add the cycles to every canister in the current project. When no amount is supplied, the command uses 10T cycles as default. Using this command with `--network ic` will result in an error.

=== feat: Private keys can be stored in encrypted format

`dfx identity new` and `dfx identity import` now ask you for a password to encrypt the private key (PEM file) when it is stored on disk.
If you decide to use a password, your key will never be written to disk in plain text.
In case you don't want to enter your password all the time and want to take the risk of storing your private key in plain text, you can use the `--disable-encryption` flag.

The `default` identity as well as already existing identities will NOT be encrypted. If you want to encrypt an existing identity, use the following commands:
[source, bash]
----
dfx identity export identity_name > identity.pem
# if you have set old_identity_name as the identity that is used by default, switch to a different one
dfx identity use other_identity
dfx identity remove identity_name
dfx identity import identity_name identity.pem
----

=== feat: Identity export

If you want to get your identity out of dfx, you can use `dfx identity export identityname > exported_identity.pem`. But be careful with storing this file as it is not protected with your password.

=== feat: Identity new/import now has a --force flag

If you want to script identity creation and don't care about overwriting existing identities, you now can use the `--force` flag for the commands `dfx identity new` and `dfx identity import`.

=== fix: Do not automatically create a wallet on IC

When running `dfx deploy --network ic`, `dfx canister --network ic create`, or `dfx identity --network ic get-wallet` dfx no longer automatically creates a cycles wallet for the user if none is configured. Instead, it will simply report that no wallet was found for that user.

Dfx still creates the wallet automatically when running on a local network, so the typical workflow of `dfx start --clean` and `dfx deploy` will still work without having to manually create the wallet.

=== fix: Identities cannot exist and not at the same time

When something went wrong during identity creation, the identity was not listed as existing.
But when trying to create an identity with that name, it was considered to be already existing.

=== feat: dfx start and dfx replica can now launch the ic-btc-adapter process

Added command-line parameters:
    dfx start   --enable-bitcoin --btc-adapter-config <path>
    dfx replica --enable-bitcoin --btc-adapter-config <path>

These default to values from dfx.json:
    .defaults.bitcoin.btc_adapter_config
    .defaults.bitcoin.enabled

The --btc-adapter-config parameter, if specified on the command line, implies --enable-bitcoin.

If --enable-bitcoin or .defaults.bitcoin.enabled is set, and a btc adapter configuration is specified,
then dfx start/replica will launch the ic-btc-adapter process.

This integration is not yet complete, pending upcoming functionality in ic-starter.

=== fix: report context of errors

dfx now displays the context of an error in several places where previously the only error
message would be something like "No such file or directory."

=== chore: updates starter project for Node 18

Webpack dev server now works for Node 18 (and should work for Node 17). A few packages are also upgraded

== updating dependencies

Updated to version 0.14.0 of agent-rs

== Cycles wallet

Module hash: bb001d1ebff044ba43c060956859f614963d05c77bd778468fce4de095fe8f92
https://github.com/dfinity/cycles-wallet/commit/f18e9f5c2f96e9807b6f149c975e25638cc3356b

== Replica

Updated replica to elected commit b3788091fbdb8bed7e527d2df4cc5e50312f476c.
This incorporates the following executed proposals:

* https://dashboard.internetcomputer.org/proposal/57150[57150]
* https://dashboard.internetcomputer.org/proposal/54964[54964]
* https://dashboard.internetcomputer.org/proposal/53702[53702]
* https://dashboard.internetcomputer.org/proposal/53231[53231]
* https://dashboard.internetcomputer.org/proposal/53134[53134]
* https://dashboard.internetcomputer.org/proposal/52627[52627]
* https://dashboard.internetcomputer.org/proposal/52144[52144]
* https://dashboard.internetcomputer.org/proposal/50282[50282]

Added the ic-btc-adapter binary to the cache.

== Motoko

Updated Motoko from 0.6.25 to 0.6.26.

= 0.9.3

== DFX

=== feat: dfx deploy now displays URLs for the frontend and candid interface

=== dfx.json

In preparation for BTC integration, added configuration for the bitcoind port:

[source, json]
----
{
  "canisters": {},
  "defaults": {
    "bitcoind": {
      "port": 18333
    }
  }
}
----

== icx-proxy

Updated icx-proxy to commit 594b6c81cde6da4e08faee8aa8e5a2e6ae815602, now static-linked.

* upgrade HTTP calls upon canister request
* no longer proxies /_/raw to the dfx internal webserver
* allows for generic StreamingCallback tokens

== Replica

Updated replica to blessed commit d004accc3904e24dddb13a11d93451523e1a8a5f.
This incorporates the following executed proposals:

* https://dashboard.internetcomputer.org/proposal/49653[49653]
* https://dashboard.internetcomputer.org/proposal/49011[49011]
* https://dashboard.internetcomputer.org/proposal/48427[48427]
* https://dashboard.internetcomputer.org/proposal/47611[47611]
* https://dashboard.internetcomputer.org/proposal/47512[47512]
* https://dashboard.internetcomputer.org/proposal/47472[47472]
* https://dashboard.internetcomputer.org/proposal/45984[45984]
* https://dashboard.internetcomputer.org/proposal/45982[45982]

== Motoko

Updated Motoko from 0.6.21 to 0.6.25.

= 0.9.2

== DFX

=== feat: Verify Candid and Motoko stable variable type safety of canister upgrades

Newly deployed Motoko canisters now embed the Candid interface and Motoko stable signatures in the Wasm module.
`dfx deploy` and `dfx canister install` will automatically check

	1) the backward compatible of Candid interface in both upgrade and reinstall mode;
	2) the type safety of Motoko stable variable type in upgrade mode to avoid accidentally lossing data;

See https://smartcontracts.org/docs/language-guide/compatibility.html[Upgrade compatibility] for more details.

=== feat: Unified environment variables across build commands

The three canister types that use a custom build tool - `assets`, `rust`, and `custom` - now all support the same set of environment variables during the build task: 

* `DFX_VERSION` - The version of DFX that was used to build the canister.
* `DFX_NETWORK` - The network name being built for. Usually `ic` or `local`.
* `CANISTER_ID_{canister}` - The canister principal ID of the canister `{canister}` registered in `dfx.json`.
* `CANISTER_CANDID_PATH_{canister}` - The path to the Candid interface file for the canister `{canister}` among your canister's dependencies.
* `CANISTER_CANDID_{canister}` (deprecated) - the same as `CANISTER_CANDID_PATH_{canister}`.  This is provided for backwards compatibility with `rust` and `custom` canisters, and will be removed in dfx 0.10.0.
* `CANISTER_ID` - Same as `CANISTER_ID_{self}`, where `{self}` is the name of _this_ canister.
* `CANISTER_CANDID_PATH` - Same as `CANISTER_CANDID_PATH_{self}`, where `{self}` is the name of _this_ canister.

=== feat: Support for local ledger calls

If you have an installation of the ICP Ledger (see https://github.com/dfinity/ic/tree/master/rs/rosetta-api/ledger_canister#deploying-locally[Ledger Installation Guide]), `dfx ledger balance` and `dfx ledger transfer` now support
`--ledger-canister-id` parameter.

Some examples:
[source, bash]
----
$ dfx ledger \
  --network local \
  balance \
  --ledger-canister-id  rrkah-fqaaa-aaaaa-aaaaq-cai
1000.00000000 ICP

$ dfx ledger \
  --network local \
  transfer --amount 0.1 --memo 0 \
  --ledger-canister-id  rrkah-fqaaa-aaaaa-aaaaq-cai 8af54f1fa09faeca18d294e0787346264f9f1d6189ed20ff14f029a160b787e8
Transfer sent at block height: 1
----

=== feat: `dfx ledger account-id` can now compute canister addresses

The `dfx ledger account-id` can now compute addresses of principals and canisters.
The command also supports ledger subaccounts now.

[source, bash]
----
dfx ledger account-id --of-principal 53zcu-tiaaa-aaaaa-qaaba-cai
dfx ledger --network small02 account-id --of-canister ledger_demo
dfx ledger account-id --of-principal 53zcu-tiaaa-aaaaa-qaaba-cai --subaccount 0000000000000000000000000000000000000000000000000000000000000001
----

=== feat: Print the full error chain in case of a failure

All `dfx` commands will now print the full stack of errors that led to the problem, not just the most recent error.
Example:

[source]
----
Error: Subaccount '00000000000000000000000000000000000000000000000000000000000000000' is not a valid hex string
Caused by:
  Odd number of digits
----

=== fix: dfx import will now import pem files created by `quill generate`

`quill generate` currently outputs .pem files without an `EC PARAMETERS` section.
`dfx identity import` will now correctly identify these as EC keys, rather than Ed25519.

=== fix: retry on failure for ledger create-canister, top-up, transfer

dfx now calls `transfer` rather than `send_dfx`, and sets the created_at_time field in order to retry the following commands:

* dfx ledger create-canister
* dfx ledger top-up
* dfx ledger transfer

=== feat: Remote canister support

It's now possible to specify that a canister in dfx.json references a "remote" canister on a specific network,
that is, a canister that already exists on that network and is managed by some other project.

Motoko, Rust, and custom canisters may be configured in this way.

This is the general format of the configuration in dfx.json:
[source, json]
----
{
  "canisters": {
    "<canister name>": {
      "remote": {
        "candid": "<path to candid file to use when building on remote networks>",
        "id": {
          "<network name>": "<principal on network>"
        }
      }
    }
  }
}
----

The "id" field, if set for a given network, specifies the canister ID for the canister on that network.
The canister will not be created or installed on these remote networks.
For other networks, the canister will be created and installed as usual.

The "candid" field, if set within the remote object, specifies the candid file to build against when
building other canisters on a network for which the canister is remote.  This definition can differ
from the candid definitions for local builds.

For example, if have an installation of the ICP Ledger (see https://github.com/dfinity/ic/tree/master/rs/rosetta-api/ledger_canister#deploying-locally[Ledger Installation Guide])
in your dfx.json, you could configure the canister ID of the Ledger canister on the ic network as below.  In this case,
the private interfaces would be available for local builds, but only the public interfaces would be available
when building for `--network ic`.
[source, json]
----
{
  "canisters": {
    "ledger": {
      "type": "custom",
      "wasm": "ledger.wasm",
      "candid": "ledger.private.did",
      "remote": {
        "candid": "ledger.public.did",
        "id": {
          "ic": "ryjl3-tyaaa-aaaaa-aaaba-cai"
        }
      }
    },
    "app": {
      "type": "motoko",
      "main": "src/app/main.mo",
      "dependencies": [ "ledger" ]
    }
  }
}
----

As a second example, suppose that you wanted to write a mock of the ledger in Motoko.
In this case, since the candid definition is provided for remote networks,
`dfx build` (with implicit `--network local`) will build app against the candid
definitions defined by mock.mo, but `dfx build --network ic` will build app against
`ledger.public.did`.

This way, you can define public update/query functions to aid in local testing, but
when building/deploying to mainnet, references to methods not found in `ledger.public.did`
will be reports as compilation errors.

[source, json]
----
{
  "canisters": {
    "ledger": {
      "type": "motoko",
      "main": "src/ledger/mock.mo",
      "remote": {
        "candid": "ledger.public.did",
        "id": {
          "ic": "ryjl3-tyaaa-aaaaa-aaaba-cai"
        }
      }
    },
    "app": {
      "type": "motoko",
      "main": "src/app/main.mo",
      "dependencies": [ "ledger" ]
    }
  }
}
----

=== feat: Generating remote canister bindings

It's now possible to generate the interface of a remote canister using a .did file using the `dfx remote generate-binding <canister name>|--all` command. This makes it easier to write mocks for local development.

Currently, dfx can generate .mo, .rs, .ts, and .js bindings.

This is how you specify how to generate the bindings in dfx.json:
[source, json]
----
{
  "canisters": {
    "<canister name>": {
      "main": "<path to mo/rs/ts/js file that will be generated>",
      "remote": {
        "candid": "<path to candid file to use when generating bindings>"
        "id": {}
      }
    }
  }
}
----

== ic-ref

Upgraded from a432156f24faa16d387c9d36815f7ddc5d50e09f to ab8e3f5a04f0f061b8157c2889f8f5de05f952bb

* Support 128-bit system api for cycles
* Include canister_ranges in the state tree
* Removed limit on cycles in a canister

== Replica

Updated replica to blessed commit 04fe8b0a1262f07c0cec1fdfa838a37607370a61.
This incorporates the following executed proposals:

* https://dashboard.internetcomputer.org/proposal/45091[45091]
* https://dashboard.internetcomputer.org/proposal/43635[43635]
* https://dashboard.internetcomputer.org/proposal/43633[43633]
* https://dashboard.internetcomputer.org/proposal/42783[42783]
* https://dashboard.internetcomputer.org/proposal/42410[42410]
* https://dashboard.internetcomputer.org/proposal/40908[40908]
* https://dashboard.internetcomputer.org/proposal/40647[40647]
* https://dashboard.internetcomputer.org/proposal/40328[40328]
* https://dashboard.internetcomputer.org/proposal/39791[39791]
* https://dashboard.internetcomputer.org/proposal/38541[38541]

== Motoko

Updated Motoko from 0.6.20 to 0.6.21.

= 0.9.0

== DFX

=== feat!: Remove the wallet proxy and the --no-wallet flag

Breaking change: Canister commands, except for `dfx canister create`, will make the call directly, rather than via the user's wallet. The `--no-wallet` flag is thus removed from `dfx canister` as its behavior is the default.

When working with existing canisters, use the `--wallet` flag in conjunction with `dfx identity get-wallet` in order to restore the old behavior.

You will need to upgrade your wallet and each of your existing canisters to work with the new system.  To do so, execute the following in each of your dfx projects:
[source, bash]
----
dfx wallet upgrade
dfx canister --wallet "$(dfx identity get-wallet)" update-settings --all --add-controller "$(dfx identity get-principal)"
----
To upgrade projects that you have deployed to the IC mainnet, execute the following:
[source, bash]
----
dfx wallet --network ic upgrade
dfx canister --network ic --wallet "$(dfx identity --network ic get-wallet)" update-settings --all --add-controller "$(dfx identity get-principal)"
----

=== feat: Add --add-controller and --remove-controller flags for "canister update-settings"

`dfx canister update-settings` previously only let you overwrite the entire controller list; `--add-controller` and `--remove-controller` instead add or remove from the list.

=== feat: Add --no-withdrawal flag for "canister delete" for when the canister is out of cycles

`dfx canister delete --no-withdrawal <canister>` can be used to delete a canister without attempting to withdraw cycles.

=== fix: set RUST_MIN_STACK to 8MB for ic-starter (and therefore replica)

This matches the value used in production and is meant to exceed the configured 5 MB wasmtime stack.

=== fix: asset uploads will retry failed requests as expected

Fixed a defect in asset synchronization where no retries would be attempted after the first 30 seconds overall.

== Motoko

Updated Motoko from 0.6.11 to 0.6.20.

* Implement type union/intersection
* Transform for-loops on arrays into while-loops
* Tighten typing rules for type annotations in patterns
* Candid decoding: skip vec any fast
* Bump up MAX_HP_FOR_GC from 1GB to 3GB
* Candid decoder: Trap if a principal value is too large
* Eliminate bignum calls from for-iteration on arrays
* Improve scheduling
* Improve performance of bignum equality
* Stable signatures: frontend, metadata, command-line args
* Added heartbeat support

== Cycles wallet

Module hash: 53ec1b030f1891bf8fd3877773b15e66ca040da539412cc763ff4ebcaf4507c5
https://github.com/dfinity/cycles-wallet/commit/57e53fcb679d1ea33cc713d2c0c24fc5848a9759

== Replica

Updated replica to blessed commit 75138bbf11e201aac47266f07bee289dc18a082b.
This incorporates the following executed proposals:

* https://dashboard.internetcomputer.org/proposal/33828[33828]
* https://dashboard.internetcomputer.org/proposal/31275[31275]
* https://dashboard.internetcomputer.org/proposal/31165[31165]
* https://dashboard.internetcomputer.org/proposal/30392[30392]
* https://dashboard.internetcomputer.org/proposal/30078[30078]
* https://dashboard.internetcomputer.org/proposal/29235[29235]
* https://dashboard.internetcomputer.org/proposal/28784[28784]
* https://dashboard.internetcomputer.org/proposal/27975[27975]
* https://dashboard.internetcomputer.org/proposal/26833[26833]
* https://dashboard.internetcomputer.org/proposal/25343[25343]
* https://dashboard.internetcomputer.org/proposal/23633[23633]

= 0.8.4

== DFX

=== feat: "rust" canister type

You can now declare "rust" canisters in dfx.json.
[source, json]
----
{
  "canisters": {
    "canister_name": {
      "type": "rust",
      "package": "crate_name",
      "candid": "path/to/canister_name.did"
    }
  }
}
----

Don't forget to place a `Cargo.toml` in your project root.
Then dfx will build the rust canister with your rust toolchain. 
Please also make sure that you have added the WebAssembly compilation target.

[source, bash]
----
rustup target add wasm32-unknown-unknown
----

You can also create new dfx project with a default rust canister.

[source, bash]
----
dfx new --type=rust <project-name>
----

=== chore: updating dfx new template

Updates dependencies to latest for Webpack, and updates config. Additionally simplifies environment variables for canister ID's in config.

Additionally adds some polish to the starter template, including a favicon and using more semantic html in the example app

=== feat: environment variable overrides for executable pathnames

You can now override the location of any executable normally called from the cache by specifying
an environment variable. For example, DFX_ICX_PROXY_PATH will specify the path for `icx-proxy`.

=== feat: dfx deploy --mode=reinstall <canister>

`dfx deploy` can now reinstall a single canister, controlled by a new `--mode=reinstall` parameter.
This is destructive (it resets the state of the canister), so it requires a confirmation
and can only be performed on a single canister at a time.

`dfx canister install --mode=reinstall <canister>` also requires the same confirmation,
and no longer works with `--all`.

== Replica

The included replica now supports canister_heartbeat.  This only works with rust canisters for the time being,
and does not work with the emulator (`dfx start --emulator`).

= 0.8.3

== DFX

=== fix: ic-ref linux binary no longer references /nix/store

This means `dfx start --emulator` has a chance of working if nix is not installed.
This has always been broken, even before dfx 0.7.0.

=== fix: replica and ic-starter linux binaries no longer reference /nix/store

This means `dfx start` will work again on linux.  This bug was introduced in dfx 0.8.2.

=== feat: replaced --no_artificial_delay option with a sensible default.

The `--no-artificial-delay` option not being the default has been causing a lot of confusion.
Now that we have measured in production and already applied a default of 600ms to most subnets deployed out there,
we have set the same default for dfx and removed the option.

== Motoko

Updated Motoko from 0.6.10 to 0.6.11.

* Assertion error messages are now reproducible (#2821)

= 0.8.2

== DFX

=== feat: dfx canister delete can now return cycles to a wallet or dank

By default `dfx canister delete` will return cycles to the default cycles wallet.
Cycles can be returned to a designated canister with `--withdraw-cycles-to-canister` and
cycles can be returned to dank at the current identity principal with `--withdraw-cycles-to-dank`
and to a designated principal with `--withdraw-cycles-to-dank-principal`.

=== feat: dfx canister create now accepts multiple instances of --controller argument

It is now possible to create canisters with more than one controller by
passing multiple instances of the `--controller parameter to `dfx canister create`.

You will need to upgrade your wallet with `dfx wallet upgrade`, or `dfx wallet --network ic upgrade`

=== feat: dfx canister update-settings now accepts multiple instance of --controller argument

It is now possible to configure a canister to have more than one controller by
passing multiple instances of the `--controller parameter to `dfx canister update-settings`.

=== feat: dfx canister info and dfx canister status now display all controllers

=== feat!: dfx canister create --controller <controller> named parameter

Breaking change: The controller parameter for `dfx canister create` is now passed as a named parameter,
rather than optionally following the canister name.

Old: dfx canister create [canister name] [controller]
New: dfx canister create --controller <controller> [canister name]

=== fix: dfx now respects $DFX_CONFIG_ROOT when looking for legacy credentials

Previously this would always look in `$HOME/.dfinity/identity/creds.pem`.

=== fix: changed dfx canister (create|update-settings) --memory-allocation limit to 12 GiB

Updated the maximum value for the --memory-allocation value to be 12 GiB (12,884,901,888 bytes)

== Cycles Wallet

- Module hash: 9183a38dd2eb1a4295f360990f87e67aa006f225910ab14880748e091248e086
- https://github.com/dfinity/cycles-wallet/commit/9ef38bb7cd0fe17cda749bf8e9bbec5723da0e95

=== Added support for multiple controllers

You will need to upgrade your wallet with `dfx wallet upgrade`, or `dfx wallet --network ic upgrade`

== Replica

The included replica now supports public spec 0.18.0

* Canisters can now have more than one controller
* Adds support for 64-bit stable memory
* The replica now goes through an initialization sequence, reported in its status
as `replica_health_status`.  Until this reports as `healthy`, queries or updates will
fail.
** `dfx start --background` waits to exit until `replica_health_status` is `healthy`.
** If you run `dfx start` without `--background`, you can call `dfx ping --wait-healthy`
to wait until the replica is healthy.

== Motoko

Updated Motoko from 0.6.7 to 0.6.10

* add Debug.trap : Text -> None (motoko-base #288)
* Introduce primitives for `Int` ⇔ `Float` conversions (#2733)
* Fix crashing bug for formatting huge floats (#2737)

= 0.8.1

== DFX

=== feat: dfx generate types command

[source, bash]
----
dfx generate
----

This new command will generate type declarations for canisters in dfx.json.

You can control what will be generated and how with corresponding configuration in dfx.json.

Under dfx.json → "canisters" → "<canister_name>", developers can add a "declarations" config. Options are:

* "output" → directory to place declarations for that canister | default is "src/declarations/<canister_name>"

* "bindings" → [] list of options, ("js", "ts", "did", "mo") | default is "js", "ts", "did"

* "env_override" → a string that will replace process.env.{canister_name_uppercase}_CANISTER_ID in the "src/dfx/assets/language_bindings/canister.js" template.

js declarations output

* index.js (generated from "src/dfx/assets/language_bindings/canister.js" template)

* <canister_name>.did.js - candid js binding output

ts declarations output

  * <canister_name>.did.d.ts - candid ts binding output

did declarations output

  * <canister_name>.did - candid did binding output

mo declarations output

  * <canister_name>.mo - candid mo binding output

=== feat: dfx now supports the anonymous identity

Use it with either of these forms:
[source, bash]
----
dfx identity use anonymous
dfx --identity anonymous ...
----

=== feat: import default identities

Default identities are the pem files generated by `dfx identity new ...` which contain Ed25519 private keys.
They are located at `~/.config/dfx/identity/xxx/identity.pem`.
Now, you can copy such pem file to another computer and import it there.

[source, bash]
----
dfx identity new alice
cp ~/.config/dfx/identity/xxx/identity.pem alice.pem
# copy the pem file to another computer, then
dfx identity import alice alice.pem
----

Before, people can manually copy the pem files to the target directory to "import". Such workaround still works.
We suggest to use the `import` subcommand since it also validate the private key.

=== feat: Can now provide a nonstandard wallet module with DFX_WALLET_WASM environment variable

Define DFX_WALLET_WASM in the environment to use a different wasm module when creating or upgrading the wallet.

== Asset Canister

=== fix: trust full asset SHA-256 hashes provided by the caller

When the caller provides SHA-256 hashes (which dfx does), the asset canister will no longer
recompute these hashes when committing the changes.  These recomputations were causing
canisters to run out of cycles, or to attempt to exceed the maximum cycle limit per update.

= 0.8.0

The 0.8.0 release includes updates and fixes that are primarily internal to improve existing features and functions rather than user-visible.

== DFX

=== fix: dfx identity set-wallet no longer requires --force when used with --network ic

This was intended to skip verification of the wallet canister on the IC network,
but ended up only writing to the wallets.json file if --force was passed.

=== chore: updating dependencies

* Support for the latest version of the {IC} specification and replica.

* Updating to latest versions of Motoko, Candid, and agent-rs

=== feat: Type Inference Update

* Changes to `+dfx new+` project template and JavaScript codegen to support type inference in IDE's

* Adding webpack dev server to project template

* Migration path documented at https://sdk.dfinity.org/docs/release-notes/0.8.0-rn.html

= 0.7.7

Breaking changes to frontend code generation, documented in 0.8.0

== DFX

=== feat: deploy and canister install will now only upgrade a canister if the wasm actually changed

dfx deploy and dfx canister install now compare the hash of the already-installed module
with the hash of the built canister's wasm output.  If they are the same, they leave the canister
in place rather than upgrade it.  They will still synchronize assets to an asset canister regardless
of the result of this comparison.


= 0.7.6

== icx-proxy

The streaming callback mechanism now requires the following record structure for the token:
    type StreamingCallbackToken = record {
        key: text;
        content_encoding: text;
        index: nat;
        sha256: opt blob;
    };

Previously, the token could be a record with any set of fields.

= 0.7.2

== DFX

=== fix: set default cycle balance to 3T

Change the default cycle balance of a canister from 10T cycles to 3T cycles.

== Cycles Wallet

- Module hash: 1404b28b1c66491689b59e184a9de3c2be0dbdd75d952f29113b516742b7f898
- https://github.com/dfinity/cycles-wallet/commit/e902708853ab621e52cb68342866d36e437a694b

=== fix: It is no longer possible to remove the last controller.

Fixed an issue where the controller can remove itself from the list of controllers even if it's the only one,
leaving the wallet uncontrolled.
Added defensive checks to the wallet's remove_controller and deauthorize methods.

= 0.7.1

== DFX

=== feat: sign request_status for update call

When using `dfx canister sign` to generate a update message, a corresponding
request_status message is also signed and append to the json as `signed_request_status`.
Then after sending the update message, the user can check the request_status using
`dfx canister send message.json --status`. 

=== fix: wallet will not proxy dfx canister call by default

Previously, `dfx canister call` would proxy queries and update calls via the wallet canister by default.
(There was the `--no-wallet` flag to bypass the proxy and perform the calls as the selected identity.)
However, this behavior had drawbacks, namely each `dfx canister call` was an inter-canister call
by default and calls would take a while to resolve. This fix makes it so that `dfx canister call` no longer
proxies via the wallet by default. To proxy calls via the wallet, you can do
`dfx canister --wallet=<wallet-id> call`.

=== feat: add --no-artificial-delay to dfx replica and start

This change adds the `--no-artificial-delay` flag to `dfx start` and `dfx replica`.
The replica shipped with dfx has always had an artificial consensus delay (introduced to simulate
a delay users might see in a networked environment.) With this new flag, that delay can
be lessened. However, you might see increased CPU utilization by the replica process.

=== feat: add deposit cycles and uninstall code

This change introduces the `deposit_cycles` and `uninstall_code` management canister
methods as dedicated `dfx canister` subcommands.

=== fix: allow consistent use of canisters ids in canister command

This change updates the dfx commands so that they will accept either a canister name
(sourced from your local project) or a valid canister id.

= 0.7.0

== DFX

=== feat: add output type to request-status

This change allows you to specify the format the return result for `dfx canister request-status`.

=== fix: deleting a canister on a network removes entries for other networks

This change fixes a bug where deleting a canister on a network removed all other entries for
the canister in the canister_ids.json file.

=== feat: point built-in `ic` network provider at mainnet

`--network ic` now points to the mainnet IC (as Sodium has been deprecated.)

=== feat: add candid UI canister

The dedicated candid UI canister is installed on a local network when doing a `dfx canister install`
or `dfx deploy`.

=== fix: Address already in use (os error 48) when issuing dfx start

This fixes an error which occurred when starting a replica right after stopping it.

=== feat: ledger subcommands

dfx now supports a dedicated `dfx ledger` subcommand. This allows you to interact with the ledger
canister installed on the Internet Computer. Example commands include `dfx ledger account-id` which
prints the Account Identifier associated with your selected identity, `dfx ledger transfer` which
allows you to transfer ICP from your ledger account to another, and `dfx ledger create-canister` which
allows you to create a canister from ICP.

=== feat: update to 0.17.0 of the Interface Spec

This is a breaking change to support 0.17.0 of the Interface Spec. Compute & memory allocation values
are set when creating a canister. An optional controller can also be specified when creating a canister.
Furthermore, `dfx canister set-controller` is removed, in favor of `dfx canister update-settings` which
allows the controller to update the controller, the compute allocation, and the memory allocation of the
canister. The freezing threshold value isn't exposed via dfx cli yet, but it may still be modified by
calling the management canister via `dfx canister call aaaaa-aa update-settings`

=== feat: add wallet subcommands

dfx now supports a dedicated `dfx wallet` subcommand. This allows you to interact with the cycles wallet
associated with your selected identity. For example, `dfx wallet balance` to get the cycle balance,
`dfx wallet list-addresses` to display the associated controllers & custodians, and `dfx wallet send <destination> <amount>`
to send cycles to another wallet.

== Cycles Wallet

- Module Hash: a609400f2576d1d6df72ce868b359fd08e1d68e58454ef17db2361d2f1c242a1
- https://github.com/dfinity/cycles-wallet/commit/06bb256ca0738640be51cf84caaced7ea02ca29d

=== feat: Use Internet Identity Service.

= 0.7.0-beta.5

== Cycles Wallet

- Module Hash: 3d5b221387875574a9fd75b3165403cf1b301650a602310e9e4229d2f6766dcc
- https://github.com/dfinity/cycles-wallet/commit/c3cbfc501564da89e669a2d9de810d32240baf5f

=== feat: Updated to Public Interface 0.17.0

=== feat: The wallet_create_canister method now takes a single record argument, which includes canister settings.

=== fix: Return correct content type and encoding for non-gz files.

=== fix: Updated frontend for changes to canister creation interface.

= 0.7.0-beta.3

== DFX

=== fix: assets with an unrecognized file extension will use content-type "application/octet-stream"

= 0.7.0-beta.2

== DFX

=== feat: synchronize assets rather than uploading even assets that did not change

DFX will now also delete assets from the container that do not exist in the project.
This means if you stored assets in the container, and they are not in the project,
dfx deploy or dfx install will delete them.

== Asset Canister

=== Breaking change: change to store() method signature

- now takes arguments as a single record parameter
- must now specify content type and content encoding, and may specify the sha256

= 0.7.0-beta.1

== DFX

=== fix: now deletes from the asset canister assets that no longer exist in the project

=== feat: get certified canister info from read state #1514

Added `dfx canister info` command to get certified canister information. Currently this information is limited to the controller of the canister and the SHA256 hash of its WASM module. If there is no WASM module installed, the hash will be None.

== Asset Canister

=== Breaking change: change to list() method signature

- now takes a parameter, which is an empty record
- now returns an array of records

=== Breaking change: removed the keys() method

- use list() instead

= 0.7.0-beta.0

== DFX

=== feat: webserver can now serve large assets

= 0.6.26

== DFX

=== feat: add --no-wallet flag and --wallet option to allow Users to bypass Wallet or specify a Wallet to use for calls (#1476)

Added `--no-wallet` flag to `dfx canister` and `dfx deploy`. This allows users to call canister management functionality with their Identity as the Sender (bypassing their Wallet canister.)
Added `--wallet` option to `dfx canister` and `dfx deploy`. This allows users to specify a wallet canister id to use as the Sender for calls.
`--wallet` and `--no-wallet` conflict with each other. Omitting both will invoke the selected Identity's wallet canister to perform calls.

=== feat: add canister subcommands `sign` and `send`

Users can use `dfx canister sign ...` to generated a signed canister call in a json file. Then `dfx canister send [message.json]` to the network.

Users can sign the message on an air-gapped computer which is secure to host private keys.

==== Note

* `sign` and `send` currently don't proxy through wallet canister. Users should use the subcommands with `dfx canister --no-wallet sign ...`.

* The `sign` option `--expire-after` will set the `ingress_expiry` to a future timestamp which is current plus the duration.
Then users can send the message during a 5 minutes time window ending in that `ingress_expiry` timestamp. Sending the message earlier or later than the time window will both result in a replica error.

=== feat: implement the HTTP Request proposal in dfx' bootstrap webserver. +
And add support for http requests in the base storage canister (with a default to `/index.html`).

This does not support other encodings than `identity` for now (and doesn't even return any headers). This support will be added to the upgraded asset storage canister built in #1482.

Added a test that uses `curl localhost` to test that the asset storage AND the webserver properly support the http requests.

This commit also upgrades tokio and reqwest in order to work correctly. There are also _some_ performance issues noted (this is slower than the `icx-http-server` for some reason), but those are not considered criticals and could be improved later on.

Renamed the `project_name` in our own generated assets to `canister_name`, for things that are generated during canister build (and not project generation).

=== feat: add support for ECDSA on secp256k1

You can now a generate private key via OpenSSL or a simlar tool, import it into dfx, and use it to sign an ingress message.

[source, bash]
----
openssl ecparam -name secp256k1 -genkey -out identity.pem
dfx identity import <name> identity.pem
dfx identity use <name>
dfx canister call ...
----

== Asset Canister

=== feat: The asset canister can now store assets that exceed the message ingress limit (2 MB)

* Please note that neither the JS agent nor the HTTP server have been updated yet to server such large assets.
* The existing interface is left in place for backwards-compatibility, but deprecated:
** retrieve(): use get() and get_chunk() instead
** store(): use create_batch(), create_chunk(), and commit_batch() instead
** list(): use keys() instead

= 0.6.25

== DFX

- feat: dfx now provides CANISTER_ID_<canister_name> environment variables for all canisters to "npm build" when building the frontend.

== Agents

=== Rust Agent

- feat: AgentError due to request::Error will now include the reqwest error message
in addition to "Could not reach the server"
- feat: Add secp256k1 support (dfx support to follow)

= 0.6.24

== DFX

- feat: add option to specify initial cycles for newly created canisters (#1433)

Added option to `dfx canister create` and `dfx deploy` commands: `--with-cycles <with-cycles>`.
This allows the user to specify the initial cycle balance of a canister created by their wallet.
This option is a no-op for the Sodium network.

[source, bash]
----
dfx canister create --with-cycles 8000000000 some_canister
dfx deploy --with-cycles 8000000000
----

Help string:
[source, bash]
----
Specifies the initial cycle balance to deposit into the newly
created canister. The specified amount needs to take the
canister create fee into account. This amount is deducted
from the wallet's cycle balance
----

- feat: install `dfx` by version or tag (#1426)

This feature adds a new dfx command `toolchain` which have intuitive subcommands.
The toolchain specifiers can be a complete version number, major minor version, or a tag name.

[source, bash]
----
dfx toolchain install 0.6.24 # complete version
dfx toolchain install 0.6    # major minor
dfx toolchain install latest # tag name
dfx toolchain default latest
dfx toolchain list
dfx toolchain uninstall latest
----

- fix: onboarding related fixups (#1420)

Now that the Mercury Alpha application subnetwork is up and we are getting ready to onboard devs, the dfx error message for wallet creation has changed:
For example,
[source, bash]
----
dfx canister --network=alpha create hello
Creating canister "hello"...
Creating the canister using the wallet canister...
Creating a wallet canister on the alpha network.
Unable to create a wallet canister on alpha:
The Replica returned an error: code 3, message: "Sender not authorized to use method."
Wallet canisters on alpha may only be created by an administrator.
Please submit your Principal ("dfx identity get-principal") in the intake form to have one created for you.
----

- feat: add deploy wallet subcommand to identity (#1414)

This feature adds the deploy-wallet subcommand to the dfx identity.
The User provides the ID of the canister onto which the wallet WASM is deployed.

[source, bash]
----
dfx identity deploy-wallet --help
dfx-identity-deploy-wallet
Installs the wallet WASM to the provided canister id

USAGE:
    dfx identity deploy-wallet <canister-id>

ARGS:
    <canister-id>    The ID of the canister where the wallet WASM will be deployed

FLAGS:
    -h, --help       Prints help information
    -V, --version    Prints version information
----

= 0.6.22

== DFX

- feat: dfx call random value when argument is not provided (#1376)

- fix: canister call can take canister ids for local canisters even if … (#1368)
- fix: address panic in dfx replica command (#1338)
- fix: dfx new webpack.config.js does not encourage running 'js' through ts-… (#1341)

== Sample apps

- There have been updates, improvements, and new sample apps added to thelink:https://github.com/dfinity/examples/tree/master/motoko[examples] repository.
+
All of Motoko sample apps in the link:https://github.com/dfinity/examples/tree/master/motoko[examples] repository have been updated to work with the latest release of the SDK.
+
There are new sample apps to illustrate using arrays (link:https://github.com/dfinity/examples/tree/master/motoko/quicksort[Quicksort]) and building create/read/update/delete (CRUD) operations for a web application link:https://github.com/dfinity/examples/tree/master/motoko/superheroes[Superheroes].

- The link:https://github.com/dfinity/linkedup:[LinkedUp] sample application has been updated to work with the latest release of Motoko and the SDK.

== Motoko

== Agents

== Canister Development Kit (CDK)<|MERGE_RESOLUTION|>--- conflicted
+++ resolved
@@ -146,19 +146,18 @@
 
 dfx ping now uses the anonymous identity, and no longer requires dfx.json to be present.
 
-<<<<<<< HEAD
+
 === fix: Initialize replica with bitcoin regtest flag
 
 When the bitcoin feature is enabled, dfx was launching the replica with the "bitcoin_testnet" feature.
 The correct feature to use is "bitcoin_regtest".
-=======
+
 === dfx bootstrap now looks up the port of the local replica
 
 `dfx replica` writes the port of the running replica to one of these locations:
   - .dfx/replica-configuration/replica-1.port
   - .dfx/ic-ref.port
 `dfx bootstrap` will now use this port value, so it's no longer necessary to edit dfx.json after running `dfx replica`.
->>>>>>> 87ad3e37
 
 == Dependencies
 
