= dfx changelog
:doctype: book

= UNRELEASED

== DFX

<<<<<<< HEAD
=== feat: deprecate `+dfx config+` for removal

The `+dfx config+` command has several issues and is ultimately a poor replacement for https://stedolan.github.io/jq/[`+jq+`]. The command is being deprecated, and will be removed in a later release; we recommend switching to `+jq+` or similar tools (e.g. `+ConvertTo-Json+` in PowerShell, `+to json+` in nushell, etc.)
=======
=== fix: restores assets to webpack devserver
>>>>>>> a47e52e7

=== chore: updates webpack dependencies for dfx new project

Resolves an issue where `+webpack-cli+` was was breaking when users tried to run `+npm start+` in a fresh project. For affected users of 0.10.1, you can resolve this issue manually by running `+npm install webpack@latest webpack-cli@latest terser-webpack-plugin@latest+`.

=== feat: Support for new ledger notify function

Ledger 7424ea8 deprecates the existing `+notify+` function with a switch parameter between creating and topping up a canister, and introduces two
functions for doing the same. This should *mostly* be invisible to users, except that previously, if `+dfx ledger create-canister+` or `+dfx ledger top-up+`
failed, you would call `+dfx ledger notify+` after correcting the issue. In order to support the change, this command has been changed to two subcommands:
`+dfx ledger notify create-canister+` and `+dfx ledger notify top-up+`.

=== feat: `+--from-subaccount+`

Previously, the ledger commands assumed all transfers were made from the default subaccount for the identity principal. This feature adds a `+--from-subaccount+` flag to `+dfx ledger transfer+`, `+dfx ledger create-canister+`, and `+dfx ledger top-up+`, to enable making transfers from a selected subaccount. A `+--subaccount+` flag is also added to `+dfx ledger balance+` for convenience. Subaccounts are expected as 64-character hex-strings (i.e. 32 bytes).

=== feat: cargo audit when building rust canisters

When a canister with type `rust` is built and `cargo-audit` is installed, dfx will now check for vulnerabilities in the dependencies. If a vulnerability is found, dfx will recommend that the user update to a version without known vulnerabilities.

=== fix: Freezing Threshold now documented

Calls made to retrieve the help output for `canister update-settings` was missing the `freezing-threshold` parameter.

=== chore: warnings and errors are more visible

`WARN` and `ERROR` messages are now clearly labelled as such, and the labels are colored accordingly.
This is now included when running `dfx canister update-settings -h`.

=== fix: canister call uses candid file if canister type cannot be determined

The candid file specified in the field `canisters.<canister name>.candid` of dfx.json, or if that not exists `canisters.<canister name>.remote.candid`, is now used when running `dfx canister call`, even when dfx fails to determine the canister type.

=== fix: btc/canister http adapter socket not found by replica after restart

After running `dfx start --enable-bitcoin` twice in a row (stopping dfx in between), the second
launched replica would fail to connect to the btc adapter.  This is because ic-starter
does not write a new configuration file if one already exists, so the configuration file
used by the replica referred to one socket path, while dfx passed a different socket path
to the btc adapter.

Now dfx reuses the previously-used unix domain socket path, for both the btc adapter
and for the canister http adapter.

=== fix: dfx stop now waits until dfx and any child processes exit

Previously, `dfx stop` would send the TERM signal to the running dfx and its child processes,
and then exit immediately.

This avoids interference between a dfx process performing cleanup at shutdown and
a dfx process that is starting.

=== fix: dfx ping no longer creates a default identity

dfx ping now uses the anonymous identity, and no longer requires dfx.json to be present.

== Dependencies

== Replica

Updated replica to elected commit ebb7d6d10d3140f12b9f9b343c061f8aab6e271a.
This incorporates the following executed proposals:

* https://dashboard.internetcomputer.org/proposal/64355[64355]
* https://dashboard.internetcomputer.org/proposal/63228[63228]
* https://dashboard.internetcomputer.org/proposal/62143[62143]

= 0.10.1

== DFX

=== fix: Webpack config no longer uses CopyPlugin

Dfx already points to the asset canister's assets directory, and copying to disk could sometimes
lead to an annoying "too many open files" error.

=== fix: HSMs are once again supported on Linux

On Linux, dfx 0.10.0 failed any operation with an HSM with the following error:
    Error: IO: Dynamic loading not supported

The fix was to once again dynamically-link the Linux build.

=== feat: error explanation and fixing instructions engine

Dfx is now capable of providing explanations and remediation suggestions for entire categories of errors at a time.
Explanations and suggestions will slowly be added over time.
To see an example of an already existing suggestion, run `dfx deploy --network ic` while using an identity that has no wallet configured.

=== chore: add context to errors

Most errors that happen within dfx are now reported in much more detail. No more plain `File not found` without explanation what even was attempted.

=== fix: identities with configured wallets are not broken anymore and removed only when using the --drop-wallets flag

When an identity has a configured wallet, dfx no longer breaks the identity without actually removing it.
Instead, if the --drop-wallets flag is specified, it properly removes everything and logs what wallets were linked,
and when the flag is not specified, it does not remove anything.

The behavior for identities without any configured wallets is unchanged.

=== feat: bitcoin integration: dfx now generates the bitcoin adapter config file

dfx command-line parameters for bitcoin integration:
    dfx start   --enable-bitcoin  # use default node 127.0.0.1:18444
    dfx start   --enable-bitcoin --bitcoin-node <node>

The above examples also work for dfx replica.

These default to values from dfx.json:
    .defaults.bitcoin.nodes
    .defaults.bitcoin.enabled

The --bitcoin-node parameter, if specified on the command line, implies --enable-bitcoin.

If --enable-bitcoin or .defaults.bitcoin.enabled is set, then dfx start/replica will launch the ic-btc-adapter process and configure the replica to communicate with it.


=== feat: print wallet balance in a human readable form #2184

Default behaviour changed for `+dfx wallet balance+`, it will now print cycles amount upscaled to trillions.

New flag `+--precise+` added to `+dfx wallet balance+`. Allows to get exact amount of cycles in wallet (without upscaling).

=== feat: canister http integration

dfx command-line parameters for canister http requests integration:
    dfx start --enable-canister-http
    dfx replica --enable-canister-http

This defaults to the following value in dfx.json:
    .defaults.canister_http.enabled

=== fix: specifying ic provider with a trailing slash is recognised correctly

Specifying the network provider as `https://ic0.app/` instead of `https://ic0.app` is now recognised as the real IC network.

=== Binary cache

Added ic-canister-http-adapter to the binary cache.

== Dependencies

=== Updated agent-rs to 0.17.0

== Motoko

Updated Motoko from 0.6.26 to 0.6.28.

== Replica

Updated replica to elected commit b90edb9897718730f65e92eb4ff6057b1b25f766.
This incorporates the following executed proposals:

* https://dashboard.internetcomputer.org/proposal/61004[61004]
* https://dashboard.internetcomputer.org/proposal/60222[60222]
* https://dashboard.internetcomputer.org/proposal/59187[59187]
* https://dashboard.internetcomputer.org/proposal/58479[58479]
* https://dashboard.internetcomputer.org/proposal/58376[58376]
* https://dashboard.internetcomputer.org/proposal/57843[57843]
* https://dashboard.internetcomputer.org/proposal/57395[57395]

== icx-proxy

Updated icx-proxy to commit c312760a62b20931431ba45e5b0168ee79ea5cda

* Added gzip and deflate body decoding before certification validation.
* Fixed unzip and streaming bugs
* Added Prometheus metrics endpoint
* Added root and invalid ssl and dns mapping

= 0.10.0

== DFX

=== feat: Use null as default value for opt arguments


Before this, `deploy`ing a canister with an `opt Foo` init argument without specifying an `--argument` would lead to an error:

[source, bash]
----
$ dfx deploy
Error: Invalid data: Expected arguments but found none.
----

With this change, this isn't an error anymore, but instead `null` is passed as a value. In general, if the user does _not_ provide an `--argument`, and if the init method expects only `opt` arguments, then `dfx` will supply `null` for each argument.

Note in particular that this does not try to match `opt` arguments for heterogeneous (`opt`/non-`opt`) signatures. Note moreover that this only impacts a case that would previously error out, so no existing (working) workflows should be affected.

=== feat: dfx identity set-wallet now checks that the provided canister is actually a wallet

This check was previously performed on local networks, but not on mainnet.

=== feat: dfx canister call --candid <path to candid file> ...

Allows one to provide the .did file for calls to an arbitrary canister.

=== feat: Install arbitrary wasm into canisters

You no longer need a DFX project setup with a build task to install an already-built wasm module into a canister ID. The new `+--wasm <path>+` flag to `+dfx canister install+` will bypass project configuration and install the wasm module at `+<path>+`. A DFX project setup is still recommended for general use; this should mostly be used for installing pre-built canisters. Note that DFX will also not perform its usual checks for API/ABI/stable-memory compatibility in this mode.

=== feat: Support for 128-bit cycle counts

Cycle counts can now exceed the previously set maximum of 2^64. The new limit is 2^128. A new wallet version has been bundled with this release that supports the new cycle count. You will not be able to use this feature with your existing wallets without running `+dfx wallet upgrade+`, but old wallets will still work just fine with old cycle counts.

=== fix: dfx start will once again notice if dfx is already running

dfx will once again display 'dfx is already running' if dfx is already running,
rather than 'Address already in use'.

As a consequence, after `dfx start` failed to notice that dfx was already running,
it would replace .dfx/pid with an empty file.  Later invocations of `dfx stop`
would display no output and return a successful exit code, but leave dfx running.

=== fix: dfx canister update-settings <canister id> works even if the canister id is not known to the project.

This makes the behavior match the usage text of the command:
`<CANISTER> Specifies the canister name or id to update. You must specify either canister name/id or the --all option`

=== feat: dfx deploy --upgrade-unchanged or dfx canister install --mode upgrade --upgrade-unchanged

When upgrading a canister, `dfx deploy` and `dfx canister install` skip installing the .wasm
if the wasm hash did not change.  This avoids a round trip through stable memory for all
assets on every dfx deploy, for example.  By passing this argument, dfx will instead
install the wasm even if its hash matches the already-installed wasm.

=== feat: Introduce DFX_CACHE_ROOT environment variable

A new environment variable, `DFX_CACHE_ROOT`, has been introduced to allow setting the cache root directory to a different location than the configuration root directory. Previously `DFX_CONFIG_ROOT` was repurposed for this which only allowed one location to be set for both the cache and configuration root directories.

This is a breaking change since setting `DFX_CONFIG_ROOT` will no longer set the cache root directory to that location.

=== fix: Error if nonzero cycles are passed without a wallet proxy

Previously, `dfx canister call --with-cycles 1` would silently ignore the `--with-cycles` argument as the DFX principal has no way to pass cycles and the call must be forwarded through the wallet. Now it will error instead of silently ignoring it. To forward a call through the wallet, use `--wallet $(dfx identity get-wallet)`, or `--wallet $(dfx identity --network ic get-wallet)` for mainnet.

=== feat: Configure subnet type of local replica

The local replica sets its parameters according to the subnet type defined in defaults.replica.subnet_type, defaulting to 'application' when none is specified.
This makes it less likely to accidentally hit the 'cycles limit exceeded' error in production.  Since the previous default was `system`, you may see these types errors in development instead.
Possible values for defaults.replica.subnet_type are: "application", "verifiedapplication", "system"

Example how to specify the subnet type:
[source, json]
----
{
  "defaults": {
    "replica": {
      "subnet_type": "verifiedapplication"
    }
  }
}
----

=== feat: Introduce command for local cycles top-up

`dfx ledger fabricate-cycles <canister (id)> <optional amount>` can be used during local development to create cycles out of thin air and add them to a canister. Instead of supplying a canister name or id it is also possible to use `--all` to add the cycles to every canister in the current project. When no amount is supplied, the command uses 10T cycles as default. Using this command with `--network ic` will result in an error.

=== feat: Private keys can be stored in encrypted format

`dfx identity new` and `dfx identity import` now ask you for a password to encrypt the private key (PEM file) when it is stored on disk.
If you decide to use a password, your key will never be written to disk in plain text.
In case you don't want to enter your password all the time and want to take the risk of storing your private key in plain text, you can use the `--disable-encryption` flag.

The `default` identity as well as already existing identities will NOT be encrypted. If you want to encrypt an existing identity, use the following commands:
[source, bash]
----
dfx identity export identity_name > identity.pem
# if you have set old_identity_name as the identity that is used by default, switch to a different one
dfx identity use other_identity
dfx identity remove identity_name
dfx identity import identity_name identity.pem
----

=== feat: Identity export

If you want to get your identity out of dfx, you can use `dfx identity export identityname > exported_identity.pem`. But be careful with storing this file as it is not protected with your password.

=== feat: Identity new/import now has a --force flag

If you want to script identity creation and don't care about overwriting existing identities, you now can use the `--force` flag for the commands `dfx identity new` and `dfx identity import`.

=== fix: Do not automatically create a wallet on IC

When running `dfx deploy --network ic`, `dfx canister --network ic create`, or `dfx identity --network ic get-wallet` dfx no longer automatically creates a cycles wallet for the user if none is configured. Instead, it will simply report that no wallet was found for that user.

Dfx still creates the wallet automatically when running on a local network, so the typical workflow of `dfx start --clean` and `dfx deploy` will still work without having to manually create the wallet.

=== fix: Identities cannot exist and not at the same time

When something went wrong during identity creation, the identity was not listed as existing.
But when trying to create an identity with that name, it was considered to be already existing.

=== feat: dfx start and dfx replica can now launch the ic-btc-adapter process

Added command-line parameters:
    dfx start   --enable-bitcoin --btc-adapter-config <path>
    dfx replica --enable-bitcoin --btc-adapter-config <path>

These default to values from dfx.json:
    .defaults.bitcoin.btc_adapter_config
    .defaults.bitcoin.enabled

The --btc-adapter-config parameter, if specified on the command line, implies --enable-bitcoin.

If --enable-bitcoin or .defaults.bitcoin.enabled is set, and a btc adapter configuration is specified,
then dfx start/replica will launch the ic-btc-adapter process.

This integration is not yet complete, pending upcoming functionality in ic-starter.

=== fix: report context of errors

dfx now displays the context of an error in several places where previously the only error
message would be something like "No such file or directory."

=== chore: updates starter project for Node 18

Webpack dev server now works for Node 18 (and should work for Node 17). A few packages are also upgraded

== updating dependencies

Updated to version 0.14.0 of agent-rs

== Cycles wallet

Module hash: bb001d1ebff044ba43c060956859f614963d05c77bd778468fce4de095fe8f92
https://github.com/dfinity/cycles-wallet/commit/f18e9f5c2f96e9807b6f149c975e25638cc3356b

== Replica

Updated replica to elected commit b3788091fbdb8bed7e527d2df4cc5e50312f476c.
This incorporates the following executed proposals:

* https://dashboard.internetcomputer.org/proposal/57150[57150]
* https://dashboard.internetcomputer.org/proposal/54964[54964]
* https://dashboard.internetcomputer.org/proposal/53702[53702]
* https://dashboard.internetcomputer.org/proposal/53231[53231]
* https://dashboard.internetcomputer.org/proposal/53134[53134]
* https://dashboard.internetcomputer.org/proposal/52627[52627]
* https://dashboard.internetcomputer.org/proposal/52144[52144]
* https://dashboard.internetcomputer.org/proposal/50282[50282]

Added the ic-btc-adapter binary to the cache.

== Motoko

Updated Motoko from 0.6.25 to 0.6.26.

= 0.9.3

== DFX

=== feat: dfx deploy now displays URLs for the frontend and candid interface

=== dfx.json

In preparation for BTC integration, added configuration for the bitcoind port:

[source, json]
----
{
  "canisters": {},
  "defaults": {
    "bitcoind": {
      "port": 18333
    }
  }
}
----

== icx-proxy

Updated icx-proxy to commit 594b6c81cde6da4e08faee8aa8e5a2e6ae815602, now static-linked.

* upgrade HTTP calls upon canister request
* no longer proxies /_/raw to the dfx internal webserver
* allows for generic StreamingCallback tokens

== Replica

Updated replica to blessed commit d004accc3904e24dddb13a11d93451523e1a8a5f.
This incorporates the following executed proposals:

* https://dashboard.internetcomputer.org/proposal/49653[49653]
* https://dashboard.internetcomputer.org/proposal/49011[49011]
* https://dashboard.internetcomputer.org/proposal/48427[48427]
* https://dashboard.internetcomputer.org/proposal/47611[47611]
* https://dashboard.internetcomputer.org/proposal/47512[47512]
* https://dashboard.internetcomputer.org/proposal/47472[47472]
* https://dashboard.internetcomputer.org/proposal/45984[45984]
* https://dashboard.internetcomputer.org/proposal/45982[45982]

== Motoko

Updated Motoko from 0.6.21 to 0.6.25.

= 0.9.2

== DFX

=== feat: Verify Candid and Motoko stable variable type safety of canister upgrades

Newly deployed Motoko canisters now embed the Candid interface and Motoko stable signatures in the Wasm module.
`dfx deploy` and `dfx canister install` will automatically check

	1) the backward compatible of Candid interface in both upgrade and reinstall mode;
	2) the type safety of Motoko stable variable type in upgrade mode to avoid accidentally lossing data;

See https://smartcontracts.org/docs/language-guide/compatibility.html[Upgrade compatibility] for more details.

=== feat: Unified environment variables across build commands

The three canister types that use a custom build tool - `assets`, `rust`, and `custom` - now all support the same set of environment variables during the build task: 

* `DFX_VERSION` - The version of DFX that was used to build the canister.
* `DFX_NETWORK` - The network name being built for. Usually `ic` or `local`.
* `CANISTER_ID_{canister}` - The canister principal ID of the canister `{canister}` registered in `dfx.json`.
* `CANISTER_CANDID_PATH_{canister}` - The path to the Candid interface file for the canister `{canister}` among your canister's dependencies.
* `CANISTER_CANDID_{canister}` (deprecated) - the same as `CANISTER_CANDID_PATH_{canister}`.  This is provided for backwards compatibility with `rust` and `custom` canisters, and will be removed in dfx 0.10.0.
* `CANISTER_ID` - Same as `CANISTER_ID_{self}`, where `{self}` is the name of _this_ canister.
* `CANISTER_CANDID_PATH` - Same as `CANISTER_CANDID_PATH_{self}`, where `{self}` is the name of _this_ canister.

=== feat: Support for local ledger calls

If you have an installation of the ICP Ledger (see https://github.com/dfinity/ic/tree/master/rs/rosetta-api/ledger_canister#deploying-locally[Ledger Installation Guide]), `dfx ledger balance` and `dfx ledger transfer` now support
`--ledger-canister-id` parameter.

Some examples:
[source, bash]
----
$ dfx ledger \
  --network local \
  balance \
  --ledger-canister-id  rrkah-fqaaa-aaaaa-aaaaq-cai
1000.00000000 ICP

$ dfx ledger \
  --network local \
  transfer --amount 0.1 --memo 0 \
  --ledger-canister-id  rrkah-fqaaa-aaaaa-aaaaq-cai 8af54f1fa09faeca18d294e0787346264f9f1d6189ed20ff14f029a160b787e8
Transfer sent at block height: 1
----

=== feat: `dfx ledger account-id` can now compute canister addresses

The `dfx ledger account-id` can now compute addresses of principals and canisters.
The command also supports ledger subaccounts now.

[source, bash]
----
dfx ledger account-id --of-principal 53zcu-tiaaa-aaaaa-qaaba-cai
dfx ledger --network small02 account-id --of-canister ledger_demo
dfx ledger account-id --of-principal 53zcu-tiaaa-aaaaa-qaaba-cai --subaccount 0000000000000000000000000000000000000000000000000000000000000001
----

=== feat: Print the full error chain in case of a failure

All `dfx` commands will now print the full stack of errors that led to the problem, not just the most recent error.
Example:

[source]
----
Error: Subaccount '00000000000000000000000000000000000000000000000000000000000000000' is not a valid hex string
Caused by:
  Odd number of digits
----

=== fix: dfx import will now import pem files created by `quill generate`

`quill generate` currently outputs .pem files without an `EC PARAMETERS` section.
`dfx identity import` will now correctly identify these as EC keys, rather than Ed25519.

=== fix: retry on failure for ledger create-canister, top-up, transfer

dfx now calls `transfer` rather than `send_dfx`, and sets the created_at_time field in order to retry the following commands:

* dfx ledger create-canister
* dfx ledger top-up
* dfx ledger transfer

=== feat: Remote canister support

It's now possible to specify that a canister in dfx.json references a "remote" canister on a specific network,
that is, a canister that already exists on that network and is managed by some other project.

Motoko, Rust, and custom canisters may be configured in this way.

This is the general format of the configuration in dfx.json:
[source, json]
----
{
  "canisters": {
    "<canister name>": {
      "remote": {
        "candid": "<path to candid file to use when building on remote networks>",
        "id": {
          "<network name>": "<principal on network>"
        }
      }
    }
  }
}
----

The "id" field, if set for a given network, specifies the canister ID for the canister on that network.
The canister will not be created or installed on these remote networks.
For other networks, the canister will be created and installed as usual.

The "candid" field, if set within the remote object, specifies the candid file to build against when
building other canisters on a network for which the canister is remote.  This definition can differ
from the candid definitions for local builds.

For example, if have an installation of the ICP Ledger (see https://github.com/dfinity/ic/tree/master/rs/rosetta-api/ledger_canister#deploying-locally[Ledger Installation Guide])
in your dfx.json, you could configure the canister ID of the Ledger canister on the ic network as below.  In this case,
the private interfaces would be available for local builds, but only the public interfaces would be available
when building for `--network ic`.
[source, json]
----
{
  "canisters": {
    "ledger": {
      "type": "custom",
      "wasm": "ledger.wasm",
      "candid": "ledger.private.did",
      "remote": {
        "candid": "ledger.public.did",
        "id": {
          "ic": "ryjl3-tyaaa-aaaaa-aaaba-cai"
        }
      }
    },
    "app": {
      "type": "motoko",
      "main": "src/app/main.mo",
      "dependencies": [ "ledger" ]
    }
  }
}
----

As a second example, suppose that you wanted to write a mock of the ledger in Motoko.
In this case, since the candid definition is provided for remote networks,
`dfx build` (with implicit `--network local`) will build app against the candid
definitions defined by mock.mo, but `dfx build --network ic` will build app against
`ledger.public.did`.

This way, you can define public update/query functions to aid in local testing, but
when building/deploying to mainnet, references to methods not found in `ledger.public.did`
will be reports as compilation errors.

[source, json]
----
{
  "canisters": {
    "ledger": {
      "type": "motoko",
      "main": "src/ledger/mock.mo",
      "remote": {
        "candid": "ledger.public.did",
        "id": {
          "ic": "ryjl3-tyaaa-aaaaa-aaaba-cai"
        }
      }
    },
    "app": {
      "type": "motoko",
      "main": "src/app/main.mo",
      "dependencies": [ "ledger" ]
    }
  }
}
----

=== feat: Generating remote canister bindings

It's now possible to generate the interface of a remote canister using a .did file using the `dfx remote generate-binding <canister name>|--all` command. This makes it easier to write mocks for local development.

Currently, dfx can generate .mo, .rs, .ts, and .js bindings.

This is how you specify how to generate the bindings in dfx.json:
[source, json]
----
{
  "canisters": {
    "<canister name>": {
      "main": "<path to mo/rs/ts/js file that will be generated>",
      "remote": {
        "candid": "<path to candid file to use when generating bindings>"
        "id": {}
      }
    }
  }
}
----

== ic-ref

Upgraded from a432156f24faa16d387c9d36815f7ddc5d50e09f to ab8e3f5a04f0f061b8157c2889f8f5de05f952bb

* Support 128-bit system api for cycles
* Include canister_ranges in the state tree
* Removed limit on cycles in a canister

== Replica

Updated replica to blessed commit 04fe8b0a1262f07c0cec1fdfa838a37607370a61.
This incorporates the following executed proposals:

* https://dashboard.internetcomputer.org/proposal/45091[45091]
* https://dashboard.internetcomputer.org/proposal/43635[43635]
* https://dashboard.internetcomputer.org/proposal/43633[43633]
* https://dashboard.internetcomputer.org/proposal/42783[42783]
* https://dashboard.internetcomputer.org/proposal/42410[42410]
* https://dashboard.internetcomputer.org/proposal/40908[40908]
* https://dashboard.internetcomputer.org/proposal/40647[40647]
* https://dashboard.internetcomputer.org/proposal/40328[40328]
* https://dashboard.internetcomputer.org/proposal/39791[39791]
* https://dashboard.internetcomputer.org/proposal/38541[38541]

== Motoko

Updated Motoko from 0.6.20 to 0.6.21.

= 0.9.0

== DFX

=== feat!: Remove the wallet proxy and the --no-wallet flag

Breaking change: Canister commands, except for `dfx canister create`, will make the call directly, rather than via the user's wallet. The `--no-wallet` flag is thus removed from `dfx canister` as its behavior is the default.

When working with existing canisters, use the `--wallet` flag in conjunction with `dfx identity get-wallet` in order to restore the old behavior.

You will need to upgrade your wallet and each of your existing canisters to work with the new system.  To do so, execute the following in each of your dfx projects:
[source, bash]
----
dfx wallet upgrade
dfx canister --wallet "$(dfx identity get-wallet)" update-settings --all --add-controller "$(dfx identity get-principal)"
----
To upgrade projects that you have deployed to the IC mainnet, execute the following:
[source, bash]
----
dfx wallet --network ic upgrade
dfx canister --network ic --wallet "$(dfx identity --network ic get-wallet)" update-settings --all --add-controller "$(dfx identity get-principal)"
----

=== feat: Add --add-controller and --remove-controller flags for "canister update-settings"

`dfx canister update-settings` previously only let you overwrite the entire controller list; `--add-controller` and `--remove-controller` instead add or remove from the list.

=== feat: Add --no-withdrawal flag for "canister delete" for when the canister is out of cycles

`dfx canister delete --no-withdrawal <canister>` can be used to delete a canister without attempting to withdraw cycles.

=== fix: set RUST_MIN_STACK to 8MB for ic-starter (and therefore replica)

This matches the value used in production and is meant to exceed the configured 5 MB wasmtime stack.

=== fix: asset uploads will retry failed requests as expected

Fixed a defect in asset synchronization where no retries would be attempted after the first 30 seconds overall.

== Motoko

Updated Motoko from 0.6.11 to 0.6.20.

* Implement type union/intersection
* Transform for-loops on arrays into while-loops
* Tighten typing rules for type annotations in patterns
* Candid decoding: skip vec any fast
* Bump up MAX_HP_FOR_GC from 1GB to 3GB
* Candid decoder: Trap if a principal value is too large
* Eliminate bignum calls from for-iteration on arrays
* Improve scheduling
* Improve performance of bignum equality
* Stable signatures: frontend, metadata, command-line args
* Added heartbeat support

== Cycles wallet

Module hash: 53ec1b030f1891bf8fd3877773b15e66ca040da539412cc763ff4ebcaf4507c5
https://github.com/dfinity/cycles-wallet/commit/57e53fcb679d1ea33cc713d2c0c24fc5848a9759

== Replica

Updated replica to blessed commit 75138bbf11e201aac47266f07bee289dc18a082b.
This incorporates the following executed proposals:

* https://dashboard.internetcomputer.org/proposal/33828[33828]
* https://dashboard.internetcomputer.org/proposal/31275[31275]
* https://dashboard.internetcomputer.org/proposal/31165[31165]
* https://dashboard.internetcomputer.org/proposal/30392[30392]
* https://dashboard.internetcomputer.org/proposal/30078[30078]
* https://dashboard.internetcomputer.org/proposal/29235[29235]
* https://dashboard.internetcomputer.org/proposal/28784[28784]
* https://dashboard.internetcomputer.org/proposal/27975[27975]
* https://dashboard.internetcomputer.org/proposal/26833[26833]
* https://dashboard.internetcomputer.org/proposal/25343[25343]
* https://dashboard.internetcomputer.org/proposal/23633[23633]

= 0.8.4

== DFX

=== feat: "rust" canister type

You can now declare "rust" canisters in dfx.json.
[source, json]
----
{
  "canisters": {
    "canister_name": {
      "type": "rust",
      "package": "crate_name",
      "candid": "path/to/canister_name.did"
    }
  }
}
----

Don't forget to place a `Cargo.toml` in your project root.
Then dfx will build the rust canister with your rust toolchain. 
Please also make sure that you have added the WebAssembly compilation target.

[source, bash]
----
rustup target add wasm32-unknown-unknown
----

You can also create new dfx project with a default rust canister.

[source, bash]
----
dfx new --type=rust <project-name>
----

=== chore: updating dfx new template

Updates dependencies to latest for Webpack, and updates config. Additionally simplifies environment variables for canister ID's in config.

Additionally adds some polish to the starter template, including a favicon and using more semantic html in the example app

=== feat: environment variable overrides for executable pathnames

You can now override the location of any executable normally called from the cache by specifying
an environment variable. For example, DFX_ICX_PROXY_PATH will specify the path for `icx-proxy`.

=== feat: dfx deploy --mode=reinstall <canister>

`dfx deploy` can now reinstall a single canister, controlled by a new `--mode=reinstall` parameter.
This is destructive (it resets the state of the canister), so it requires a confirmation
and can only be performed on a single canister at a time.

`dfx canister install --mode=reinstall <canister>` also requires the same confirmation,
and no longer works with `--all`.

== Replica

The included replica now supports canister_heartbeat.  This only works with rust canisters for the time being,
and does not work with the emulator (`dfx start --emulator`).

= 0.8.3

== DFX

=== fix: ic-ref linux binary no longer references /nix/store

This means `dfx start --emulator` has a chance of working if nix is not installed.
This has always been broken, even before dfx 0.7.0.

=== fix: replica and ic-starter linux binaries no longer reference /nix/store

This means `dfx start` will work again on linux.  This bug was introduced in dfx 0.8.2.

=== feat: replaced --no_artificial_delay option with a sensible default.

The `--no-artificial-delay` option not being the default has been causing a lot of confusion.
Now that we have measured in production and already applied a default of 600ms to most subnets deployed out there,
we have set the same default for dfx and removed the option.

== Motoko

Updated Motoko from 0.6.10 to 0.6.11.

* Assertion error messages are now reproducible (#2821)

= 0.8.2

== DFX

=== feat: dfx canister delete can now return cycles to a wallet or dank

By default `dfx canister delete` will return cycles to the default cycles wallet.
Cycles can be returned to a designated canister with `--withdraw-cycles-to-canister` and
cycles can be returned to dank at the current identity principal with `--withdraw-cycles-to-dank`
and to a designated principal with `--withdraw-cycles-to-dank-principal`.

=== feat: dfx canister create now accepts multiple instances of --controller argument

It is now possible to create canisters with more than one controller by
passing multiple instances of the `--controller parameter to `dfx canister create`.

You will need to upgrade your wallet with `dfx wallet upgrade`, or `dfx wallet --network ic upgrade`

=== feat: dfx canister update-settings now accepts multiple instance of --controller argument

It is now possible to configure a canister to have more than one controller by
passing multiple instances of the `--controller parameter to `dfx canister update-settings`.

=== feat: dfx canister info and dfx canister status now display all controllers

=== feat!: dfx canister create --controller <controller> named parameter

Breaking change: The controller parameter for `dfx canister create` is now passed as a named parameter,
rather than optionally following the canister name.

Old: dfx canister create [canister name] [controller]
New: dfx canister create --controller <controller> [canister name]

=== fix: dfx now respects $DFX_CONFIG_ROOT when looking for legacy credentials

Previously this would always look in `$HOME/.dfinity/identity/creds.pem`.

=== fix: changed dfx canister (create|update-settings) --memory-allocation limit to 12 GiB

Updated the maximum value for the --memory-allocation value to be 12 GiB (12,884,901,888 bytes)

== Cycles Wallet

- Module hash: 9183a38dd2eb1a4295f360990f87e67aa006f225910ab14880748e091248e086
- https://github.com/dfinity/cycles-wallet/commit/9ef38bb7cd0fe17cda749bf8e9bbec5723da0e95

=== Added support for multiple controllers

You will need to upgrade your wallet with `dfx wallet upgrade`, or `dfx wallet --network ic upgrade`

== Replica

The included replica now supports public spec 0.18.0

* Canisters can now have more than one controller
* Adds support for 64-bit stable memory
* The replica now goes through an initialization sequence, reported in its status
as `replica_health_status`.  Until this reports as `healthy`, queries or updates will
fail.
** `dfx start --background` waits to exit until `replica_health_status` is `healthy`.
** If you run `dfx start` without `--background`, you can call `dfx ping --wait-healthy`
to wait until the replica is healthy.

== Motoko

Updated Motoko from 0.6.7 to 0.6.10

* add Debug.trap : Text -> None (motoko-base #288)
* Introduce primitives for `Int` ⇔ `Float` conversions (#2733)
* Fix crashing bug for formatting huge floats (#2737)

= 0.8.1

== DFX

=== feat: dfx generate types command

[source, bash]
----
dfx generate
----

This new command will generate type declarations for canisters in dfx.json.

You can control what will be generated and how with corresponding configuration in dfx.json.

Under dfx.json → "canisters" → "<canister_name>", developers can add a "declarations" config. Options are:

* "output" → directory to place declarations for that canister | default is "src/declarations/<canister_name>"

* "bindings" → [] list of options, ("js", "ts", "did", "mo") | default is "js", "ts", "did"

* "env_override" → a string that will replace process.env.{canister_name_uppercase}_CANISTER_ID in the "src/dfx/assets/language_bindings/canister.js" template.

js declarations output

* index.js (generated from "src/dfx/assets/language_bindings/canister.js" template)

* <canister_name>.did.js - candid js binding output

ts declarations output

  * <canister_name>.did.d.ts - candid ts binding output

did declarations output

  * <canister_name>.did - candid did binding output

mo declarations output

  * <canister_name>.mo - candid mo binding output

=== feat: dfx now supports the anonymous identity

Use it with either of these forms:
[source, bash]
----
dfx identity use anonymous
dfx --identity anonymous ...
----

=== feat: import default identities

Default identities are the pem files generated by `dfx identity new ...` which contain Ed25519 private keys.
They are located at `~/.config/dfx/identity/xxx/identity.pem`.
Now, you can copy such pem file to another computer and import it there.

[source, bash]
----
dfx identity new alice
cp ~/.config/dfx/identity/xxx/identity.pem alice.pem
# copy the pem file to another computer, then
dfx identity import alice alice.pem
----

Before, people can manually copy the pem files to the target directory to "import". Such workaround still works.
We suggest to use the `import` subcommand since it also validate the private key.

=== feat: Can now provide a nonstandard wallet module with DFX_WALLET_WASM environment variable

Define DFX_WALLET_WASM in the environment to use a different wasm module when creating or upgrading the wallet.

== Asset Canister

=== fix: trust full asset SHA-256 hashes provided by the caller

When the caller provides SHA-256 hashes (which dfx does), the asset canister will no longer
recompute these hashes when committing the changes.  These recomputations were causing
canisters to run out of cycles, or to attempt to exceed the maximum cycle limit per update.

= 0.8.0

The 0.8.0 release includes updates and fixes that are primarily internal to improve existing features and functions rather than user-visible.

== DFX

=== fix: dfx identity set-wallet no longer requires --force when used with --network ic

This was intended to skip verification of the wallet canister on the IC network,
but ended up only writing to the wallets.json file if --force was passed.

=== chore: updating dependencies

* Support for the latest version of the {IC} specification and replica.

* Updating to latest versions of Motoko, Candid, and agent-rs

=== feat: Type Inference Update

* Changes to `+dfx new+` project template and JavaScript codegen to support type inference in IDE's

* Adding webpack dev server to project template

* Migration path documented at https://sdk.dfinity.org/docs/release-notes/0.8.0-rn.html

= 0.7.7

Breaking changes to frontend code generation, documented in 0.8.0

== DFX

=== feat: deploy and canister install will now only upgrade a canister if the wasm actually changed

dfx deploy and dfx canister install now compare the hash of the already-installed module
with the hash of the built canister's wasm output.  If they are the same, they leave the canister
in place rather than upgrade it.  They will still synchronize assets to an asset canister regardless
of the result of this comparison.


= 0.7.6

== icx-proxy

The streaming callback mechanism now requires the following record structure for the token:
    type StreamingCallbackToken = record {
        key: text;
        content_encoding: text;
        index: nat;
        sha256: opt blob;
    };

Previously, the token could be a record with any set of fields.

= 0.7.2

== DFX

=== fix: set default cycle balance to 3T

Change the default cycle balance of a canister from 10T cycles to 3T cycles.

== Cycles Wallet

- Module hash: 1404b28b1c66491689b59e184a9de3c2be0dbdd75d952f29113b516742b7f898
- https://github.com/dfinity/cycles-wallet/commit/e902708853ab621e52cb68342866d36e437a694b

=== fix: It is no longer possible to remove the last controller.

Fixed an issue where the controller can remove itself from the list of controllers even if it's the only one,
leaving the wallet uncontrolled.
Added defensive checks to the wallet's remove_controller and deauthorize methods.

= 0.7.1

== DFX

=== feat: sign request_status for update call

When using `dfx canister sign` to generate a update message, a corresponding
request_status message is also signed and append to the json as `signed_request_status`.
Then after sending the update message, the user can check the request_status using
`dfx canister send message.json --status`. 

=== fix: wallet will not proxy dfx canister call by default

Previously, `dfx canister call` would proxy queries and update calls via the wallet canister by default.
(There was the `--no-wallet` flag to bypass the proxy and perform the calls as the selected identity.)
However, this behavior had drawbacks, namely each `dfx canister call` was an inter-canister call
by default and calls would take a while to resolve. This fix makes it so that `dfx canister call` no longer
proxies via the wallet by default. To proxy calls via the wallet, you can do
`dfx canister --wallet=<wallet-id> call`.

=== feat: add --no-artificial-delay to dfx replica and start

This change adds the `--no-artificial-delay` flag to `dfx start` and `dfx replica`.
The replica shipped with dfx has always had an artificial consensus delay (introduced to simulate
a delay users might see in a networked environment.) With this new flag, that delay can
be lessened. However, you might see increased CPU utilization by the replica process.

=== feat: add deposit cycles and uninstall code

This change introduces the `deposit_cycles` and `uninstall_code` management canister
methods as dedicated `dfx canister` subcommands.

=== fix: allow consistent use of canisters ids in canister command

This change updates the dfx commands so that they will accept either a canister name
(sourced from your local project) or a valid canister id.

= 0.7.0

== DFX

=== feat: add output type to request-status

This change allows you to specify the format the return result for `dfx canister request-status`.

=== fix: deleting a canister on a network removes entries for other networks

This change fixes a bug where deleting a canister on a network removed all other entries for
the canister in the canister_ids.json file.

=== feat: point built-in `ic` network provider at mainnet

`--network ic` now points to the mainnet IC (as Sodium has been deprecated.)

=== feat: add candid UI canister

The dedicated candid UI canister is installed on a local network when doing a `dfx canister install`
or `dfx deploy`.

=== fix: Address already in use (os error 48) when issuing dfx start

This fixes an error which occurred when starting a replica right after stopping it.

=== feat: ledger subcommands

dfx now supports a dedicated `dfx ledger` subcommand. This allows you to interact with the ledger
canister installed on the Internet Computer. Example commands include `dfx ledger account-id` which
prints the Account Identifier associated with your selected identity, `dfx ledger transfer` which
allows you to transfer ICP from your ledger account to another, and `dfx ledger create-canister` which
allows you to create a canister from ICP.

=== feat: update to 0.17.0 of the Interface Spec

This is a breaking change to support 0.17.0 of the Interface Spec. Compute & memory allocation values
are set when creating a canister. An optional controller can also be specified when creating a canister.
Furthermore, `dfx canister set-controller` is removed, in favor of `dfx canister update-settings` which
allows the controller to update the controller, the compute allocation, and the memory allocation of the
canister. The freezing threshold value isn't exposed via dfx cli yet, but it may still be modified by
calling the management canister via `dfx canister call aaaaa-aa update-settings`

=== feat: add wallet subcommands

dfx now supports a dedicated `dfx wallet` subcommand. This allows you to interact with the cycles wallet
associated with your selected identity. For example, `dfx wallet balance` to get the cycle balance,
`dfx wallet list-addresses` to display the associated controllers & custodians, and `dfx wallet send <destination> <amount>`
to send cycles to another wallet.

== Cycles Wallet

- Module Hash: a609400f2576d1d6df72ce868b359fd08e1d68e58454ef17db2361d2f1c242a1
- https://github.com/dfinity/cycles-wallet/commit/06bb256ca0738640be51cf84caaced7ea02ca29d

=== feat: Use Internet Identity Service.

= 0.7.0-beta.5

== Cycles Wallet

- Module Hash: 3d5b221387875574a9fd75b3165403cf1b301650a602310e9e4229d2f6766dcc
- https://github.com/dfinity/cycles-wallet/commit/c3cbfc501564da89e669a2d9de810d32240baf5f

=== feat: Updated to Public Interface 0.17.0

=== feat: The wallet_create_canister method now takes a single record argument, which includes canister settings.

=== fix: Return correct content type and encoding for non-gz files.

=== fix: Updated frontend for changes to canister creation interface.

= 0.7.0-beta.3

== DFX

=== fix: assets with an unrecognized file extension will use content-type "application/octet-stream"

= 0.7.0-beta.2

== DFX

=== feat: synchronize assets rather than uploading even assets that did not change

DFX will now also delete assets from the container that do not exist in the project.
This means if you stored assets in the container, and they are not in the project,
dfx deploy or dfx install will delete them.

== Asset Canister

=== Breaking change: change to store() method signature

- now takes arguments as a single record parameter
- must now specify content type and content encoding, and may specify the sha256

= 0.7.0-beta.1

== DFX

=== fix: now deletes from the asset canister assets that no longer exist in the project

=== feat: get certified canister info from read state #1514

Added `dfx canister info` command to get certified canister information. Currently this information is limited to the controller of the canister and the SHA256 hash of its WASM module. If there is no WASM module installed, the hash will be None.

== Asset Canister

=== Breaking change: change to list() method signature

- now takes a parameter, which is an empty record
- now returns an array of records

=== Breaking change: removed the keys() method

- use list() instead

= 0.7.0-beta.0

== DFX

=== feat: webserver can now serve large assets

= 0.6.26

== DFX

=== feat: add --no-wallet flag and --wallet option to allow Users to bypass Wallet or specify a Wallet to use for calls (#1476)

Added `--no-wallet` flag to `dfx canister` and `dfx deploy`. This allows users to call canister management functionality with their Identity as the Sender (bypassing their Wallet canister.)
Added `--wallet` option to `dfx canister` and `dfx deploy`. This allows users to specify a wallet canister id to use as the Sender for calls.
`--wallet` and `--no-wallet` conflict with each other. Omitting both will invoke the selected Identity's wallet canister to perform calls.

=== feat: add canister subcommands `sign` and `send`

Users can use `dfx canister sign ...` to generated a signed canister call in a json file. Then `dfx canister send [message.json]` to the network.

Users can sign the message on an air-gapped computer which is secure to host private keys.

==== Note

* `sign` and `send` currently don't proxy through wallet canister. Users should use the subcommands with `dfx canister --no-wallet sign ...`.

* The `sign` option `--expire-after` will set the `ingress_expiry` to a future timestamp which is current plus the duration.
Then users can send the message during a 5 minutes time window ending in that `ingress_expiry` timestamp. Sending the message earlier or later than the time window will both result in a replica error.

=== feat: implement the HTTP Request proposal in dfx' bootstrap webserver. +
And add support for http requests in the base storage canister (with a default to `/index.html`).

This does not support other encodings than `identity` for now (and doesn't even return any headers). This support will be added to the upgraded asset storage canister built in #1482.

Added a test that uses `curl localhost` to test that the asset storage AND the webserver properly support the http requests.

This commit also upgrades tokio and reqwest in order to work correctly. There are also _some_ performance issues noted (this is slower than the `icx-http-server` for some reason), but those are not considered criticals and could be improved later on.

Renamed the `project_name` in our own generated assets to `canister_name`, for things that are generated during canister build (and not project generation).

=== feat: add support for ECDSA on secp256k1

You can now a generate private key via OpenSSL or a simlar tool, import it into dfx, and use it to sign an ingress message.

[source, bash]
----
openssl ecparam -name secp256k1 -genkey -out identity.pem
dfx identity import <name> identity.pem
dfx identity use <name>
dfx canister call ...
----

== Asset Canister

=== feat: The asset canister can now store assets that exceed the message ingress limit (2 MB)

* Please note that neither the JS agent nor the HTTP server have been updated yet to server such large assets.
* The existing interface is left in place for backwards-compatibility, but deprecated:
** retrieve(): use get() and get_chunk() instead
** store(): use create_batch(), create_chunk(), and commit_batch() instead
** list(): use keys() instead

= 0.6.25

== DFX

- feat: dfx now provides CANISTER_ID_<canister_name> environment variables for all canisters to "npm build" when building the frontend.

== Agents

=== Rust Agent

- feat: AgentError due to request::Error will now include the reqwest error message
in addition to "Could not reach the server"
- feat: Add secp256k1 support (dfx support to follow)

= 0.6.24

== DFX

- feat: add option to specify initial cycles for newly created canisters (#1433)

Added option to `dfx canister create` and `dfx deploy` commands: `--with-cycles <with-cycles>`.
This allows the user to specify the initial cycle balance of a canister created by their wallet.
This option is a no-op for the Sodium network.

[source, bash]
----
dfx canister create --with-cycles 8000000000 some_canister
dfx deploy --with-cycles 8000000000
----

Help string:
[source, bash]
----
Specifies the initial cycle balance to deposit into the newly
created canister. The specified amount needs to take the
canister create fee into account. This amount is deducted
from the wallet's cycle balance
----

- feat: install `dfx` by version or tag (#1426)

This feature adds a new dfx command `toolchain` which have intuitive subcommands.
The toolchain specifiers can be a complete version number, major minor version, or a tag name.

[source, bash]
----
dfx toolchain install 0.6.24 # complete version
dfx toolchain install 0.6    # major minor
dfx toolchain install latest # tag name
dfx toolchain default latest
dfx toolchain list
dfx toolchain uninstall latest
----

- fix: onboarding related fixups (#1420)

Now that the Mercury Alpha application subnetwork is up and we are getting ready to onboard devs, the dfx error message for wallet creation has changed:
For example,
[source, bash]
----
dfx canister --network=alpha create hello
Creating canister "hello"...
Creating the canister using the wallet canister...
Creating a wallet canister on the alpha network.
Unable to create a wallet canister on alpha:
The Replica returned an error: code 3, message: "Sender not authorized to use method."
Wallet canisters on alpha may only be created by an administrator.
Please submit your Principal ("dfx identity get-principal") in the intake form to have one created for you.
----

- feat: add deploy wallet subcommand to identity (#1414)

This feature adds the deploy-wallet subcommand to the dfx identity.
The User provides the ID of the canister onto which the wallet WASM is deployed.

[source, bash]
----
dfx identity deploy-wallet --help
dfx-identity-deploy-wallet
Installs the wallet WASM to the provided canister id

USAGE:
    dfx identity deploy-wallet <canister-id>

ARGS:
    <canister-id>    The ID of the canister where the wallet WASM will be deployed

FLAGS:
    -h, --help       Prints help information
    -V, --version    Prints version information
----

= 0.6.22

== DFX

- feat: dfx call random value when argument is not provided (#1376)

- fix: canister call can take canister ids for local canisters even if … (#1368)
- fix: address panic in dfx replica command (#1338)
- fix: dfx new webpack.config.js does not encourage running 'js' through ts-… (#1341)

== Sample apps

- There have been updates, improvements, and new sample apps added to thelink:https://github.com/dfinity/examples/tree/master/motoko[examples] repository.
+
All of Motoko sample apps in the link:https://github.com/dfinity/examples/tree/master/motoko[examples] repository have been updated to work with the latest release of the SDK.
+
There are new sample apps to illustrate using arrays (link:https://github.com/dfinity/examples/tree/master/motoko/quicksort[Quicksort]) and building create/read/update/delete (CRUD) operations for a web application link:https://github.com/dfinity/examples/tree/master/motoko/superheroes[Superheroes].

- The link:https://github.com/dfinity/linkedup:[LinkedUp] sample application has been updated to work with the latest release of Motoko and the SDK.

== Motoko

== Agents

== Canister Development Kit (CDK)<|MERGE_RESOLUTION|>--- conflicted
+++ resolved
@@ -5,13 +5,11 @@
 
 == DFX
 
-<<<<<<< HEAD
 === feat: deprecate `+dfx config+` for removal
 
 The `+dfx config+` command has several issues and is ultimately a poor replacement for https://stedolan.github.io/jq/[`+jq+`]. The command is being deprecated, and will be removed in a later release; we recommend switching to `+jq+` or similar tools (e.g. `+ConvertTo-Json+` in PowerShell, `+to json+` in nushell, etc.)
-=======
+
 === fix: restores assets to webpack devserver
->>>>>>> a47e52e7
 
 === chore: updates webpack dependencies for dfx new project
 
