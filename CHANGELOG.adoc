= 0.6.26

== DFX

<<<<<<< HEAD
- feat: add --no-wallet flag and --wallet option to allow Users to bypass Wallet or specify a Wallet to use for calls (#1476)

Added `--no-wallet` flag to `dfx canister` and `dfx deploy`. This allows users to call canister management functionality with their Identity as the Sender (bypassing their Wallet canister.)
Added `--wallet` option to `dfx canister` and `dfx deploy`. This allows users to specify a wallet canister id to use as the Sender for calls.
`--wallet` and `--no-wallet` conflict with each other. Omitting both will invoke the selected Identity's wallet canister to perform calls.
=======
=== feat: implement the HTTP Request proposal in dfx' bootstrap webserver. +
And add support for http requests in the base storage canister (with a default to `/index.html`).

This does not support other encodings than `identity` for now (and doesn't even return any headers). This support will be added to the upgraded asset storage canister built in #1482.

Added a test that uses `curl localhost` to test that the asset storage AND the webserver properly support the http requests.

This commit also upgrades tokio and reqwest in order to work correctly. There are also _some_ performance issues noted (this is slower than the `icx-http-server` for some reason), but those are not considered criticals and could be improved later on.

Renamed the `project_name` in our own generated assets to `canister_name`, for things that are generated during canister build (and not project generation).

---
>>>>>>> 003a8271

= 0.6.25

== DFX

- feat: dfx now provides CANISTER_ID_<canister_name> environment variables for all canisters to "npm build" when building the frontend.

== Agents

=== Rust Agent

- feat: AgentError due to request::Error will now include the reqwest error message
in addition to "Could not reach the server"
- feat: Add secp256k1 support (dfx support to follow)

= 0.6.24

== DFX

- feat: add option to specify initial cycles for newly created canisters (#1433)

Added option to `dfx canister create` and `dfx deploy` commands: `--with-cycles <with-cycles>`.
This allows the user to specify the initial cycle balance of a canister created by their wallet.
This option is a no-op for the Sodium network.

[source, bash]
----
dfx canister create --with-cycles 8000000000 some_canister
dfx deploy --with-cycles 8000000000
----

Help string:
[source, bash]
----
Specifies the initial cycle balance to deposit into the newly
created canister. The specified amount needs to take the
canister create fee into account. This amount is deducted
from the wallet's cycle balance
----

- feat: install `dfx` by version or tag (#1426)

This feature adds a new dfx command `toolchain` which have intuitive subcommands.
The toolchain specifiers can be a complete version number, major minor version, or a tag name.

[source, bash]
----
dfx toolchain install 0.6.24 # complete version
dfx toolchain install 0.6    # major minor
dfx toolchain install latest # tag name
dfx toolchain default latest
dfx toolchain list
dfx toolchain uninstall latest
----

- fix: onboarding related fixups (#1420)

Now that the Mercury Alpha application subnetwork is up and we are getting ready to onboard devs, the dfx error message for wallet creation has changed:
For example,
[source, bash]
----
dfx canister --network=alpha create hello
Creating canister "hello"...
Creating the canister using the wallet canister...
Creating a wallet canister on the alpha network.
Unable to create a wallet canister on alpha:
The Replica returned an error: code 3, message: "Sender not authorized to use method."
Wallet canisters on alpha may only be created by an administrator.
Please submit your Principal ("dfx identity get-principal") in the intake form to have one created for you.
----

- feat: add deploy wallet subcommand to identity (#1414)

This feature adds the deploy-wallet subcommand to the dfx identity.
The User provides the ID of the canister onto which the wallet WASM is deployed.

[source, bash]
----
dfx identity deploy-wallet --help
dfx-identity-deploy-wallet
Installs the wallet WASM to the provided canister id

USAGE:
    dfx identity deploy-wallet <canister-id>

ARGS:
    <canister-id>    The ID of the canister where the wallet WASM will be deployed

FLAGS:
    -h, --help       Prints help information
    -V, --version    Prints version information
----

= 0.6.22

== DFX

- feat: dfx call random value when argument is not provided (#1376)

- fix: canister call can take canister ids for local canisters even if … (#1368)
- fix: address panic in dfx replica command (#1338)
- fix: dfx new webpack.config.js does not encourage running 'js' through ts-… (#1341)

== Sample apps

- There have been updates, improvements, and new sample apps added to thelink:https://github.com/dfinity/examples/tree/master/motoko[examples] repository.
+
All of Motoko sample apps in the link:https://github.com/dfinity/examples/tree/master/motoko[examples] repository have been updated to work with the latest release of the SDK.
+
There are new sample apps to illustrate using arrays (link:https://github.com/dfinity/examples/tree/master/motoko/quicksort[Quicksort]) and building create/read/update/delete (CRUD) operations for a web application link:https://github.com/dfinity/examples/tree/master/motoko/superheroes[Superheroes].

- The link:https://github.com/dfinity/linkedup:[LinkedUp] sample application has been updated to work with the latest release of Motoko and the SDK.

== Motoko

== Agents

== Canister Development Kit (CDK)<|MERGE_RESOLUTION|>--- conflicted
+++ resolved
@@ -2,13 +2,12 @@
 
 == DFX
 
-<<<<<<< HEAD
-- feat: add --no-wallet flag and --wallet option to allow Users to bypass Wallet or specify a Wallet to use for calls (#1476)
+=== feat: add --no-wallet flag and --wallet option to allow Users to bypass Wallet or specify a Wallet to use for calls (#1476)
 
 Added `--no-wallet` flag to `dfx canister` and `dfx deploy`. This allows users to call canister management functionality with their Identity as the Sender (bypassing their Wallet canister.)
 Added `--wallet` option to `dfx canister` and `dfx deploy`. This allows users to specify a wallet canister id to use as the Sender for calls.
 `--wallet` and `--no-wallet` conflict with each other. Omitting both will invoke the selected Identity's wallet canister to perform calls.
-=======
+
 === feat: implement the HTTP Request proposal in dfx' bootstrap webserver. +
 And add support for http requests in the base storage canister (with a default to `/index.html`).
 
@@ -21,7 +20,6 @@
 Renamed the `project_name` in our own generated assets to `canister_name`, for things that are generated during canister build (and not project generation).
 
 ---
->>>>>>> 003a8271
 
 = 0.6.25
 
