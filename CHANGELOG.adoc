--- conflicted
+++ resolved
@@ -5,15 +5,13 @@
 
 == DFX
 
-<<<<<<< HEAD
 === feat: Add additional logging from bitcoin canister in replica.
 
 Configures the replica to emit additional logging from the bitcoin canister whenever the bitcoin feature is enabled. This helps show useful information to developers, such as the bitcoin height that the replica currently sees.
-=======
+
 === fix: make `+build+` field optional for custom canisters
 
 Prior to 0.11.0, a custom canister's `+build+` field could be left off if `+dfx build+` was never invoked. To aid in deploying prebuilt canisters, this behavior is now formalized; omitting `+build+` is equivalent to `+build: []+`.
->>>>>>> f3261bd8
 
 === feat: Use `+--locked+` for Rust canisters
 
