--- conflicted
+++ resolved
@@ -5,17 +5,15 @@
 
 == DFX
 
-<<<<<<< HEAD
 === feat: Better build scripts for type:custom
 
 Build scripts now always receive a CWD of the DFX project root, instead of wherever `+dfx+` was invoked from, and a bare script `+script.sh+` can be specified without needing to prefix with `+./+`.
-=======
+
 === fix: restores assets to webpack devserver
 
 === chore: updates webpack dependencies for dfx new project
 
 Resolves an issue where `+webpack-cli+` was was breaking when users tried to run `+npm start+` in a fresh project. For affected users of 0.10.1, you can resolve this issue manually by running `+npm install webpack@latest webpack-cli@latest terser-webpack-plugin@latest+`.
->>>>>>> 395a9bf7
 
 === feat: Support for new ledger notify function
 
