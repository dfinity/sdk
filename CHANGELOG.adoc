= dfx changelog
:doctype: book

= 0.9.3

== DFX

<<<<<<< HEAD
=== feat: Configure subnet type of local replica

The local replica sets its parameters according to the subnet type defined in defaults.replica.subnet_type, defaulting to 'application' when none is specified.
This makes it less likely to accidentally hit the 'cycles limit exceeded' error in production.
Possible values for defaults.replica.subnet_type are: "application", "verifiedapplication", "system"

Example how to specify the subnet type:
[source, json]
----
{
  "defaults": {
    "replica": {
      "subnet_type": "verifiedapplication"
=======
=== dfx.json

In preparation for BTC integration, added configuration for the bitcoind port:

[source, json]
----
{
  "canisters": {},
  "defaults": {
    "bitcoind": {
      "port": 18333
>>>>>>> 7ef75d16
    }
  }
}
----

== icx-proxy

Updated icx-proxy to commit 594b6c81cde6da4e08faee8aa8e5a2e6ae815602, now static-linked.

* upgrade HTTP calls upon canister request
* no longer proxies /_/raw to the dfx internal webserver
* allows for generic StreamingCallback tokens

== Replica

Updated replica to blessed commit 257c24b257ca4a4c129232665f6696e245caa441.
This incorporates the following executed proposals:

* https://dashboard.internetcomputer.org/proposal/48427[48427]
* https://dashboard.internetcomputer.org/proposal/47611[47611]
* https://dashboard.internetcomputer.org/proposal/47512[47512]
* https://dashboard.internetcomputer.org/proposal/47472[47472]
* https://dashboard.internetcomputer.org/proposal/45984[45984]
* https://dashboard.internetcomputer.org/proposal/45982[45982]

== Motoko

Updated Motoko from 0.6.21 to 0.6.25.

= 0.9.2

== DFX

=== feat: Verify Candid and Motoko stable variable type safety of canister upgrades

Newly deployed Motoko canisters now embed the Candid interface and Motoko stable signatures in the Wasm module.
`dfx deploy` and `dfx canister install` will automatically check

	1) the backward compatible of Candid interface in both upgrade and reinstall mode;
	2) the type safety of Motoko stable variable type in upgrade mode to avoid accidentally lossing data;

See https://smartcontracts.org/docs/language-guide/compatibility.html[Upgrade compatibility] for more details.

=== feat: Unified environment variables across build commands

The three canister types that use a custom build tool - `assets`, `rust`, and `custom` - now all support the same set of environment variables during the build task: 

* `DFX_VERSION` - The version of DFX that was used to build the canister.
* `DFX_NETWORK` - The network name being built for. Usually `ic` or `local`.
* `CANISTER_ID_{canister}` - The canister principal ID of the canister `{canister}` registered in `dfx.json`.
* `CANISTER_CANDID_PATH_{canister}` - The path to the Candid interface file for the canister `{canister}` among your canister's dependencies.
* `CANISTER_CANDID_{canister}` (deprecated) - the same as `CANISTER_CANDID_PATH_{canister}`.  This is provided for backwards compatibility with `rust` and `custom` canisters, and will be removed in dfx 0.10.0.
* `CANISTER_ID` - Same as `CANISTER_ID_{self}`, where `{self}` is the name of _this_ canister.
* `CANISTER_CANDID_PATH` - Same as `CANISTER_CANDID_PATH_{self}`, where `{self}` is the name of _this_ canister.

=== feat: Support for local ledger calls

If you have an installation of the ICP Ledger (see https://github.com/dfinity/ic/tree/master/rs/rosetta-api/ledger_canister#deploying-locally[Ledger Installation Guide]), `dfx ledger balance` and `dfx ledger transfer` now support
`--ledger-canister-id` parameter.

Some examples:
[source, bash]
----
$ dfx ledger \
  --network local \
  balance \
  --ledger-canister-id  rrkah-fqaaa-aaaaa-aaaaq-cai
1000.00000000 ICP

$ dfx ledger \
  --network local \
  transfer --amount 0.1 --memo 0 \
  --ledger-canister-id  rrkah-fqaaa-aaaaa-aaaaq-cai 8af54f1fa09faeca18d294e0787346264f9f1d6189ed20ff14f029a160b787e8
Transfer sent at block height: 1
----

=== feat: `dfx ledger account-id` can now compute canister addresses

The `dfx ledger account-id` can now compute addresses of principals and canisters.
The command also supports ledger subaccounts now.

[source, bash]
----
dfx ledger account-id --of-principal 53zcu-tiaaa-aaaaa-qaaba-cai
dfx ledger --network small02 account-id --of-canister ledger_demo
dfx ledger account-id --of-principal 53zcu-tiaaa-aaaaa-qaaba-cai --subaccount 0000000000000000000000000000000000000000000000000000000000000001
----

=== feat: Print the full error chain in case of a failure

All `dfx` commands will now print the full stack of errors that led to the problem, not just the most recent error.
Example:

[source]
----
Error: Subaccount '00000000000000000000000000000000000000000000000000000000000000000' is not a valid hex string
Caused by:
  Odd number of digits
----

=== fix: dfx import will now import pem files created by `quill generate`

`quill generate` currently outputs .pem files without an `EC PARAMETERS` section.
`dfx identity import` will now correctly identify these as EC keys, rather than Ed25519.

=== fix: retry on failure for ledger create-canister, top-up, transfer

dfx now calls `transfer` rather than `send_dfx`, and sets the created_at_time field in order to retry the following commands:

* dfx ledger create-canister
* dfx ledger top-up
* dfx ledger transfer

=== feat: Remote canister support

It's now possible to specify that a canister in dfx.json references a "remote" canister on a specific network,
that is, a canister that already exists on that network and is managed by some other project.

Motoko, Rust, and custom canisters may be configured in this way.

This is the general format of the configuration in dfx.json:
[source, json]
----
{
  "canisters": {
    "<canister name>": {
      "remote": {
        "candid": "<path to candid file to use when building on remote networks>"
        "id": {
          "<network name>": "<principal on network>"
        }
      }
    }
  }
}
----

The "id" field, if set for a given network, specifies the canister ID for the canister on that network.
The canister will not be created or installed on these remote networks.
For other networks, the canister will be created and installed as usual.

The "candid" field, if set within the remote object, specifies the candid file to build against when
building other canisters on a network for which the canister is remote.  This definition can differ
from the candid definitions for local builds.

For example, if have an installation of the ICP Ledger (see https://github.com/dfinity/ic/tree/master/rs/rosetta-api/ledger_canister#deploying-locally[Ledger Installation Guide])
in your dfx.json, you could configure the canister ID of the Ledger canister on the ic network as below.  In this case,
the private interfaces would be available for local builds, but only the public interfaces would be available
when building for `--network ic`.
[source, json]
----
{
  "canisters": {
    "ledger": {
      "type": "custom",
      "wasm": "ledger.wasm",
      "candid": "ledger.private.did",
      "remote": {
        "candid": "ledger.public.did",
        "id": {
          "ic": "ryjl3-tyaaa-aaaaa-aaaba-cai"
        }
      }
    },
    "app": {
      "type": "motoko",
      "main": "src/app/main.mo",
      "dependencies": [ "ledger" ]
    }
  }
}
----

As a second example, suppose that you wanted to write a mock of the ledger in Motoko.
In this case, since the candid definition is provided for remote networks,
`dfx build` (with implicit `--network local`) will build app against the candid
definitions defined by mock.mo, but `dfx build --network ic` will build app against
`ledger.public.did`.

This way, you can define public update/query functions to aid in local testing, but
when building/deploying to mainnet, references to methods not found in `ledger.public.did`
will be reports as compilation errors.

[source, json]
----
{
  "canisters": {
    "ledger": {
      "type": "motoko",
      "main": "src/ledger/mock.mo",
      "remote": {
        "candid": "ledger.public.did",
        "id": {
          "ic": "ryjl3-tyaaa-aaaaa-aaaba-cai"
        }
      }
    },
    "app": {
      "type": "motoko",
      "main": "src/app/main.mo",
      "dependencies": [ "ledger" ]
    }
  }
}
----

=== feat: Generating remote canister bindings

It's now possible to generate the interface of a remote canister using a .did file using the `dfx remote generate-binding <canister name>|--all` command. This makes it easier to write mocks for local development.

Currently, dfx can generate .mo, .rs, .ts, and .js bindings.

This is how you specify how to generate the bindings in dfx.json:
[source, json]
----
{
  "canisters": {
    "<canister name>": {
      "main": "<path to mo/rs/ts/js file that will be generated>",
      "remote": {
        "candid": "<path to candid file to use when generating bindings>"
        "id": {}
      }
    }
  }
}
----

== ic-ref

Upgraded from a432156f24faa16d387c9d36815f7ddc5d50e09f to ab8e3f5a04f0f061b8157c2889f8f5de05f952bb

* Support 128-bit system api for cycles
* Include canister_ranges in the state tree
* Removed limit on cycles in a canister

== Replica

Updated replica to blessed commit 04fe8b0a1262f07c0cec1fdfa838a37607370a61.
This incorporates the following executed proposals:

* https://dashboard.internetcomputer.org/proposal/45091[45091]
* https://dashboard.internetcomputer.org/proposal/43635[43635]
* https://dashboard.internetcomputer.org/proposal/43633[43633]
* https://dashboard.internetcomputer.org/proposal/42783[42783]
* https://dashboard.internetcomputer.org/proposal/42410[42410]
* https://dashboard.internetcomputer.org/proposal/40908[40908]
* https://dashboard.internetcomputer.org/proposal/40647[40647]
* https://dashboard.internetcomputer.org/proposal/40328[40328]
* https://dashboard.internetcomputer.org/proposal/39791[39791]
* https://dashboard.internetcomputer.org/proposal/38541[38541]

== Motoko

Updated Motoko from 0.6.20 to 0.6.21.

= 0.9.0

== DFX

=== feat!: Remove the wallet proxy and the --no-wallet flag

Breaking change: Canister commands, except for `dfx canister create`, will make the call directly, rather than via the user's wallet. The `--no-wallet` flag is thus removed from `dfx canister` as its behavior is the default.

When working with existing canisters, use the `--wallet` flag in conjunction with `dfx identity get-wallet` in order to restore the old behavior.

You will need to upgrade your wallet and each of your existing canisters to work with the new system.  To do so, execute the following in each of your dfx projects:
[source, bash]
----
dfx wallet upgrade
dfx canister --wallet "$(dfx identity get-wallet)" update-settings --all --add-controller "$(dfx identity get-principal)"
----
To upgrade projects that you have deployed to the IC mainnet, execute the following:
[source, bash]
----
dfx wallet --network ic upgrade
dfx canister --network ic --wallet "$(dfx identity --network ic get-wallet)" update-settings --all --add-controller "$(dfx identity get-principal)"
----

=== feat: Add --add-controller and --remove-controller flags for "canister update-settings"

`dfx canister update-settings` previously only let you overwrite the entire controller list; `--add-controller` and `--remove-controller` instead add or remove from the list.

=== feat: Add --no-withdrawal flag for "canister delete" for when the canister is out of cycles

`dfx canister delete --no-withdrawal <canister>` can be used to delete a canister without attempting to withdraw cycles.

=== fix: set RUST_MIN_STACK to 8MB for ic-starter (and therefore replica)

This matches the value used in production and is meant to exceed the configured 5 MB wasmtime stack.

=== fix: asset uploads will retry failed requests as expected

Fixed a defect in asset synchronization where no retries would be attempted after the first 30 seconds overall.

== Motoko

Updated Motoko from 0.6.11 to 0.6.20.

* Implement type union/intersection
* Transform for-loops on arrays into while-loops
* Tighten typing rules for type annotations in patterns
* Candid decoding: skip vec any fast
* Bump up MAX_HP_FOR_GC from 1GB to 3GB
* Candid decoder: Trap if a principal value is too large
* Eliminate bignum calls from for-iteration on arrays
* Improve scheduling
* Improve performance of bignum equality
* Stable signatures: frontend, metadata, command-line args
* Added heartbeat support

== Cycles wallet

Module hash: 53ec1b030f1891bf8fd3877773b15e66ca040da539412cc763ff4ebcaf4507c5
https://github.com/dfinity/cycles-wallet/commit/57e53fcb679d1ea33cc713d2c0c24fc5848a9759

== Replica

Updated replica to blessed commit 75138bbf11e201aac47266f07bee289dc18a082b.
This incorporates the following executed proposals:

* https://dashboard.internetcomputer.org/proposal/33828[33828]
* https://dashboard.internetcomputer.org/proposal/31275[31275]
* https://dashboard.internetcomputer.org/proposal/31165[31165]
* https://dashboard.internetcomputer.org/proposal/30392[30392]
* https://dashboard.internetcomputer.org/proposal/30078[30078]
* https://dashboard.internetcomputer.org/proposal/29235[29235]
* https://dashboard.internetcomputer.org/proposal/28784[28784]
* https://dashboard.internetcomputer.org/proposal/27975[27975]
* https://dashboard.internetcomputer.org/proposal/26833[26833]
* https://dashboard.internetcomputer.org/proposal/25343[25343]
* https://dashboard.internetcomputer.org/proposal/23633[23633]

= 0.8.4

== DFX

=== feat: "rust" canister type

You can now declare "rust" canisters in dfx.json.
[source, json]
----
{
  "canisters": {
    "canister_name": {
      "type": "rust",
      "package": "crate_name",
      "candid": "path/to/canister_name.did"
    }
  }
}
----

Don't forget to place a `Cargo.toml` in your project root.
Then dfx will build the rust canister with your rust toolchain. 
Please also make sure that you have added the WebAssembly compilation target.

[source, bash]
----
rustup target add wasm32-unknown-unknown
----

You can also create new dfx project with a default rust canister.

[source, bash]
----
dfx new --type=rust <project-name>
----

=== chore: updating dfx new template

Updates dependencies to latest for Webpack, and updates config. Additionally simplifies environment variables for canister ID's in config.

Additionally adds some polish to the starter template, including a favicon and using more semantic html in the example app

=== feat: environment variable overrides for executable pathnames

You can now override the location of any executable normally called from the cache by specifying
an environment variable. For example, DFX_ICX_PROXY_PATH will specify the path for `icx-proxy`.

=== feat: dfx deploy --mode=reinstall <canister>

`dfx deploy` can now reinstall a single canister, controlled by a new `--mode=reinstall` parameter.
This is destructive (it resets the state of the canister), so it requires a confirmation
and can only be performed on a single canister at a time.

`dfx canister install --mode=reinstall <canister>` also requires the same confirmation,
and no longer works with `--all`.

== Replica

The included replica now supports canister_heartbeat.  This only works with rust canisters for the time being,
and does not work with the emulator (`dfx start --emulator`).

= 0.8.3

== DFX

=== fix: ic-ref linux binary no longer references /nix/store

This means `dfx start --emulator` has a chance of working if nix is not installed.
This has always been broken, even before dfx 0.7.0.

=== fix: replica and ic-starter linux binaries no longer reference /nix/store

This means `dfx start` will work again on linux.  This bug was introduced in dfx 0.8.2.

=== feat: replaced --no_artificial_delay option with a sensible default.

The `--no-artificial-delay` option not being the default has been causing a lot of confusion.
Now that we have measured in production and already applied a default of 600ms to most subnets deployed out there,
we have set the same default for dfx and removed the option.

== Motoko

Updated Motoko from 0.6.10 to 0.6.11.

* Assertion error messages are now reproducible (#2821)

= 0.8.2

== DFX

=== feat: dfx canister delete can now return cycles to a wallet or dank

By default `dfx canister delete` will return cycles to the default cycles wallet.
Cycles can be returned to a designated canister with `--withdraw-cycles-to-canister` and
cycles can be returned to dank at the current identity principal with `--withdraw-cycles-to-dank`
and to a designated principal with `--withdraw-cycles-to-dank-principal`.

=== feat: dfx canister create now accepts multiple instances of --controller argument

It is now possible to create canisters with more than one controller by
passing multiple instances of the `--controller parameter to `dfx canister create`.

You will need to upgrade your wallet with `dfx wallet upgrade`, or `dfx wallet --network ic upgrade`

=== feat: dfx canister update-settings now accepts multiple instance of --controller argument

It is now possible to configure a canister to have more than one controller by
passing multiple instances of the `--controller parameter to `dfx canister update-settings`.

=== feat: dfx canister info and dfx canister status now display all controllers

=== feat!: dfx canister create --controller <controller> named parameter

Breaking change: The controller parameter for `dfx canister create` is now passed as a named parameter,
rather than optionally following the canister name.

Old: dfx canister create [canister name] [controller]
New: dfx canister create --controller <controller> [canister name]

=== fix: dfx now respects $DFX_CONFIG_ROOT when looking for legacy credentials

Previously this would always look in `$HOME/.dfinity/identity/creds.pem`.

=== fix: changed dfx canister (create|update-settings) --memory-allocation limit to 12 GiB

Updated the maximum value for the --memory-allocation value to be 12 GiB (12,884,901,888 bytes)

== Cycles Wallet

- Module hash: 9183a38dd2eb1a4295f360990f87e67aa006f225910ab14880748e091248e086
- https://github.com/dfinity/cycles-wallet/commit/9ef38bb7cd0fe17cda749bf8e9bbec5723da0e95

=== Added support for multiple controllers

You will need to upgrade your wallet with `dfx wallet upgrade`, or `dfx wallet --network ic upgrade`

== Replica

The included replica now supports public spec 0.18.0

* Canisters can now have more than one controller
* Adds support for 64-bit stable memory
* The replica now goes through an initialization sequence, reported in its status
as `replica_health_status`.  Until this reports as `healthy`, queries or updates will
fail.
** `dfx start --background` waits to exit until `replica_health_status` is `healthy`.
** If you run `dfx start` without `--background`, you can call `dfx ping --wait-healthy`
to wait until the replica is healthy.

== Motoko

Updated Motoko from 0.6.7 to 0.6.10

* add Debug.trap : Text -> None (motoko-base #288)
* Introduce primitives for `Int` ⇔ `Float` conversions (#2733)
* Fix crashing bug for formatting huge floats (#2737)

= 0.8.1

== DFX

=== feat: dfx generate types command

[source, bash]
----
dfx generate
----

This new command will generate type declarations for canisters in dfx.json.

You can control what will be generated and how with corresponding configuration in dfx.json.

Under dfx.json → "canisters" → "<canister_name>", developers can add a "declarations" config. Options are:

* "output" → directory to place declarations for that canister | default is "src/declarations/<canister_name>"

* "bindings" → [] list of options, ("js", "ts", "did", "mo") | default is "js", "ts", "did"

* "env_override" → a string that will replace process.env.{canister_name_uppercase}_CANISTER_ID in the "src/dfx/assets/language_bindings/canister.js" template.

js declarations output

* index.js (generated from "src/dfx/assets/language_bindings/canister.js" template)

* <canister_name>.did.js - candid js binding output

ts declarations output

  * <canister_name>.did.d.ts - candid ts binding output

did declarations output

  * <canister_name>.did - candid did binding output

mo declarations output

  * <canister_name>.mo - candid mo binding output

=== feat: dfx now supports the anonymous identity

Use it with either of these forms:
[source, bash]
----
dfx identity use anonymous
dfx --identity anonymous ...
----

=== feat: import default identities

Default identities are the pem files generated by `dfx identity new ...` which contain Ed25519 private keys.
They are located at `~/.config/dfx/identity/xxx/identity.pem`.
Now, you can copy such pem file to another computer and import it there.

[source, bash]
----
dfx identity new alice
cp ~/.config/dfx/identity/xxx/identity.pem alice.pem
# copy the pem file to another computer, then
dfx identity import alice alice.pem
----

Before, people can manually copy the pem files to the target directory to "import". Such workaround still works.
We suggest to use the `import` subcommand since it also validate the private key.

=== feat: Can now provide a nonstandard wallet module with DFX_WALLET_WASM environment variable

Define DFX_WALLET_WASM in the environment to use a different wasm module when creating or upgrading the wallet.

== Asset Canister

=== fix: trust full asset SHA-256 hashes provided by the caller

When the caller provides SHA-256 hashes (which dfx does), the asset canister will no longer
recompute these hashes when committing the changes.  These recomputations were causing
canisters to run out of cycles, or to attempt to exceed the maximum cycle limit per update.

= 0.8.0

The 0.8.0 release includes updates and fixes that are primarily internal to improve existing features and functions rather than user-visible.

== DFX

=== fix: dfx identity set-wallet no longer requires --force when used with --network ic

This was intended to skip verification of the wallet canister on the IC network,
but ended up only writing to the wallets.json file if --force was passed.

=== chore: updating dependencies

* Support for the latest version of the {IC} specification and replica.

* Updating to latest versions of Motoko, Candid, and agent-rs

=== feat: Type Inference Update

* Changes to `+dfx new+` project template and JavaScript codegen to support type inference in IDE's

* Adding webpack dev server to project template

* Migration path documented at https://sdk.dfinity.org/docs/release-notes/0.8.0-rn.html

= 0.7.7

Breaking changes to frontend code generation, documented in 0.8.0

== DFX

=== feat: deploy and canister install will now only upgrade a canister if the wasm actually changed

dfx deploy and dfx canister install now compare the hash of the already-installed module
with the hash of the built canister's wasm output.  If they are the same, they leave the canister
in place rather than upgrade it.  They will still synchronize assets to an asset canister regardless
of the result of this comparison.


= 0.7.6

== icx-proxy

The streaming callback mechanism now requires the following record structure for the token:
    type StreamingCallbackToken = record {
        key: text;
        content_encoding: text;
        index: nat;
        sha256: opt blob;
    };

Previously, the token could be a record with any set of fields.

= 0.7.2

== DFX

=== fix: set default cycle balance to 3T

Change the default cycle balance of a canister from 10T cycles to 3T cycles.

== Cycles Wallet

- Module hash: 1404b28b1c66491689b59e184a9de3c2be0dbdd75d952f29113b516742b7f898
- https://github.com/dfinity/cycles-wallet/commit/e902708853ab621e52cb68342866d36e437a694b

=== fix: It is no longer possible to remove the last controller.

Fixed an issue where the controller can remove itself from the list of controllers even if it's the only one,
leaving the wallet uncontrolled.
Added defensive checks to the wallet's remove_controller and deauthorize methods.

= 0.7.1

== DFX

=== feat: sign request_status for update call

When using `dfx canister sign` to generate a update message, a corresponding
request_status message is also signed and append to the json as `signed_request_status`.
Then after sending the update message, the user can check the request_status using
`dfx canister send message.json --status`. 

=== fix: wallet will not proxy dfx canister call by default

Previously, `dfx canister call` would proxy queries and update calls via the wallet canister by default.
(There was the `--no-wallet` flag to bypass the proxy and perform the calls as the selected identity.)
However, this behavior had drawbacks, namely each `dfx canister call` was an inter-canister call
by default and calls would take a while to resolve. This fix makes it so that `dfx canister call` no longer
proxies via the wallet by default. To proxy calls via the wallet, you can do
`dfx canister --wallet=<wallet-id> call`.

=== feat: add --no-artificial-delay to dfx replica and start

This change adds the `--no-artificial-delay` flag to `dfx start` and `dfx replica`.
The replica shipped with dfx has always had an artificial consensus delay (introduced to simulate
a delay users might see in a networked environment.) With this new flag, that delay can
be lessened. However, you might see increased CPU utilization by the replica process.

=== feat: add deposit cycles and uninstall code

This change introduces the `deposit_cycles` and `uninstall_code` management canister
methods as dedicated `dfx canister` subcommands.

=== fix: allow consistent use of canisters ids in canister command

This change updates the dfx commands so that they will accept either a canister name
(sourced from your local project) or a valid canister id.

= 0.7.0

== DFX

=== feat: add output type to request-status

This change allows you to specify the format the return result for `dfx canister request-status`.

=== fix: deleting a canister on a network removes entries for other networks

This change fixes a bug where deleting a canister on a network removed all other entries for
the canister in the canister_ids.json file.

=== feat: point built-in `ic` network provider at mainnet

`--network ic` now points to the mainnet IC (as Sodium has been deprecated.)

=== feat: add candid UI canister

The dedicated candid UI canister is installed on a local network when doing a `dfx canister install`
or `dfx deploy`.

=== fix: Address already in use (os error 48) when issuing dfx start

This fixes an error which occurred when starting a replica right after stopping it.

=== feat: ledger subcommands

dfx now supports a dedicated `dfx ledger` subcommand. This allows you to interact with the ledger
canister installed on the Internet Computer. Example commands include `dfx ledger account-id` which
prints the Account Identifier associated with your selected identity, `dfx ledger transfer` which
allows you to transfer ICP from your ledger account to another, and `dfx ledger create-canister` which
allows you to create a canister from ICP.

=== feat: update to 0.17.0 of the Interface Spec

This is a breaking change to support 0.17.0 of the Interface Spec. Compute & memory allocation values
are set when creating a canister. An optional controller can also be specified when creating a canister.
Furthermore, `dfx canister set-controller` is removed, in favor of `dfx canister update-settings` which
allows the controller to update the controller, the compute allocation, and the memory allocation of the
canister. The freezing threshold value isn't exposed via dfx cli yet, but it may still be modified by
calling the management canister via `dfx canister call aaaaa-aa update-settings`

=== feat: add wallet subcommands

dfx now supports a dedicated `dfx wallet` subcommand. This allows you to interact with the cycles wallet
associated with your selected identity. For example, `dfx wallet balance` to get the cycle balance,
`dfx wallet list-addresses` to display the associated controllers & custodians, and `dfx wallet send <destination> <amount>`
to send cycles to another wallet.

== Cycles Wallet

- Module Hash: a609400f2576d1d6df72ce868b359fd08e1d68e58454ef17db2361d2f1c242a1
- https://github.com/dfinity/cycles-wallet/commit/06bb256ca0738640be51cf84caaced7ea02ca29d

=== feat: Use Internet Identity Service.

= 0.7.0-beta.5

== Cycles Wallet

- Module Hash: 3d5b221387875574a9fd75b3165403cf1b301650a602310e9e4229d2f6766dcc
- https://github.com/dfinity/cycles-wallet/commit/c3cbfc501564da89e669a2d9de810d32240baf5f

=== feat: Updated to Public Interface 0.17.0

=== feat: The wallet_create_canister method now takes a single record argument, which includes canister settings.

=== fix: Return correct content type and encoding for non-gz files.

=== fix: Updated frontend for changes to canister creation interface.

= 0.7.0-beta.3

== DFX

=== fix: assets with an unrecognized file extension will use content-type "application/octet-stream"

= 0.7.0-beta.2

== DFX

=== feat: synchronize assets rather than uploading even assets that did not change

DFX will now also delete assets from the container that do not exist in the project.
This means if you stored assets in the container, and they are not in the project,
dfx deploy or dfx install will delete them.

== Asset Canister

=== Breaking change: change to store() method signature

- now takes arguments as a single record parameter
- must now specify content type and content encoding, and may specify the sha256

= 0.7.0-beta.1

== DFX

=== fix: now deletes from the asset canister assets that no longer exist in the project

=== feat: get certified canister info from read state #1514

Added `dfx canister info` command to get certified canister information. Currently this information is limited to the controller of the canister and the SHA256 hash of its WASM module. If there is no WASM module installed, the hash will be None.

== Asset Canister

=== Breaking change: change to list() method signature

- now takes a parameter, which is an empty record
- now returns an array of records

=== Breaking change: removed the keys() method

- use list() instead

= 0.7.0-beta.0

== DFX

=== feat: webserver can now serve large assets

= 0.6.26

== DFX

=== feat: add --no-wallet flag and --wallet option to allow Users to bypass Wallet or specify a Wallet to use for calls (#1476)

Added `--no-wallet` flag to `dfx canister` and `dfx deploy`. This allows users to call canister management functionality with their Identity as the Sender (bypassing their Wallet canister.)
Added `--wallet` option to `dfx canister` and `dfx deploy`. This allows users to specify a wallet canister id to use as the Sender for calls.
`--wallet` and `--no-wallet` conflict with each other. Omitting both will invoke the selected Identity's wallet canister to perform calls.

=== feat: add canister subcommands `sign` and `send`

Users can use `dfx canister sign ...` to generated a signed canister call in a json file. Then `dfx canister send [message.json]` to the network.

Users can sign the message on an air-gapped computer which is secure to host private keys.

==== Note

* `sign` and `send` currently don't proxy through wallet canister. Users should use the subcommands with `dfx canister --no-wallet sign ...`.

* The `sign` option `--expire-after` will set the `ingress_expiry` to a future timestamp which is current plus the duration.
Then users can send the message during a 5 minutes time window ending in that `ingress_expiry` timestamp. Sending the message earlier or later than the time window will both result in a replica error.

=== feat: implement the HTTP Request proposal in dfx' bootstrap webserver. +
And add support for http requests in the base storage canister (with a default to `/index.html`).

This does not support other encodings than `identity` for now (and doesn't even return any headers). This support will be added to the upgraded asset storage canister built in #1482.

Added a test that uses `curl localhost` to test that the asset storage AND the webserver properly support the http requests.

This commit also upgrades tokio and reqwest in order to work correctly. There are also _some_ performance issues noted (this is slower than the `icx-http-server` for some reason), but those are not considered criticals and could be improved later on.

Renamed the `project_name` in our own generated assets to `canister_name`, for things that are generated during canister build (and not project generation).

=== feat: add support for ECDSA on secp256k1

You can now a generate private key via OpenSSL or a simlar tool, import it into dfx, and use it to sign an ingress message.

[source, bash]
----
openssl ecparam -name secp256k1 -genkey -out identity.pem
dfx identity import <name> identity.pem
dfx identity use <name>
dfx canister call ...
----

== Asset Canister

=== feat: The asset canister can now store assets that exceed the message ingress limit (2 MB)

* Please note that neither the JS agent nor the HTTP server have been updated yet to server such large assets.
* The existing interface is left in place for backwards-compatibility, but deprecated:
** retrieve(): use get() and get_chunk() instead
** store(): use create_batch(), create_chunk(), and commit_batch() instead
** list(): use keys() instead

= 0.6.25

== DFX

- feat: dfx now provides CANISTER_ID_<canister_name> environment variables for all canisters to "npm build" when building the frontend.

== Agents

=== Rust Agent

- feat: AgentError due to request::Error will now include the reqwest error message
in addition to "Could not reach the server"
- feat: Add secp256k1 support (dfx support to follow)

= 0.6.24

== DFX

- feat: add option to specify initial cycles for newly created canisters (#1433)

Added option to `dfx canister create` and `dfx deploy` commands: `--with-cycles <with-cycles>`.
This allows the user to specify the initial cycle balance of a canister created by their wallet.
This option is a no-op for the Sodium network.

[source, bash]
----
dfx canister create --with-cycles 8000000000 some_canister
dfx deploy --with-cycles 8000000000
----

Help string:
[source, bash]
----
Specifies the initial cycle balance to deposit into the newly
created canister. The specified amount needs to take the
canister create fee into account. This amount is deducted
from the wallet's cycle balance
----

- feat: install `dfx` by version or tag (#1426)

This feature adds a new dfx command `toolchain` which have intuitive subcommands.
The toolchain specifiers can be a complete version number, major minor version, or a tag name.

[source, bash]
----
dfx toolchain install 0.6.24 # complete version
dfx toolchain install 0.6    # major minor
dfx toolchain install latest # tag name
dfx toolchain default latest
dfx toolchain list
dfx toolchain uninstall latest
----

- fix: onboarding related fixups (#1420)

Now that the Mercury Alpha application subnetwork is up and we are getting ready to onboard devs, the dfx error message for wallet creation has changed:
For example,
[source, bash]
----
dfx canister --network=alpha create hello
Creating canister "hello"...
Creating the canister using the wallet canister...
Creating a wallet canister on the alpha network.
Unable to create a wallet canister on alpha:
The Replica returned an error: code 3, message: "Sender not authorized to use method."
Wallet canisters on alpha may only be created by an administrator.
Please submit your Principal ("dfx identity get-principal") in the intake form to have one created for you.
----

- feat: add deploy wallet subcommand to identity (#1414)

This feature adds the deploy-wallet subcommand to the dfx identity.
The User provides the ID of the canister onto which the wallet WASM is deployed.

[source, bash]
----
dfx identity deploy-wallet --help
dfx-identity-deploy-wallet
Installs the wallet WASM to the provided canister id

USAGE:
    dfx identity deploy-wallet <canister-id>

ARGS:
    <canister-id>    The ID of the canister where the wallet WASM will be deployed

FLAGS:
    -h, --help       Prints help information
    -V, --version    Prints version information
----

= 0.6.22

== DFX

- feat: dfx call random value when argument is not provided (#1376)

- fix: canister call can take canister ids for local canisters even if … (#1368)
- fix: address panic in dfx replica command (#1338)
- fix: dfx new webpack.config.js does not encourage running 'js' through ts-… (#1341)

== Sample apps

- There have been updates, improvements, and new sample apps added to thelink:https://github.com/dfinity/examples/tree/master/motoko[examples] repository.
+
All of Motoko sample apps in the link:https://github.com/dfinity/examples/tree/master/motoko[examples] repository have been updated to work with the latest release of the SDK.
+
There are new sample apps to illustrate using arrays (link:https://github.com/dfinity/examples/tree/master/motoko/quicksort[Quicksort]) and building create/read/update/delete (CRUD) operations for a web application link:https://github.com/dfinity/examples/tree/master/motoko/superheroes[Superheroes].

- The link:https://github.com/dfinity/linkedup:[LinkedUp] sample application has been updated to work with the latest release of Motoko and the SDK.

== Motoko

== Agents

== Canister Development Kit (CDK)<|MERGE_RESOLUTION|>--- conflicted
+++ resolved
@@ -5,7 +5,6 @@
 
 == DFX
 
-<<<<<<< HEAD
 === feat: Configure subnet type of local replica
 
 The local replica sets its parameters according to the subnet type defined in defaults.replica.subnet_type, defaulting to 'application' when none is specified.
@@ -19,7 +18,11 @@
   "defaults": {
     "replica": {
       "subnet_type": "verifiedapplication"
-=======
+    }
+  }
+}
+----
+
 === dfx.json
 
 In preparation for BTC integration, added configuration for the bitcoind port:
@@ -31,7 +34,6 @@
   "defaults": {
     "bitcoind": {
       "port": 18333
->>>>>>> 7ef75d16
     }
   }
 }
