--- conflicted
+++ resolved
@@ -16,20 +16,18 @@
 
 Previously, the ledger commands assumed all transfers were made from the default subaccount for the identity principal. This feature adds a `+--from-subaccount+` flag to `+dfx ledger transfer+`, `+dfx ledger create-canister+`, and `+dfx ledger top-up+`, to enable making transfers from a selected subaccount. A `+--subaccount+` flag is also added to `+dfx ledger balance+` for convenience. Subaccounts are expected as 64-character hex-strings (i.e. 32 bytes).
 
-<<<<<<< HEAD
 === feat: cargo audit when building rust canisters
 
 When a canister with type `rust` is built and `cargo-audit` is installed, dfx will now check for vulnerabilities in the dependencies. If a vulnerability is found, dfx will recommend that the user update to a version without known vulnerabilities.
 
+=== fix: Freezing Threshold now documented
+
+Calls made to retrieve the help output for `canister update-settings` was missing the `freezing-threshold` parameter.
+
 === chore: warnings and errors are more visible
 
 `WARN` and `ERROR` messages are now clearly labelled as such, and the labels are colored accordingly.
-=======
-=== fix: Freezing Threshold now documented
-
-Calls made to retrieve the help output for `canister update-settings` was missing the `freezing-threshold` parameter.
 This is now included when running `dfx canister update-settings -h`.
->>>>>>> f8f00525
 
 = 0.10.1
 
