--- conflicted
+++ resolved
@@ -5,7 +5,6 @@
 
 == DFX
 
-<<<<<<< HEAD
 === feat: Configure subnet type of local replica
 
 The local replica sets its parameters according to the subnet type defined in defaults.replica.subnet_type, defaulting to 'application' when none is specified.
@@ -23,9 +22,8 @@
   }
 }
 ----
-=======
+
 === feat: dfx deploy now displays URLs for the frontend and candid interface
->>>>>>> c5e78e61
 
 === dfx.json
 
