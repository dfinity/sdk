--- conflicted
+++ resolved
@@ -120,7 +120,6 @@
 }
 ----
 
-<<<<<<< HEAD
 === feat: Generating remote canister bindings
 
 It's now possible to generate the interface of a remote canister using a .did file using the `dfx generate-remote-binding` command. This makes it easier to write mocks for local development.
@@ -133,7 +132,7 @@
 {
   "canisters": {
     "<canister name>": {
-      "main": "<path to mo/rs/ts/js file that will be generated>",
+      "src": "<path to mo/rs/ts/js file that will be generated>",
       "remote": {
         "candid": "<path to candid file to use when generating bindings>"
       }
@@ -142,8 +141,6 @@
 }
 ----
 
-=======
->>>>>>> d5f9a1fc
 == ic-ref
 
 Upgraded from a432156f24faa16d387c9d36815f7ddc5d50e09f to ab8e3f5a04f0f061b8157c2889f8f5de05f952bb
