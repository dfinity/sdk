= dfx changelog
:doctype: book

= UNRELEASED

== DFX

<<<<<<< HEAD
=== feat: Post-installation tasks

You can now add your own custom post-installation/post-deployment tasks to any canister type. The new `+post-install+` key for canister objects in `+dfx.json+` can be a command or list of commands, similar to the `+build+` key of `+custom+` canisters, and receives all the same environment variables. For example, to replicate the upload task performed with `+assets+` canisters, you might set `+"post-install": "icx-asset sync $CANISTER_ID dist"+`.
=======
=== fix: Added src/declarations to .gitignore for new projects
>>>>>>> a82b3654

=== fix: remove deprecated candid path environment variable

The environment variable format `+CANISTER_CANDID_{name}+`, used in Rust projects, was deprecated in 0.9.2, to be unified with the variables `+CANISTER_CANDID_PATH_{name}+` which are used in other project types. It has now been removed. Note that you will need to update `+ic-cdk-macros+` if you use the `+#[import]+` macro.

=== feat: deprecate `+dfx config+` for removal

The `+dfx config+` command has several issues and is ultimately a poor replacement for https://stedolan.github.io/jq/[`+jq+`]. The command is being deprecated, and will be removed in a later release; we recommend switching to `+jq+` or similar tools (e.g. `+ConvertTo-Json+` in PowerShell, `+to json+` in nushell, etc.)

=== feat: Better build scripts for type:custom

Build scripts now always receive a CWD of the DFX project root, instead of wherever `+dfx+` was invoked from, and a bare script `+script.sh+` can be specified without needing to prefix with `+./+`.

=== feat: rust, custom, and asset canisters now include candid:service metadata

Motoko canisters already included this metadata.

Also added this metadata to the asset canister wasm, which will cause the next deploy to
install this new version.

=== fix: restores assets to webpack devserver

=== chore: updates webpack dependencies for dfx new project

Resolves an issue where `+webpack-cli+` was was breaking when users tried to run `+npm start+` in a fresh project. For affected users of 0.10.1, you can resolve this issue manually by running `+npm install webpack@latest webpack-cli@latest terser-webpack-plugin@latest+`.

=== feat: Support for new ledger notify function

Ledger 7424ea8 deprecates the existing `+notify+` function with a switch parameter between creating and topping up a canister, and introduces two
functions for doing the same. This should *mostly* be invisible to users, except that previously, if `+dfx ledger create-canister+` or `+dfx ledger top-up+`
failed, you would call `+dfx ledger notify+` after correcting the issue. In order to support the change, this command has been changed to two subcommands:
`+dfx ledger notify create-canister+` and `+dfx ledger notify top-up+`.

=== feat: `+--from-subaccount+`

Previously, the ledger commands assumed all transfers were made from the default subaccount for the identity principal. This feature adds a `+--from-subaccount+` flag to `+dfx ledger transfer+`, `+dfx ledger create-canister+`, and `+dfx ledger top-up+`, to enable making transfers from a selected subaccount. A `+--subaccount+` flag is also added to `+dfx ledger balance+` for convenience. Subaccounts are expected as 64-character hex-strings (i.e. 32 bytes).

=== feat: cargo audit when building rust canisters

When a canister with type `rust` is built and `cargo-audit` is installed, dfx will now check for vulnerabilities in the dependencies. If a vulnerability is found, dfx will recommend that the user update to a version without known vulnerabilities.

=== fix: Freezing Threshold now documented

Calls made to retrieve the help output for `canister update-settings` was missing the `freezing-threshold` parameter.

=== chore: warnings and errors are more visible

`WARN` and `ERROR` messages are now clearly labelled as such, and the labels are colored accordingly.
This is now included when running `dfx canister update-settings -h`.

=== fix: canister call uses candid file if canister type cannot be determined

The candid file specified in the field `canisters.<canister name>.candid` of dfx.json, or if that not exists `canisters.<canister name>.remote.candid`, is now used when running `dfx canister call`, even when dfx fails to determine the canister type.

=== fix: btc/canister http adapter socket not found by replica after restart

After running `dfx start --enable-bitcoin` twice in a row (stopping dfx in between), the second
launched replica would fail to connect to the btc adapter.  This is because ic-starter
does not write a new configuration file if one already exists, so the configuration file
used by the replica referred to one socket path, while dfx passed a different socket path
to the btc adapter.

Now dfx reuses the previously-used unix domain socket path, for both the btc adapter
and for the canister http adapter.

=== fix: dfx stop now waits until dfx and any child processes exit

Previously, `dfx stop` would send the TERM signal to the running dfx and its child processes,
and then exit immediately.

This avoids interference between a dfx process performing cleanup at shutdown and
a dfx process that is starting.

=== fix: dfx ping no longer creates a default identity

dfx ping now uses the anonymous identity, and no longer requires dfx.json to be present.

== Dependencies

== Motoko

Updated Motoko from 0.6.28 to 0.6.29.

== Replica

Updated replica to elected commit 92e6b0ed36cdc9322a3588f46a8c8c7cc567e143.
This incorporates the following executed proposals:

* https://dashboard.internetcomputer.org/proposal/65530[65530]
* https://dashboard.internetcomputer.org/proposal/65327[65327]
* https://dashboard.internetcomputer.org/proposal/65043[65043]
* https://dashboard.internetcomputer.org/proposal/64355[64355]
* https://dashboard.internetcomputer.org/proposal/63228[63228]
* https://dashboard.internetcomputer.org/proposal/62143[62143]

== ic-ref

Updated ic-ref to 0.0.1-173cbe84
 - add ic0.performance_counter system interface
 - add system API for ECDSA signing
 - allow optional "error_code" field in responses
 - support gzip-compressed canister modules
 - enable canisters to send HTTP requests

= 0.10.1

== DFX

=== fix: Webpack config no longer uses CopyPlugin

Dfx already points to the asset canister's assets directory, and copying to disk could sometimes
lead to an annoying "too many open files" error.

=== fix: HSMs are once again supported on Linux

On Linux, dfx 0.10.0 failed any operation with an HSM with the following error:
    Error: IO: Dynamic loading not supported

The fix was to once again dynamically-link the Linux build.

=== feat: error explanation and fixing instructions engine

Dfx is now capable of providing explanations and remediation suggestions for entire categories of errors at a time.
Explanations and suggestions will slowly be added over time.
To see an example of an already existing suggestion, run `dfx deploy --network ic` while using an identity that has no wallet configured.

=== chore: add context to errors

Most errors that happen within dfx are now reported in much more detail. No more plain `File not found` without explanation what even was attempted.

=== fix: identities with configured wallets are not broken anymore and removed only when using the --drop-wallets flag

When an identity has a configured wallet, dfx no longer breaks the identity without actually removing it.
Instead, if the --drop-wallets flag is specified, it properly removes everything and logs what wallets were linked,
and when the flag is not specified, it does not remove anything.

The behavior for identities without any configured wallets is unchanged.

=== feat: bitcoin integration: dfx now generates the bitcoin adapter config file

dfx command-line parameters for bitcoin integration:
    dfx start   --enable-bitcoin  # use default node 127.0.0.1:18444
    dfx start   --enable-bitcoin --bitcoin-node <node>

The above examples also work for dfx replica.

These default to values from dfx.json:
    .defaults.bitcoin.nodes
    .defaults.bitcoin.enabled

The --bitcoin-node parameter, if specified on the command line, implies --enable-bitcoin.

If --enable-bitcoin or .defaults.bitcoin.enabled is set, then dfx start/replica will launch the ic-btc-adapter process and configure the replica to communicate with it.


=== feat: print wallet balance in a human readable form #2184

Default behaviour changed for `+dfx wallet balance+`, it will now print cycles amount upscaled to trillions.

New flag `+--precise+` added to `+dfx wallet balance+`. Allows to get exact amount of cycles in wallet (without upscaling).

=== feat: canister http integration

dfx command-line parameters for canister http requests integration:
    dfx start --enable-canister-http
    dfx replica --enable-canister-http

This defaults to the following value in dfx.json:
    .defaults.canister_http.enabled

=== fix: specifying ic provider with a trailing slash is recognised correctly

Specifying the network provider as `https://ic0.app/` instead of `https://ic0.app` is now recognised as the real IC network.

=== Binary cache

Added ic-canister-http-adapter to the binary cache.

== Dependencies

=== Updated agent-rs to 0.17.0

== Motoko

Updated Motoko from 0.6.26 to 0.6.28.

== Replica

Updated replica to elected commit b90edb9897718730f65e92eb4ff6057b1b25f766.
This incorporates the following executed proposals:

* https://dashboard.internetcomputer.org/proposal/61004[61004]
* https://dashboard.internetcomputer.org/proposal/60222[60222]
* https://dashboard.internetcomputer.org/proposal/59187[59187]
* https://dashboard.internetcomputer.org/proposal/58479[58479]
* https://dashboard.internetcomputer.org/proposal/58376[58376]
* https://dashboard.internetcomputer.org/proposal/57843[57843]
* https://dashboard.internetcomputer.org/proposal/57395[57395]

== icx-proxy

Updated icx-proxy to commit c312760a62b20931431ba45e5b0168ee79ea5cda

* Added gzip and deflate body decoding before certification validation.
* Fixed unzip and streaming bugs
* Added Prometheus metrics endpoint
* Added root and invalid ssl and dns mapping

= 0.10.0

== DFX

=== feat: Use null as default value for opt arguments


Before this, `deploy`ing a canister with an `opt Foo` init argument without specifying an `--argument` would lead to an error:

[source, bash]
----
$ dfx deploy
Error: Invalid data: Expected arguments but found none.
----

With this change, this isn't an error anymore, but instead `null` is passed as a value. In general, if the user does _not_ provide an `--argument`, and if the init method expects only `opt` arguments, then `dfx` will supply `null` for each argument.

Note in particular that this does not try to match `opt` arguments for heterogeneous (`opt`/non-`opt`) signatures. Note moreover that this only impacts a case that would previously error out, so no existing (working) workflows should be affected.

=== feat: dfx identity set-wallet now checks that the provided canister is actually a wallet

This check was previously performed on local networks, but not on mainnet.

=== feat: dfx canister call --candid <path to candid file> ...

Allows one to provide the .did file for calls to an arbitrary canister.

=== feat: Install arbitrary wasm into canisters

You no longer need a DFX project setup with a build task to install an already-built wasm module into a canister ID. The new `+--wasm <path>+` flag to `+dfx canister install+` will bypass project configuration and install the wasm module at `+<path>+`. A DFX project setup is still recommended for general use; this should mostly be used for installing pre-built canisters. Note that DFX will also not perform its usual checks for API/ABI/stable-memory compatibility in this mode.

=== feat: Support for 128-bit cycle counts

Cycle counts can now exceed the previously set maximum of 2^64. The new limit is 2^128. A new wallet version has been bundled with this release that supports the new cycle count. You will not be able to use this feature with your existing wallets without running `+dfx wallet upgrade+`, but old wallets will still work just fine with old cycle counts.

=== fix: dfx start will once again notice if dfx is already running

dfx will once again display 'dfx is already running' if dfx is already running,
rather than 'Address already in use'.

As a consequence, after `dfx start` failed to notice that dfx was already running,
it would replace .dfx/pid with an empty file.  Later invocations of `dfx stop`
would display no output and return a successful exit code, but leave dfx running.

=== fix: dfx canister update-settings <canister id> works even if the canister id is not known to the project.

This makes the behavior match the usage text of the command:
`<CANISTER> Specifies the canister name or id to update. You must specify either canister name/id or the --all option`

=== feat: dfx deploy --upgrade-unchanged or dfx canister install --mode upgrade --upgrade-unchanged

When upgrading a canister, `dfx deploy` and `dfx canister install` skip installing the .wasm
if the wasm hash did not change.  This avoids a round trip through stable memory for all
assets on every dfx deploy, for example.  By passing this argument, dfx will instead
install the wasm even if its hash matches the already-installed wasm.

=== feat: Introduce DFX_CACHE_ROOT environment variable

A new environment variable, `DFX_CACHE_ROOT`, has been introduced to allow setting the cache root directory to a different location than the configuration root directory. Previously `DFX_CONFIG_ROOT` was repurposed for this which only allowed one location to be set for both the cache and configuration root directories.

This is a breaking change since setting `DFX_CONFIG_ROOT` will no longer set the cache root directory to that location.

=== fix: Error if nonzero cycles are passed without a wallet proxy

Previously, `dfx canister call --with-cycles 1` would silently ignore the `--with-cycles` argument as the DFX principal has no way to pass cycles and the call must be forwarded through the wallet. Now it will error instead of silently ignoring it. To forward a call through the wallet, use `--wallet $(dfx identity get-wallet)`, or `--wallet $(dfx identity --network ic get-wallet)` for mainnet.

=== feat: Configure subnet type of local replica

The local replica sets its parameters according to the subnet type defined in defaults.replica.subnet_type, defaulting to 'application' when none is specified.
This makes it less likely to accidentally hit the 'cycles limit exceeded' error in production.  Since the previous default was `system`, you may see these types errors in development instead.
Possible values for defaults.replica.subnet_type are: "application", "verifiedapplication", "system"

Example how to specify the subnet type:
[source, json]
----
{
  "defaults": {
    "replica": {
      "subnet_type": "verifiedapplication"
    }
  }
}
----

=== feat: Introduce command for local cycles top-up

`dfx ledger fabricate-cycles <canister (id)> <optional amount>` can be used during local development to create cycles out of thin air and add them to a canister. Instead of supplying a canister name or id it is also possible to use `--all` to add the cycles to every canister in the current project. When no amount is supplied, the command uses 10T cycles as default. Using this command with `--network ic` will result in an error.

=== feat: Private keys can be stored in encrypted format

`dfx identity new` and `dfx identity import` now ask you for a password to encrypt the private key (PEM file) when it is stored on disk.
If you decide to use a password, your key will never be written to disk in plain text.
In case you don't want to enter your password all the time and want to take the risk of storing your private key in plain text, you can use the `--disable-encryption` flag.

The `default` identity as well as already existing identities will NOT be encrypted. If you want to encrypt an existing identity, use the following commands:
[source, bash]
----
dfx identity export identity_name > identity.pem
# if you have set old_identity_name as the identity that is used by default, switch to a different one
dfx identity use other_identity
dfx identity remove identity_name
dfx identity import identity_name identity.pem
----

=== feat: Identity export

If you want to get your identity out of dfx, you can use `dfx identity export identityname > exported_identity.pem`. But be careful with storing this file as it is not protected with your password.

=== feat: Identity new/import now has a --force flag

If you want to script identity creation and don't care about overwriting existing identities, you now can use the `--force` flag for the commands `dfx identity new` and `dfx identity import`.

=== fix: Do not automatically create a wallet on IC

When running `dfx deploy --network ic`, `dfx canister --network ic create`, or `dfx identity --network ic get-wallet` dfx no longer automatically creates a cycles wallet for the user if none is configured. Instead, it will simply report that no wallet was found for that user.

Dfx still creates the wallet automatically when running on a local network, so the typical workflow of `dfx start --clean` and `dfx deploy` will still work without having to manually create the wallet.

=== fix: Identities cannot exist and not at the same time

When something went wrong during identity creation, the identity was not listed as existing.
But when trying to create an identity with that name, it was considered to be already existing.

=== feat: dfx start and dfx replica can now launch the ic-btc-adapter process

Added command-line parameters:
    dfx start   --enable-bitcoin --btc-adapter-config <path>
    dfx replica --enable-bitcoin --btc-adapter-config <path>

These default to values from dfx.json:
    .defaults.bitcoin.btc_adapter_config
    .defaults.bitcoin.enabled

The --btc-adapter-config parameter, if specified on the command line, implies --enable-bitcoin.

If --enable-bitcoin or .defaults.bitcoin.enabled is set, and a btc adapter configuration is specified,
then dfx start/replica will launch the ic-btc-adapter process.

This integration is not yet complete, pending upcoming functionality in ic-starter.

=== fix: report context of errors

dfx now displays the context of an error in several places where previously the only error
message would be something like "No such file or directory."

=== chore: updates starter project for Node 18

Webpack dev server now works for Node 18 (and should work for Node 17). A few packages are also upgraded

== updating dependencies

Updated to version 0.14.0 of agent-rs

== Cycles wallet

Module hash: bb001d1ebff044ba43c060956859f614963d05c77bd778468fce4de095fe8f92
https://github.com/dfinity/cycles-wallet/commit/f18e9f5c2f96e9807b6f149c975e25638cc3356b

== Replica

Updated replica to elected commit b3788091fbdb8bed7e527d2df4cc5e50312f476c.
This incorporates the following executed proposals:

* https://dashboard.internetcomputer.org/proposal/57150[57150]
* https://dashboard.internetcomputer.org/proposal/54964[54964]
* https://dashboard.internetcomputer.org/proposal/53702[53702]
* https://dashboard.internetcomputer.org/proposal/53231[53231]
* https://dashboard.internetcomputer.org/proposal/53134[53134]
* https://dashboard.internetcomputer.org/proposal/52627[52627]
* https://dashboard.internetcomputer.org/proposal/52144[52144]
* https://dashboard.internetcomputer.org/proposal/50282[50282]

Added the ic-btc-adapter binary to the cache.

== Motoko

Updated Motoko from 0.6.25 to 0.6.26.

= 0.9.3

== DFX

=== feat: dfx deploy now displays URLs for the frontend and candid interface

=== dfx.json

In preparation for BTC integration, added configuration for the bitcoind port:

[source, json]
----
{
  "canisters": {},
  "defaults": {
    "bitcoind": {
      "port": 18333
    }
  }
}
----

== icx-proxy

Updated icx-proxy to commit 594b6c81cde6da4e08faee8aa8e5a2e6ae815602, now static-linked.

* upgrade HTTP calls upon canister request
* no longer proxies /_/raw to the dfx internal webserver
* allows for generic StreamingCallback tokens

== Replica

Updated replica to blessed commit d004accc3904e24dddb13a11d93451523e1a8a5f.
This incorporates the following executed proposals:

* https://dashboard.internetcomputer.org/proposal/49653[49653]
* https://dashboard.internetcomputer.org/proposal/49011[49011]
* https://dashboard.internetcomputer.org/proposal/48427[48427]
* https://dashboard.internetcomputer.org/proposal/47611[47611]
* https://dashboard.internetcomputer.org/proposal/47512[47512]
* https://dashboard.internetcomputer.org/proposal/47472[47472]
* https://dashboard.internetcomputer.org/proposal/45984[45984]
* https://dashboard.internetcomputer.org/proposal/45982[45982]

== Motoko

Updated Motoko from 0.6.21 to 0.6.25.

= 0.9.2

== DFX

=== feat: Verify Candid and Motoko stable variable type safety of canister upgrades

Newly deployed Motoko canisters now embed the Candid interface and Motoko stable signatures in the Wasm module.
`dfx deploy` and `dfx canister install` will automatically check

	1) the backward compatible of Candid interface in both upgrade and reinstall mode;
	2) the type safety of Motoko stable variable type in upgrade mode to avoid accidentally lossing data;

See https://smartcontracts.org/docs/language-guide/compatibility.html[Upgrade compatibility] for more details.

=== feat: Unified environment variables across build commands

The three canister types that use a custom build tool - `assets`, `rust`, and `custom` - now all support the same set of environment variables during the build task: 

* `DFX_VERSION` - The version of DFX that was used to build the canister.
* `DFX_NETWORK` - The network name being built for. Usually `ic` or `local`.
* `CANISTER_ID_{canister}` - The canister principal ID of the canister `{canister}` registered in `dfx.json`.
* `CANISTER_CANDID_PATH_{canister}` - The path to the Candid interface file for the canister `{canister}` among your canister's dependencies.
* `CANISTER_CANDID_{canister}` (deprecated) - the same as `CANISTER_CANDID_PATH_{canister}`.  This is provided for backwards compatibility with `rust` and `custom` canisters, and will be removed in dfx 0.10.0.
* `CANISTER_ID` - Same as `CANISTER_ID_{self}`, where `{self}` is the name of _this_ canister.
* `CANISTER_CANDID_PATH` - Same as `CANISTER_CANDID_PATH_{self}`, where `{self}` is the name of _this_ canister.

=== feat: Support for local ledger calls

If you have an installation of the ICP Ledger (see https://github.com/dfinity/ic/tree/master/rs/rosetta-api/ledger_canister#deploying-locally[Ledger Installation Guide]), `dfx ledger balance` and `dfx ledger transfer` now support
`--ledger-canister-id` parameter.

Some examples:
[source, bash]
----
$ dfx ledger \
  --network local \
  balance \
  --ledger-canister-id  rrkah-fqaaa-aaaaa-aaaaq-cai
1000.00000000 ICP

$ dfx ledger \
  --network local \
  transfer --amount 0.1 --memo 0 \
  --ledger-canister-id  rrkah-fqaaa-aaaaa-aaaaq-cai 8af54f1fa09faeca18d294e0787346264f9f1d6189ed20ff14f029a160b787e8
Transfer sent at block height: 1
----

=== feat: `dfx ledger account-id` can now compute canister addresses

The `dfx ledger account-id` can now compute addresses of principals and canisters.
The command also supports ledger subaccounts now.

[source, bash]
----
dfx ledger account-id --of-principal 53zcu-tiaaa-aaaaa-qaaba-cai
dfx ledger --network small02 account-id --of-canister ledger_demo
dfx ledger account-id --of-principal 53zcu-tiaaa-aaaaa-qaaba-cai --subaccount 0000000000000000000000000000000000000000000000000000000000000001
----

=== feat: Print the full error chain in case of a failure

All `dfx` commands will now print the full stack of errors that led to the problem, not just the most recent error.
Example:

[source]
----
Error: Subaccount '00000000000000000000000000000000000000000000000000000000000000000' is not a valid hex string
Caused by:
  Odd number of digits
----

=== fix: dfx import will now import pem files created by `quill generate`

`quill generate` currently outputs .pem files without an `EC PARAMETERS` section.
`dfx identity import` will now correctly identify these as EC keys, rather than Ed25519.

=== fix: retry on failure for ledger create-canister, top-up, transfer

dfx now calls `transfer` rather than `send_dfx`, and sets the created_at_time field in order to retry the following commands:

* dfx ledger create-canister
* dfx ledger top-up
* dfx ledger transfer

=== feat: Remote canister support

It's now possible to specify that a canister in dfx.json references a "remote" canister on a specific network,
that is, a canister that already exists on that network and is managed by some other project.

Motoko, Rust, and custom canisters may be configured in this way.

This is the general format of the configuration in dfx.json:
[source, json]
----
{
  "canisters": {
    "<canister name>": {
      "remote": {
        "candid": "<path to candid file to use when building on remote networks>",
        "id": {
          "<network name>": "<principal on network>"
        }
      }
    }
  }
}
----

The "id" field, if set for a given network, specifies the canister ID for the canister on that network.
The canister will not be created or installed on these remote networks.
For other networks, the canister will be created and installed as usual.

The "candid" field, if set within the remote object, specifies the candid file to build against when
building other canisters on a network for which the canister is remote.  This definition can differ
from the candid definitions for local builds.

For example, if have an installation of the ICP Ledger (see https://github.com/dfinity/ic/tree/master/rs/rosetta-api/ledger_canister#deploying-locally[Ledger Installation Guide])
in your dfx.json, you could configure the canister ID of the Ledger canister on the ic network as below.  In this case,
the private interfaces would be available for local builds, but only the public interfaces would be available
when building for `--network ic`.
[source, json]
----
{
  "canisters": {
    "ledger": {
      "type": "custom",
      "wasm": "ledger.wasm",
      "candid": "ledger.private.did",
      "remote": {
        "candid": "ledger.public.did",
        "id": {
          "ic": "ryjl3-tyaaa-aaaaa-aaaba-cai"
        }
      }
    },
    "app": {
      "type": "motoko",
      "main": "src/app/main.mo",
      "dependencies": [ "ledger" ]
    }
  }
}
----

As a second example, suppose that you wanted to write a mock of the ledger in Motoko.
In this case, since the candid definition is provided for remote networks,
`dfx build` (with implicit `--network local`) will build app against the candid
definitions defined by mock.mo, but `dfx build --network ic` will build app against
`ledger.public.did`.

This way, you can define public update/query functions to aid in local testing, but
when building/deploying to mainnet, references to methods not found in `ledger.public.did`
will be reports as compilation errors.

[source, json]
----
{
  "canisters": {
    "ledger": {
      "type": "motoko",
      "main": "src/ledger/mock.mo",
      "remote": {
        "candid": "ledger.public.did",
        "id": {
          "ic": "ryjl3-tyaaa-aaaaa-aaaba-cai"
        }
      }
    },
    "app": {
      "type": "motoko",
      "main": "src/app/main.mo",
      "dependencies": [ "ledger" ]
    }
  }
}
----

=== feat: Generating remote canister bindings

It's now possible to generate the interface of a remote canister using a .did file using the `dfx remote generate-binding <canister name>|--all` command. This makes it easier to write mocks for local development.

Currently, dfx can generate .mo, .rs, .ts, and .js bindings.

This is how you specify how to generate the bindings in dfx.json:
[source, json]
----
{
  "canisters": {
    "<canister name>": {
      "main": "<path to mo/rs/ts/js file that will be generated>",
      "remote": {
        "candid": "<path to candid file to use when generating bindings>"
        "id": {}
      }
    }
  }
}
----

== ic-ref

Upgraded from a432156f24faa16d387c9d36815f7ddc5d50e09f to ab8e3f5a04f0f061b8157c2889f8f5de05f952bb

* Support 128-bit system api for cycles
* Include canister_ranges in the state tree
* Removed limit on cycles in a canister

== Replica

Updated replica to blessed commit 04fe8b0a1262f07c0cec1fdfa838a37607370a61.
This incorporates the following executed proposals:

* https://dashboard.internetcomputer.org/proposal/45091[45091]
* https://dashboard.internetcomputer.org/proposal/43635[43635]
* https://dashboard.internetcomputer.org/proposal/43633[43633]
* https://dashboard.internetcomputer.org/proposal/42783[42783]
* https://dashboard.internetcomputer.org/proposal/42410[42410]
* https://dashboard.internetcomputer.org/proposal/40908[40908]
* https://dashboard.internetcomputer.org/proposal/40647[40647]
* https://dashboard.internetcomputer.org/proposal/40328[40328]
* https://dashboard.internetcomputer.org/proposal/39791[39791]
* https://dashboard.internetcomputer.org/proposal/38541[38541]

== Motoko

Updated Motoko from 0.6.20 to 0.6.21.

= 0.9.0

== DFX

=== feat!: Remove the wallet proxy and the --no-wallet flag

Breaking change: Canister commands, except for `dfx canister create`, will make the call directly, rather than via the user's wallet. The `--no-wallet` flag is thus removed from `dfx canister` as its behavior is the default.

When working with existing canisters, use the `--wallet` flag in conjunction with `dfx identity get-wallet` in order to restore the old behavior.

You will need to upgrade your wallet and each of your existing canisters to work with the new system.  To do so, execute the following in each of your dfx projects:
[source, bash]
----
dfx wallet upgrade
dfx canister --wallet "$(dfx identity get-wallet)" update-settings --all --add-controller "$(dfx identity get-principal)"
----
To upgrade projects that you have deployed to the IC mainnet, execute the following:
[source, bash]
----
dfx wallet --network ic upgrade
dfx canister --network ic --wallet "$(dfx identity --network ic get-wallet)" update-settings --all --add-controller "$(dfx identity get-principal)"
----

=== feat: Add --add-controller and --remove-controller flags for "canister update-settings"

`dfx canister update-settings` previously only let you overwrite the entire controller list; `--add-controller` and `--remove-controller` instead add or remove from the list.

=== feat: Add --no-withdrawal flag for "canister delete" for when the canister is out of cycles

`dfx canister delete --no-withdrawal <canister>` can be used to delete a canister without attempting to withdraw cycles.

=== fix: set RUST_MIN_STACK to 8MB for ic-starter (and therefore replica)

This matches the value used in production and is meant to exceed the configured 5 MB wasmtime stack.

=== fix: asset uploads will retry failed requests as expected

Fixed a defect in asset synchronization where no retries would be attempted after the first 30 seconds overall.

== Motoko

Updated Motoko from 0.6.11 to 0.6.20.

* Implement type union/intersection
* Transform for-loops on arrays into while-loops
* Tighten typing rules for type annotations in patterns
* Candid decoding: skip vec any fast
* Bump up MAX_HP_FOR_GC from 1GB to 3GB
* Candid decoder: Trap if a principal value is too large
* Eliminate bignum calls from for-iteration on arrays
* Improve scheduling
* Improve performance of bignum equality
* Stable signatures: frontend, metadata, command-line args
* Added heartbeat support

== Cycles wallet

Module hash: 53ec1b030f1891bf8fd3877773b15e66ca040da539412cc763ff4ebcaf4507c5
https://github.com/dfinity/cycles-wallet/commit/57e53fcb679d1ea33cc713d2c0c24fc5848a9759

== Replica

Updated replica to blessed commit 75138bbf11e201aac47266f07bee289dc18a082b.
This incorporates the following executed proposals:

* https://dashboard.internetcomputer.org/proposal/33828[33828]
* https://dashboard.internetcomputer.org/proposal/31275[31275]
* https://dashboard.internetcomputer.org/proposal/31165[31165]
* https://dashboard.internetcomputer.org/proposal/30392[30392]
* https://dashboard.internetcomputer.org/proposal/30078[30078]
* https://dashboard.internetcomputer.org/proposal/29235[29235]
* https://dashboard.internetcomputer.org/proposal/28784[28784]
* https://dashboard.internetcomputer.org/proposal/27975[27975]
* https://dashboard.internetcomputer.org/proposal/26833[26833]
* https://dashboard.internetcomputer.org/proposal/25343[25343]
* https://dashboard.internetcomputer.org/proposal/23633[23633]

= 0.8.4

== DFX

=== feat: "rust" canister type

You can now declare "rust" canisters in dfx.json.
[source, json]
----
{
  "canisters": {
    "canister_name": {
      "type": "rust",
      "package": "crate_name",
      "candid": "path/to/canister_name.did"
    }
  }
}
----

Don't forget to place a `Cargo.toml` in your project root.
Then dfx will build the rust canister with your rust toolchain. 
Please also make sure that you have added the WebAssembly compilation target.

[source, bash]
----
rustup target add wasm32-unknown-unknown
----

You can also create new dfx project with a default rust canister.

[source, bash]
----
dfx new --type=rust <project-name>
----

=== chore: updating dfx new template

Updates dependencies to latest for Webpack, and updates config. Additionally simplifies environment variables for canister ID's in config.

Additionally adds some polish to the starter template, including a favicon and using more semantic html in the example app

=== feat: environment variable overrides for executable pathnames

You can now override the location of any executable normally called from the cache by specifying
an environment variable. For example, DFX_ICX_PROXY_PATH will specify the path for `icx-proxy`.

=== feat: dfx deploy --mode=reinstall <canister>

`dfx deploy` can now reinstall a single canister, controlled by a new `--mode=reinstall` parameter.
This is destructive (it resets the state of the canister), so it requires a confirmation
and can only be performed on a single canister at a time.

`dfx canister install --mode=reinstall <canister>` also requires the same confirmation,
and no longer works with `--all`.

== Replica

The included replica now supports canister_heartbeat.  This only works with rust canisters for the time being,
and does not work with the emulator (`dfx start --emulator`).

= 0.8.3

== DFX

=== fix: ic-ref linux binary no longer references /nix/store

This means `dfx start --emulator` has a chance of working if nix is not installed.
This has always been broken, even before dfx 0.7.0.

=== fix: replica and ic-starter linux binaries no longer reference /nix/store

This means `dfx start` will work again on linux.  This bug was introduced in dfx 0.8.2.

=== feat: replaced --no_artificial_delay option with a sensible default.

The `--no-artificial-delay` option not being the default has been causing a lot of confusion.
Now that we have measured in production and already applied a default of 600ms to most subnets deployed out there,
we have set the same default for dfx and removed the option.

== Motoko

Updated Motoko from 0.6.10 to 0.6.11.

* Assertion error messages are now reproducible (#2821)

= 0.8.2

== DFX

=== feat: dfx canister delete can now return cycles to a wallet or dank

By default `dfx canister delete` will return cycles to the default cycles wallet.
Cycles can be returned to a designated canister with `--withdraw-cycles-to-canister` and
cycles can be returned to dank at the current identity principal with `--withdraw-cycles-to-dank`
and to a designated principal with `--withdraw-cycles-to-dank-principal`.

=== feat: dfx canister create now accepts multiple instances of --controller argument

It is now possible to create canisters with more than one controller by
passing multiple instances of the `--controller parameter to `dfx canister create`.

You will need to upgrade your wallet with `dfx wallet upgrade`, or `dfx wallet --network ic upgrade`

=== feat: dfx canister update-settings now accepts multiple instance of --controller argument

It is now possible to configure a canister to have more than one controller by
passing multiple instances of the `--controller parameter to `dfx canister update-settings`.

=== feat: dfx canister info and dfx canister status now display all controllers

=== feat!: dfx canister create --controller <controller> named parameter

Breaking change: The controller parameter for `dfx canister create` is now passed as a named parameter,
rather than optionally following the canister name.

Old: dfx canister create [canister name] [controller]
New: dfx canister create --controller <controller> [canister name]

=== fix: dfx now respects $DFX_CONFIG_ROOT when looking for legacy credentials

Previously this would always look in `$HOME/.dfinity/identity/creds.pem`.

=== fix: changed dfx canister (create|update-settings) --memory-allocation limit to 12 GiB

Updated the maximum value for the --memory-allocation value to be 12 GiB (12,884,901,888 bytes)

== Cycles Wallet

- Module hash: 9183a38dd2eb1a4295f360990f87e67aa006f225910ab14880748e091248e086
- https://github.com/dfinity/cycles-wallet/commit/9ef38bb7cd0fe17cda749bf8e9bbec5723da0e95

=== Added support for multiple controllers

You will need to upgrade your wallet with `dfx wallet upgrade`, or `dfx wallet --network ic upgrade`

== Replica

The included replica now supports public spec 0.18.0

* Canisters can now have more than one controller
* Adds support for 64-bit stable memory
* The replica now goes through an initialization sequence, reported in its status
as `replica_health_status`.  Until this reports as `healthy`, queries or updates will
fail.
** `dfx start --background` waits to exit until `replica_health_status` is `healthy`.
** If you run `dfx start` without `--background`, you can call `dfx ping --wait-healthy`
to wait until the replica is healthy.

== Motoko

Updated Motoko from 0.6.7 to 0.6.10

* add Debug.trap : Text -> None (motoko-base #288)
* Introduce primitives for `Int` ⇔ `Float` conversions (#2733)
* Fix crashing bug for formatting huge floats (#2737)

= 0.8.1

== DFX

=== feat: dfx generate types command

[source, bash]
----
dfx generate
----

This new command will generate type declarations for canisters in dfx.json.

You can control what will be generated and how with corresponding configuration in dfx.json.

Under dfx.json → "canisters" → "<canister_name>", developers can add a "declarations" config. Options are:

* "output" → directory to place declarations for that canister | default is "src/declarations/<canister_name>"

* "bindings" → [] list of options, ("js", "ts", "did", "mo") | default is "js", "ts", "did"

* "env_override" → a string that will replace process.env.{canister_name_uppercase}_CANISTER_ID in the "src/dfx/assets/language_bindings/canister.js" template.

js declarations output

* index.js (generated from "src/dfx/assets/language_bindings/canister.js" template)

* <canister_name>.did.js - candid js binding output

ts declarations output

  * <canister_name>.did.d.ts - candid ts binding output

did declarations output

  * <canister_name>.did - candid did binding output

mo declarations output

  * <canister_name>.mo - candid mo binding output

=== feat: dfx now supports the anonymous identity

Use it with either of these forms:
[source, bash]
----
dfx identity use anonymous
dfx --identity anonymous ...
----

=== feat: import default identities

Default identities are the pem files generated by `dfx identity new ...` which contain Ed25519 private keys.
They are located at `~/.config/dfx/identity/xxx/identity.pem`.
Now, you can copy such pem file to another computer and import it there.

[source, bash]
----
dfx identity new alice
cp ~/.config/dfx/identity/xxx/identity.pem alice.pem
# copy the pem file to another computer, then
dfx identity import alice alice.pem
----

Before, people can manually copy the pem files to the target directory to "import". Such workaround still works.
We suggest to use the `import` subcommand since it also validate the private key.

=== feat: Can now provide a nonstandard wallet module with DFX_WALLET_WASM environment variable

Define DFX_WALLET_WASM in the environment to use a different wasm module when creating or upgrading the wallet.

== Asset Canister

=== fix: trust full asset SHA-256 hashes provided by the caller

When the caller provides SHA-256 hashes (which dfx does), the asset canister will no longer
recompute these hashes when committing the changes.  These recomputations were causing
canisters to run out of cycles, or to attempt to exceed the maximum cycle limit per update.

= 0.8.0

The 0.8.0 release includes updates and fixes that are primarily internal to improve existing features and functions rather than user-visible.

== DFX

=== fix: dfx identity set-wallet no longer requires --force when used with --network ic

This was intended to skip verification of the wallet canister on the IC network,
but ended up only writing to the wallets.json file if --force was passed.

=== chore: updating dependencies

* Support for the latest version of the {IC} specification and replica.

* Updating to latest versions of Motoko, Candid, and agent-rs

=== feat: Type Inference Update

* Changes to `+dfx new+` project template and JavaScript codegen to support type inference in IDE's

* Adding webpack dev server to project template

* Migration path documented at https://sdk.dfinity.org/docs/release-notes/0.8.0-rn.html

= 0.7.7

Breaking changes to frontend code generation, documented in 0.8.0

== DFX

=== feat: deploy and canister install will now only upgrade a canister if the wasm actually changed

dfx deploy and dfx canister install now compare the hash of the already-installed module
with the hash of the built canister's wasm output.  If they are the same, they leave the canister
in place rather than upgrade it.  They will still synchronize assets to an asset canister regardless
of the result of this comparison.


= 0.7.6

== icx-proxy

The streaming callback mechanism now requires the following record structure for the token:
    type StreamingCallbackToken = record {
        key: text;
        content_encoding: text;
        index: nat;
        sha256: opt blob;
    };

Previously, the token could be a record with any set of fields.

= 0.7.2

== DFX

=== fix: set default cycle balance to 3T

Change the default cycle balance of a canister from 10T cycles to 3T cycles.

== Cycles Wallet

- Module hash: 1404b28b1c66491689b59e184a9de3c2be0dbdd75d952f29113b516742b7f898
- https://github.com/dfinity/cycles-wallet/commit/e902708853ab621e52cb68342866d36e437a694b

=== fix: It is no longer possible to remove the last controller.

Fixed an issue where the controller can remove itself from the list of controllers even if it's the only one,
leaving the wallet uncontrolled.
Added defensive checks to the wallet's remove_controller and deauthorize methods.

= 0.7.1

== DFX

=== feat: sign request_status for update call

When using `dfx canister sign` to generate a update message, a corresponding
request_status message is also signed and append to the json as `signed_request_status`.
Then after sending the update message, the user can check the request_status using
`dfx canister send message.json --status`. 

=== fix: wallet will not proxy dfx canister call by default

Previously, `dfx canister call` would proxy queries and update calls via the wallet canister by default.
(There was the `--no-wallet` flag to bypass the proxy and perform the calls as the selected identity.)
However, this behavior had drawbacks, namely each `dfx canister call` was an inter-canister call
by default and calls would take a while to resolve. This fix makes it so that `dfx canister call` no longer
proxies via the wallet by default. To proxy calls via the wallet, you can do
`dfx canister --wallet=<wallet-id> call`.

=== feat: add --no-artificial-delay to dfx replica and start

This change adds the `--no-artificial-delay` flag to `dfx start` and `dfx replica`.
The replica shipped with dfx has always had an artificial consensus delay (introduced to simulate
a delay users might see in a networked environment.) With this new flag, that delay can
be lessened. However, you might see increased CPU utilization by the replica process.

=== feat: add deposit cycles and uninstall code

This change introduces the `deposit_cycles` and `uninstall_code` management canister
methods as dedicated `dfx canister` subcommands.

=== fix: allow consistent use of canisters ids in canister command

This change updates the dfx commands so that they will accept either a canister name
(sourced from your local project) or a valid canister id.

= 0.7.0

== DFX

=== feat: add output type to request-status

This change allows you to specify the format the return result for `dfx canister request-status`.

=== fix: deleting a canister on a network removes entries for other networks

This change fixes a bug where deleting a canister on a network removed all other entries for
the canister in the canister_ids.json file.

=== feat: point built-in `ic` network provider at mainnet

`--network ic` now points to the mainnet IC (as Sodium has been deprecated.)

=== feat: add candid UI canister

The dedicated candid UI canister is installed on a local network when doing a `dfx canister install`
or `dfx deploy`.

=== fix: Address already in use (os error 48) when issuing dfx start

This fixes an error which occurred when starting a replica right after stopping it.

=== feat: ledger subcommands

dfx now supports a dedicated `dfx ledger` subcommand. This allows you to interact with the ledger
canister installed on the Internet Computer. Example commands include `dfx ledger account-id` which
prints the Account Identifier associated with your selected identity, `dfx ledger transfer` which
allows you to transfer ICP from your ledger account to another, and `dfx ledger create-canister` which
allows you to create a canister from ICP.

=== feat: update to 0.17.0 of the Interface Spec

This is a breaking change to support 0.17.0 of the Interface Spec. Compute & memory allocation values
are set when creating a canister. An optional controller can also be specified when creating a canister.
Furthermore, `dfx canister set-controller` is removed, in favor of `dfx canister update-settings` which
allows the controller to update the controller, the compute allocation, and the memory allocation of the
canister. The freezing threshold value isn't exposed via dfx cli yet, but it may still be modified by
calling the management canister via `dfx canister call aaaaa-aa update-settings`

=== feat: add wallet subcommands

dfx now supports a dedicated `dfx wallet` subcommand. This allows you to interact with the cycles wallet
associated with your selected identity. For example, `dfx wallet balance` to get the cycle balance,
`dfx wallet list-addresses` to display the associated controllers & custodians, and `dfx wallet send <destination> <amount>`
to send cycles to another wallet.

== Cycles Wallet

- Module Hash: a609400f2576d1d6df72ce868b359fd08e1d68e58454ef17db2361d2f1c242a1
- https://github.com/dfinity/cycles-wallet/commit/06bb256ca0738640be51cf84caaced7ea02ca29d

=== feat: Use Internet Identity Service.

= 0.7.0-beta.5

== Cycles Wallet

- Module Hash: 3d5b221387875574a9fd75b3165403cf1b301650a602310e9e4229d2f6766dcc
- https://github.com/dfinity/cycles-wallet/commit/c3cbfc501564da89e669a2d9de810d32240baf5f

=== feat: Updated to Public Interface 0.17.0

=== feat: The wallet_create_canister method now takes a single record argument, which includes canister settings.

=== fix: Return correct content type and encoding for non-gz files.

=== fix: Updated frontend for changes to canister creation interface.

= 0.7.0-beta.3

== DFX

=== fix: assets with an unrecognized file extension will use content-type "application/octet-stream"

= 0.7.0-beta.2

== DFX

=== feat: synchronize assets rather than uploading even assets that did not change

DFX will now also delete assets from the container that do not exist in the project.
This means if you stored assets in the container, and they are not in the project,
dfx deploy or dfx install will delete them.

== Asset Canister

=== Breaking change: change to store() method signature

- now takes arguments as a single record parameter
- must now specify content type and content encoding, and may specify the sha256

= 0.7.0-beta.1

== DFX

=== fix: now deletes from the asset canister assets that no longer exist in the project

=== feat: get certified canister info from read state #1514

Added `dfx canister info` command to get certified canister information. Currently this information is limited to the controller of the canister and the SHA256 hash of its WASM module. If there is no WASM module installed, the hash will be None.

== Asset Canister

=== Breaking change: change to list() method signature

- now takes a parameter, which is an empty record
- now returns an array of records

=== Breaking change: removed the keys() method

- use list() instead

= 0.7.0-beta.0

== DFX

=== feat: webserver can now serve large assets

= 0.6.26

== DFX

=== feat: add --no-wallet flag and --wallet option to allow Users to bypass Wallet or specify a Wallet to use for calls (#1476)

Added `--no-wallet` flag to `dfx canister` and `dfx deploy`. This allows users to call canister management functionality with their Identity as the Sender (bypassing their Wallet canister.)
Added `--wallet` option to `dfx canister` and `dfx deploy`. This allows users to specify a wallet canister id to use as the Sender for calls.
`--wallet` and `--no-wallet` conflict with each other. Omitting both will invoke the selected Identity's wallet canister to perform calls.

=== feat: add canister subcommands `sign` and `send`

Users can use `dfx canister sign ...` to generated a signed canister call in a json file. Then `dfx canister send [message.json]` to the network.

Users can sign the message on an air-gapped computer which is secure to host private keys.

==== Note

* `sign` and `send` currently don't proxy through wallet canister. Users should use the subcommands with `dfx canister --no-wallet sign ...`.

* The `sign` option `--expire-after` will set the `ingress_expiry` to a future timestamp which is current plus the duration.
Then users can send the message during a 5 minutes time window ending in that `ingress_expiry` timestamp. Sending the message earlier or later than the time window will both result in a replica error.

=== feat: implement the HTTP Request proposal in dfx' bootstrap webserver. +
And add support for http requests in the base storage canister (with a default to `/index.html`).

This does not support other encodings than `identity` for now (and doesn't even return any headers). This support will be added to the upgraded asset storage canister built in #1482.

Added a test that uses `curl localhost` to test that the asset storage AND the webserver properly support the http requests.

This commit also upgrades tokio and reqwest in order to work correctly. There are also _some_ performance issues noted (this is slower than the `icx-http-server` for some reason), but those are not considered criticals and could be improved later on.

Renamed the `project_name` in our own generated assets to `canister_name`, for things that are generated during canister build (and not project generation).

=== feat: add support for ECDSA on secp256k1

You can now a generate private key via OpenSSL or a simlar tool, import it into dfx, and use it to sign an ingress message.

[source, bash]
----
openssl ecparam -name secp256k1 -genkey -out identity.pem
dfx identity import <name> identity.pem
dfx identity use <name>
dfx canister call ...
----

== Asset Canister

=== feat: The asset canister can now store assets that exceed the message ingress limit (2 MB)

* Please note that neither the JS agent nor the HTTP server have been updated yet to server such large assets.
* The existing interface is left in place for backwards-compatibility, but deprecated:
** retrieve(): use get() and get_chunk() instead
** store(): use create_batch(), create_chunk(), and commit_batch() instead
** list(): use keys() instead

= 0.6.25

== DFX

- feat: dfx now provides CANISTER_ID_<canister_name> environment variables for all canisters to "npm build" when building the frontend.

== Agents

=== Rust Agent

- feat: AgentError due to request::Error will now include the reqwest error message
in addition to "Could not reach the server"
- feat: Add secp256k1 support (dfx support to follow)

= 0.6.24

== DFX

- feat: add option to specify initial cycles for newly created canisters (#1433)

Added option to `dfx canister create` and `dfx deploy` commands: `--with-cycles <with-cycles>`.
This allows the user to specify the initial cycle balance of a canister created by their wallet.
This option is a no-op for the Sodium network.

[source, bash]
----
dfx canister create --with-cycles 8000000000 some_canister
dfx deploy --with-cycles 8000000000
----

Help string:
[source, bash]
----
Specifies the initial cycle balance to deposit into the newly
created canister. The specified amount needs to take the
canister create fee into account. This amount is deducted
from the wallet's cycle balance
----

- feat: install `dfx` by version or tag (#1426)

This feature adds a new dfx command `toolchain` which have intuitive subcommands.
The toolchain specifiers can be a complete version number, major minor version, or a tag name.

[source, bash]
----
dfx toolchain install 0.6.24 # complete version
dfx toolchain install 0.6    # major minor
dfx toolchain install latest # tag name
dfx toolchain default latest
dfx toolchain list
dfx toolchain uninstall latest
----

- fix: onboarding related fixups (#1420)

Now that the Mercury Alpha application subnetwork is up and we are getting ready to onboard devs, the dfx error message for wallet creation has changed:
For example,
[source, bash]
----
dfx canister --network=alpha create hello
Creating canister "hello"...
Creating the canister using the wallet canister...
Creating a wallet canister on the alpha network.
Unable to create a wallet canister on alpha:
The Replica returned an error: code 3, message: "Sender not authorized to use method."
Wallet canisters on alpha may only be created by an administrator.
Please submit your Principal ("dfx identity get-principal") in the intake form to have one created for you.
----

- feat: add deploy wallet subcommand to identity (#1414)

This feature adds the deploy-wallet subcommand to the dfx identity.
The User provides the ID of the canister onto which the wallet WASM is deployed.

[source, bash]
----
dfx identity deploy-wallet --help
dfx-identity-deploy-wallet
Installs the wallet WASM to the provided canister id

USAGE:
    dfx identity deploy-wallet <canister-id>

ARGS:
    <canister-id>    The ID of the canister where the wallet WASM will be deployed

FLAGS:
    -h, --help       Prints help information
    -V, --version    Prints version information
----

= 0.6.22

== DFX

- feat: dfx call random value when argument is not provided (#1376)

- fix: canister call can take canister ids for local canisters even if … (#1368)
- fix: address panic in dfx replica command (#1338)
- fix: dfx new webpack.config.js does not encourage running 'js' through ts-… (#1341)

== Sample apps

- There have been updates, improvements, and new sample apps added to thelink:https://github.com/dfinity/examples/tree/master/motoko[examples] repository.
+
All of Motoko sample apps in the link:https://github.com/dfinity/examples/tree/master/motoko[examples] repository have been updated to work with the latest release of the SDK.
+
There are new sample apps to illustrate using arrays (link:https://github.com/dfinity/examples/tree/master/motoko/quicksort[Quicksort]) and building create/read/update/delete (CRUD) operations for a web application link:https://github.com/dfinity/examples/tree/master/motoko/superheroes[Superheroes].

- The link:https://github.com/dfinity/linkedup:[LinkedUp] sample application has been updated to work with the latest release of Motoko and the SDK.

== Motoko

== Agents

== Canister Development Kit (CDK)<|MERGE_RESOLUTION|>--- conflicted
+++ resolved
@@ -5,13 +5,11 @@
 
 == DFX
 
-<<<<<<< HEAD
 === feat: Post-installation tasks
 
 You can now add your own custom post-installation/post-deployment tasks to any canister type. The new `+post-install+` key for canister objects in `+dfx.json+` can be a command or list of commands, similar to the `+build+` key of `+custom+` canisters, and receives all the same environment variables. For example, to replicate the upload task performed with `+assets+` canisters, you might set `+"post-install": "icx-asset sync $CANISTER_ID dist"+`.
-=======
+
 === fix: Added src/declarations to .gitignore for new projects
->>>>>>> a82b3654
 
 === fix: remove deprecated candid path environment variable
 
