--- conflicted
+++ resolved
@@ -5,11 +5,10 @@
 
 == DFX
 
-<<<<<<< HEAD
 === fix: remove deprecated candid path environment variable
 
 The environment variable format `+CANISTER_CANDID_{name}+`, used in Rust projects, was deprecated in 0.9.2, to be unified with the variables `+CANISTER_CANDID_PATH_{name}+` which are used in other project types. It has now been removed. Note that you will need to update `+ic-cdk-macros+` if you use the `+#[import]+` macro.
-=======
+
 === feat: Better build scripts for type:custom
 
 Build scripts now always receive a CWD of the DFX project root, instead of wherever `+dfx+` was invoked from, and a bare script `+script.sh+` can be specified without needing to prefix with `+./+`.
@@ -105,7 +104,6 @@
 = 0.10.1
 
 == DFX
->>>>>>> a763c12f
 
 === fix: Webpack config no longer uses CopyPlugin
 
