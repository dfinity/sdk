--- conflicted
+++ resolved
@@ -2,7 +2,6 @@
 
 == DFX
 
-<<<<<<< HEAD
 === feat: Verify Candid and Motoko stable variable type safety of canister upgrades
 
 Newly deployed Motoko canisters now embed the Candid interface and Motoko stable signatures in the Wasm module.
@@ -12,7 +11,7 @@
 	2) the type safety of Motoko stable variable type in upgrade mode to avoid accidentally lossing data;
 
 See https://smartcontracts.org/docs/language-guide/compatibility.html[Upgrade compatibility] for more details.
-=======
+
 === feat: Unified environment variables across build commands
 
 The three canister types that use a custom build tool - `assets`, `rust`, and `custom` - now all support the same set of environment variables during the build task: 
@@ -24,7 +23,6 @@
 * `CANISTER_CANDID_{canister}` (deprecated) - the same as `CANISTER_CANDID_PATH_{canister}`.  This is provided for backwards compatibility with `rust` and `custom` canisters, and will be removed in dfx 0.10.0.
 * `CANISTER_ID` - Same as `CANISTER_ID_{self}`, where `{self}` is the name of _this_ canister.
 * `CANISTER_CANDID_PATH` - Same as `CANISTER_CANDID_PATH_{self}`, where `{self}` is the name of _this_ canister.
->>>>>>> df5249f4
 
 === feat: Support for local ledger calls
 
