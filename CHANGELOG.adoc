--- conflicted
+++ resolved
@@ -10,15 +10,13 @@
 
 == DFX
 
-<<<<<<< HEAD
 === fix: improve browser compatibility for the JavaScript language binding
 
 Patches a JavaScript language binding compatibility issue encountered in web browsers which do not support the (?.) operator.
-=======
+
 === feat: print dfx.json schema
 
 dfx is now capable of displaying the schema for `dfx.json`. You can see the schema by running `dfx schema` or write the schema to a file with `dfx schema --outfile path/to/file/schema.json`.
->>>>>>> fce523e8
 
 === feat: support for configuring assets in assets canister
 - The `+.ic-assets.json+` file should be placed inside directory with assets, or its subdirectories. Multiple config files can be used (nested in subdirectories). Example of `.ic-assets.json` file format:
