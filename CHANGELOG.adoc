= dfx changelog
:doctype: book

= 0.10.0

== DFX

=== fix: Error if nonzero cycles are passed without a wallet proxy

Previously, `dfx canister call --with-cycles 1` would silently ignore the `--with-cycles` argument as the DFX principal has no way to pass cycles and the call must be forwarded through the wallet. Now it will error instead of silently ignoring it. To forward a call through the wallet, use `--wallet $(dfx identity get-wallet)`, or `--wallet $(dfx identity --network ic get-wallet)` for mainnet.

=== feat: Configure subnet type of local replica

The local replica sets its parameters according to the subnet type defined in defaults.replica.subnet_type, defaulting to 'application' when none is specified.
This makes it less likely to accidentally hit the 'cycles limit exceeded' error in production.  Since the previous default was `system`, you may see these types errors in development instead.
Possible values for defaults.replica.subnet_type are: "application", "verifiedapplication", "system"

Example how to specify the subnet type:
[source, json]
----
{
  "defaults": {
    "replica": {
      "subnet_type": "verifiedapplication"
    }
  }
}
----

=== feat: Private keys can be stored in encrypted format

`dfx identity new` and `dfx identity import` now ask you for a password to encrypt the private key (PEM file) when it is stored on disk.
If you decide to use a password, your key will never be written to disk in plain text.
In case you don't want to enter your password all the time and want to take the risk of storing your private key in plain text, you can use the `--disable-encryption` flag.

The `default` identity as well as already existing identities will NOT be encrypted. If you want to encrypt an existing identity, use the following commands:
[source, bash]
----
dfx identity export identity_name > identity.pem
# if you have set old_identity_name as the identity that is used by default, switch to a different one
dfx identity use other_identity
dfx identity remove identity_name
dfx identity import identity_name identity.pem
----

=== feat: Identity export

If you want to get your identity out of dfx, you can use `dfx identity export identityname > exported_identity.pem`. But be careful with storing this file as it is not protected with your password.

<<<<<<< HEAD
=== fix: Do not automatically create a wallet on IC

When running `dfx deploy --network ic`, `dfx canister --network ic create`, or `dfx identity --network ic get-wallet` dfx no longer automatically creates a cycles wallet for the user if none is configured. Instead, it will simply report that no wallet was found for that user.

Dfx still creates the wallet automatically when running on a local network, so the typical workflow of `dfx start --clean` and `dfx deploy` will still work without having to manually create the wallet.
=======
=== fix: Identities cannot exist and not at the same time

When something went wrong during identity creation, the identity was not listed as existing.
But when trying to create an identity with that name, it was considered to be already existing.
>>>>>>> 215a51a1

== updating dependencies

Updated to version 0.14.0 of agent-rs

= 0.9.3

== DFX

=== feat: dfx deploy now displays URLs for the frontend and candid interface

=== dfx.json

In preparation for BTC integration, added configuration for the bitcoind port:

[source, json]
----
{
  "canisters": {},
  "defaults": {
    "bitcoind": {
      "port": 18333
    }
  }
}
----

== icx-proxy

Updated icx-proxy to commit 594b6c81cde6da4e08faee8aa8e5a2e6ae815602, now static-linked.

* upgrade HTTP calls upon canister request
* no longer proxies /_/raw to the dfx internal webserver
* allows for generic StreamingCallback tokens

== Replica

Updated replica to blessed commit d004accc3904e24dddb13a11d93451523e1a8a5f.
This incorporates the following executed proposals:

* https://dashboard.internetcomputer.org/proposal/49653[49653]
* https://dashboard.internetcomputer.org/proposal/49011[49011]
* https://dashboard.internetcomputer.org/proposal/48427[48427]
* https://dashboard.internetcomputer.org/proposal/47611[47611]
* https://dashboard.internetcomputer.org/proposal/47512[47512]
* https://dashboard.internetcomputer.org/proposal/47472[47472]
* https://dashboard.internetcomputer.org/proposal/45984[45984]
* https://dashboard.internetcomputer.org/proposal/45982[45982]

== Motoko

Updated Motoko from 0.6.21 to 0.6.25.

= 0.9.2

== DFX

=== feat: Verify Candid and Motoko stable variable type safety of canister upgrades

Newly deployed Motoko canisters now embed the Candid interface and Motoko stable signatures in the Wasm module.
`dfx deploy` and `dfx canister install` will automatically check

	1) the backward compatible of Candid interface in both upgrade and reinstall mode;
	2) the type safety of Motoko stable variable type in upgrade mode to avoid accidentally lossing data;

See https://smartcontracts.org/docs/language-guide/compatibility.html[Upgrade compatibility] for more details.

=== feat: Unified environment variables across build commands

The three canister types that use a custom build tool - `assets`, `rust`, and `custom` - now all support the same set of environment variables during the build task: 

* `DFX_VERSION` - The version of DFX that was used to build the canister.
* `DFX_NETWORK` - The network name being built for. Usually `ic` or `local`.
* `CANISTER_ID_{canister}` - The canister principal ID of the canister `{canister}` registered in `dfx.json`.
* `CANISTER_CANDID_PATH_{canister}` - The path to the Candid interface file for the canister `{canister}` among your canister's dependencies.
* `CANISTER_CANDID_{canister}` (deprecated) - the same as `CANISTER_CANDID_PATH_{canister}`.  This is provided for backwards compatibility with `rust` and `custom` canisters, and will be removed in dfx 0.10.0.
* `CANISTER_ID` - Same as `CANISTER_ID_{self}`, where `{self}` is the name of _this_ canister.
* `CANISTER_CANDID_PATH` - Same as `CANISTER_CANDID_PATH_{self}`, where `{self}` is the name of _this_ canister.

=== feat: Support for local ledger calls

If you have an installation of the ICP Ledger (see https://github.com/dfinity/ic/tree/master/rs/rosetta-api/ledger_canister#deploying-locally[Ledger Installation Guide]), `dfx ledger balance` and `dfx ledger transfer` now support
`--ledger-canister-id` parameter.

Some examples:
[source, bash]
----
$ dfx ledger \
  --network local \
  balance \
  --ledger-canister-id  rrkah-fqaaa-aaaaa-aaaaq-cai
1000.00000000 ICP

$ dfx ledger \
  --network local \
  transfer --amount 0.1 --memo 0 \
  --ledger-canister-id  rrkah-fqaaa-aaaaa-aaaaq-cai 8af54f1fa09faeca18d294e0787346264f9f1d6189ed20ff14f029a160b787e8
Transfer sent at block height: 1
----

=== feat: `dfx ledger account-id` can now compute canister addresses

The `dfx ledger account-id` can now compute addresses of principals and canisters.
The command also supports ledger subaccounts now.

[source, bash]
----
dfx ledger account-id --of-principal 53zcu-tiaaa-aaaaa-qaaba-cai
dfx ledger --network small02 account-id --of-canister ledger_demo
dfx ledger account-id --of-principal 53zcu-tiaaa-aaaaa-qaaba-cai --subaccount 0000000000000000000000000000000000000000000000000000000000000001
----

=== feat: Print the full error chain in case of a failure

All `dfx` commands will now print the full stack of errors that led to the problem, not just the most recent error.
Example:

[source]
----
Error: Subaccount '00000000000000000000000000000000000000000000000000000000000000000' is not a valid hex string
Caused by:
  Odd number of digits
----

=== fix: dfx import will now import pem files created by `quill generate`

`quill generate` currently outputs .pem files without an `EC PARAMETERS` section.
`dfx identity import` will now correctly identify these as EC keys, rather than Ed25519.

=== fix: retry on failure for ledger create-canister, top-up, transfer

dfx now calls `transfer` rather than `send_dfx`, and sets the created_at_time field in order to retry the following commands:

* dfx ledger create-canister
* dfx ledger top-up
* dfx ledger transfer

=== feat: Remote canister support

It's now possible to specify that a canister in dfx.json references a "remote" canister on a specific network,
that is, a canister that already exists on that network and is managed by some other project.

Motoko, Rust, and custom canisters may be configured in this way.

This is the general format of the configuration in dfx.json:
[source, json]
----
{
  "canisters": {
    "<canister name>": {
      "remote": {
        "candid": "<path to candid file to use when building on remote networks>",
        "id": {
          "<network name>": "<principal on network>"
        }
      }
    }
  }
}
----

The "id" field, if set for a given network, specifies the canister ID for the canister on that network.
The canister will not be created or installed on these remote networks.
For other networks, the canister will be created and installed as usual.

The "candid" field, if set within the remote object, specifies the candid file to build against when
building other canisters on a network for which the canister is remote.  This definition can differ
from the candid definitions for local builds.

For example, if have an installation of the ICP Ledger (see https://github.com/dfinity/ic/tree/master/rs/rosetta-api/ledger_canister#deploying-locally[Ledger Installation Guide])
in your dfx.json, you could configure the canister ID of the Ledger canister on the ic network as below.  In this case,
the private interfaces would be available for local builds, but only the public interfaces would be available
when building for `--network ic`.
[source, json]
----
{
  "canisters": {
    "ledger": {
      "type": "custom",
      "wasm": "ledger.wasm",
      "candid": "ledger.private.did",
      "remote": {
        "candid": "ledger.public.did",
        "id": {
          "ic": "ryjl3-tyaaa-aaaaa-aaaba-cai"
        }
      }
    },
    "app": {
      "type": "motoko",
      "main": "src/app/main.mo",
      "dependencies": [ "ledger" ]
    }
  }
}
----

As a second example, suppose that you wanted to write a mock of the ledger in Motoko.
In this case, since the candid definition is provided for remote networks,
`dfx build` (with implicit `--network local`) will build app against the candid
definitions defined by mock.mo, but `dfx build --network ic` will build app against
`ledger.public.did`.

This way, you can define public update/query functions to aid in local testing, but
when building/deploying to mainnet, references to methods not found in `ledger.public.did`
will be reports as compilation errors.

[source, json]
----
{
  "canisters": {
    "ledger": {
      "type": "motoko",
      "main": "src/ledger/mock.mo",
      "remote": {
        "candid": "ledger.public.did",
        "id": {
          "ic": "ryjl3-tyaaa-aaaaa-aaaba-cai"
        }
      }
    },
    "app": {
      "type": "motoko",
      "main": "src/app/main.mo",
      "dependencies": [ "ledger" ]
    }
  }
}
----

=== feat: Generating remote canister bindings

It's now possible to generate the interface of a remote canister using a .did file using the `dfx remote generate-binding <canister name>|--all` command. This makes it easier to write mocks for local development.

Currently, dfx can generate .mo, .rs, .ts, and .js bindings.

This is how you specify how to generate the bindings in dfx.json:
[source, json]
----
{
  "canisters": {
    "<canister name>": {
      "main": "<path to mo/rs/ts/js file that will be generated>",
      "remote": {
        "candid": "<path to candid file to use when generating bindings>"
        "id": {}
      }
    }
  }
}
----

== ic-ref

Upgraded from a432156f24faa16d387c9d36815f7ddc5d50e09f to ab8e3f5a04f0f061b8157c2889f8f5de05f952bb

* Support 128-bit system api for cycles
* Include canister_ranges in the state tree
* Removed limit on cycles in a canister

== Replica

Updated replica to blessed commit 04fe8b0a1262f07c0cec1fdfa838a37607370a61.
This incorporates the following executed proposals:

* https://dashboard.internetcomputer.org/proposal/45091[45091]
* https://dashboard.internetcomputer.org/proposal/43635[43635]
* https://dashboard.internetcomputer.org/proposal/43633[43633]
* https://dashboard.internetcomputer.org/proposal/42783[42783]
* https://dashboard.internetcomputer.org/proposal/42410[42410]
* https://dashboard.internetcomputer.org/proposal/40908[40908]
* https://dashboard.internetcomputer.org/proposal/40647[40647]
* https://dashboard.internetcomputer.org/proposal/40328[40328]
* https://dashboard.internetcomputer.org/proposal/39791[39791]
* https://dashboard.internetcomputer.org/proposal/38541[38541]

== Motoko

Updated Motoko from 0.6.20 to 0.6.21.

= 0.9.0

== DFX

=== feat!: Remove the wallet proxy and the --no-wallet flag

Breaking change: Canister commands, except for `dfx canister create`, will make the call directly, rather than via the user's wallet. The `--no-wallet` flag is thus removed from `dfx canister` as its behavior is the default.

When working with existing canisters, use the `--wallet` flag in conjunction with `dfx identity get-wallet` in order to restore the old behavior.

You will need to upgrade your wallet and each of your existing canisters to work with the new system.  To do so, execute the following in each of your dfx projects:
[source, bash]
----
dfx wallet upgrade
dfx canister --wallet "$(dfx identity get-wallet)" update-settings --all --add-controller "$(dfx identity get-principal)"
----
To upgrade projects that you have deployed to the IC mainnet, execute the following:
[source, bash]
----
dfx wallet --network ic upgrade
dfx canister --network ic --wallet "$(dfx identity --network ic get-wallet)" update-settings --all --add-controller "$(dfx identity get-principal)"
----

=== feat: Add --add-controller and --remove-controller flags for "canister update-settings"

`dfx canister update-settings` previously only let you overwrite the entire controller list; `--add-controller` and `--remove-controller` instead add or remove from the list.

=== feat: Add --no-withdrawal flag for "canister delete" for when the canister is out of cycles

`dfx canister delete --no-withdrawal <canister>` can be used to delete a canister without attempting to withdraw cycles.

=== fix: set RUST_MIN_STACK to 8MB for ic-starter (and therefore replica)

This matches the value used in production and is meant to exceed the configured 5 MB wasmtime stack.

=== fix: asset uploads will retry failed requests as expected

Fixed a defect in asset synchronization where no retries would be attempted after the first 30 seconds overall.

== Motoko

Updated Motoko from 0.6.11 to 0.6.20.

* Implement type union/intersection
* Transform for-loops on arrays into while-loops
* Tighten typing rules for type annotations in patterns
* Candid decoding: skip vec any fast
* Bump up MAX_HP_FOR_GC from 1GB to 3GB
* Candid decoder: Trap if a principal value is too large
* Eliminate bignum calls from for-iteration on arrays
* Improve scheduling
* Improve performance of bignum equality
* Stable signatures: frontend, metadata, command-line args
* Added heartbeat support

== Cycles wallet

Module hash: 53ec1b030f1891bf8fd3877773b15e66ca040da539412cc763ff4ebcaf4507c5
https://github.com/dfinity/cycles-wallet/commit/57e53fcb679d1ea33cc713d2c0c24fc5848a9759

== Replica

Updated replica to blessed commit 75138bbf11e201aac47266f07bee289dc18a082b.
This incorporates the following executed proposals:

* https://dashboard.internetcomputer.org/proposal/33828[33828]
* https://dashboard.internetcomputer.org/proposal/31275[31275]
* https://dashboard.internetcomputer.org/proposal/31165[31165]
* https://dashboard.internetcomputer.org/proposal/30392[30392]
* https://dashboard.internetcomputer.org/proposal/30078[30078]
* https://dashboard.internetcomputer.org/proposal/29235[29235]
* https://dashboard.internetcomputer.org/proposal/28784[28784]
* https://dashboard.internetcomputer.org/proposal/27975[27975]
* https://dashboard.internetcomputer.org/proposal/26833[26833]
* https://dashboard.internetcomputer.org/proposal/25343[25343]
* https://dashboard.internetcomputer.org/proposal/23633[23633]

= 0.8.4

== DFX

=== feat: "rust" canister type

You can now declare "rust" canisters in dfx.json.
[source, json]
----
{
  "canisters": {
    "canister_name": {
      "type": "rust",
      "package": "crate_name",
      "candid": "path/to/canister_name.did"
    }
  }
}
----

Don't forget to place a `Cargo.toml` in your project root.
Then dfx will build the rust canister with your rust toolchain. 
Please also make sure that you have added the WebAssembly compilation target.

[source, bash]
----
rustup target add wasm32-unknown-unknown
----

You can also create new dfx project with a default rust canister.

[source, bash]
----
dfx new --type=rust <project-name>
----

=== chore: updating dfx new template

Updates dependencies to latest for Webpack, and updates config. Additionally simplifies environment variables for canister ID's in config.

Additionally adds some polish to the starter template, including a favicon and using more semantic html in the example app

=== feat: environment variable overrides for executable pathnames

You can now override the location of any executable normally called from the cache by specifying
an environment variable. For example, DFX_ICX_PROXY_PATH will specify the path for `icx-proxy`.

=== feat: dfx deploy --mode=reinstall <canister>

`dfx deploy` can now reinstall a single canister, controlled by a new `--mode=reinstall` parameter.
This is destructive (it resets the state of the canister), so it requires a confirmation
and can only be performed on a single canister at a time.

`dfx canister install --mode=reinstall <canister>` also requires the same confirmation,
and no longer works with `--all`.

== Replica

The included replica now supports canister_heartbeat.  This only works with rust canisters for the time being,
and does not work with the emulator (`dfx start --emulator`).

= 0.8.3

== DFX

=== fix: ic-ref linux binary no longer references /nix/store

This means `dfx start --emulator` has a chance of working if nix is not installed.
This has always been broken, even before dfx 0.7.0.

=== fix: replica and ic-starter linux binaries no longer reference /nix/store

This means `dfx start` will work again on linux.  This bug was introduced in dfx 0.8.2.

=== feat: replaced --no_artificial_delay option with a sensible default.

The `--no-artificial-delay` option not being the default has been causing a lot of confusion.
Now that we have measured in production and already applied a default of 600ms to most subnets deployed out there,
we have set the same default for dfx and removed the option.

== Motoko

Updated Motoko from 0.6.10 to 0.6.11.

* Assertion error messages are now reproducible (#2821)

= 0.8.2

== DFX

=== feat: dfx canister delete can now return cycles to a wallet or dank

By default `dfx canister delete` will return cycles to the default cycles wallet.
Cycles can be returned to a designated canister with `--withdraw-cycles-to-canister` and
cycles can be returned to dank at the current identity principal with `--withdraw-cycles-to-dank`
and to a designated principal with `--withdraw-cycles-to-dank-principal`.

=== feat: dfx canister create now accepts multiple instances of --controller argument

It is now possible to create canisters with more than one controller by
passing multiple instances of the `--controller parameter to `dfx canister create`.

You will need to upgrade your wallet with `dfx wallet upgrade`, or `dfx wallet --network ic upgrade`

=== feat: dfx canister update-settings now accepts multiple instance of --controller argument

It is now possible to configure a canister to have more than one controller by
passing multiple instances of the `--controller parameter to `dfx canister update-settings`.

=== feat: dfx canister info and dfx canister status now display all controllers

=== feat!: dfx canister create --controller <controller> named parameter

Breaking change: The controller parameter for `dfx canister create` is now passed as a named parameter,
rather than optionally following the canister name.

Old: dfx canister create [canister name] [controller]
New: dfx canister create --controller <controller> [canister name]

=== fix: dfx now respects $DFX_CONFIG_ROOT when looking for legacy credentials

Previously this would always look in `$HOME/.dfinity/identity/creds.pem`.

=== fix: changed dfx canister (create|update-settings) --memory-allocation limit to 12 GiB

Updated the maximum value for the --memory-allocation value to be 12 GiB (12,884,901,888 bytes)

== Cycles Wallet

- Module hash: 9183a38dd2eb1a4295f360990f87e67aa006f225910ab14880748e091248e086
- https://github.com/dfinity/cycles-wallet/commit/9ef38bb7cd0fe17cda749bf8e9bbec5723da0e95

=== Added support for multiple controllers

You will need to upgrade your wallet with `dfx wallet upgrade`, or `dfx wallet --network ic upgrade`

== Replica

The included replica now supports public spec 0.18.0

* Canisters can now have more than one controller
* Adds support for 64-bit stable memory
* The replica now goes through an initialization sequence, reported in its status
as `replica_health_status`.  Until this reports as `healthy`, queries or updates will
fail.
** `dfx start --background` waits to exit until `replica_health_status` is `healthy`.
** If you run `dfx start` without `--background`, you can call `dfx ping --wait-healthy`
to wait until the replica is healthy.

== Motoko

Updated Motoko from 0.6.7 to 0.6.10

* add Debug.trap : Text -> None (motoko-base #288)
* Introduce primitives for `Int` ⇔ `Float` conversions (#2733)
* Fix crashing bug for formatting huge floats (#2737)

= 0.8.1

== DFX

=== feat: dfx generate types command

[source, bash]
----
dfx generate
----

This new command will generate type declarations for canisters in dfx.json.

You can control what will be generated and how with corresponding configuration in dfx.json.

Under dfx.json → "canisters" → "<canister_name>", developers can add a "declarations" config. Options are:

* "output" → directory to place declarations for that canister | default is "src/declarations/<canister_name>"

* "bindings" → [] list of options, ("js", "ts", "did", "mo") | default is "js", "ts", "did"

* "env_override" → a string that will replace process.env.{canister_name_uppercase}_CANISTER_ID in the "src/dfx/assets/language_bindings/canister.js" template.

js declarations output

* index.js (generated from "src/dfx/assets/language_bindings/canister.js" template)

* <canister_name>.did.js - candid js binding output

ts declarations output

  * <canister_name>.did.d.ts - candid ts binding output

did declarations output

  * <canister_name>.did - candid did binding output

mo declarations output

  * <canister_name>.mo - candid mo binding output

=== feat: dfx now supports the anonymous identity

Use it with either of these forms:
[source, bash]
----
dfx identity use anonymous
dfx --identity anonymous ...
----

=== feat: import default identities

Default identities are the pem files generated by `dfx identity new ...` which contain Ed25519 private keys.
They are located at `~/.config/dfx/identity/xxx/identity.pem`.
Now, you can copy such pem file to another computer and import it there.

[source, bash]
----
dfx identity new alice
cp ~/.config/dfx/identity/xxx/identity.pem alice.pem
# copy the pem file to another computer, then
dfx identity import alice alice.pem
----

Before, people can manually copy the pem files to the target directory to "import". Such workaround still works.
We suggest to use the `import` subcommand since it also validate the private key.

=== feat: Can now provide a nonstandard wallet module with DFX_WALLET_WASM environment variable

Define DFX_WALLET_WASM in the environment to use a different wasm module when creating or upgrading the wallet.

== Asset Canister

=== fix: trust full asset SHA-256 hashes provided by the caller

When the caller provides SHA-256 hashes (which dfx does), the asset canister will no longer
recompute these hashes when committing the changes.  These recomputations were causing
canisters to run out of cycles, or to attempt to exceed the maximum cycle limit per update.

= 0.8.0

The 0.8.0 release includes updates and fixes that are primarily internal to improve existing features and functions rather than user-visible.

== DFX

=== fix: dfx identity set-wallet no longer requires --force when used with --network ic

This was intended to skip verification of the wallet canister on the IC network,
but ended up only writing to the wallets.json file if --force was passed.

=== chore: updating dependencies

* Support for the latest version of the {IC} specification and replica.

* Updating to latest versions of Motoko, Candid, and agent-rs

=== feat: Type Inference Update

* Changes to `+dfx new+` project template and JavaScript codegen to support type inference in IDE's

* Adding webpack dev server to project template

* Migration path documented at https://sdk.dfinity.org/docs/release-notes/0.8.0-rn.html

= 0.7.7

Breaking changes to frontend code generation, documented in 0.8.0

== DFX

=== feat: deploy and canister install will now only upgrade a canister if the wasm actually changed

dfx deploy and dfx canister install now compare the hash of the already-installed module
with the hash of the built canister's wasm output.  If they are the same, they leave the canister
in place rather than upgrade it.  They will still synchronize assets to an asset canister regardless
of the result of this comparison.


= 0.7.6

== icx-proxy

The streaming callback mechanism now requires the following record structure for the token:
    type StreamingCallbackToken = record {
        key: text;
        content_encoding: text;
        index: nat;
        sha256: opt blob;
    };

Previously, the token could be a record with any set of fields.

= 0.7.2

== DFX

=== fix: set default cycle balance to 3T

Change the default cycle balance of a canister from 10T cycles to 3T cycles.

== Cycles Wallet

- Module hash: 1404b28b1c66491689b59e184a9de3c2be0dbdd75d952f29113b516742b7f898
- https://github.com/dfinity/cycles-wallet/commit/e902708853ab621e52cb68342866d36e437a694b

=== fix: It is no longer possible to remove the last controller.

Fixed an issue where the controller can remove itself from the list of controllers even if it's the only one,
leaving the wallet uncontrolled.
Added defensive checks to the wallet's remove_controller and deauthorize methods.

= 0.7.1

== DFX

=== feat: sign request_status for update call

When using `dfx canister sign` to generate a update message, a corresponding
request_status message is also signed and append to the json as `signed_request_status`.
Then after sending the update message, the user can check the request_status using
`dfx canister send message.json --status`. 

=== fix: wallet will not proxy dfx canister call by default

Previously, `dfx canister call` would proxy queries and update calls via the wallet canister by default.
(There was the `--no-wallet` flag to bypass the proxy and perform the calls as the selected identity.)
However, this behavior had drawbacks, namely each `dfx canister call` was an inter-canister call
by default and calls would take a while to resolve. This fix makes it so that `dfx canister call` no longer
proxies via the wallet by default. To proxy calls via the wallet, you can do
`dfx canister --wallet=<wallet-id> call`.

=== feat: add --no-artificial-delay to dfx replica and start

This change adds the `--no-artificial-delay` flag to `dfx start` and `dfx replica`.
The replica shipped with dfx has always had an artificial consensus delay (introduced to simulate
a delay users might see in a networked environment.) With this new flag, that delay can
be lessened. However, you might see increased CPU utilization by the replica process.

=== feat: add deposit cycles and uninstall code

This change introduces the `deposit_cycles` and `uninstall_code` management canister
methods as dedicated `dfx canister` subcommands.

=== fix: allow consistent use of canisters ids in canister command

This change updates the dfx commands so that they will accept either a canister name
(sourced from your local project) or a valid canister id.

= 0.7.0

== DFX

=== feat: add output type to request-status

This change allows you to specify the format the return result for `dfx canister request-status`.

=== fix: deleting a canister on a network removes entries for other networks

This change fixes a bug where deleting a canister on a network removed all other entries for
the canister in the canister_ids.json file.

=== feat: point built-in `ic` network provider at mainnet

`--network ic` now points to the mainnet IC (as Sodium has been deprecated.)

=== feat: add candid UI canister

The dedicated candid UI canister is installed on a local network when doing a `dfx canister install`
or `dfx deploy`.

=== fix: Address already in use (os error 48) when issuing dfx start

This fixes an error which occurred when starting a replica right after stopping it.

=== feat: ledger subcommands

dfx now supports a dedicated `dfx ledger` subcommand. This allows you to interact with the ledger
canister installed on the Internet Computer. Example commands include `dfx ledger account-id` which
prints the Account Identifier associated with your selected identity, `dfx ledger transfer` which
allows you to transfer ICP from your ledger account to another, and `dfx ledger create-canister` which
allows you to create a canister from ICP.

=== feat: update to 0.17.0 of the Interface Spec

This is a breaking change to support 0.17.0 of the Interface Spec. Compute & memory allocation values
are set when creating a canister. An optional controller can also be specified when creating a canister.
Furthermore, `dfx canister set-controller` is removed, in favor of `dfx canister update-settings` which
allows the controller to update the controller, the compute allocation, and the memory allocation of the
canister. The freezing threshold value isn't exposed via dfx cli yet, but it may still be modified by
calling the management canister via `dfx canister call aaaaa-aa update-settings`

=== feat: add wallet subcommands

dfx now supports a dedicated `dfx wallet` subcommand. This allows you to interact with the cycles wallet
associated with your selected identity. For example, `dfx wallet balance` to get the cycle balance,
`dfx wallet list-addresses` to display the associated controllers & custodians, and `dfx wallet send <destination> <amount>`
to send cycles to another wallet.

== Cycles Wallet

- Module Hash: a609400f2576d1d6df72ce868b359fd08e1d68e58454ef17db2361d2f1c242a1
- https://github.com/dfinity/cycles-wallet/commit/06bb256ca0738640be51cf84caaced7ea02ca29d

=== feat: Use Internet Identity Service.

= 0.7.0-beta.5

== Cycles Wallet

- Module Hash: 3d5b221387875574a9fd75b3165403cf1b301650a602310e9e4229d2f6766dcc
- https://github.com/dfinity/cycles-wallet/commit/c3cbfc501564da89e669a2d9de810d32240baf5f

=== feat: Updated to Public Interface 0.17.0

=== feat: The wallet_create_canister method now takes a single record argument, which includes canister settings.

=== fix: Return correct content type and encoding for non-gz files.

=== fix: Updated frontend for changes to canister creation interface.

= 0.7.0-beta.3

== DFX

=== fix: assets with an unrecognized file extension will use content-type "application/octet-stream"

= 0.7.0-beta.2

== DFX

=== feat: synchronize assets rather than uploading even assets that did not change

DFX will now also delete assets from the container that do not exist in the project.
This means if you stored assets in the container, and they are not in the project,
dfx deploy or dfx install will delete them.

== Asset Canister

=== Breaking change: change to store() method signature

- now takes arguments as a single record parameter
- must now specify content type and content encoding, and may specify the sha256

= 0.7.0-beta.1

== DFX

=== fix: now deletes from the asset canister assets that no longer exist in the project

=== feat: get certified canister info from read state #1514

Added `dfx canister info` command to get certified canister information. Currently this information is limited to the controller of the canister and the SHA256 hash of its WASM module. If there is no WASM module installed, the hash will be None.

== Asset Canister

=== Breaking change: change to list() method signature

- now takes a parameter, which is an empty record
- now returns an array of records

=== Breaking change: removed the keys() method

- use list() instead

= 0.7.0-beta.0

== DFX

=== feat: webserver can now serve large assets

= 0.6.26

== DFX

=== feat: add --no-wallet flag and --wallet option to allow Users to bypass Wallet or specify a Wallet to use for calls (#1476)

Added `--no-wallet` flag to `dfx canister` and `dfx deploy`. This allows users to call canister management functionality with their Identity as the Sender (bypassing their Wallet canister.)
Added `--wallet` option to `dfx canister` and `dfx deploy`. This allows users to specify a wallet canister id to use as the Sender for calls.
`--wallet` and `--no-wallet` conflict with each other. Omitting both will invoke the selected Identity's wallet canister to perform calls.

=== feat: add canister subcommands `sign` and `send`

Users can use `dfx canister sign ...` to generated a signed canister call in a json file. Then `dfx canister send [message.json]` to the network.

Users can sign the message on an air-gapped computer which is secure to host private keys.

==== Note

* `sign` and `send` currently don't proxy through wallet canister. Users should use the subcommands with `dfx canister --no-wallet sign ...`.

* The `sign` option `--expire-after` will set the `ingress_expiry` to a future timestamp which is current plus the duration.
Then users can send the message during a 5 minutes time window ending in that `ingress_expiry` timestamp. Sending the message earlier or later than the time window will both result in a replica error.

=== feat: implement the HTTP Request proposal in dfx' bootstrap webserver. +
And add support for http requests in the base storage canister (with a default to `/index.html`).

This does not support other encodings than `identity` for now (and doesn't even return any headers). This support will be added to the upgraded asset storage canister built in #1482.

Added a test that uses `curl localhost` to test that the asset storage AND the webserver properly support the http requests.

This commit also upgrades tokio and reqwest in order to work correctly. There are also _some_ performance issues noted (this is slower than the `icx-http-server` for some reason), but those are not considered criticals and could be improved later on.

Renamed the `project_name` in our own generated assets to `canister_name`, for things that are generated during canister build (and not project generation).

=== feat: add support for ECDSA on secp256k1

You can now a generate private key via OpenSSL or a simlar tool, import it into dfx, and use it to sign an ingress message.

[source, bash]
----
openssl ecparam -name secp256k1 -genkey -out identity.pem
dfx identity import <name> identity.pem
dfx identity use <name>
dfx canister call ...
----

== Asset Canister

=== feat: The asset canister can now store assets that exceed the message ingress limit (2 MB)

* Please note that neither the JS agent nor the HTTP server have been updated yet to server such large assets.
* The existing interface is left in place for backwards-compatibility, but deprecated:
** retrieve(): use get() and get_chunk() instead
** store(): use create_batch(), create_chunk(), and commit_batch() instead
** list(): use keys() instead

= 0.6.25

== DFX

- feat: dfx now provides CANISTER_ID_<canister_name> environment variables for all canisters to "npm build" when building the frontend.

== Agents

=== Rust Agent

- feat: AgentError due to request::Error will now include the reqwest error message
in addition to "Could not reach the server"
- feat: Add secp256k1 support (dfx support to follow)

= 0.6.24

== DFX

- feat: add option to specify initial cycles for newly created canisters (#1433)

Added option to `dfx canister create` and `dfx deploy` commands: `--with-cycles <with-cycles>`.
This allows the user to specify the initial cycle balance of a canister created by their wallet.
This option is a no-op for the Sodium network.

[source, bash]
----
dfx canister create --with-cycles 8000000000 some_canister
dfx deploy --with-cycles 8000000000
----

Help string:
[source, bash]
----
Specifies the initial cycle balance to deposit into the newly
created canister. The specified amount needs to take the
canister create fee into account. This amount is deducted
from the wallet's cycle balance
----

- feat: install `dfx` by version or tag (#1426)

This feature adds a new dfx command `toolchain` which have intuitive subcommands.
The toolchain specifiers can be a complete version number, major minor version, or a tag name.

[source, bash]
----
dfx toolchain install 0.6.24 # complete version
dfx toolchain install 0.6    # major minor
dfx toolchain install latest # tag name
dfx toolchain default latest
dfx toolchain list
dfx toolchain uninstall latest
----

- fix: onboarding related fixups (#1420)

Now that the Mercury Alpha application subnetwork is up and we are getting ready to onboard devs, the dfx error message for wallet creation has changed:
For example,
[source, bash]
----
dfx canister --network=alpha create hello
Creating canister "hello"...
Creating the canister using the wallet canister...
Creating a wallet canister on the alpha network.
Unable to create a wallet canister on alpha:
The Replica returned an error: code 3, message: "Sender not authorized to use method."
Wallet canisters on alpha may only be created by an administrator.
Please submit your Principal ("dfx identity get-principal") in the intake form to have one created for you.
----

- feat: add deploy wallet subcommand to identity (#1414)

This feature adds the deploy-wallet subcommand to the dfx identity.
The User provides the ID of the canister onto which the wallet WASM is deployed.

[source, bash]
----
dfx identity deploy-wallet --help
dfx-identity-deploy-wallet
Installs the wallet WASM to the provided canister id

USAGE:
    dfx identity deploy-wallet <canister-id>

ARGS:
    <canister-id>    The ID of the canister where the wallet WASM will be deployed

FLAGS:
    -h, --help       Prints help information
    -V, --version    Prints version information
----

= 0.6.22

== DFX

- feat: dfx call random value when argument is not provided (#1376)

- fix: canister call can take canister ids for local canisters even if … (#1368)
- fix: address panic in dfx replica command (#1338)
- fix: dfx new webpack.config.js does not encourage running 'js' through ts-… (#1341)

== Sample apps

- There have been updates, improvements, and new sample apps added to thelink:https://github.com/dfinity/examples/tree/master/motoko[examples] repository.
+
All of Motoko sample apps in the link:https://github.com/dfinity/examples/tree/master/motoko[examples] repository have been updated to work with the latest release of the SDK.
+
There are new sample apps to illustrate using arrays (link:https://github.com/dfinity/examples/tree/master/motoko/quicksort[Quicksort]) and building create/read/update/delete (CRUD) operations for a web application link:https://github.com/dfinity/examples/tree/master/motoko/superheroes[Superheroes].

- The link:https://github.com/dfinity/linkedup:[LinkedUp] sample application has been updated to work with the latest release of Motoko and the SDK.

== Motoko

== Agents

== Canister Development Kit (CDK)<|MERGE_RESOLUTION|>--- conflicted
+++ resolved
@@ -47,18 +47,16 @@
 
 If you want to get your identity out of dfx, you can use `dfx identity export identityname > exported_identity.pem`. But be careful with storing this file as it is not protected with your password.
 
-<<<<<<< HEAD
 === fix: Do not automatically create a wallet on IC
 
 When running `dfx deploy --network ic`, `dfx canister --network ic create`, or `dfx identity --network ic get-wallet` dfx no longer automatically creates a cycles wallet for the user if none is configured. Instead, it will simply report that no wallet was found for that user.
 
 Dfx still creates the wallet automatically when running on a local network, so the typical workflow of `dfx start --clean` and `dfx deploy` will still work without having to manually create the wallet.
-=======
+
 === fix: Identities cannot exist and not at the same time
 
 When something went wrong during identity creation, the identity was not listed as existing.
 But when trying to create an identity with that name, it was considered to be already existing.
->>>>>>> 215a51a1
 
 == updating dependencies
 
