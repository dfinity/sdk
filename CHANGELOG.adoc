= dfx changelog
:doctype: book

= UNRELEASED

== DFX

<<<<<<< HEAD
=== fix: dfx wallet upgrade: improved error message if there is no wallet to upgrade
=======
=== fix: dfx deploy and dfx canister install write .old.did files under .dfx/

When dfx deploy and dfx canister install upgrade a canister, they ensure that the
new candid interface is compatible with the previous candid interface.  They write
a file with extension .old.did that contains the previous interface.  In some
circumstances these files could be written in the project directory.  dfx now
always writes them under the .dfx/ directory.
>>>>>>> e64a009c

= 0.11.1

== DFX

=== fix: dfx now only adds candid:service metadata to custom canisters that have at least one build step

This way, if a canister uses a premade canister wasm, dfx will use it as-is.

=== fix: "canister alias not defined" in the Motoko language server

It is now possible to develop multiple-canister projects using the https://marketplace.visualstudio.com/items?itemName=dfinity-foundation.vscode-motoko[Motoko VSCode extension].

=== fix: improve browser compatibility for the JavaScript language binding

Patches a JavaScript language binding compatibility issue encountered in web browsers which do not support the (?.) operator.

=== feat: print dfx.json schema

dfx is now capable of displaying the schema for `dfx.json`. You can see the schema by running `dfx schema` or write the schema to a file with `dfx schema --outfile path/to/file/schema.json`.

=== feat: support for configuring assets in assets canister
- The `+.ic-assets.json+` file should be placed inside directory with assets, or its subdirectories. Multiple config files can be used (nested in subdirectories). Example of `.ic-assets.json` file format:
[source, json]
----
[
    {
        "match": ".*",
        "cache": {
            "max_age": 20
        },
        "headers": {
            "X-Content-Type-Options": "nosniff"
        },
        "ignore": false
    },
    {
        "match": "**/*",
        "headers": null
    },
    {
        "match": "file.json",
        "ignore": true
    }
]
----
- Configuring assets works only during asset creation - any changes to `+.ic-assets.json+` files won't have any effect effect for assets that have already been created. We are working on follow up implementation with improvements to handle updating these properties.
- `headers` from multiple applicable rules are being stacked/concatenated, unless `null` is specified, which resets/empties the headers.
- Both `"headers": {}` and absence of `headers` field don't have any effect on end result.
- Valid JSON format is required, i.e. the array of maps, `+match+` field is required. Only the following fields are accepted: `+cache+`, `+ignore+`, `+headers+`, `+match+`. The glob pattern has to be valid.
- The way matching rules work:
+
. The most deeply nested config file takes precedence over the one in parent dir. In other words, properties from a rule matching a file in a subdirectory override properties from a rule matching a file in a parent directory
. Order of rules within file matters - last rule in config file takes precedence over the first one
+
- The way `+ignore+` field works:
+
. By default, files that begin with a `.` are ignored, while all other files are included.
. The `.ignore` field overrides this, if present.
. If a directory is ignored, file and directories within it cannot be un-ignored.
. A file can be ignored and un-ignored many times, as long as any of its parent directories haven't been ignored.
++


=== fix: Allow `+dfx deploy+` to not take arguments for canisters not being installed

A longstanding bug with `+dfx deploy+` is that if an installation is skipped (usually an implicitly included dependency), it still requires arguments even if the installed canister doesn't. As of this release that bug is now fixed.

=== feat: Add additional logging from bitcoin canister in replica.

Configures the replica to emit additional logging from the bitcoin canister whenever the bitcoin feature is enabled. This helps show useful information to developers, such as the bitcoin height that the replica currently sees.

=== fix: make `+build+` field optional for custom canisters

Prior to 0.11.0, a custom canister's `+build+` field could be left off if `+dfx build+` was never invoked. To aid in deploying prebuilt canisters, this behavior is now formalized; omitting `+build+` is equivalent to `+build: []+`.

=== feat: Use `+--locked+` for Rust canisters

`+dfx build+`, in Rust canisters, now uses the `+--locked+` flag when building with Cargo. To offset this, `+dfx new --type rust+` now runs `+cargo update+` on the resulting project.

=== feat: Enable threshold ecdsa signature

ECDSA signature signing is now enabled by default in new projects, or by running `dfx start --clean`.
A test key id "Secp256k1:dfx_test_key" is ready to be used by locally created canisters.

== Dependencies

=== Updated `+agent-rs+` to 0.20.0

=== Updated `+candid+` to 0.7.15

=== Replica

Updated replica to elected commit 6e86169e98904047833ba6133e5413d2758d90eb.
This incorporates the following executed proposals:

* https://dashboard.internetcomputer.org/proposal/72225[72225]
* https://dashboard.internetcomputer.org/proposal/71669[71669]
* https://dashboard.internetcomputer.org/proposal/71164[71164]
* https://dashboard.internetcomputer.org/proposal/70375[70375]
* https://dashboard.internetcomputer.org/proposal/70002[70002]

= 0.11.0

== DFX

=== feat: renamed canisters in new projects to <project>_frontend and <project>_backend

The names of canisters created for new projects have changed.
After `dfx new <project>`, the canister names are:

- `<project>_backend` (previously `<project>`)
- `<project>_frontend` (previously `<project>_assets`)

=== feat: Enable threshold ecdsa signature

=== feat: new command: dfx canister metadata <canister> <name>

For example, to query a canister's candid service definition: `dfx canister metadata hello_backend candid:service`

=== refactor: deprecate /_/candid internal webserver

The dfx internal webserver now only services the /_/candid endpoint.  This
is now deprecated.  If you were using this to query candid definitions, you
can instead use `dfx canister metadata`.

=== refactor: optimize from ic-wasm

Optimize Rust canister WASM module via ic-wasm library instead of ic-cdk-optimizer. A separate installation of ic-cdk-optimizer is no longer needed.

The actual optimization was kept the same.

=== feat: Read dfx canister call argument from a file or stdin

Enables passing large arguments that cannot be passed directly in the command line using the `--argument-file` flag. For example:
 * Named file: `dfx canister call --argument-file ./my/argument/file.txt my_canister_name greet`
 * Stdin: `echo '( null )' | dfx canister call --argument-file - my_canister_name greet`

=== fix: Use default setting for BTC adapter idle seconds

A lower threshold was no longer necessary.

=== feat: Allow users to configure logging level of bitcoin adapter

The bitcoin adapter's logging can be very verbose if debug logging is enabled, making it difficult to make sense of what's going on. On the other hand, these logs are useful for triaging problems.

To get the best of both worlds, this release adds support for an additional configuration option in dfx.json:

    "bitcoin": {
      "enabled": true,
      "nodes": ["127.0.0.1:18444"],
      "log_level": "info" <------- users can now configure the log level
    }

By default, a log level of "info" is used, which is relatively quiet. Users can change it to "debug" for more verbose logging.

=== chore: update Candid UI canister with commit bffa0ae3c416e8aa3c92c33722a6b1cb31d0f1c3

This includes the following changes:

* Fetch did file from canister metadata
* Better flamegraph support
* Fix bigint error for vec nat8 type

=== feat: dfx will look up the port of the running webserver from .dfx/webserver-port, if present

After `dfx start --host 127.0.0.1:0`, the dfx webserver will listen on an ephemeral port.  It stores the port value in .dfx/webserver-port.  dfx will now look for this file, and if a port is contained within, use that port to connect to the dfx webserver.

=== fix: dfx commands once again work from any subdirectory of a dfx project

Running `dfx deploy`, `dfx canister id`, `dfx canister call` and so forth work as expected
if run from within any subdirectory of a dfx project.  Previously, this would create
canister_ids.json or .dfx/local/canister_ids.json within the subdirectory.

=== feat: Post-installation tasks

You can now add your own custom post-installation/post-deployment tasks to any canister type. The new `+post-install+` key for canister objects in `+dfx.json+` can be a command or list of commands, similar to the `+build+` key of `+custom+` canisters, and receives all the same environment variables. For example, to replicate the upload task performed with `+assets+` canisters, you might set `+"post-install": "icx-asset sync $CANISTER_ID dist"+`.

=== feat: assets are no longer copied from source directories before being uploaded to asset canister

Assets are now uploaded directly from their source directories, rather than first being copied
to an output directory.

If you're using `dfx deploy`, you won't see any change in functionality.  If you're running
`dfx canister install --mode=upgrade`, changed files in asset source directories will
be detected and uploaded even without an intervening `dfx build`.

=== fix: Added src/declarations to .gitignore for new projects

=== fix: remove deprecated candid path environment variable

The environment variable format `+CANISTER_CANDID_{name}+`, used in Rust projects, was deprecated in 0.9.2, to be unified with the variables `+CANISTER_CANDID_PATH_{name}+` which are used in other project types. It has now been removed. Note that you will need to update `+ic-cdk-macros+` if you use the `+#[import]+` macro.

=== feat: deprecate `+dfx config+` for removal

The `+dfx config+` command has several issues and is ultimately a poor replacement for https://stedolan.github.io/jq/[`+jq+`]. The command is being deprecated, and will be removed in a later release; we recommend switching to `+jq+` or similar tools (e.g. `+ConvertTo-Json+` in PowerShell, `+to json+` in nushell, etc.)

=== feat: Better build scripts for type:custom

Build scripts now always receive a CWD of the DFX project root, instead of wherever `+dfx+` was invoked from, and a bare script `+script.sh+` can be specified without needing to prefix with `+./+`.

=== feat: rust, custom, and asset canisters now include candid:service metadata

Motoko canisters already included this metadata.

Also added this metadata to the asset canister wasm, which will cause the next deploy to
install this new version.

=== feat: Add safeguard to freezing threshold

Some developers mistakenly think that the freezing threshold is measured in cycles, but it is actually measured in seconds. To stop them from accidentally freezing their canisters, setting a freezing threshold above 50M seconds (~1.5 years) now requires a confirmation.

=== fix: restores assets to webpack devserver

=== chore: updates webpack dependencies for dfx new project

Resolves an issue where `+webpack-cli+` was was breaking when users tried to run `+npm start+` in a fresh project. For affected users of 0.10.1, you can resolve this issue manually by running `+npm install webpack@latest webpack-cli@latest terser-webpack-plugin@latest+`.

=== feat: Support for new ledger notify function

Ledger 7424ea8 deprecates the existing `+notify+` function with a switch parameter between creating and topping up a canister, and introduces two
functions for doing the same. This should *mostly* be invisible to users, except that previously, if `+dfx ledger create-canister+` or `+dfx ledger top-up+`
failed, you would call `+dfx ledger notify+` after correcting the issue. In order to support the change, this command has been changed to two subcommands:
`+dfx ledger notify create-canister+` and `+dfx ledger notify top-up+`.

=== feat: `+--from-subaccount+`

Previously, the ledger commands assumed all transfers were made from the default subaccount for the identity principal. This feature adds a `+--from-subaccount+` flag to `+dfx ledger transfer+`, `+dfx ledger create-canister+`, and `+dfx ledger top-up+`, to enable making transfers from a selected subaccount. A `+--subaccount+` flag is also added to `+dfx ledger balance+` for convenience. Subaccounts are expected as 64-character hex-strings (i.e. 32 bytes).

=== feat: cargo audit when building rust canisters

When a canister with type `rust` is built and `cargo-audit` is installed, dfx will now check for vulnerabilities in the dependencies. If a vulnerability is found, dfx will recommend that the user update to a version without known vulnerabilities.

=== fix: Freezing Threshold now documented

Calls made to retrieve the help output for `canister update-settings` was missing the `freezing-threshold` parameter.

=== chore: warnings and errors are more visible

`WARN` and `ERROR` messages are now clearly labelled as such, and the labels are colored accordingly.
This is now included when running `dfx canister update-settings -h`.

=== fix: canister call uses candid file if canister type cannot be determined

The candid file specified in the field `canisters.<canister name>.candid` of dfx.json, or if that not exists `canisters.<canister name>.remote.candid`, is now used when running `dfx canister call`, even when dfx fails to determine the canister type.

=== fix: btc/canister http adapter socket not found by replica after restart

After running `dfx start --enable-bitcoin` twice in a row (stopping dfx in between), the second
launched replica would fail to connect to the btc adapter.  This is because ic-starter
does not write a new configuration file if one already exists, so the configuration file
used by the replica referred to one socket path, while dfx passed a different socket path
to the btc adapter.

Now dfx reuses the previously-used unix domain socket path, for both the btc adapter
and for the canister http adapter.

=== fix: dfx stop now waits until dfx and any child processes exit

Previously, `dfx stop` would send the TERM signal to the running dfx and its child processes,
and then exit immediately.

This avoids interference between a dfx process performing cleanup at shutdown and
a dfx process that is starting.

=== fix: dfx ping no longer creates a default identity

dfx ping now uses the anonymous identity, and no longer requires dfx.json to be present.


=== fix: Initialize replica with bitcoin regtest flag

When the bitcoin feature is enabled, dfx was launching the replica with the "bitcoin_testnet" feature.
The correct feature to use is "bitcoin_regtest".

=== dfx bootstrap now looks up the port of the local replica

`dfx replica` writes the port of the running replica to one of these locations:

- .dfx/replica-configuration/replica-1.port
- .dfx/ic-ref.port

`dfx bootstrap` will now use this port value, so it's no longer necessary to edit dfx.json after running `dfx replica`.

=== feat: dfx.json local network settings can be set on the local network, rather than defaults

In `dfx.json`, the `bootstrap`, `bitcoin`, `canister_http`, and `replica` settings can
now be specified on the local network, rather than in the `defaults` field.
If one of these four fields is set for the local network, the corresponding field
in `defaults` will be ignored.

Example:
[source, json]
----
{
  "networks": {
    "local": {
      "bind": "127.0.0.1:8000",
      "canister_http": {
        "enabled": true
      }
    }
  }
}
----

== Dependencies

=== Rust Agent

Updated agent-rs to 0.18.0

=== Motoko

Updated Motoko from 0.6.28 to 0.6.29.

=== Replica

Updated replica to elected commit 8993849de5fab76e796d67750facee55a0bf6649.
This incorporates the following executed proposals:

* https://dashboard.internetcomputer.org/proposal/69804[69804]
* https://dashboard.internetcomputer.org/proposal/67990[67990]
* https://dashboard.internetcomputer.org/proposal/67483[67483]
* https://dashboard.internetcomputer.org/proposal/66895[66895]
* https://dashboard.internetcomputer.org/proposal/66888[66888]
* https://dashboard.internetcomputer.org/proposal/65530[65530]
* https://dashboard.internetcomputer.org/proposal/65327[65327]
* https://dashboard.internetcomputer.org/proposal/65043[65043]
* https://dashboard.internetcomputer.org/proposal/64355[64355]
* https://dashboard.internetcomputer.org/proposal/63228[63228]
* https://dashboard.internetcomputer.org/proposal/62143[62143]

=== ic-ref

Updated ic-ref to 0.0.1-173cbe84
 - add ic0.performance_counter system interface
 - add system API for ECDSA signing
 - allow optional "error_code" field in responses
 - support gzip-compressed canister modules
 - enable canisters to send HTTP requests

= 0.10.1

== DFX

=== fix: Webpack config no longer uses CopyPlugin

Dfx already points to the asset canister's assets directory, and copying to disk could sometimes
lead to an annoying "too many open files" error.

=== fix: HSMs are once again supported on Linux

On Linux, dfx 0.10.0 failed any operation with an HSM with the following error:
    Error: IO: Dynamic loading not supported

The fix was to once again dynamically-link the Linux build.

=== feat: error explanation and fixing instructions engine

Dfx is now capable of providing explanations and remediation suggestions for entire categories of errors at a time.
Explanations and suggestions will slowly be added over time.
To see an example of an already existing suggestion, run `dfx deploy --network ic` while using an identity that has no wallet configured.

=== chore: add context to errors

Most errors that happen within dfx are now reported in much more detail. No more plain `File not found` without explanation what even was attempted.

=== fix: identities with configured wallets are not broken anymore and removed only when using the --drop-wallets flag

When an identity has a configured wallet, dfx no longer breaks the identity without actually removing it.
Instead, if the --drop-wallets flag is specified, it properly removes everything and logs what wallets were linked,
and when the flag is not specified, it does not remove anything.

The behavior for identities without any configured wallets is unchanged.

=== feat: bitcoin integration: dfx now generates the bitcoin adapter config file

dfx command-line parameters for bitcoin integration:
    dfx start   --enable-bitcoin  # use default node 127.0.0.1:18444
    dfx start   --enable-bitcoin --bitcoin-node <node>

The above examples also work for dfx replica.

These default to values from dfx.json:
    .defaults.bitcoin.nodes
    .defaults.bitcoin.enabled

The --bitcoin-node parameter, if specified on the command line, implies --enable-bitcoin.

If --enable-bitcoin or .defaults.bitcoin.enabled is set, then dfx start/replica will launch the ic-btc-adapter process and configure the replica to communicate with it.


=== feat: print wallet balance in a human readable form #2184

Default behaviour changed for `+dfx wallet balance+`, it will now print cycles amount upscaled to trillions.

New flag `+--precise+` added to `+dfx wallet balance+`. Allows to get exact amount of cycles in wallet (without upscaling).

=== feat: canister http integration

dfx command-line parameters for canister http requests integration:
    dfx start --enable-canister-http
    dfx replica --enable-canister-http

This defaults to the following value in dfx.json:
    .defaults.canister_http.enabled

=== fix: specifying ic provider with a trailing slash is recognised correctly

Specifying the network provider as `https://ic0.app/` instead of `https://ic0.app` is now recognised as the real IC network.

=== Binary cache

Added ic-canister-http-adapter to the binary cache.

== Dependencies

=== Updated agent-rs to 0.17.0

== Motoko

Updated Motoko from 0.6.26 to 0.6.28.

== Replica

Updated replica to elected commit b90edb9897718730f65e92eb4ff6057b1b25f766.
This incorporates the following executed proposals:

* https://dashboard.internetcomputer.org/proposal/61004[61004]
* https://dashboard.internetcomputer.org/proposal/60222[60222]
* https://dashboard.internetcomputer.org/proposal/59187[59187]
* https://dashboard.internetcomputer.org/proposal/58479[58479]
* https://dashboard.internetcomputer.org/proposal/58376[58376]
* https://dashboard.internetcomputer.org/proposal/57843[57843]
* https://dashboard.internetcomputer.org/proposal/57395[57395]

== icx-proxy

Updated icx-proxy to commit c312760a62b20931431ba45e5b0168ee79ea5cda

* Added gzip and deflate body decoding before certification validation.
* Fixed unzip and streaming bugs
* Added Prometheus metrics endpoint
* Added root and invalid ssl and dns mapping

= 0.10.0

== DFX

=== feat: Use null as default value for opt arguments


Before this, `deploy`ing a canister with an `opt Foo` init argument without specifying an `--argument` would lead to an error:

[source, bash]
----
$ dfx deploy
Error: Invalid data: Expected arguments but found none.
----

With this change, this isn't an error anymore, but instead `null` is passed as a value. In general, if the user does _not_ provide an `--argument`, and if the init method expects only `opt` arguments, then `dfx` will supply `null` for each argument.

Note in particular that this does not try to match `opt` arguments for heterogeneous (`opt`/non-`opt`) signatures. Note moreover that this only impacts a case that would previously error out, so no existing (working) workflows should be affected.

=== feat: dfx identity set-wallet now checks that the provided canister is actually a wallet

This check was previously performed on local networks, but not on mainnet.

=== feat: dfx canister call --candid <path to candid file> ...

Allows one to provide the .did file for calls to an arbitrary canister.

=== feat: Install arbitrary wasm into canisters

You no longer need a DFX project setup with a build task to install an already-built wasm module into a canister ID. The new `+--wasm <path>+` flag to `+dfx canister install+` will bypass project configuration and install the wasm module at `+<path>+`. A DFX project setup is still recommended for general use; this should mostly be used for installing pre-built canisters. Note that DFX will also not perform its usual checks for API/ABI/stable-memory compatibility in this mode.

=== feat: Support for 128-bit cycle counts

Cycle counts can now exceed the previously set maximum of 2^64. The new limit is 2^128. A new wallet version has been bundled with this release that supports the new cycle count. You will not be able to use this feature with your existing wallets without running `+dfx wallet upgrade+`, but old wallets will still work just fine with old cycle counts.

=== fix: dfx start will once again notice if dfx is already running

dfx will once again display 'dfx is already running' if dfx is already running,
rather than 'Address already in use'.

As a consequence, after `dfx start` failed to notice that dfx was already running,
it would replace .dfx/pid with an empty file.  Later invocations of `dfx stop`
would display no output and return a successful exit code, but leave dfx running.

=== fix: dfx canister update-settings <canister id> works even if the canister id is not known to the project.

This makes the behavior match the usage text of the command:
`<CANISTER> Specifies the canister name or id to update. You must specify either canister name/id or the --all option`

=== feat: dfx deploy --upgrade-unchanged or dfx canister install --mode upgrade --upgrade-unchanged

When upgrading a canister, `dfx deploy` and `dfx canister install` skip installing the .wasm
if the wasm hash did not change.  This avoids a round trip through stable memory for all
assets on every dfx deploy, for example.  By passing this argument, dfx will instead
install the wasm even if its hash matches the already-installed wasm.

=== feat: Introduce DFX_CACHE_ROOT environment variable

A new environment variable, `DFX_CACHE_ROOT`, has been introduced to allow setting the cache root directory to a different location than the configuration root directory. Previously `DFX_CONFIG_ROOT` was repurposed for this which only allowed one location to be set for both the cache and configuration root directories.

This is a breaking change since setting `DFX_CONFIG_ROOT` will no longer set the cache root directory to that location.

=== fix: Error if nonzero cycles are passed without a wallet proxy

Previously, `dfx canister call --with-cycles 1` would silently ignore the `--with-cycles` argument as the DFX principal has no way to pass cycles and the call must be forwarded through the wallet. Now it will error instead of silently ignoring it. To forward a call through the wallet, use `--wallet $(dfx identity get-wallet)`, or `--wallet $(dfx identity --network ic get-wallet)` for mainnet.

=== feat: Configure subnet type of local replica

The local replica sets its parameters according to the subnet type defined in defaults.replica.subnet_type, defaulting to 'application' when none is specified.
This makes it less likely to accidentally hit the 'cycles limit exceeded' error in production.  Since the previous default was `system`, you may see these types errors in development instead.
Possible values for defaults.replica.subnet_type are: "application", "verifiedapplication", "system"

Example how to specify the subnet type:
[source, json]
----
{
  "defaults": {
    "replica": {
      "subnet_type": "verifiedapplication"
    }
  }
}
----

=== feat: Introduce command for local cycles top-up

`dfx ledger fabricate-cycles <canister (id)> <optional amount>` can be used during local development to create cycles out of thin air and add them to a canister. Instead of supplying a canister name or id it is also possible to use `--all` to add the cycles to every canister in the current project. When no amount is supplied, the command uses 10T cycles as default. Using this command with `--network ic` will result in an error.

=== feat: Private keys can be stored in encrypted format

`dfx identity new` and `dfx identity import` now ask you for a password to encrypt the private key (PEM file) when it is stored on disk.
If you decide to use a password, your key will never be written to disk in plain text.
In case you don't want to enter your password all the time and want to take the risk of storing your private key in plain text, you can use the `--disable-encryption` flag.

The `default` identity as well as already existing identities will NOT be encrypted. If you want to encrypt an existing identity, use the following commands:
[source, bash]
----
dfx identity export identity_name > identity.pem
# if you have set old_identity_name as the identity that is used by default, switch to a different one
dfx identity use other_identity
dfx identity remove identity_name
dfx identity import identity_name identity.pem
----

=== feat: Identity export

If you want to get your identity out of dfx, you can use `dfx identity export identityname > exported_identity.pem`. But be careful with storing this file as it is not protected with your password.

=== feat: Identity new/import now has a --force flag

If you want to script identity creation and don't care about overwriting existing identities, you now can use the `--force` flag for the commands `dfx identity new` and `dfx identity import`.

=== fix: Do not automatically create a wallet on IC

When running `dfx deploy --network ic`, `dfx canister --network ic create`, or `dfx identity --network ic get-wallet` dfx no longer automatically creates a cycles wallet for the user if none is configured. Instead, it will simply report that no wallet was found for that user.

Dfx still creates the wallet automatically when running on a local network, so the typical workflow of `dfx start --clean` and `dfx deploy` will still work without having to manually create the wallet.

=== fix: Identities cannot exist and not at the same time

When something went wrong during identity creation, the identity was not listed as existing.
But when trying to create an identity with that name, it was considered to be already existing.

=== feat: dfx start and dfx replica can now launch the ic-btc-adapter process

Added command-line parameters:
    dfx start   --enable-bitcoin --btc-adapter-config <path>
    dfx replica --enable-bitcoin --btc-adapter-config <path>

These default to values from dfx.json:
    .defaults.bitcoin.btc_adapter_config
    .defaults.bitcoin.enabled

The --btc-adapter-config parameter, if specified on the command line, implies --enable-bitcoin.

If --enable-bitcoin or .defaults.bitcoin.enabled is set, and a btc adapter configuration is specified,
then dfx start/replica will launch the ic-btc-adapter process.

This integration is not yet complete, pending upcoming functionality in ic-starter.

=== fix: report context of errors

dfx now displays the context of an error in several places where previously the only error
message would be something like "No such file or directory."

=== chore: updates starter project for Node 18

Webpack dev server now works for Node 18 (and should work for Node 17). A few packages are also upgraded

== updating dependencies

Updated to version 0.14.0 of agent-rs

== Cycles wallet

Module hash: bb001d1ebff044ba43c060956859f614963d05c77bd778468fce4de095fe8f92
https://github.com/dfinity/cycles-wallet/commit/f18e9f5c2f96e9807b6f149c975e25638cc3356b

== Replica

Updated replica to elected commit b3788091fbdb8bed7e527d2df4cc5e50312f476c.
This incorporates the following executed proposals:

* https://dashboard.internetcomputer.org/proposal/57150[57150]
* https://dashboard.internetcomputer.org/proposal/54964[54964]
* https://dashboard.internetcomputer.org/proposal/53702[53702]
* https://dashboard.internetcomputer.org/proposal/53231[53231]
* https://dashboard.internetcomputer.org/proposal/53134[53134]
* https://dashboard.internetcomputer.org/proposal/52627[52627]
* https://dashboard.internetcomputer.org/proposal/52144[52144]
* https://dashboard.internetcomputer.org/proposal/50282[50282]

Added the ic-btc-adapter binary to the cache.

== Motoko

Updated Motoko from 0.6.25 to 0.6.26.

= 0.9.3

== DFX

=== feat: dfx deploy now displays URLs for the frontend and candid interface

=== dfx.json

In preparation for BTC integration, added configuration for the bitcoind port:

[source, json]
----
{
  "canisters": {},
  "defaults": {
    "bitcoind": {
      "port": 18333
    }
  }
}
----

== icx-proxy

Updated icx-proxy to commit 594b6c81cde6da4e08faee8aa8e5a2e6ae815602, now static-linked.

* upgrade HTTP calls upon canister request
* no longer proxies /_/raw to the dfx internal webserver
* allows for generic StreamingCallback tokens

== Replica

Updated replica to blessed commit d004accc3904e24dddb13a11d93451523e1a8a5f.
This incorporates the following executed proposals:

* https://dashboard.internetcomputer.org/proposal/49653[49653]
* https://dashboard.internetcomputer.org/proposal/49011[49011]
* https://dashboard.internetcomputer.org/proposal/48427[48427]
* https://dashboard.internetcomputer.org/proposal/47611[47611]
* https://dashboard.internetcomputer.org/proposal/47512[47512]
* https://dashboard.internetcomputer.org/proposal/47472[47472]
* https://dashboard.internetcomputer.org/proposal/45984[45984]
* https://dashboard.internetcomputer.org/proposal/45982[45982]

== Motoko

Updated Motoko from 0.6.21 to 0.6.25.

= 0.9.2

== DFX

=== feat: Verify Candid and Motoko stable variable type safety of canister upgrades

Newly deployed Motoko canisters now embed the Candid interface and Motoko stable signatures in the Wasm module.
`dfx deploy` and `dfx canister install` will automatically check

	1) the backward compatible of Candid interface in both upgrade and reinstall mode;
	2) the type safety of Motoko stable variable type in upgrade mode to avoid accidentally lossing data;

See https://smartcontracts.org/docs/language-guide/compatibility.html[Upgrade compatibility] for more details.

=== feat: Unified environment variables across build commands

The three canister types that use a custom build tool - `assets`, `rust`, and `custom` - now all support the same set of environment variables during the build task: 

* `DFX_VERSION` - The version of DFX that was used to build the canister.
* `DFX_NETWORK` - The network name being built for. Usually `ic` or `local`.
* `CANISTER_ID_{canister}` - The canister principal ID of the canister `{canister}` registered in `dfx.json`.
* `CANISTER_CANDID_PATH_{canister}` - The path to the Candid interface file for the canister `{canister}` among your canister's dependencies.
* `CANISTER_CANDID_{canister}` (deprecated) - the same as `CANISTER_CANDID_PATH_{canister}`.  This is provided for backwards compatibility with `rust` and `custom` canisters, and will be removed in dfx 0.10.0.
* `CANISTER_ID` - Same as `CANISTER_ID_{self}`, where `{self}` is the name of _this_ canister.
* `CANISTER_CANDID_PATH` - Same as `CANISTER_CANDID_PATH_{self}`, where `{self}` is the name of _this_ canister.

=== feat: Support for local ledger calls

If you have an installation of the ICP Ledger (see https://github.com/dfinity/ic/tree/master/rs/rosetta-api/ledger_canister#deploying-locally[Ledger Installation Guide]), `dfx ledger balance` and `dfx ledger transfer` now support
`--ledger-canister-id` parameter.

Some examples:
[source, bash]
----
$ dfx ledger \
  --network local \
  balance \
  --ledger-canister-id  rrkah-fqaaa-aaaaa-aaaaq-cai
1000.00000000 ICP

$ dfx ledger \
  --network local \
  transfer --amount 0.1 --memo 0 \
  --ledger-canister-id  rrkah-fqaaa-aaaaa-aaaaq-cai 8af54f1fa09faeca18d294e0787346264f9f1d6189ed20ff14f029a160b787e8
Transfer sent at block height: 1
----

=== feat: `dfx ledger account-id` can now compute canister addresses

The `dfx ledger account-id` can now compute addresses of principals and canisters.
The command also supports ledger subaccounts now.

[source, bash]
----
dfx ledger account-id --of-principal 53zcu-tiaaa-aaaaa-qaaba-cai
dfx ledger --network small02 account-id --of-canister ledger_demo
dfx ledger account-id --of-principal 53zcu-tiaaa-aaaaa-qaaba-cai --subaccount 0000000000000000000000000000000000000000000000000000000000000001
----

=== feat: Print the full error chain in case of a failure

All `dfx` commands will now print the full stack of errors that led to the problem, not just the most recent error.
Example:

[source]
----
Error: Subaccount '00000000000000000000000000000000000000000000000000000000000000000' is not a valid hex string
Caused by:
  Odd number of digits
----

=== fix: dfx import will now import pem files created by `quill generate`

`quill generate` currently outputs .pem files without an `EC PARAMETERS` section.
`dfx identity import` will now correctly identify these as EC keys, rather than Ed25519.

=== fix: retry on failure for ledger create-canister, top-up, transfer

dfx now calls `transfer` rather than `send_dfx`, and sets the created_at_time field in order to retry the following commands:

* dfx ledger create-canister
* dfx ledger top-up
* dfx ledger transfer

=== feat: Remote canister support

It's now possible to specify that a canister in dfx.json references a "remote" canister on a specific network,
that is, a canister that already exists on that network and is managed by some other project.

Motoko, Rust, and custom canisters may be configured in this way.

This is the general format of the configuration in dfx.json:
[source, json]
----
{
  "canisters": {
    "<canister name>": {
      "remote": {
        "candid": "<path to candid file to use when building on remote networks>",
        "id": {
          "<network name>": "<principal on network>"
        }
      }
    }
  }
}
----

The "id" field, if set for a given network, specifies the canister ID for the canister on that network.
The canister will not be created or installed on these remote networks.
For other networks, the canister will be created and installed as usual.

The "candid" field, if set within the remote object, specifies the candid file to build against when
building other canisters on a network for which the canister is remote.  This definition can differ
from the candid definitions for local builds.

For example, if have an installation of the ICP Ledger (see https://github.com/dfinity/ic/tree/master/rs/rosetta-api/ledger_canister#deploying-locally[Ledger Installation Guide])
in your dfx.json, you could configure the canister ID of the Ledger canister on the ic network as below.  In this case,
the private interfaces would be available for local builds, but only the public interfaces would be available
when building for `--network ic`.
[source, json]
----
{
  "canisters": {
    "ledger": {
      "type": "custom",
      "wasm": "ledger.wasm",
      "candid": "ledger.private.did",
      "remote": {
        "candid": "ledger.public.did",
        "id": {
          "ic": "ryjl3-tyaaa-aaaaa-aaaba-cai"
        }
      }
    },
    "app": {
      "type": "motoko",
      "main": "src/app/main.mo",
      "dependencies": [ "ledger" ]
    }
  }
}
----

As a second example, suppose that you wanted to write a mock of the ledger in Motoko.
In this case, since the candid definition is provided for remote networks,
`dfx build` (with implicit `--network local`) will build app against the candid
definitions defined by mock.mo, but `dfx build --network ic` will build app against
`ledger.public.did`.

This way, you can define public update/query functions to aid in local testing, but
when building/deploying to mainnet, references to methods not found in `ledger.public.did`
will be reports as compilation errors.

[source, json]
----
{
  "canisters": {
    "ledger": {
      "type": "motoko",
      "main": "src/ledger/mock.mo",
      "remote": {
        "candid": "ledger.public.did",
        "id": {
          "ic": "ryjl3-tyaaa-aaaaa-aaaba-cai"
        }
      }
    },
    "app": {
      "type": "motoko",
      "main": "src/app/main.mo",
      "dependencies": [ "ledger" ]
    }
  }
}
----

=== feat: Generating remote canister bindings

It's now possible to generate the interface of a remote canister using a .did file using the `dfx remote generate-binding <canister name>|--all` command. This makes it easier to write mocks for local development.

Currently, dfx can generate .mo, .rs, .ts, and .js bindings.

This is how you specify how to generate the bindings in dfx.json:
[source, json]
----
{
  "canisters": {
    "<canister name>": {
      "main": "<path to mo/rs/ts/js file that will be generated>",
      "remote": {
        "candid": "<path to candid file to use when generating bindings>"
        "id": {}
      }
    }
  }
}
----

== ic-ref

Upgraded from a432156f24faa16d387c9d36815f7ddc5d50e09f to ab8e3f5a04f0f061b8157c2889f8f5de05f952bb

* Support 128-bit system api for cycles
* Include canister_ranges in the state tree
* Removed limit on cycles in a canister

== Replica

Updated replica to blessed commit 04fe8b0a1262f07c0cec1fdfa838a37607370a61.
This incorporates the following executed proposals:

* https://dashboard.internetcomputer.org/proposal/45091[45091]
* https://dashboard.internetcomputer.org/proposal/43635[43635]
* https://dashboard.internetcomputer.org/proposal/43633[43633]
* https://dashboard.internetcomputer.org/proposal/42783[42783]
* https://dashboard.internetcomputer.org/proposal/42410[42410]
* https://dashboard.internetcomputer.org/proposal/40908[40908]
* https://dashboard.internetcomputer.org/proposal/40647[40647]
* https://dashboard.internetcomputer.org/proposal/40328[40328]
* https://dashboard.internetcomputer.org/proposal/39791[39791]
* https://dashboard.internetcomputer.org/proposal/38541[38541]

== Motoko

Updated Motoko from 0.6.20 to 0.6.21.

= 0.9.0

== DFX

=== feat!: Remove the wallet proxy and the --no-wallet flag

Breaking change: Canister commands, except for `dfx canister create`, will make the call directly, rather than via the user's wallet. The `--no-wallet` flag is thus removed from `dfx canister` as its behavior is the default.

When working with existing canisters, use the `--wallet` flag in conjunction with `dfx identity get-wallet` in order to restore the old behavior.

You will need to upgrade your wallet and each of your existing canisters to work with the new system.  To do so, execute the following in each of your dfx projects:
[source, bash]
----
dfx wallet upgrade
dfx canister --wallet "$(dfx identity get-wallet)" update-settings --all --add-controller "$(dfx identity get-principal)"
----
To upgrade projects that you have deployed to the IC mainnet, execute the following:
[source, bash]
----
dfx wallet --network ic upgrade
dfx canister --network ic --wallet "$(dfx identity --network ic get-wallet)" update-settings --all --add-controller "$(dfx identity get-principal)"
----

=== feat: Add --add-controller and --remove-controller flags for "canister update-settings"

`dfx canister update-settings` previously only let you overwrite the entire controller list; `--add-controller` and `--remove-controller` instead add or remove from the list.

=== feat: Add --no-withdrawal flag for "canister delete" for when the canister is out of cycles

`dfx canister delete --no-withdrawal <canister>` can be used to delete a canister without attempting to withdraw cycles.

=== fix: set RUST_MIN_STACK to 8MB for ic-starter (and therefore replica)

This matches the value used in production and is meant to exceed the configured 5 MB wasmtime stack.

=== fix: asset uploads will retry failed requests as expected

Fixed a defect in asset synchronization where no retries would be attempted after the first 30 seconds overall.

== Motoko

Updated Motoko from 0.6.11 to 0.6.20.

* Implement type union/intersection
* Transform for-loops on arrays into while-loops
* Tighten typing rules for type annotations in patterns
* Candid decoding: skip vec any fast
* Bump up MAX_HP_FOR_GC from 1GB to 3GB
* Candid decoder: Trap if a principal value is too large
* Eliminate bignum calls from for-iteration on arrays
* Improve scheduling
* Improve performance of bignum equality
* Stable signatures: frontend, metadata, command-line args
* Added heartbeat support

== Cycles wallet

Module hash: 53ec1b030f1891bf8fd3877773b15e66ca040da539412cc763ff4ebcaf4507c5
https://github.com/dfinity/cycles-wallet/commit/57e53fcb679d1ea33cc713d2c0c24fc5848a9759

== Replica

Updated replica to blessed commit 75138bbf11e201aac47266f07bee289dc18a082b.
This incorporates the following executed proposals:

* https://dashboard.internetcomputer.org/proposal/33828[33828]
* https://dashboard.internetcomputer.org/proposal/31275[31275]
* https://dashboard.internetcomputer.org/proposal/31165[31165]
* https://dashboard.internetcomputer.org/proposal/30392[30392]
* https://dashboard.internetcomputer.org/proposal/30078[30078]
* https://dashboard.internetcomputer.org/proposal/29235[29235]
* https://dashboard.internetcomputer.org/proposal/28784[28784]
* https://dashboard.internetcomputer.org/proposal/27975[27975]
* https://dashboard.internetcomputer.org/proposal/26833[26833]
* https://dashboard.internetcomputer.org/proposal/25343[25343]
* https://dashboard.internetcomputer.org/proposal/23633[23633]

= 0.8.4

== DFX

=== feat: "rust" canister type

You can now declare "rust" canisters in dfx.json.
[source, json]
----
{
  "canisters": {
    "canister_name": {
      "type": "rust",
      "package": "crate_name",
      "candid": "path/to/canister_name.did"
    }
  }
}
----

Don't forget to place a `Cargo.toml` in your project root.
Then dfx will build the rust canister with your rust toolchain. 
Please also make sure that you have added the WebAssembly compilation target.

[source, bash]
----
rustup target add wasm32-unknown-unknown
----

You can also create new dfx project with a default rust canister.

[source, bash]
----
dfx new --type=rust <project-name>
----

=== chore: updating dfx new template

Updates dependencies to latest for Webpack, and updates config. Additionally simplifies environment variables for canister ID's in config.

Additionally adds some polish to the starter template, including a favicon and using more semantic html in the example app

=== feat: environment variable overrides for executable pathnames

You can now override the location of any executable normally called from the cache by specifying
an environment variable. For example, DFX_ICX_PROXY_PATH will specify the path for `icx-proxy`.

=== feat: dfx deploy --mode=reinstall <canister>

`dfx deploy` can now reinstall a single canister, controlled by a new `--mode=reinstall` parameter.
This is destructive (it resets the state of the canister), so it requires a confirmation
and can only be performed on a single canister at a time.

`dfx canister install --mode=reinstall <canister>` also requires the same confirmation,
and no longer works with `--all`.

== Replica

The included replica now supports canister_heartbeat.  This only works with rust canisters for the time being,
and does not work with the emulator (`dfx start --emulator`).

= 0.8.3

== DFX

=== fix: ic-ref linux binary no longer references /nix/store

This means `dfx start --emulator` has a chance of working if nix is not installed.
This has always been broken, even before dfx 0.7.0.

=== fix: replica and ic-starter linux binaries no longer reference /nix/store

This means `dfx start` will work again on linux.  This bug was introduced in dfx 0.8.2.

=== feat: replaced --no_artificial_delay option with a sensible default.

The `--no-artificial-delay` option not being the default has been causing a lot of confusion.
Now that we have measured in production and already applied a default of 600ms to most subnets deployed out there,
we have set the same default for dfx and removed the option.

== Motoko

Updated Motoko from 0.6.10 to 0.6.11.

* Assertion error messages are now reproducible (#2821)

= 0.8.2

== DFX

=== feat: dfx canister delete can now return cycles to a wallet or dank

By default `dfx canister delete` will return cycles to the default cycles wallet.
Cycles can be returned to a designated canister with `--withdraw-cycles-to-canister` and
cycles can be returned to dank at the current identity principal with `--withdraw-cycles-to-dank`
and to a designated principal with `--withdraw-cycles-to-dank-principal`.

=== feat: dfx canister create now accepts multiple instances of --controller argument

It is now possible to create canisters with more than one controller by
passing multiple instances of the `--controller parameter to `dfx canister create`.

You will need to upgrade your wallet with `dfx wallet upgrade`, or `dfx wallet --network ic upgrade`

=== feat: dfx canister update-settings now accepts multiple instance of --controller argument

It is now possible to configure a canister to have more than one controller by
passing multiple instances of the `--controller parameter to `dfx canister update-settings`.

=== feat: dfx canister info and dfx canister status now display all controllers

=== feat!: dfx canister create --controller <controller> named parameter

Breaking change: The controller parameter for `dfx canister create` is now passed as a named parameter,
rather than optionally following the canister name.

Old: dfx canister create [canister name] [controller]
New: dfx canister create --controller <controller> [canister name]

=== fix: dfx now respects $DFX_CONFIG_ROOT when looking for legacy credentials

Previously this would always look in `$HOME/.dfinity/identity/creds.pem`.

=== fix: changed dfx canister (create|update-settings) --memory-allocation limit to 12 GiB

Updated the maximum value for the --memory-allocation value to be 12 GiB (12,884,901,888 bytes)

== Cycles Wallet

- Module hash: 9183a38dd2eb1a4295f360990f87e67aa006f225910ab14880748e091248e086
- https://github.com/dfinity/cycles-wallet/commit/9ef38bb7cd0fe17cda749bf8e9bbec5723da0e95

=== Added support for multiple controllers

You will need to upgrade your wallet with `dfx wallet upgrade`, or `dfx wallet --network ic upgrade`

== Replica

The included replica now supports public spec 0.18.0

* Canisters can now have more than one controller
* Adds support for 64-bit stable memory
* The replica now goes through an initialization sequence, reported in its status
as `replica_health_status`.  Until this reports as `healthy`, queries or updates will
fail.
** `dfx start --background` waits to exit until `replica_health_status` is `healthy`.
** If you run `dfx start` without `--background`, you can call `dfx ping --wait-healthy`
to wait until the replica is healthy.

== Motoko

Updated Motoko from 0.6.7 to 0.6.10

* add Debug.trap : Text -> None (motoko-base #288)
* Introduce primitives for `Int` ⇔ `Float` conversions (#2733)
* Fix crashing bug for formatting huge floats (#2737)

= 0.8.1

== DFX

=== feat: dfx generate types command

[source, bash]
----
dfx generate
----

This new command will generate type declarations for canisters in dfx.json.

You can control what will be generated and how with corresponding configuration in dfx.json.

Under dfx.json → "canisters" → "<canister_name>", developers can add a "declarations" config. Options are:

* "output" → directory to place declarations for that canister | default is "src/declarations/<canister_name>"

* "bindings" → [] list of options, ("js", "ts", "did", "mo") | default is "js", "ts", "did"

* "env_override" → a string that will replace process.env.{canister_name_uppercase}_CANISTER_ID in the "src/dfx/assets/language_bindings/canister.js" template.

js declarations output

* index.js (generated from "src/dfx/assets/language_bindings/canister.js" template)

* <canister_name>.did.js - candid js binding output

ts declarations output

  * <canister_name>.did.d.ts - candid ts binding output

did declarations output

  * <canister_name>.did - candid did binding output

mo declarations output

  * <canister_name>.mo - candid mo binding output

=== feat: dfx now supports the anonymous identity

Use it with either of these forms:
[source, bash]
----
dfx identity use anonymous
dfx --identity anonymous ...
----

=== feat: import default identities

Default identities are the pem files generated by `dfx identity new ...` which contain Ed25519 private keys.
They are located at `~/.config/dfx/identity/xxx/identity.pem`.
Now, you can copy such pem file to another computer and import it there.

[source, bash]
----
dfx identity new alice
cp ~/.config/dfx/identity/xxx/identity.pem alice.pem
# copy the pem file to another computer, then
dfx identity import alice alice.pem
----

Before, people can manually copy the pem files to the target directory to "import". Such workaround still works.
We suggest to use the `import` subcommand since it also validate the private key.

=== feat: Can now provide a nonstandard wallet module with DFX_WALLET_WASM environment variable

Define DFX_WALLET_WASM in the environment to use a different wasm module when creating or upgrading the wallet.

== Asset Canister

=== fix: trust full asset SHA-256 hashes provided by the caller

When the caller provides SHA-256 hashes (which dfx does), the asset canister will no longer
recompute these hashes when committing the changes.  These recomputations were causing
canisters to run out of cycles, or to attempt to exceed the maximum cycle limit per update.

= 0.8.0

The 0.8.0 release includes updates and fixes that are primarily internal to improve existing features and functions rather than user-visible.

== DFX

=== fix: dfx identity set-wallet no longer requires --force when used with --network ic

This was intended to skip verification of the wallet canister on the IC network,
but ended up only writing to the wallets.json file if --force was passed.

=== chore: updating dependencies

* Support for the latest version of the {IC} specification and replica.

* Updating to latest versions of Motoko, Candid, and agent-rs

=== feat: Type Inference Update

* Changes to `+dfx new+` project template and JavaScript codegen to support type inference in IDE's

* Adding webpack dev server to project template

* Migration path documented at https://sdk.dfinity.org/docs/release-notes/0.8.0-rn.html

= 0.7.7

Breaking changes to frontend code generation, documented in 0.8.0

== DFX

=== feat: deploy and canister install will now only upgrade a canister if the wasm actually changed

dfx deploy and dfx canister install now compare the hash of the already-installed module
with the hash of the built canister's wasm output.  If they are the same, they leave the canister
in place rather than upgrade it.  They will still synchronize assets to an asset canister regardless
of the result of this comparison.


= 0.7.6

== icx-proxy

The streaming callback mechanism now requires the following record structure for the token:
    type StreamingCallbackToken = record {
        key: text;
        content_encoding: text;
        index: nat;
        sha256: opt blob;
    };

Previously, the token could be a record with any set of fields.

= 0.7.2

== DFX

=== fix: set default cycle balance to 3T

Change the default cycle balance of a canister from 10T cycles to 3T cycles.

== Cycles Wallet

- Module hash: 1404b28b1c66491689b59e184a9de3c2be0dbdd75d952f29113b516742b7f898
- https://github.com/dfinity/cycles-wallet/commit/e902708853ab621e52cb68342866d36e437a694b

=== fix: It is no longer possible to remove the last controller.

Fixed an issue where the controller can remove itself from the list of controllers even if it's the only one,
leaving the wallet uncontrolled.
Added defensive checks to the wallet's remove_controller and deauthorize methods.

= 0.7.1

== DFX

=== feat: sign request_status for update call

When using `dfx canister sign` to generate a update message, a corresponding
request_status message is also signed and append to the json as `signed_request_status`.
Then after sending the update message, the user can check the request_status using
`dfx canister send message.json --status`. 

=== fix: wallet will not proxy dfx canister call by default

Previously, `dfx canister call` would proxy queries and update calls via the wallet canister by default.
(There was the `--no-wallet` flag to bypass the proxy and perform the calls as the selected identity.)
However, this behavior had drawbacks, namely each `dfx canister call` was an inter-canister call
by default and calls would take a while to resolve. This fix makes it so that `dfx canister call` no longer
proxies via the wallet by default. To proxy calls via the wallet, you can do
`dfx canister --wallet=<wallet-id> call`.

=== feat: add --no-artificial-delay to dfx replica and start

This change adds the `--no-artificial-delay` flag to `dfx start` and `dfx replica`.
The replica shipped with dfx has always had an artificial consensus delay (introduced to simulate
a delay users might see in a networked environment.) With this new flag, that delay can
be lessened. However, you might see increased CPU utilization by the replica process.

=== feat: add deposit cycles and uninstall code

This change introduces the `deposit_cycles` and `uninstall_code` management canister
methods as dedicated `dfx canister` subcommands.

=== fix: allow consistent use of canisters ids in canister command

This change updates the dfx commands so that they will accept either a canister name
(sourced from your local project) or a valid canister id.

= 0.7.0

== DFX

=== feat: add output type to request-status

This change allows you to specify the format the return result for `dfx canister request-status`.

=== fix: deleting a canister on a network removes entries for other networks

This change fixes a bug where deleting a canister on a network removed all other entries for
the canister in the canister_ids.json file.

=== feat: point built-in `ic` network provider at mainnet

`--network ic` now points to the mainnet IC (as Sodium has been deprecated.)

=== feat: add candid UI canister

The dedicated candid UI canister is installed on a local network when doing a `dfx canister install`
or `dfx deploy`.

=== fix: Address already in use (os error 48) when issuing dfx start

This fixes an error which occurred when starting a replica right after stopping it.

=== feat: ledger subcommands

dfx now supports a dedicated `dfx ledger` subcommand. This allows you to interact with the ledger
canister installed on the Internet Computer. Example commands include `dfx ledger account-id` which
prints the Account Identifier associated with your selected identity, `dfx ledger transfer` which
allows you to transfer ICP from your ledger account to another, and `dfx ledger create-canister` which
allows you to create a canister from ICP.

=== feat: update to 0.17.0 of the Interface Spec

This is a breaking change to support 0.17.0 of the Interface Spec. Compute & memory allocation values
are set when creating a canister. An optional controller can also be specified when creating a canister.
Furthermore, `dfx canister set-controller` is removed, in favor of `dfx canister update-settings` which
allows the controller to update the controller, the compute allocation, and the memory allocation of the
canister. The freezing threshold value isn't exposed via dfx cli yet, but it may still be modified by
calling the management canister via `dfx canister call aaaaa-aa update-settings`

=== feat: add wallet subcommands

dfx now supports a dedicated `dfx wallet` subcommand. This allows you to interact with the cycles wallet
associated with your selected identity. For example, `dfx wallet balance` to get the cycle balance,
`dfx wallet list-addresses` to display the associated controllers & custodians, and `dfx wallet send <destination> <amount>`
to send cycles to another wallet.

== Cycles Wallet

- Module Hash: a609400f2576d1d6df72ce868b359fd08e1d68e58454ef17db2361d2f1c242a1
- https://github.com/dfinity/cycles-wallet/commit/06bb256ca0738640be51cf84caaced7ea02ca29d

=== feat: Use Internet Identity Service.

= 0.7.0-beta.5

== Cycles Wallet

- Module Hash: 3d5b221387875574a9fd75b3165403cf1b301650a602310e9e4229d2f6766dcc
- https://github.com/dfinity/cycles-wallet/commit/c3cbfc501564da89e669a2d9de810d32240baf5f

=== feat: Updated to Public Interface 0.17.0

=== feat: The wallet_create_canister method now takes a single record argument, which includes canister settings.

=== fix: Return correct content type and encoding for non-gz files.

=== fix: Updated frontend for changes to canister creation interface.

= 0.7.0-beta.3

== DFX

=== fix: assets with an unrecognized file extension will use content-type "application/octet-stream"

= 0.7.0-beta.2

== DFX

=== feat: synchronize assets rather than uploading even assets that did not change

DFX will now also delete assets from the container that do not exist in the project.
This means if you stored assets in the container, and they are not in the project,
dfx deploy or dfx install will delete them.

== Asset Canister

=== Breaking change: change to store() method signature

- now takes arguments as a single record parameter
- must now specify content type and content encoding, and may specify the sha256

= 0.7.0-beta.1

== DFX

=== fix: now deletes from the asset canister assets that no longer exist in the project

=== feat: get certified canister info from read state #1514

Added `dfx canister info` command to get certified canister information. Currently this information is limited to the controller of the canister and the SHA256 hash of its WASM module. If there is no WASM module installed, the hash will be None.

== Asset Canister

=== Breaking change: change to list() method signature

- now takes a parameter, which is an empty record
- now returns an array of records

=== Breaking change: removed the keys() method

- use list() instead

= 0.7.0-beta.0

== DFX

=== feat: webserver can now serve large assets

= 0.6.26

== DFX

=== feat: add --no-wallet flag and --wallet option to allow Users to bypass Wallet or specify a Wallet to use for calls (#1476)

Added `--no-wallet` flag to `dfx canister` and `dfx deploy`. This allows users to call canister management functionality with their Identity as the Sender (bypassing their Wallet canister.)
Added `--wallet` option to `dfx canister` and `dfx deploy`. This allows users to specify a wallet canister id to use as the Sender for calls.
`--wallet` and `--no-wallet` conflict with each other. Omitting both will invoke the selected Identity's wallet canister to perform calls.

=== feat: add canister subcommands `sign` and `send`

Users can use `dfx canister sign ...` to generated a signed canister call in a json file. Then `dfx canister send [message.json]` to the network.

Users can sign the message on an air-gapped computer which is secure to host private keys.

==== Note

* `sign` and `send` currently don't proxy through wallet canister. Users should use the subcommands with `dfx canister --no-wallet sign ...`.

* The `sign` option `--expire-after` will set the `ingress_expiry` to a future timestamp which is current plus the duration.
Then users can send the message during a 5 minutes time window ending in that `ingress_expiry` timestamp. Sending the message earlier or later than the time window will both result in a replica error.

=== feat: implement the HTTP Request proposal in dfx' bootstrap webserver. +
And add support for http requests in the base storage canister (with a default to `/index.html`).

This does not support other encodings than `identity` for now (and doesn't even return any headers). This support will be added to the upgraded asset storage canister built in #1482.

Added a test that uses `curl localhost` to test that the asset storage AND the webserver properly support the http requests.

This commit also upgrades tokio and reqwest in order to work correctly. There are also _some_ performance issues noted (this is slower than the `icx-http-server` for some reason), but those are not considered criticals and could be improved later on.

Renamed the `project_name` in our own generated assets to `canister_name`, for things that are generated during canister build (and not project generation).

=== feat: add support for ECDSA on secp256k1

You can now a generate private key via OpenSSL or a simlar tool, import it into dfx, and use it to sign an ingress message.

[source, bash]
----
openssl ecparam -name secp256k1 -genkey -out identity.pem
dfx identity import <name> identity.pem
dfx identity use <name>
dfx canister call ...
----

== Asset Canister

=== feat: The asset canister can now store assets that exceed the message ingress limit (2 MB)

* Please note that neither the JS agent nor the HTTP server have been updated yet to server such large assets.
* The existing interface is left in place for backwards-compatibility, but deprecated:
** retrieve(): use get() and get_chunk() instead
** store(): use create_batch(), create_chunk(), and commit_batch() instead
** list(): use keys() instead

= 0.6.25

== DFX

- feat: dfx now provides CANISTER_ID_<canister_name> environment variables for all canisters to "npm build" when building the frontend.

== Agents

=== Rust Agent

- feat: AgentError due to request::Error will now include the reqwest error message
in addition to "Could not reach the server"
- feat: Add secp256k1 support (dfx support to follow)

= 0.6.24

== DFX

- feat: add option to specify initial cycles for newly created canisters (#1433)

Added option to `dfx canister create` and `dfx deploy` commands: `--with-cycles <with-cycles>`.
This allows the user to specify the initial cycle balance of a canister created by their wallet.
This option is a no-op for the Sodium network.

[source, bash]
----
dfx canister create --with-cycles 8000000000 some_canister
dfx deploy --with-cycles 8000000000
----

Help string:
[source, bash]
----
Specifies the initial cycle balance to deposit into the newly
created canister. The specified amount needs to take the
canister create fee into account. This amount is deducted
from the wallet's cycle balance
----

- feat: install `dfx` by version or tag (#1426)

This feature adds a new dfx command `toolchain` which have intuitive subcommands.
The toolchain specifiers can be a complete version number, major minor version, or a tag name.

[source, bash]
----
dfx toolchain install 0.6.24 # complete version
dfx toolchain install 0.6    # major minor
dfx toolchain install latest # tag name
dfx toolchain default latest
dfx toolchain list
dfx toolchain uninstall latest
----

- fix: onboarding related fixups (#1420)

Now that the Mercury Alpha application subnetwork is up and we are getting ready to onboard devs, the dfx error message for wallet creation has changed:
For example,
[source, bash]
----
dfx canister --network=alpha create hello
Creating canister "hello"...
Creating the canister using the wallet canister...
Creating a wallet canister on the alpha network.
Unable to create a wallet canister on alpha:
The Replica returned an error: code 3, message: "Sender not authorized to use method."
Wallet canisters on alpha may only be created by an administrator.
Please submit your Principal ("dfx identity get-principal") in the intake form to have one created for you.
----

- feat: add deploy wallet subcommand to identity (#1414)

This feature adds the deploy-wallet subcommand to the dfx identity.
The User provides the ID of the canister onto which the wallet WASM is deployed.

[source, bash]
----
dfx identity deploy-wallet --help
dfx-identity-deploy-wallet
Installs the wallet WASM to the provided canister id

USAGE:
    dfx identity deploy-wallet <canister-id>

ARGS:
    <canister-id>    The ID of the canister where the wallet WASM will be deployed

FLAGS:
    -h, --help       Prints help information
    -V, --version    Prints version information
----

= 0.6.22

== DFX

- feat: dfx call random value when argument is not provided (#1376)

- fix: canister call can take canister ids for local canisters even if … (#1368)
- fix: address panic in dfx replica command (#1338)
- fix: dfx new webpack.config.js does not encourage running 'js' through ts-… (#1341)

== Sample apps

- There have been updates, improvements, and new sample apps added to thelink:https://github.com/dfinity/examples/tree/master/motoko[examples] repository.
+
All of Motoko sample apps in the link:https://github.com/dfinity/examples/tree/master/motoko[examples] repository have been updated to work with the latest release of the SDK.
+
There are new sample apps to illustrate using arrays (link:https://github.com/dfinity/examples/tree/master/motoko/quicksort[Quicksort]) and building create/read/update/delete (CRUD) operations for a web application link:https://github.com/dfinity/examples/tree/master/motoko/superheroes[Superheroes].

- The link:https://github.com/dfinity/linkedup:[LinkedUp] sample application has been updated to work with the latest release of Motoko and the SDK.

== Motoko

== Agents

== Canister Development Kit (CDK)<|MERGE_RESOLUTION|>--- conflicted
+++ resolved
@@ -5,9 +5,8 @@
 
 == DFX
 
-<<<<<<< HEAD
 === fix: dfx wallet upgrade: improved error message if there is no wallet to upgrade
-=======
+
 === fix: dfx deploy and dfx canister install write .old.did files under .dfx/
 
 When dfx deploy and dfx canister install upgrade a canister, they ensure that the
@@ -15,7 +14,6 @@
 a file with extension .old.did that contains the previous interface.  In some
 circumstances these files could be written in the project directory.  dfx now
 always writes them under the .dfx/ directory.
->>>>>>> e64a009c
 
 = 0.11.1
 
