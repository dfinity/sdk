//! # Serde Dfinity IDL
//!
//! # Using the library
//!
//! ```
//! use serde_idl::{IDLType, Deserialize, Encode, Decode};
//! // Serialization
//! let bytes = Encode!(&[(42, "text")], &(42, "text"));
//! // Deserialization
//! Decode!(&bytes, a: Vec<(i64, &str)>, b: (i32, String));
//! assert_eq!(a, [(42, "text")]);
//! assert_eq!(b, (42i32, "text".to_string()));
//! ```
//!
//! # Serialize/Deserialize struct/enum
//!
//! ```
//! # #[macro_use] extern crate serde_idl; fn main() {
//! #[derive(IDLType, Deserialize)]
//! struct List {
//!     head: i32,
//!     tail: Option<Box<List>>,
//! }
//! let list = List { head: 42, tail: None };
//! let bytes = Encode!(&list);
//! Decode!(&bytes, l: List);
//! # }
//! ```
//!
//! # Operating on untyped IDL values
//!
//! Any valid IDL message can be manipulated in the `IDLArgs` data structure, which contains
//! a vector of untyped enum structure called `IDLValue`.
//!
//! `IDLArgs` supports both binary and textual IDL format.
//! As an example, the following assertions should always be true.
//!
//! ```
//! use serde_idl::{IDLArgs};
//! let idl_text = "(42,opt true, vec {1;2;3}, opt record {label=text; 42=haha})";
<<<<<<< HEAD
//! let args = IDLArgs::from_str(idl_text).unwrap();
=======
//! let args: IDLArgs = idl_text.parse().unwrap();
>>>>>>> e804733e
//! let encoded: Vec<u8> = args.to_bytes().unwrap();
//! let decoded: IDLArgs = IDLArgs::from_bytes(&encoded).unwrap();
//! assert_eq!(args, decoded);
//! let output: String = decoded.to_string();
<<<<<<< HEAD
//! let back_args: IDLArgs = IDLArgs::from_str(&output).unwrap();
=======
//! let back_args: IDLArgs = output.parse().unwrap();
>>>>>>> e804733e
//! assert_eq!(args, back_args);
//! ```

extern crate dfx_info;
extern crate leb128;
extern crate num_enum;
extern crate serde;

pub use crate::de::IDLDeserialize;
pub use crate::error::{Error, Result};
pub use crate::value::IDLArgs;
pub use dfx_info::IDLType;
pub use serde::Deserialize;

pub mod de;
pub mod error;
pub mod grammar;
pub mod ser;
pub mod value;

pub const EMPTY_DIDL: &[u8] = b"DIDL\0\0";

/// Encode sequence of Rust values into IDL message.
#[macro_export]
macro_rules! Encode {
    ( $($x:expr),* ) => {{
        let mut idl = serde_idl::ser::IDLBuilder::new();
        $(idl.arg($x);)*
        idl.to_vec().unwrap()
    }}
}

/// Decode IDL message into a sequence of Rust values.
#[macro_export]
macro_rules! Decode {
    ( $hex:expr, $($name:ident: $ty:ty),* ) => {
        let mut de = serde_idl::de::IDLDeserialize::new($hex);
        $(let $name: $ty = de.get_value().unwrap();)*
        de.done().unwrap()
    }
}<|MERGE_RESOLUTION|>--- conflicted
+++ resolved
@@ -38,20 +38,12 @@
 //! ```
 //! use serde_idl::{IDLArgs};
 //! let idl_text = "(42,opt true, vec {1;2;3}, opt record {label=text; 42=haha})";
-<<<<<<< HEAD
-//! let args = IDLArgs::from_str(idl_text).unwrap();
-=======
 //! let args: IDLArgs = idl_text.parse().unwrap();
->>>>>>> e804733e
 //! let encoded: Vec<u8> = args.to_bytes().unwrap();
 //! let decoded: IDLArgs = IDLArgs::from_bytes(&encoded).unwrap();
 //! assert_eq!(args, decoded);
 //! let output: String = decoded.to_string();
-<<<<<<< HEAD
-//! let back_args: IDLArgs = IDLArgs::from_str(&output).unwrap();
-=======
 //! let back_args: IDLArgs = output.parse().unwrap();
->>>>>>> e804733e
 //! assert_eq!(args, back_args);
 //! ```
 
