import { CanisterId, GlobalInternetComputer, HttpAgent, IDL } from '@dfinity/agent';
import { createAgent, SiteInfo } from './host';

declare const window: GlobalInternetComputer & Window;

function _importJs(content: string) {
  const dataUri = 'data:text/javascript;charset=utf-8,' + encodeURIComponent(content);
  // TODO(hansl): either get rid of eval, or rid of webpack, or make this
  // work without this horrible hack.
  return eval('import("' + dataUri + '")'); // tslint:disable-line
}

// Retrieve and execute a JavaScript file from the server.
async function _loadJs(
  canisterId: CanisterId,
  filename: string,
  onload = async () => {},
): Promise<any> {
<<<<<<< HEAD
  const content = await window.icHttpAgent.retrieveAsset(canisterId, filename);
  const js = new TextDecoder().decode(content);
  // Run an event function so the callee can execute some code before loading the
  // Javascript.
  await onload();
  return _importJs(js);
}

async function _loadCandid(canisterId: string): Promise<any> {
  const origin = window.location.origin;
  const url = `${origin}/_/candid?canisterId=${canisterId}&format=js`;
  const response = await fetch(url);
  if (!response.ok) {
    throw new Error(`Cannot fetch candid file`);
  }
  const js = await response.text();
  return _importJs(js);
=======
  const idlFn = ({ IDL: idl }: any) => {
    return idl.Service({
      retrieve: idl.Func([idl.Text], [idl.Vec(idl.Nat8)], ['query']),
    });
  };

  const actor = window.ic.agent.makeActorFactory(idlFn)({
    canisterId,
  });

  const content = (await actor.retrieve(filename)) as number[];
  const js = new TextDecoder().decode(new Uint8Array(content));
  // const dataUri = new Function(js);

  // Run an event function so the callee can execute some code before loading the
  // Javascript.
  await onload();

  // TODO(hansl): either get rid of eval, or rid of webpack, or make this
  // work without this horrible hack.
  return eval(js); // tslint:disable-line
>>>>>>> c0745dfa
}

async function _main() {
  const site = await SiteInfo.fromWindow();
  const agent = await createAgent(site);
  window.ic = { agent, HttpAgent, IDL };

  // Find the canister ID. Allow override from the url with 'canister_id=1234..'
  const canisterId = site.canisterId;
  if (!canisterId) {
    // Show an error.
    const div = document.createElement('div');
    div.innerText =
      'Could not find the canister ID to use. Please provide one in the query parameters.';

    document.body.replaceChild(div, document.body.getElementsByTagName('app').item(0)!);
  } else {
    if (window.location.pathname === '/candid') {
      // Load candid.js from the canister.
<<<<<<< HEAD
      const candid = await _loadCandid(canisterId);
      const canister = window.icHttpAgent.makeActorFactory(candid.default)({ canisterId });
=======
      const candid = await _loadJs(canisterId, 'candid.js');
      const canister = window.ic.agent.makeActorFactory(candid.default)({ canisterId });
>>>>>>> c0745dfa
      // @ts-ignore: Could not find a declaration file for module
      const render: any = await import('./candid/candid.js');
      render.render(canisterId, canister);
    } else {
      // Load index.js from the canister and execute it.
      await _loadJs(canisterId, 'index.js', async () => {
        document.getElementById('ic-progress')!.remove();
      });
    }
  }
}

_main().catch(err => {
  const div = document.createElement('div');
  div.innerText = 'An error happened:';
  const pre = document.createElement('pre');
  pre.innerHTML = err.stack;
  div.appendChild(pre);
  document.body.replaceChild(div, document.body.getElementsByTagName('app').item(0)!);
  throw err;
});<|MERGE_RESOLUTION|>--- conflicted
+++ resolved
@@ -2,13 +2,6 @@
 import { createAgent, SiteInfo } from './host';
 
 declare const window: GlobalInternetComputer & Window;
-
-function _importJs(content: string) {
-  const dataUri = 'data:text/javascript;charset=utf-8,' + encodeURIComponent(content);
-  // TODO(hansl): either get rid of eval, or rid of webpack, or make this
-  // work without this horrible hack.
-  return eval('import("' + dataUri + '")'); // tslint:disable-line
-}
 
 // Retrieve and execute a JavaScript file from the server.
 async function _loadJs(
@@ -16,25 +9,6 @@
   filename: string,
   onload = async () => {},
 ): Promise<any> {
-<<<<<<< HEAD
-  const content = await window.icHttpAgent.retrieveAsset(canisterId, filename);
-  const js = new TextDecoder().decode(content);
-  // Run an event function so the callee can execute some code before loading the
-  // Javascript.
-  await onload();
-  return _importJs(js);
-}
-
-async function _loadCandid(canisterId: string): Promise<any> {
-  const origin = window.location.origin;
-  const url = `${origin}/_/candid?canisterId=${canisterId}&format=js`;
-  const response = await fetch(url);
-  if (!response.ok) {
-    throw new Error(`Cannot fetch candid file`);
-  }
-  const js = await response.text();
-  return _importJs(js);
-=======
   const idlFn = ({ IDL: idl }: any) => {
     return idl.Service({
       retrieve: idl.Func([idl.Text], [idl.Vec(idl.Nat8)], ['query']),
@@ -56,7 +30,17 @@
   // TODO(hansl): either get rid of eval, or rid of webpack, or make this
   // work without this horrible hack.
   return eval(js); // tslint:disable-line
->>>>>>> c0745dfa
+}
+
+async function _loadCandid(canisterId: CanisterId): Promise<any> {
+  const origin = window.location.origin;
+  const url = `${origin}/_/candid?canisterId=${canisterId.toText()}&format=js`;
+  const response = await fetch(url);
+  if (!response.ok) {
+    throw new Error(`Cannot fetch candid file`);
+  }
+  const js = await response.text();
+  return eval(js); // tslint:disable-line
 }
 
 async function _main() {
@@ -75,14 +59,9 @@
     document.body.replaceChild(div, document.body.getElementsByTagName('app').item(0)!);
   } else {
     if (window.location.pathname === '/candid') {
-      // Load candid.js from the canister.
-<<<<<<< HEAD
+      // Load candid.did.js from endpoint.
       const candid = await _loadCandid(canisterId);
-      const canister = window.icHttpAgent.makeActorFactory(candid.default)({ canisterId });
-=======
-      const candid = await _loadJs(canisterId, 'candid.js');
       const canister = window.ic.agent.makeActorFactory(candid.default)({ canisterId });
->>>>>>> c0745dfa
       // @ts-ignore: Could not find a declaration file for module
       const render: any = await import('./candid/candid.js');
       render.render(canisterId, canister);
