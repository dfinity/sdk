--- conflicted
+++ resolved
@@ -1,9 +1,5 @@
 {
-<<<<<<< HEAD
-  "replica-rev": "03783153d1596a81311b38cc1602063c400a3c8a",
-=======
   "replica-rev": "2e99e6c26c0eacd4f321e7c2604d118d645828ad",
->>>>>>> c5ede738
   "x86_64-darwin": {
     "motoko": {
       "url": "https://github.com/dfinity/motoko/releases/download/0.16.2/motoko-Darwin-x86_64-0.16.2.tar.gz",
@@ -11,15 +7,9 @@
       "version": "0.16.2"
     },
     "pocket-ic": {
-<<<<<<< HEAD
-      "url": "https://download.dfinity.systems/ic/03783153d1596a81311b38cc1602063c400a3c8a/binaries/x86_64-darwin/pocket-ic.gz",
-      "sha256": "ac1d82ad2d35fd36f9c895159a042dd1f3d55b0fd00e5140b258360b8699817d",
-      "rev": "03783153d1596a81311b38cc1602063c400a3c8a"
-=======
       "url": "https://download.dfinity.systems/ic/2e99e6c26c0eacd4f321e7c2604d118d645828ad/binaries/x86_64-darwin/pocket-ic.gz",
       "sha256": "7c2a45bce974fc6f12c16208e909a244486a2ffe88bfd0ffd37964761fd3166d",
       "rev": "2e99e6c26c0eacd4f321e7c2604d118d645828ad"
->>>>>>> c5ede738
     }
   },
   "arm64-darwin": {
@@ -29,15 +19,9 @@
       "version": "0.16.2"
     },
     "pocket-ic": {
-<<<<<<< HEAD
-      "url": "https://download.dfinity.systems/ic/03783153d1596a81311b38cc1602063c400a3c8a/binaries/arm64-darwin/pocket-ic.gz",
-      "sha256": "0db7f9b1d37014fd2b004860546545630a5838e0b9e9d2c778e1cc57be2edab2",
-      "rev": "03783153d1596a81311b38cc1602063c400a3c8a"
-=======
       "url": "https://download.dfinity.systems/ic/2e99e6c26c0eacd4f321e7c2604d118d645828ad/binaries/arm64-darwin/pocket-ic.gz",
       "sha256": "603fc633a4ace9c074a0de167fbbb5fd33a92d9f5203aef61790af4f9ccade49",
       "rev": "2e99e6c26c0eacd4f321e7c2604d118d645828ad"
->>>>>>> c5ede738
     }
   },
   "x86_64-linux": {
@@ -47,15 +31,9 @@
       "version": "0.16.2"
     },
     "pocket-ic": {
-<<<<<<< HEAD
-      "url": "https://download.dfinity.systems/ic/03783153d1596a81311b38cc1602063c400a3c8a/binaries/x86_64-linux/pocket-ic.gz",
-      "sha256": "99beab564e3102fa25c9ad4729e89ccd5a86da5b29a7c8c507f4f2c0ce99ff21",
-      "rev": "03783153d1596a81311b38cc1602063c400a3c8a"
-=======
       "url": "https://download.dfinity.systems/ic/2e99e6c26c0eacd4f321e7c2604d118d645828ad/binaries/x86_64-linux/pocket-ic.gz",
       "sha256": "39a34c91241f9da664d4cb0cc25729ac8f48e66bb49b1074dc1b1d98e0c92a03",
       "rev": "2e99e6c26c0eacd4f321e7c2604d118d645828ad"
->>>>>>> c5ede738
     }
   },
   "arm64-linux": {
@@ -65,15 +43,9 @@
       "version": "0.16.2"
     },
     "pocket-ic": {
-<<<<<<< HEAD
-      "url": "https://download.dfinity.systems/ic/03783153d1596a81311b38cc1602063c400a3c8a/binaries/arm64-linux/pocket-ic.gz",
-      "sha256": "509dba64d0dcff05849e9698a0da2082c0668b073c67d4c1dcd76295d3abb33d",
-      "rev": "03783153d1596a81311b38cc1602063c400a3c8a"
-=======
       "url": "https://download.dfinity.systems/ic/2e99e6c26c0eacd4f321e7c2604d118d645828ad/binaries/arm64-linux/pocket-ic.gz",
       "sha256": "a1b1f558e3ddab93e010150c17a3a17e77e8318ba8579ad908a41bf889231f7d",
       "rev": "2e99e6c26c0eacd4f321e7c2604d118d645828ad"
->>>>>>> c5ede738
     }
   },
   "common": {
