{
  "replica-rev": "615045e039c57ed842c689e49a07ab3de3a8a781",
  "x86_64-darwin": {
    "motoko": {
<<<<<<< HEAD
      "url": "https://github.com/dfinity/motoko/releases/download/0.15.1/motoko-Darwin-x86_64-0.15.1.tar.gz",
      "sha256": "57311f719a4f1898f8e3911d4804cbad1f57f94efba7802bb65d67443f84e25d",
      "version": "0.15.1"
=======
      "url": "https://github.com/dfinity/motoko/releases/download/0.16.0/motoko-Darwin-x86_64-0.16.0.tar.gz",
      "sha256": "dbe3d0bac8577e8a585936a9fe13fb79db7491a83ecf496ac9498757977ba7c8",
      "version": "0.16.0"
>>>>>>> 9fde4a54
    },
    "pocket-ic": {
      "url": "https://download.dfinity.systems/ic/615045e039c57ed842c689e49a07ab3de3a8a781/binaries/x86_64-darwin/pocket-ic.gz",
      "sha256": "2c3ece5f20aa10628ea7c892a138e17c7eaf306b3b732d2acd3d450967dfb788",
      "rev": "615045e039c57ed842c689e49a07ab3de3a8a781"
    }
  },
  "arm64-darwin": {
    "motoko": {
<<<<<<< HEAD
      "url": "https://github.com/dfinity/motoko/releases/download/0.15.1/motoko-Darwin-arm64-0.15.1.tar.gz",
      "sha256": "48f992369e415401ae37d2b735d74b2fb89d673cdf0715c39ee544e9c20ff7de",
      "version": "0.15.1"
=======
      "url": "https://github.com/dfinity/motoko/releases/download/0.16.0/motoko-Darwin-arm64-0.16.0.tar.gz",
      "sha256": "406426caffa6a2cde4f2475cec2982ee5c3e6ae9517cd48259304e958db031c4",
      "version": "0.16.0"
>>>>>>> 9fde4a54
    },
    "pocket-ic": {
      "url": "https://download.dfinity.systems/ic/615045e039c57ed842c689e49a07ab3de3a8a781/binaries/arm64-darwin/pocket-ic-server-arm64-darwin",
      "sha256": "e4ad4c1b8187edfec3961c90e9dd81a006d642f928638e7f3a8ce00e51963d90",
      "rev": "615045e039c57ed842c689e49a07ab3de3a8a781"
    }
  },
  "x86_64-linux": {
    "motoko": {
<<<<<<< HEAD
      "url": "https://github.com/dfinity/motoko/releases/download/0.15.1/motoko-Linux-x86_64-0.15.1.tar.gz",
      "sha256": "ca48681368cfe46e8e1b6e54eacf3921aedb31f41a085cb7bda9c242f7c0e443",
      "version": "0.15.1"
=======
      "url": "https://github.com/dfinity/motoko/releases/download/0.16.0/motoko-Linux-x86_64-0.16.0.tar.gz",
      "sha256": "164d356590d93f3777214034d19a5d61aec1a38f732183aa440a6e5173da1738",
      "version": "0.16.0"
>>>>>>> 9fde4a54
    },
    "pocket-ic": {
      "url": "https://download.dfinity.systems/ic/615045e039c57ed842c689e49a07ab3de3a8a781/binaries/x86_64-linux/pocket-ic.gz",
      "sha256": "186e5be381773f7474f58ca8dacebcd1f10a5cb83766959608cb1dc0b234d638",
      "rev": "615045e039c57ed842c689e49a07ab3de3a8a781"
    }
  },
  "arm64-linux": {
    "motoko": {
<<<<<<< HEAD
      "url": "https://github.com/dfinity/motoko/releases/download/0.15.1/motoko-Linux-aarch64-0.15.1.tar.gz",
      "sha256": "a0e92a31c72b7296ebfd072621332c4b42931a6ba3350fa92b542a181f83047d",
      "version": "0.15.1"
=======
      "url": "https://github.com/dfinity/motoko/releases/download/0.16.0/motoko-Linux-aarch64-0.16.0.tar.gz",
      "sha256": "9ec0c79e240bbd398a95f6d63ccb7bf0eb8261fa4e3373a390b769f6ea15cde3",
      "version": "0.16.0"
>>>>>>> 9fde4a54
    },
    "pocket-ic": {
      "url": "https://download.dfinity.systems/ic/615045e039c57ed842c689e49a07ab3de3a8a781/binaries/arm64-linux/pocket-ic-server-arm64-linux",
      "sha256": "a0367b023531e30d894821c357fcd9c120ada2fa72a54a623414ebbbdd98d01b",
      "rev": "615045e039c57ed842c689e49a07ab3de3a8a781"
    }
  },
  "common": {
    "motoko-base": {
<<<<<<< HEAD
      "url": "https://github.com/dfinity/motoko/releases/download/0.15.1/motoko-base-library.tar.gz",
      "sha256": "ab4a5047b29c92b975ab97e8a3ba6b892fe21b268414251171c77bbae98701cb",
      "version": "0.15.1"
=======
      "url": "https://github.com/dfinity/motoko/releases/download/0.16.0/motoko-base-library.tar.gz",
      "sha256": "cec517885549346474c75f2df2f9d70fd2216d93b884895b06cb81edcd74ad27",
      "version": "0.16.0"
>>>>>>> 9fde4a54
    },
    "ic-btc-canister": {
      "url": "https://github.com/dfinity/bitcoin-canister/releases/download/release%2F2024-08-30/ic-btc-canister.wasm.gz",
      "sha256": "d0ada614be09055f37d45d8ad92560432c86b426d9e66f42609ce64007a13c3e",
      "version": "release/2024-08-30"
    }
  }
}<|MERGE_RESOLUTION|>--- conflicted
+++ resolved
@@ -2,15 +2,9 @@
   "replica-rev": "615045e039c57ed842c689e49a07ab3de3a8a781",
   "x86_64-darwin": {
     "motoko": {
-<<<<<<< HEAD
-      "url": "https://github.com/dfinity/motoko/releases/download/0.15.1/motoko-Darwin-x86_64-0.15.1.tar.gz",
-      "sha256": "57311f719a4f1898f8e3911d4804cbad1f57f94efba7802bb65d67443f84e25d",
-      "version": "0.15.1"
-=======
       "url": "https://github.com/dfinity/motoko/releases/download/0.16.0/motoko-Darwin-x86_64-0.16.0.tar.gz",
       "sha256": "dbe3d0bac8577e8a585936a9fe13fb79db7491a83ecf496ac9498757977ba7c8",
       "version": "0.16.0"
->>>>>>> 9fde4a54
     },
     "pocket-ic": {
       "url": "https://download.dfinity.systems/ic/615045e039c57ed842c689e49a07ab3de3a8a781/binaries/x86_64-darwin/pocket-ic.gz",
@@ -20,15 +14,9 @@
   },
   "arm64-darwin": {
     "motoko": {
-<<<<<<< HEAD
-      "url": "https://github.com/dfinity/motoko/releases/download/0.15.1/motoko-Darwin-arm64-0.15.1.tar.gz",
-      "sha256": "48f992369e415401ae37d2b735d74b2fb89d673cdf0715c39ee544e9c20ff7de",
-      "version": "0.15.1"
-=======
       "url": "https://github.com/dfinity/motoko/releases/download/0.16.0/motoko-Darwin-arm64-0.16.0.tar.gz",
       "sha256": "406426caffa6a2cde4f2475cec2982ee5c3e6ae9517cd48259304e958db031c4",
       "version": "0.16.0"
->>>>>>> 9fde4a54
     },
     "pocket-ic": {
       "url": "https://download.dfinity.systems/ic/615045e039c57ed842c689e49a07ab3de3a8a781/binaries/arm64-darwin/pocket-ic-server-arm64-darwin",
@@ -38,15 +26,9 @@
   },
   "x86_64-linux": {
     "motoko": {
-<<<<<<< HEAD
-      "url": "https://github.com/dfinity/motoko/releases/download/0.15.1/motoko-Linux-x86_64-0.15.1.tar.gz",
-      "sha256": "ca48681368cfe46e8e1b6e54eacf3921aedb31f41a085cb7bda9c242f7c0e443",
-      "version": "0.15.1"
-=======
       "url": "https://github.com/dfinity/motoko/releases/download/0.16.0/motoko-Linux-x86_64-0.16.0.tar.gz",
       "sha256": "164d356590d93f3777214034d19a5d61aec1a38f732183aa440a6e5173da1738",
       "version": "0.16.0"
->>>>>>> 9fde4a54
     },
     "pocket-ic": {
       "url": "https://download.dfinity.systems/ic/615045e039c57ed842c689e49a07ab3de3a8a781/binaries/x86_64-linux/pocket-ic.gz",
@@ -56,15 +38,9 @@
   },
   "arm64-linux": {
     "motoko": {
-<<<<<<< HEAD
-      "url": "https://github.com/dfinity/motoko/releases/download/0.15.1/motoko-Linux-aarch64-0.15.1.tar.gz",
-      "sha256": "a0e92a31c72b7296ebfd072621332c4b42931a6ba3350fa92b542a181f83047d",
-      "version": "0.15.1"
-=======
       "url": "https://github.com/dfinity/motoko/releases/download/0.16.0/motoko-Linux-aarch64-0.16.0.tar.gz",
       "sha256": "9ec0c79e240bbd398a95f6d63ccb7bf0eb8261fa4e3373a390b769f6ea15cde3",
       "version": "0.16.0"
->>>>>>> 9fde4a54
     },
     "pocket-ic": {
       "url": "https://download.dfinity.systems/ic/615045e039c57ed842c689e49a07ab3de3a8a781/binaries/arm64-linux/pocket-ic-server-arm64-linux",
@@ -74,15 +50,9 @@
   },
   "common": {
     "motoko-base": {
-<<<<<<< HEAD
-      "url": "https://github.com/dfinity/motoko/releases/download/0.15.1/motoko-base-library.tar.gz",
-      "sha256": "ab4a5047b29c92b975ab97e8a3ba6b892fe21b268414251171c77bbae98701cb",
-      "version": "0.15.1"
-=======
       "url": "https://github.com/dfinity/motoko/releases/download/0.16.0/motoko-base-library.tar.gz",
       "sha256": "cec517885549346474c75f2df2f9d70fd2216d93b884895b06cb81edcd74ad27",
       "version": "0.16.0"
->>>>>>> 9fde4a54
     },
     "ic-btc-canister": {
       "url": "https://github.com/dfinity/bitcoin-canister/releases/download/release%2F2024-08-30/ic-btc-canister.wasm.gz",
