--- conflicted
+++ resolved
@@ -7,26 +7,17 @@
 export const canisterId = process.env.{canister_name_uppercase}_CANISTER_ID;
 
 /**
-<<<<<<< HEAD
- *
-=======
  * @deprecated since dfx 0.11.1
  * Do not import from `.dfx`, instead switch to using `dfx generate` to generate your JS interface.
->>>>>>> cc254f56
  * @param {string | import("@dfinity/principal").Principal} canisterId Canister ID of Agent
  * @param {{agentOptions?: import("@dfinity/agent").HttpAgentOptions; actorOptions?: import("@dfinity/agent").ActorConfig} | { agent?: import("@dfinity/agent").Agent; actorOptions?: import("@dfinity/agent").ActorConfig }} [options]
  * @return {import("@dfinity/agent").ActorSubclass<import("./{canister_name}.did.js")._SERVICE>}
  */
-<<<<<<< HEAD
- export const createActor = (canisterId, options) => {
-  const agent = options.agent || new HttpAgent({ ...options?.agentOptions });
-=======
 export const createActor = (canisterId, options) => {
   console.warn(`Deprecation warning: you are currently importing code from .dfx. Going forward, refactor to use the dfx generate command for JavaScript bindings.
-  
+
 See https://internetcomputer.org/docs/current/developer-docs/updates/release-notes/ for migration instructions`);
-  const agent = new HttpAgent(options ? { ...options.agentOptions } : {});
->>>>>>> cc254f56
+  const agent = options.agent || new HttpAgent(options ? { ...options.agentOptions } : {});
   
   // Fetch root key for certificate validation during development
   if (process.env.NODE_ENV !== "production") {
