--- conflicted
+++ resolved
@@ -81,12 +81,8 @@
 toml = "0.5.5"
 url = "2.1.0"
 walkdir = "2.2.9"
-<<<<<<< HEAD
-wasmparser = "0.85.0"
+wasmparser = "0.86.0"
 which = "4.2.5"
-=======
-wasmparser = "0.86.0"
->>>>>>> 395a9bf7
 
 [dependencies.ic-agent]
 version = "0.17.0"
