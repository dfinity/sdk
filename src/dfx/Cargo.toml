--- conflicted
+++ resolved
@@ -16,22 +16,13 @@
 tar = "0.4.26"
 
 [dependencies]
-<<<<<<< HEAD
-actix = "0.10.0"
-actix-cors = "0.4.0"
-actix-files = "0.3.0"
-actix-http = { version = "2.2.2", default-features = false }
-actix-server = "1.0.4"
-actix-web = { version = "3.0.2", features = [ "default", "openssl", "rustls" ] }
-aes-gcm = "0.9.4"
-=======
 actix = "0.12.0"
 actix-cors = "0.6.0"
 actix-files = "0.6.0"
 actix-http = { version = "3.0.0", default-features = false }
 actix-server = "2.0.0"
 actix-web = { version = "4.0.0", features = [ "default", "openssl", "rustls" ] }
->>>>>>> 61c805e2
+aes-gcm = "0.9.4"
 anyhow = "1.0.51"
 atty = "0.2.13"
 base64 = "0.13.0"
