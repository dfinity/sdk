--- conflicted
+++ resolved
@@ -1,10 +1,6 @@
 [package]
 name = "dfx"
-<<<<<<< HEAD
-version = "0.9.2"
-=======
 version = "0.10.1"
->>>>>>> a141a39a
 authors = ["DFINITY Team"]
 edition = "2018"
 build = "assets/build.rs"
