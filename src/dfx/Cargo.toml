[package]
name = "dfx"
<<<<<<< HEAD
version = "0.24.1"
=======
version = "0.24.0"
>>>>>>> d891db42
authors.workspace = true
edition.workspace = true
repository.workspace = true
license.workspace = true
rust-version.workspace = true
build = "assets/build.rs"

[[bin]]
name = "dfx"
path = "src/main.rs"

[build-dependencies]
backoff = { version = "0.4.0", features = ["futures", "tokio"] }
bytes = "1"
flate2 = { version = "1.0.11", default-features = false, features = [
    "zlib-ng",
] }
hex = "0.4.3"
reqwest.workspace = true
serde = { version = "1.0", features = ["derive"] }
sha2 = "0.10.6"
tar = "0.4.26"
tokio = { version = "1.24.2", features = ["full"] }
toml = "0.7.3"
walkdir = "2.3.2"

[dependencies]
actix = "0.13.0"
aes-gcm.workspace = true
anstyle.workspace = true
anyhow.workspace = true
apply-patch.path = "../lib/apply-patch"
argon2.workspace = true
backoff.workspace = true
base64.workspace = true
byte-unit = { workspace = true, features = ["serde"] }
bytes.workspace = true
candid = { workspace = true }
candid_parser = { workspace = true, features = ["random", "assist"] }
cargo_metadata = "0.18.1"
clap = { workspace = true, features = [
    "derive",
    "env",
    "unstable-styles",
    "wrap_help",
] }
clap_complete = { workspace = true }
console = "0.15.0"
crc32fast = "1.3.2"
crossbeam = "0.8.1"
ctrlc = { version = "3.2.1", features = ["termination"] }
dfx-core.workspace = true
dialoguer = { workspace = true, features = ["fuzzy-select"] }
directories-next.workspace = true
flate2 = { workspace = true }
fn-error-context = "0.2.0"
futures-util = "0.3.21"
futures.workspace = true
handlebars.workspace = true
hex = { workspace = true, features = ["serde"] }
humantime.workspace = true
hyper-rustls = { version = "0.24.1", default-features = false, features = [
    "webpki-roots",
    "http2",
] }
ic-agent.workspace = true
ic-asset.workspace = true
ic-cdk.workspace = true
ic-identity-hsm.workspace = true
ic-utils.workspace = true
ic-wasm = "0.8.0"
icrc-ledger-types = "0.1.5"
idl2json = "0.10.1"
indicatif = "0.16.0"
itertools.workspace = true
json-patch = "1.0.0"
keyring.workspace = true
lazy_static.workspace = true
mime.workspace = true
mime_guess.workspace = true
num-traits.workspace = true
os_str_bytes = { version = "6.3.0", features = ["conversions"] }
patch = "0.7.0"
pem.workspace = true
petgraph = "0.6.0"
rand = "0.8.5"
regex = "1.5.5"
reqwest = { workspace = true, features = ["blocking", "json"] }
ring.workspace = true
rust_decimal = "1.22.0"
rustls-webpki = "0.101.4"
schemars.workspace = true
sec1 = { workspace = true, features = ["std"] }
semver = { workspace = true }
serde.workspace = true
serde_bytes.workspace = true
serde_cbor.workspace = true
serde_json.workspace = true
sha2.workspace = true
shell-words = "1.1.0"
slog = { workspace = true, features = ["max_level_trace"] }
slog-async.workspace = true
slog-term.workspace = true
socket2 = "0.5.5"
supports-color = "2.1.0"
sysinfo = "0.28.4"
tar.workspace = true
tempfile.workspace = true
term = "0.7.0"
thiserror.workspace = true
time = { workspace = true, features = [
    "serde",
    "macros",
    "serde-human-readable",
] }
tokio = { workspace = true, features = ["full"] }
url.workspace = true
walkdir.workspace = true
walrus = "0.21.1"
which = "4.2.5"
ci_info = "0.14"

[target.'cfg(windows)'.dependencies]
junction = "1.0.0"

[target.'cfg(unix)'.dependencies]
pocket-ic = { git = "https://github.com/dfinity/ic", rev = "3c76b9142f67da01393d9280c705f88b6e522a93" }

[dev-dependencies]
env_logger = "0.10"
proptest = "1.0"
mockito = "0.31.0"
tempfile = "3.1.0"<|MERGE_RESOLUTION|>--- conflicted
+++ resolved
@@ -1,10 +1,6 @@
 [package]
 name = "dfx"
-<<<<<<< HEAD
 version = "0.24.1"
-=======
-version = "0.24.0"
->>>>>>> d891db42
 authors.workspace = true
 edition.workspace = true
 repository.workspace = true
