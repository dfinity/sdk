[package]
name = "dfx"
<<<<<<< HEAD
version = "0.7.0-beta.2.idp"
=======
version = "0.7.0-beta.3"
>>>>>>> 465b2c26
authors = ["DFINITY Team"]
edition = "2018"
build = "assets/build.rs"

[[bin]]
name = "dfx"
path = "src/main.rs"

[build-dependencies]
flate2 = "1.0.11"
tar = "0.4.26"

[dependencies]
actix = "0.10.0"
actix-cors = "0.4.0"
actix-files = "0.3.0"
actix-server = "1.0.4"
actix-web = { version = "3.0.2", features = [ "default", "openssl", "rustls" ] }
anyhow = "1.0.34"
atty = "0.2.13"
base64 = "0.11.0"
candid = { version = "0.6.20", features = [ "random" ] }
chrono = "0.4.9"
clap = "3.0.0-beta.2"
console = "0.7.7"
crossbeam = "0.7.3"
ctrlc = { version = "3.1.6", features = [ "termination" ] }
delay = "0.3.1"
dialoguer = "0.6.2"
erased-serde = "0.3.10"
flate2 = "1.0.11"
futures = "0.3.5"
hex = "0.4.2"
indicatif = "0.13.0"
lazy-init = "0.5.0"
lazy_static = "1.4.0"
libflate = "0.1.27"
humanize-rs = "0.1.5"
mime = "0.3.16"
mime_guess = "2.0.3"
mockall = "0.6.0"
net2 = "0.2.34"
openssl = "0.10.32"
pem = "0.7.0"
petgraph = "0.5.0"
rand = "0.7.2"
regex = "1.3.1"
ring = "0.16.11"
reqwest = { version = "0.10.4", features = [ "blocking", "json", "rustls-tls" ] }
rustls = "0.18.0"
semver = "0.9.0"
serde = "1.0"
serde_bytes = "0.11.2"
serde_cbor = "0.11.1"
serde_json = "1.0.57"
serde_repr = "0.1.5"
shell-words = "1.0.0"
slog = { version = "2.5.2", features = ["max_level_trace"] }
slog-async = "2.4.0"
slog-term = "2.5.0"
sysinfo = "0.9.6"
tar = "0.4.26"
tempfile = "3.1.0"
thiserror = "1.0.20"
tokio = { version = "1.2.0", features = [ "fs" ] }
toml = "0.5.5"
url = "2.1.0"
walkdir = "2.2.9"
wasmparser = "0.45.0"
webpki-roots = "0.21.0"

[dependencies.ic-agent]
version = "0.2.0"
git = "https://github.com/dfinity/agent-rs.git"
branch = "next"
rev = "5472fb610faa6cc1f0c12c82a745e435603fae08"
features = ["reqwest"]

[dependencies.ic-identity-hsm]
version = "0.2.0"
git = "https://github.com/dfinity/agent-rs.git"
branch = "next"
rev = "5472fb610faa6cc1f0c12c82a745e435603fae08"

[dependencies.ic-types]
version = "0.1.2"
git = "https://github.com/dfinity/agent-rs.git"
branch = "next"
rev = "5472fb610faa6cc1f0c12c82a745e435603fae08"

[dependencies.ic-utils]
version = "0.2.0"
git = "https://github.com/dfinity/agent-rs.git"
branch = "next"
rev = "5472fb610faa6cc1f0c12c82a745e435603fae08"

[dev-dependencies]
env_logger = "0.6"
proptest = "0.9.5"
mockito = "0.27.0"
tempfile = "3.1.0"<|MERGE_RESOLUTION|>--- conflicted
+++ resolved
@@ -1,10 +1,6 @@
 [package]
 name = "dfx"
-<<<<<<< HEAD
-version = "0.7.0-beta.2.idp"
-=======
-version = "0.7.0-beta.3"
->>>>>>> 465b2c26
+version = "0.7.0-beta.3.idp"
 authors = ["DFINITY Team"]
 edition = "2018"
 build = "assets/build.rs"
