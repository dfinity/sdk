[package]
name = "dfx"
version = "0.29.2"
authors.workspace = true
edition.workspace = true
repository.workspace = true
license.workspace = true
rust-version.workspace = true
build = "assets/build.rs"

[lints]
workspace = true

[[bin]]
name = "dfx"
path = "src/main.rs"

[build-dependencies]
backoff = { version = "0.4.0", features = ["futures", "tokio"] }
bytes = "1"
flate2 = { version = "1.0.11", default-features = false, features = ["zlib-ng"] }
hex = "0.4.3"
reqwest.workspace = true
serde = { version = "1.0", features = ["derive"] }
sha2 = "0.10.6"
tar = "0.4.26"
tokio = { version = "1.43.1", features = ["full"] }
serde_json = "1.0"
walkdir = "2.3.2"

[dependencies]
actix = "0.13.0"
aes-gcm.workspace = true
anstyle.workspace = true
anyhow.workspace = true
apply-patch.path = "../lib/apply-patch"
argon2.workspace = true
backoff.workspace = true
base64.workspace = true
byte-unit = { workspace = true, features = ["serde"] }
bytes.workspace = true
candid = { workspace = true }
candid_parser = { workspace = true, features = ["random", "assist"] }
cargo_metadata = "0.18.1"
chrono = "0.4.39"
ci_info = "0.14"
clap = { workspace = true, features = ["derive", "env", "unstable-styles", "wrap_help"] }
clap_complete = { workspace = true }
console = "0.15.0"
crc32fast = "1.3.2"
crossbeam = "0.8.1"
ctrlc = { version = "3.2.1", features = ["termination"] }
dfx-core.workspace = true
dialoguer = { workspace = true, features = ["fuzzy-select"] }
directories-next.workspace = true
fd-lock = "4.0.2"
flate2 = { workspace = true }
fn-error-context = "0.2.0"
futures-util = "0.3.21"
futures.workspace = true
handlebars.workspace = true
hex = { workspace = true, features = ["serde"] }
humantime.workspace = true
hyper-rustls = { version = "0.24.1", default-features = false, features = ["webpki-roots", "http2"] }
ic-agent.workspace = true
ic-asset.workspace = true
ic-cdk.workspace = true
ic-identity-hsm.workspace = true
ic-utils.workspace = true
ic-management-canister-types.workspace = true
ic-wasm = "0.8.0"
icrc-ledger-types = "0.1.8"
idl2json = "0.10.1"
indicatif = "0.17.0"
itertools.workspace = true
json-patch = "1.0.0"
keyring.workspace = true
lazy_static.workspace = true
mime.workspace = true
mime_guess.workspace = true
num-traits.workspace = true
once_cell = "1.21.1"
os_str_bytes = { version = "6.3.0", features = ["conversions"] }
patch = "0.7.0"
pem.workspace = true
petgraph = "0.6.0"
<<<<<<< HEAD
pocket-ic = { git = "https://github.com/dfinity/ic", rev = "03783153d1596a81311b38cc1602063c400a3c8a" }
=======
pocket-ic = { git = "https://github.com/dfinity/ic", rev = "2e99e6c26c0eacd4f321e7c2604d118d645828ad" }
>>>>>>> c5ede738
rand = "0.8.5"
regex = "1.5.5"
reqwest = { workspace = true, features = ["blocking", "json"] }
ring.workspace = true
rust_decimal = "1.22.0"
rustls-webpki = "0.101.4"
schemars.workspace = true
sec1 = { workspace = true, features = ["std"] }
semver = { workspace = true }
serde.workspace = true
serde_bytes.workspace = true
serde_cbor.workspace = true
serde_json.workspace = true
sha2.workspace = true
shell-words = "1.1.0"
slog = { workspace = true, features = ["max_level_trace"] }
slog-async.workspace = true
slog-term.workspace = true
supports-color = "2.1.0"
sysinfo = "0.28.4"
tar.workspace = true
tempfile.workspace = true
term = "0.7.0"
thiserror.workspace = true
time = { workspace = true, features = ["macros", "serde", "serde-human-readable"] }
tokio = { workspace = true, features = ["full"] }
url.workspace = true
uuid = { version = "1.15.1", features = ["v4"] }
walkdir.workspace = true
walrus = "0.21.1"
which = "4.2.5"
serde_dhall = { version = "0.12.1", default-features = false }
toml = "0.8"

[target.'cfg(windows)'.dependencies]
junction = "1.0.0"

[dev-dependencies]
env_logger = "0.10"
proptest = "1.0"
mockito = "0.31.0"
tempfile = "3.1.0"<|MERGE_RESOLUTION|>--- conflicted
+++ resolved
@@ -84,11 +84,7 @@
 patch = "0.7.0"
 pem.workspace = true
 petgraph = "0.6.0"
-<<<<<<< HEAD
-pocket-ic = { git = "https://github.com/dfinity/ic", rev = "03783153d1596a81311b38cc1602063c400a3c8a" }
-=======
 pocket-ic = { git = "https://github.com/dfinity/ic", rev = "2e99e6c26c0eacd4f321e7c2604d118d645828ad" }
->>>>>>> c5ede738
 rand = "0.8.5"
 regex = "1.5.5"
 reqwest = { workspace = true, features = ["blocking", "json"] }
