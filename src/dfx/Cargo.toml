--- conflicted
+++ resolved
@@ -86,7 +86,7 @@
 patch = "0.7.0"
 pem.workspace = true
 petgraph = "0.6.0"
-pocket-ic = { git = "https://github.com/dfinity/ic", rev = "2d8611eb4efa8e69c4dd567546c1c353a545e0a6" }
+pocket-ic = { git = "https://github.com/dfinity/ic", rev = "d9fe2076f677a08734bed90c67b1c3f4056ed621" }
 rand = "0.8.5"
 regex = "1.5.5"
 reqwest = { workspace = true, features = ["blocking", "json"] }
@@ -126,12 +126,6 @@
 [target.'cfg(windows)'.dependencies]
 junction = "1.0.0"
 
-<<<<<<< HEAD
-=======
-[target.'cfg(unix)'.dependencies]
-pocket-ic = { git = "https://github.com/dfinity/ic", rev = "d9fe2076f677a08734bed90c67b1c3f4056ed621" }
-
->>>>>>> 05b7408e
 [dev-dependencies]
 env_logger = "0.10"
 proptest = "1.0"
