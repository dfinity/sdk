--- conflicted
+++ resolved
@@ -44,11 +44,8 @@
 candid = { workspace = true }
 candid_parser = { workspace = true, features = ["random", "assist"] }
 cargo_metadata = "0.18.1"
-<<<<<<< HEAD
 chrono = "0.4.39"
-=======
 ci_info = "0.14"
->>>>>>> a952ebaa
 clap = { workspace = true, features = [
     "derive",
     "env",
