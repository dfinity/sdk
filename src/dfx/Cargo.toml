[package]
name = "dfx"
version = "0.9.2"
authors = ["DFINITY Team"]
edition = "2018"
build = "assets/build.rs"

[[bin]]
name = "dfx"
path = "src/main.rs"

[build-dependencies]
flate2 = "1.0.11"
hex = "0.4.2"
openssl = "0.10.32"
tar = "0.4.26"

[dependencies]
actix = "0.13.0"
actix-cors = "0.6.1"
actix-files = "0.6.0"
actix-http = { version = "3.0.3", default-features = false }
actix-server = "2.0.0"
actix-web = { version = "4.0.0", features = [ "default", "openssl", "rustls" ] }
<<<<<<< HEAD
aes-gcm = "0.9.4"
anyhow = "1.0.51"
argon2 = "0.3.4"
=======
anyhow = "1.0.56"
>>>>>>> ff13555f
atty = "0.2.13"
base64 = "0.13.0"
candid = { version = "0.7.10", features = [ "random" ] }
chrono = "0.4.9"
clap = { version = "3.1.6", features = [ "derive" ] }
console = "0.15.0"
crc32fast = "1.3.2"
crossbeam = "0.8.1"
ctrlc = { version = "3.2.1", features = [ "termination" ] }
dialoguer = "0.10.0"
erased-serde = "0.3.18"
flate2 = "1.0.11"
futures = "0.3.21"
garcon = { version = "0.2", features = ["async"] }
hex = {version = "0.4.2", features = ["serde"] }
ic-types = "0.3.0"
indicatif = "0.16.0"
lazy-init = "0.5.0"
lazy_static = "1.4.0"
libflate = "1.1.2"
humanize-rs = "0.1.5"
mime = "0.3.16"
mime_guess = "2.0.4"
mockall = "0.11.0"
net2 = "0.2.34"
num-traits = "0.2"
openssl = "0.10.32"
pem = "1.0.2"
petgraph = "0.6.0"
rand = "0.8.5"
regex = "1.5.5"
ring = "0.16.11"
reqwest = { version = "0.11.9", features = [ "blocking", "json", "rustls-tls" ] }
rustls = "0.20.4"
rust_decimal = "1.22.0"
semver = "1.0.6"
serde = "1.0"
serde_bytes = "0.11.2"
serde_cbor = "0.11.1"
serde_json = "1.0.79"
serde_repr = "0.1.5"
shell-words = "1.1.0"
slog = { version = "2.5.2", features = ["max_level_trace"] }
slog-async = "2.4.0"
slog-term = "2.9.0"
sysinfo = "0.23.5"
tar = "0.4.38"
tempfile = "3.3.0"
thiserror = "1.0.20"
tokio = { version = "1.17.0", features = [ "fs" ] }
toml = "0.5.5"
url = "2.1.0"
walkdir = "2.2.9"
wasmparser = "0.83.0"

[dependencies.ic-agent]
version = "0.13.0"
git = "https://github.com/dfinity/agent-rs.git"
rev = "49ee0917ac4776dedbd2c99bd7aac8bddb70b259"
features = ["reqwest"]

[dependencies.ic-asset]
version = "0.13.0"
git = "https://github.com/dfinity/agent-rs.git"
rev = "49ee0917ac4776dedbd2c99bd7aac8bddb70b259"

[dependencies.ic-identity-hsm]
version = "0.13.0"
git = "https://github.com/dfinity/agent-rs.git"
rev = "49ee0917ac4776dedbd2c99bd7aac8bddb70b259"

[dependencies.ic-utils]
version = "0.13.0"
git = "https://github.com/dfinity/agent-rs.git"
rev = "49ee0917ac4776dedbd2c99bd7aac8bddb70b259"

[dev-dependencies]
env_logger = "0.9"
proptest = "1.0"
mockito = "0.31.0"
tempfile = "3.1.0"<|MERGE_RESOLUTION|>--- conflicted
+++ resolved
@@ -22,13 +22,9 @@
 actix-http = { version = "3.0.3", default-features = false }
 actix-server = "2.0.0"
 actix-web = { version = "4.0.0", features = [ "default", "openssl", "rustls" ] }
-<<<<<<< HEAD
 aes-gcm = "0.9.4"
-anyhow = "1.0.51"
+anyhow = "1.0.56"
 argon2 = "0.3.4"
-=======
-anyhow = "1.0.56"
->>>>>>> ff13555f
 atty = "0.2.13"
 base64 = "0.13.0"
 candid = { version = "0.7.10", features = [ "random" ] }
