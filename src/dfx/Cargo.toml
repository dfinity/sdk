--- conflicted
+++ resolved
@@ -38,11 +38,7 @@
 byte-unit = { workspace = true, features = ["serde"] }
 bytes = "1.2.1"
 candid = { workspace = true, features = ["random"] }
-<<<<<<< HEAD
-clap = { workspace = true, features = ["derive", "env", "unstable-styles", "string", "wrap_help"] }
-=======
-clap = { workspace = true, features = ["derive", "env", "unstable-styles", "wrap_help"] }
->>>>>>> 6ca0c55f
+clap = { workspace = true, features = ["derive", "env", "unstable-styles", "wrap_help", "string"] }
 console = "0.15.0"
 crc32fast = "1.3.2"
 crossbeam = "0.8.1"
