--- conflicted
+++ resolved
@@ -125,15 +125,10 @@
 ] }
 tokio = { workspace = true, features = ["full"] }
 url.workspace = true
-uuid = { version = "1.15.1", features = [ "v4", ] }
+uuid = { version = "1.15.1", features = ["v4"] }
 walkdir.workspace = true
 walrus = "0.21.1"
 which = "4.2.5"
-<<<<<<< HEAD
-ci_info = "0.14"
-once_cell = "1.21.1"
-=======
->>>>>>> 10f8bbb7
 
 [target.'cfg(windows)'.dependencies]
 junction = "1.0.0"
