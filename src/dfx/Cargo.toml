[package]
name = "dfx"
version = "0.16.1"
authors.workspace = true
edition.workspace = true
repository.workspace = true
license.workspace = true
rust-version.workspace = true
build = "assets/build.rs"

[[bin]]
name = "dfx"
path = "src/main.rs"

[build-dependencies]
backoff = { version = "0.4.0", features = ["futures", "tokio"] }
bytes = "1"
flate2 = { version = "1.0.11", default-features = false, features = [
    "zlib-ng",
] }
hex = "0.4.3"
reqwest.workspace = true
serde = { version = "1.0", features = ["derive"] }
sha2 = "0.10.6"
tar = "0.4.26"
tokio = { version = "1.24.2", features = ["full"] }
toml = "0.7.3"
walkdir = "2.3.2"

[dependencies]
actix = "0.13.0"
aes-gcm.workspace = true
anstyle.workspace = true
anyhow.workspace = true
apply-patch.path = "../lib/apply-patch"
argon2.workspace = true
backoff.workspace = true
base64.workspace = true
byte-unit = { workspace = true, features = ["serde"] }
bytes.workspace = true
candid = { workspace = true }
candid_parser = { workspace = true, features = ["random"] }
clap = { workspace = true, features = [
    "derive",
    "env",
    "unstable-styles",
    "wrap_help",
] }
console = "0.15.0"
crc32fast = "1.3.2"
crossbeam = "0.8.1"
ctrlc = { version = "3.2.1", features = ["termination"] }
dfx-core = { path = "../dfx-core" }
dialoguer = { workspace = true, features = ["fuzzy-select"] }
directories-next.workspace = true
flate2 = { workspace = true, default-features = false, features = ["zlib-ng"] }
fn-error-context = "0.2.0"
futures-util = "0.3.21"
futures.workspace = true
handlebars.workspace = true
hex = { workspace = true, features = ["serde"] }
humantime.workspace = true
hyper-rustls = { version = "0.24.1", features = ["webpki-roots", "http2"] }
ic-agent = { workspace = true, features = ["reqwest"] }
ic-asset.workspace = true
ic-cdk.workspace = true
ic-identity-hsm = { workspace = true }
ic-utils = { workspace = true }
ic-wasm = "0.7.0"
icrc-ledger-types = "0.1.5"
indicatif = "0.16.0"
itertools.workspace = true
json-patch = "1.0.0"
keyring.workspace = true
lazy_static.workspace = true
mime.workspace = true
mime_guess.workspace = true
num-traits.workspace = true
os_str_bytes = { version = "6.3.0", features = ["conversions"] }
patch = "0.7.0"
pem.workspace = true
petgraph = "0.6.0"
rand = "0.8.5"
<<<<<<< HEAD
regex.workspace = true
reqwest = { workspace = true, default-features = false, features = [
    "blocking",
    "json",
    "rustls-tls",
    "native-tls-vendored",
] }
=======
regex = "1.5.5"
reqwest = { workspace = true, features = ["blocking", "json"] }
>>>>>>> aef1c9d5
ring.workspace = true
rust_decimal = "1.22.0"
rustls-webpki = "0.101.4"
schemars.workspace = true
sec1 = { workspace = true, features = ["std"] }
semver = { workspace = true }
serde.workspace = true
serde_bytes.workspace = true
serde_cbor.workspace = true
serde_json.workspace = true
sha2.workspace = true
shell-words = "1.1.0"
slog = { workspace = true, features = ["max_level_trace"] }
slog-async.workspace = true
slog-term.workspace = true
socket2 = "0.5.5"
supports-color = "2.1.0"
sysinfo = "0.28.4"
tar.workspace = true
tempfile.workspace = true
term = "0.7.0"
thiserror.workspace = true
time = { workspace = true, features = [
    "serde",
    "macros",
    "serde-human-readable",
] }
tokio = { workspace = true, features = ["fs"] }
url.workspace = true
walkdir.workspace = true
walrus = "0.20.1"
which = "4.2.5"
ci_info = "0.14"

[target.'cfg(windows)'.dependencies]
junction = "1.0.0"

[dev-dependencies]
env_logger = "0.10"
proptest = "1.0"
mockito = "0.31.0"
tempfile = "3.1.0"<|MERGE_RESOLUTION|>--- conflicted
+++ resolved
@@ -81,18 +81,8 @@
 pem.workspace = true
 petgraph = "0.6.0"
 rand = "0.8.5"
-<<<<<<< HEAD
 regex.workspace = true
-reqwest = { workspace = true, default-features = false, features = [
-    "blocking",
-    "json",
-    "rustls-tls",
-    "native-tls-vendored",
-] }
-=======
-regex = "1.5.5"
 reqwest = { workspace = true, features = ["blocking", "json"] }
->>>>>>> aef1c9d5
 ring.workspace = true
 rust_decimal = "1.22.0"
 rustls-webpki = "0.101.4"
