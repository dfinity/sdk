--- conflicted
+++ resolved
@@ -32,11 +32,7 @@
 flate2 = "1.0.11"
 futures = "0.1.28"
 hex = "0.4.2"
-<<<<<<< HEAD
-ic-identity-manager = { path = "../ic_identity_manager" }
 ic-types = "0.1.1"
-=======
->>>>>>> e61c635d
 indicatif = "0.13.0"
 lazy-init = "0.3.0"
 lazy_static = "1.4.0"
