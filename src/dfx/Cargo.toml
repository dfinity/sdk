--- conflicted
+++ resolved
@@ -1,10 +1,6 @@
 [package]
 name = "dfx"
-<<<<<<< HEAD
 version = "0.11.2"
-=======
-version = "0.11.1"
->>>>>>> c4b8cc70
 authors = ["DFINITY Team"]
 edition = "2021"
 build = "assets/build.rs"
