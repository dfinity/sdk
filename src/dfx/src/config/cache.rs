use crate::config::dfx_version;
use crate::lib::error::{CacheError, DfxError, DfxResult};
use crate::util;

use anyhow::bail;
use indicatif::{ProgressBar, ProgressDrawTarget};
use rand::distributions::Alphanumeric;
use rand::{thread_rng, Rng};
use semver::Version;
use std::os::unix::fs::PermissionsExt;
use std::path::PathBuf;
use std::process::ExitStatus;

// POSIX permissions for files in the cache.
const EXEC_READ_USER_ONLY_PERMISSION: u32 = 0o500;

pub trait Cache {
    fn version_str(&self) -> String;
    fn is_installed(&self) -> DfxResult<bool>;
    fn install(&self) -> DfxResult;
    fn force_install(&self) -> DfxResult;
    fn delete(&self) -> DfxResult;
    fn get_binary_command_path(&self, binary_name: &str) -> DfxResult<PathBuf>;
    fn get_binary_command(&self, binary_name: &str) -> DfxResult<std::process::Command>;
}

pub struct DiskBasedCache {
    version: Version,
}

impl DiskBasedCache {
    pub fn with_version(version: &Version) -> DiskBasedCache {
        DiskBasedCache {
            version: version.clone(),
        }
    }
}

#[allow(dead_code)]
impl Cache for DiskBasedCache {
    fn version_str(&self) -> String {
        format!("{}", self.version)
    }

    fn is_installed(&self) -> DfxResult<bool> {
        is_version_installed(&self.version_str())
    }

    fn install(&self) -> DfxResult {
        install_version(&self.version_str(), false).map(|_| {})
    }
    fn force_install(&self) -> DfxResult {
        install_version(&self.version_str(), true).map(|_| {})
    }

    fn delete(&self) -> DfxResult {
        delete_version(&self.version_str()).map(|_| {})
    }

    fn get_binary_command_path(&self, binary_name: &str) -> DfxResult<PathBuf> {
        get_binary_path_from_version(&self.version_str(), binary_name)
    }

    fn get_binary_command(&self, binary_name: &str) -> DfxResult<std::process::Command> {
        binary_command_from_version(&self.version_str(), binary_name)
    }
}

pub fn get_cache_root() -> DfxResult<PathBuf> {
<<<<<<< HEAD
    let home =
        std::env::var("HOME").map_err(|_| DfxError::new(CacheError::CannotFindHomeDirectory()))?;

    let p = PathBuf::from(home).join(".cache").join("dfinity");
=======
    let config_root = std::env::var("DFX_CONFIG_ROOT").ok();
    let home = std::env::var("HOME")
        .map_err(|_| CacheError(CacheErrorKind::CannotFindUserHomeDirectory()))?;
    let root = config_root.unwrap_or(home);
    let p = PathBuf::from(root).join(".cache").join("dfinity");
>>>>>>> a47f1eb0

    if !p.exists() {
        if let Err(_e) = std::fs::create_dir_all(&p) {
            return Err(DfxError::new(CacheError::CannotCreateCacheDirectory(p)));
        }
    } else if !p.is_dir() {
        return Err(DfxError::new(CacheError::CannotFindCacheDirectory(p)));
    }

    Ok(p)
}

/// Return the binary cache root. It constructs it if not present
/// already.
pub fn get_bin_cache_root() -> DfxResult<PathBuf> {
    let p = get_cache_root()?.join("versions");

    if !p.exists() {
        if let Err(_e) = std::fs::create_dir_all(&p) {
            return Err(DfxError::new(CacheError::CannotCreateCacheDirectory(p)));
        }
    } else if !p.is_dir() {
        return Err(DfxError::new(CacheError::CannotFindCacheDirectory(p)));
    }

    Ok(p)
}

pub fn get_bin_cache(v: &str) -> DfxResult<PathBuf> {
    let root = get_bin_cache_root()?;
    Ok(root.join(v))
}

pub fn is_version_installed(v: &str) -> DfxResult<bool> {
    get_bin_cache(v).map(|c| c.is_dir())
}

pub fn delete_version(v: &str) -> DfxResult<bool> {
    if !is_version_installed(v).unwrap_or(false) {
        return Ok(false);
    }

    let root = get_bin_cache(v)?;
    std::fs::remove_dir_all(&root)?;

    Ok(true)
}

pub fn install_version(v: &str, force: bool) -> DfxResult<PathBuf> {
    let p = get_bin_cache(v)?;
    if !force && is_version_installed(v).unwrap_or(false) {
        return Ok(p);
    }

    if Version::parse(v)? == *dfx_version() {
        // Dismiss as fast as possible. We use the current_exe variable after an
        // expensive step, and if this fails we can't continue anyway.
        let current_exe = std::env::current_exe()?;

        let b: Option<ProgressBar> = if atty::is(atty::Stream::Stderr) {
            let b = ProgressBar::new_spinner();
            b.set_draw_target(ProgressDrawTarget::stderr());
            b.set_message(&format!("Installing version {} of dfx...", v));
            b.enable_steady_tick(80);
            Some(b)
        } else {
            None
        };

        let rand_string: String = thread_rng().sample_iter(&Alphanumeric).take(12).collect();
        let temp_p = get_bin_cache(&format!("_{}_{}", v, rand_string))?;
        std::fs::create_dir(&temp_p)?;

        let mut binary_cache_assets = util::assets::binary_cache()?;
        // Write binaries and set them to be executable.
        for file in binary_cache_assets.entries()? {
            let mut file = file?;

            if file.header().entry_type().is_dir() {
                continue;
            }
            file.unpack_in(temp_p.as_path())?;

            let full_path = temp_p.join(file.path()?);
            let mut perms = std::fs::metadata(full_path.as_path())?.permissions();
            perms.set_mode(EXEC_READ_USER_ONLY_PERMISSION);
            std::fs::set_permissions(full_path.as_path(), perms)?;
        }

        // Copy our own binary in the cache.
        let dfx = temp_p.join("dfx");
        std::fs::write(&dfx, std::fs::read(current_exe)?)?;
        // And make it executable.
        let mut perms = std::fs::metadata(&dfx)?.permissions();
        perms.set_mode(EXEC_READ_USER_ONLY_PERMISSION);
        std::fs::set_permissions(&dfx, perms)?;

        // atomically install cache version into place
        if force && p.exists() {
            std::fs::remove_dir_all(&p)?;
        }

        if std::fs::rename(&temp_p, &p).is_ok() {
            if let Some(b) = b {
                b.finish_with_message(&format!("Version v{} installed successfully.", v));
            }
        } else {
            std::fs::remove_dir_all(&temp_p)?;
            if let Some(b) = b {
                b.finish_with_message(&format!("Version v{} was already installed.", v));
            }
        }

        Ok(p)
    } else {
        Err(DfxError::new(CacheError::UnknownVersion(v.to_owned())))
    }
}

pub fn get_binary_path_from_version(version: &str, binary_name: &str) -> DfxResult<PathBuf> {
    install_version(version, false)?;

    Ok(get_bin_cache(version)?.join(binary_name))
}

pub fn binary_command_from_version(version: &str, name: &str) -> DfxResult<std::process::Command> {
    let path = get_binary_path_from_version(version, name)?;
    let cmd = std::process::Command::new(path);

    Ok(cmd)
}

pub fn list_versions() -> DfxResult<Vec<Version>> {
    let root = get_bin_cache_root()?;
    let mut result: Vec<Version> = Vec::new();

    for entry in std::fs::read_dir(root)? {
        let entry = entry?;
        if let Some(version) = entry.file_name().to_str() {
            result.push(Version::parse(version)?);
        }
    }

    Ok(result)
}

pub fn call_cached_dfx(v: &Version) -> DfxResult<ExitStatus> {
    let v = format!("{}", v);
    let command_path = get_binary_path_from_version(&v, "dfx")?;
    if command_path == std::env::current_exe()? {
        bail!("Invalid cache for version {}.", v)
    }

    std::process::Command::new(command_path)
        .args(std::env::args().skip(1))
        .status()
        .map_err(DfxError::from)
}<|MERGE_RESOLUTION|>--- conflicted
+++ resolved
@@ -67,19 +67,11 @@
 }
 
 pub fn get_cache_root() -> DfxResult<PathBuf> {
-<<<<<<< HEAD
+    let config_root = std::env::var("DFX_CONFIG_ROOT").ok();
     let home =
         std::env::var("HOME").map_err(|_| DfxError::new(CacheError::CannotFindHomeDirectory()))?;
-
-    let p = PathBuf::from(home).join(".cache").join("dfinity");
-=======
-    let config_root = std::env::var("DFX_CONFIG_ROOT").ok();
-    let home = std::env::var("HOME")
-        .map_err(|_| CacheError(CacheErrorKind::CannotFindUserHomeDirectory()))?;
     let root = config_root.unwrap_or(home);
     let p = PathBuf::from(root).join(".cache").join("dfinity");
->>>>>>> a47f1eb0
-
     if !p.exists() {
         if let Err(_e) = std::fs::create_dir_all(&p) {
             return Err(DfxError::new(CacheError::CannotCreateCacheDirectory(p)));
@@ -87,7 +79,6 @@
     } else if !p.is_dir() {
         return Err(DfxError::new(CacheError::CannotFindCacheDirectory(p)));
     }
-
     Ok(p)
 }
 
