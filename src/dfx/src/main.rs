use crate::config::{dfx_version, dfx_version_str};
use crate::lib::environment::{Environment, EnvironmentImpl};
use crate::lib::logger::{create_root_logger, LoggingMode};
<<<<<<< HEAD

use anyhow::anyhow;
use clap::{App, AppSettings, ArgMatches, Clap, FromArgMatches, IntoApp};
=======
use clap::{AppSettings, Clap};
use semver::Version;
>>>>>>> a47f1eb0
use std::path::PathBuf;

mod actors;
mod commands;
mod config;
mod lib;
mod util;

/// The DFINITY Executor.
#[derive(Clap)]
#[clap(name("dfx"), version = dfx_version_str(), global_setting = AppSettings::ColoredHelp)]
pub struct CliOpts {
    #[clap(long, short('v'), parse(from_occurrences))]
    verbose: u64,

    #[clap(long, short('q'), parse(from_occurrences))]
    quiet: u64,

    #[clap(long("log"), default_value("stderr"), possible_values(&["stderr", "tee", "file"]))]
    logmode: String,

    #[clap(long)]
    logfile: Option<String>,

    #[clap(long)]
    identity: Option<String>,

<<<<<<< HEAD
fn cli(_: &impl Environment) -> App<'static> {
    CliOpts::into_app().subcommands(
        commands::builtin()
            .into_iter()
            .map(|x| x.get_subcommand().clone()),
    )
}

fn exec(env: &impl Environment, args: &ArgMatches, cli: &mut App<'static>) -> DfxResult {
    let (name, subcommand_args) = match args.subcommand() {
        Some((name, args)) => (name, args),
        _ => {
            cli.write_help(&mut std::io::stderr())?;
            eprintln!();
            eprintln!();
            return Ok(());
        }
    };

    match commands::builtin()
        .into_iter()
        .find(|x| name == x.get_name())
    {
        Some(cmd) => cmd.execute(env, subcommand_args),
        _ => {
            cli.write_help(&mut std::io::stderr())?;
            eprintln!();
            eprintln!();
            Err(anyhow!("Unknown command: {}", name.to_owned()))
        }
    }
=======
    #[clap(subcommand)]
    command: commands::Command,
>>>>>>> a47f1eb0
}

fn is_warning_disabled(warning: &str) -> bool {
    // By default, warnings are all enabled.
    let env_warnings = std::env::var("DFX_WARNING").unwrap_or_else(|_| "".to_string());
    env_warnings
        .split(',')
        .filter(|w| w.starts_with('-'))
        .any(|w| w.chars().skip(1).collect::<String>().eq(warning))
}

/// In some cases, redirect the dfx execution to the proper version.
/// This will ALWAYS return None, OR WILL TERMINATE THE PROCESS. There is no Ok()
/// version of this (nor should there be).
///
/// Note: the right return type for communicating this would be [Option<!>], but since the
/// never type is experimental, we just assert on the calling site.
fn maybe_redirect_dfx(version: &Version) -> Option<()> {
    // Verify we're using the same version as the dfx.json, and if not just redirect the
    // call to the cache.
    if dfx_version() != version {
        // Show a warning to the user.
        if !is_warning_disabled("version_check") {
            eprintln!(
                concat!(
                    "Warning: The version of DFX used ({}) is different than the version ",
                    "being run ({}).\n",
                    "This might happen because your dfx.json specifies an older version, or ",
                    "DFX_VERSION is set in your environment.\n",
                    "We are forwarding the command line to the old version. To disable this ",
                    "warning, set the DFX_WARNING=-version_check environment variable.\n"
                ),
                version,
                dfx_version()
            );
        }

        match crate::config::cache::call_cached_dfx(version) {
            Ok(status) => std::process::exit(status.code().unwrap_or(0)),
            Err(e) => {
                eprintln!("Error when trying to forward to project dfx:\n{:?}", e);
                eprintln!("Installed executable: {}", dfx_version());
                std::process::exit(1)
            }
        };
    }

    None
}

/// Setup a logger with the proper configuration, based on arguments.
/// Returns a topple of whether or not to have a progress bar, and a logger.
fn setup_logging(opts: &CliOpts) -> (bool, slog::Logger) {
    // Create a logger with our argument matches.
    let level = opts.verbose as i64 - opts.quiet as i64;

    let mode = match opts.logmode.as_str() {
        "tee" => LoggingMode::Tee(PathBuf::from(opts.logfile.as_deref().unwrap_or("log.txt"))),
        "file" => LoggingMode::File(PathBuf::from(opts.logfile.as_deref().unwrap_or("log.txt"))),
        _ => LoggingMode::Stderr,
    };

    // Only show the progress bar if the level is INFO or more.
    (level >= 0, create_root_logger(level, mode))
}

fn main() {
    let cli_opts = CliOpts::parse();
    let (progress_bar, log) = setup_logging(&cli_opts);
    let identity = cli_opts.identity;
    let command = cli_opts.command;
    let result = match EnvironmentImpl::new() {
        Ok(env) => {
            maybe_redirect_dfx(env.get_version()).map_or((), |_| unreachable!());
            match EnvironmentImpl::new().map(|env| {
                env.with_logger(log)
                    .with_progress_bar(progress_bar)
                    .with_identity_override(identity)
            }) {
                Ok(env) => {
                    slog::trace!(
                        env.get_logger(),
                        "Trace mode enabled. Lots of logs coming up."
                    );
                    commands::exec(&env, command)
                }
                Err(e) => Err(e),
            }
        }
        Err(e) => Err(e),
    };
    if let Err(err) = result {
        eprintln!("{}", err);

        std::process::exit(255);
    }
}<|MERGE_RESOLUTION|>--- conflicted
+++ resolved
@@ -1,14 +1,9 @@
 use crate::config::{dfx_version, dfx_version_str};
 use crate::lib::environment::{Environment, EnvironmentImpl};
 use crate::lib::logger::{create_root_logger, LoggingMode};
-<<<<<<< HEAD
 
-use anyhow::anyhow;
-use clap::{App, AppSettings, ArgMatches, Clap, FromArgMatches, IntoApp};
-=======
 use clap::{AppSettings, Clap};
 use semver::Version;
->>>>>>> a47f1eb0
 use std::path::PathBuf;
 
 mod actors;
@@ -36,42 +31,8 @@
     #[clap(long)]
     identity: Option<String>,
 
-<<<<<<< HEAD
-fn cli(_: &impl Environment) -> App<'static> {
-    CliOpts::into_app().subcommands(
-        commands::builtin()
-            .into_iter()
-            .map(|x| x.get_subcommand().clone()),
-    )
-}
-
-fn exec(env: &impl Environment, args: &ArgMatches, cli: &mut App<'static>) -> DfxResult {
-    let (name, subcommand_args) = match args.subcommand() {
-        Some((name, args)) => (name, args),
-        _ => {
-            cli.write_help(&mut std::io::stderr())?;
-            eprintln!();
-            eprintln!();
-            return Ok(());
-        }
-    };
-
-    match commands::builtin()
-        .into_iter()
-        .find(|x| name == x.get_name())
-    {
-        Some(cmd) => cmd.execute(env, subcommand_args),
-        _ => {
-            cli.write_help(&mut std::io::stderr())?;
-            eprintln!();
-            eprintln!();
-            Err(anyhow!("Unknown command: {}", name.to_owned()))
-        }
-    }
-=======
     #[clap(subcommand)]
     command: commands::Command,
->>>>>>> a47f1eb0
 }
 
 fn is_warning_disabled(warning: &str) -> bool {
