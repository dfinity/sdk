#![allow(special_module_name)]
use crate::config::{dfx_version, dfx_version_str};
use crate::lib::diagnosis::{diagnose, Diagnosis, NULL_DIAGNOSIS};
use crate::lib::environment::{Environment, EnvironmentImpl};
use crate::lib::error::DfxResult;
use crate::lib::logger::{create_root_logger, LoggingMode};
use crate::lib::warning::{is_warning_disabled, DfxWarning::VersionCheck};
use anyhow::Error;
use clap::{ArgAction, CommandFactory, Parser};
use dfx_core::extension::manager::ExtensionManager;
use semver::Version;
use std::collections::HashMap;
use std::ffi::OsString;
use std::path::PathBuf;

mod actors;
mod commands;
mod config;
mod lib;
mod util;

/// The DFINITY Executor.
#[derive(Parser)]
#[command(name = "dfx", version = dfx_version_str(), styles = util::clap::style(), arg_required_else_help = true)]
pub struct CliOpts {
    /// Displays detailed information about operations. -vv will generate a very large number of messages and can affect performance.
    #[arg(long, short, action = ArgAction::Count, global = true)]
    verbose: u8,

    /// Suppresses informational messages. -qq limits to errors only; -qqqq disables them all.
    #[arg(long, short, action = ArgAction::Count, global = true)]
    quiet: u8,

    /// The logging mode to use. You can log to stderr, a file, or both.
    #[arg(long = "log", default_value = "stderr", value_parser = ["stderr", "tee", "file"], global = true)]
    logmode: String,

    /// The file to log to, if logging to a file (see --logmode).
    #[arg(long, global = true)]
    logfile: Option<String>,

    /// The user identity to run this command as. It contains your principal as well as some things DFX associates with it like the wallet.
    #[arg(long, env = "DFX_IDENTITY", global = true)]
    identity: Option<String>,

    /// The effective canister id for provisional canister creation must be a canister id in the canister ranges of the subnet on which new canisters should be created.
    #[arg(long, global = true, value_name = "PRINCIPAL")]
    provisional_create_canister_effective_canister_id: Option<String>,

    #[command(subcommand)]
    command: commands::DfxCommand,
}

/// In some cases, redirect the dfx execution to the proper version.
/// This will ALWAYS return None, OR WILL TERMINATE THE PROCESS. There is no Ok()
/// version of this (nor should there be).
///
/// Note: the right return type for communicating this would be [Option<!>], but since the
/// never type is experimental, we just assert on the calling site.
fn maybe_redirect_dfx(version: &Version) -> Option<()> {
    // Verify we're using the same version as the dfx.json, and if not just redirect the
    // call to the cache.
    if dfx_version() != version {
        // Show a warning to the user.
        if !is_warning_disabled(VersionCheck) {
            eprintln!(
                concat!(
                    "Warning: The version of DFX used ({}) is different than the version ",
                    "being run ({}).\n",
                    "This might happen because your dfx.json specifies an older version, or ",
                    "DFX_VERSION is set in your environment.\n",
                    "We are forwarding the command line to the old version. To disable this ",
                    "warning, set the DFX_WARNING=-version_check environment variable.\n"
                ),
                version,
                dfx_version()
            );
        }

        match dfx_core::config::cache::call_cached_dfx(version) {
            Ok(status) => std::process::exit(status.code().unwrap_or(0)),
            Err(e) => {
                eprintln!("Error when trying to forward to project dfx:\n{:?}", e);
                eprintln!("Installed executable: {}", dfx_version());
                std::process::exit(1)
            }
        };
    }

    None
}

/// Setup a logger with the proper configuration, based on arguments.
/// Returns a topple of whether or not to have a progress bar, and a logger.
fn setup_logging(opts: &CliOpts) -> (i64, slog::Logger) {
    // Create a logger with our argument matches.
    let verbose_level = opts.verbose as i64 - opts.quiet as i64;

    let mode = match opts.logmode.as_str() {
        "tee" => LoggingMode::Tee(PathBuf::from(opts.logfile.as_deref().unwrap_or("log.txt"))),
        "file" => LoggingMode::File(PathBuf::from(opts.logfile.as_deref().unwrap_or("log.txt"))),
        _ => LoggingMode::Stderr,
    };

    (verbose_level, create_root_logger(verbose_level, mode))
}

fn print_error_and_diagnosis(err: Error, error_diagnosis: Diagnosis) {
    let mut stderr = util::stderr_wrapper::stderr_wrapper();

    // print error/cause stack
    for (level, cause) in err.chain().enumerate() {
        if level == 0 {
            stderr
                .fg(term::color::RED)
                .expect("Failed to set stderr output color.");
            write!(stderr, "Error: ").expect("Failed to write to stderr.");
            stderr
                .reset()
                .expect("Failed to reset stderr output color.");

            writeln!(stderr, "{}", err).expect("Failed to write to stderr.");
            continue;
        }
        if level == 1 {
            stderr
                .fg(term::color::YELLOW)
                .expect("Failed to set stderr output color.");
            write!(stderr, "Caused by: ").expect("Failed to write to stderr.");
            stderr
                .reset()
                .expect("Failed to reset stderr output color.");

            writeln!(stderr, "{}", err).expect("Failed to write to stderr.");
        }
        eprintln!("{:width$}{}", "", cause, width = level * 2);
    }

    // print diagnosis
    if let Some(error_explanation) = error_diagnosis.0 {
        stderr
            .fg(term::color::YELLOW)
            .expect("Failed to set stderr output color.");
        writeln!(stderr, "Error explanation:").expect("Failed to write to stderr.");
        stderr
            .reset()
            .expect("Failed to reset stderr output color.");

        writeln!(stderr, "{}", error_explanation).expect("Failed to write to stderr.");
    }
    if let Some(action_suggestion) = error_diagnosis.1 {
        stderr
            .fg(term::color::YELLOW)
            .expect("Failed to set stderr output color.");
        writeln!(stderr, "How to resolve the error:").expect("Failed to write to stderr.");
        stderr
            .reset()
            .expect("Failed to reset stderr output color.");

        writeln!(stderr, "{}", action_suggestion).expect("Failed to write to stderr.");
    }
}

fn get_args_altered_for_extension_run() -> DfxResult<Vec<OsString>> {
    let mut args = std::env::args_os().collect::<Vec<OsString>>();
    let em = ExtensionManager::new(dfx_version())?;

<<<<<<< HEAD
    let mut extension_manager = ExtensionManager::new(dfx_version())
        .and_then(|em| {
            let installed_extensions = em.installed_extensions_as_clap_commands()?;
            if !installed_extensions.is_empty() {
                let mut app = CliOpts::command_for_update().subcommands(&installed_extensions);
                sort_clap_commands(&mut app);
                // here clap will display the help message if no subcommand was provided...
                let app = app.get_matches();
                // ...therefore we can safely unwrap here because we know a subcommand was provided
                let subcmd = app.subcommand().unwrap().0;
                if em.is_extension_installed(subcmd) {
                    let idx = args.iter().position(|arg| arg == subcmd).unwrap();
                    args.splice(idx..idx, ["extension", "run"].iter().map(OsString::from));
                }
            }
            Ok(em)
        })
        .unwrap_or_else(|err| {
            print_error_and_diagnosis(err.into(), error_diagnosis.clone());
            std::process::exit(255);
        });
=======
    let installed_extensions = em.installed_extensions_as_clap_commands()?;
    if !installed_extensions.is_empty() {
        let mut app = CliOpts::command_for_update().subcommands(&installed_extensions);
        sort_clap_commands(&mut app);
        // here clap will display the help message if no subcommand was provided...
        let app = app.get_matches();
        // ...therefore we can safely unwrap here because we know a subcommand was provided
        let subcmd = app.subcommand().unwrap().0;
        if em.is_extension_installed(subcmd) {
            let idx = args.iter().position(|arg| arg == subcmd).unwrap();
            args.splice(idx..idx, ["extension", "run"].iter().map(OsString::from));
        }
    }
    Ok(args)
}

fn main() {
    let args = get_args_altered_for_extension_run().unwrap_or_else(|err| {
        print_error_and_diagnosis(err, NULL_DIAGNOSIS);
        std::process::exit(255);
    });

    let mut error_diagnosis: Diagnosis = NULL_DIAGNOSIS;
>>>>>>> 2e0310ef

    let cli_opts = CliOpts::parse_from(args);
    let (verbose_level, log) = setup_logging(&cli_opts);
    let identity = cli_opts.identity;
    let effective_canister_id = cli_opts.provisional_create_canister_effective_canister_id;
    let command = cli_opts.command;
    let result = match EnvironmentImpl::new(&mut extension_manager) {
        Ok(env) => {
            #[allow(clippy::let_unit_value)]
            let _ = maybe_redirect_dfx(env.get_version()).map_or((), |_| unreachable!());
            match EnvironmentImpl::new(&mut extension_manager).map(|env| {
                env.with_logger(log)
                    .with_identity_override(identity)
                    .with_verbose_level(verbose_level)
                    .with_effective_canister_id(effective_canister_id)
            }) {
                Ok(env) => {
                    slog::trace!(
                        env.get_logger(),
                        "Trace mode enabled. Lots of logs coming up."
                    );
                    match commands::exec(&env, command) {
                        Err(e) => {
                            error_diagnosis = diagnose(&env, &e);
                            Err(e)
                        }
                        ok => ok,
                    }
                }
                Err(e) => Err(e),
            }
        }
        Err(e) => match command {
            commands::DfxCommand::Schema(_) => commands::exec_without_env(command),
            _ => Err(e),
        },
    };
    if let Err(err) = result {
        print_error_and_diagnosis(err, error_diagnosis);
        std::process::exit(255);
    }
}

/// sort subcommands alphabetically (despite this clap prints help as the last one)
pub fn sort_clap_commands(cmd: &mut clap::Command) {
    let mut cli_subcommands: Vec<String> = cmd
        .get_subcommands()
        .map(|v| v.get_display_name().unwrap_or_default().to_string())
        .collect();
    cli_subcommands.sort();
    let cli_subcommands: HashMap<String, usize> = cli_subcommands
        .into_iter()
        .enumerate()
        .map(|(i, v)| (v, i))
        .collect();
    for c in cmd.get_subcommands_mut() {
        let name = c.get_display_name().unwrap_or_default().to_string();
        let ord = *cli_subcommands.get(&name).unwrap_or(&999);
        *c = c.clone().display_order(ord);
    }
}

#[cfg(test)]
mod tests {
    use clap::CommandFactory;

    use crate::CliOpts;

    #[test]
    fn validate_cli() {
        CliOpts::command().debug_assert();
    }
}<|MERGE_RESOLUTION|>--- conflicted
+++ resolved
@@ -165,29 +165,6 @@
     let mut args = std::env::args_os().collect::<Vec<OsString>>();
     let em = ExtensionManager::new(dfx_version())?;
 
-<<<<<<< HEAD
-    let mut extension_manager = ExtensionManager::new(dfx_version())
-        .and_then(|em| {
-            let installed_extensions = em.installed_extensions_as_clap_commands()?;
-            if !installed_extensions.is_empty() {
-                let mut app = CliOpts::command_for_update().subcommands(&installed_extensions);
-                sort_clap_commands(&mut app);
-                // here clap will display the help message if no subcommand was provided...
-                let app = app.get_matches();
-                // ...therefore we can safely unwrap here because we know a subcommand was provided
-                let subcmd = app.subcommand().unwrap().0;
-                if em.is_extension_installed(subcmd) {
-                    let idx = args.iter().position(|arg| arg == subcmd).unwrap();
-                    args.splice(idx..idx, ["extension", "run"].iter().map(OsString::from));
-                }
-            }
-            Ok(em)
-        })
-        .unwrap_or_else(|err| {
-            print_error_and_diagnosis(err.into(), error_diagnosis.clone());
-            std::process::exit(255);
-        });
-=======
     let installed_extensions = em.installed_extensions_as_clap_commands()?;
     if !installed_extensions.is_empty() {
         let mut app = CliOpts::command_for_update().subcommands(&installed_extensions);
@@ -211,7 +188,6 @@
     });
 
     let mut error_diagnosis: Diagnosis = NULL_DIAGNOSIS;
->>>>>>> 2e0310ef
 
     let cli_opts = CliOpts::parse_from(args);
     let (verbose_level, log) = setup_logging(&cli_opts);
