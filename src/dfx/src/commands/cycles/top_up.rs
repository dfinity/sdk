use crate::lib::environment::Environment;
use crate::lib::error::DfxResult;
use crate::lib::operations::cycles_ledger;
use crate::lib::root_key::fetch_root_key_if_needed;
use crate::util::clap::parsers::{cycle_amount_parser, icrc_subaccount_parser};
use candid::Principal;
use clap::Parser;
use icrc_ledger_types::icrc1::account::Subaccount;
use slog::warn;
use std::time::{SystemTime, UNIX_EPOCH};

/// Send cycles to a canister.
#[derive(Parser)]
pub struct TopUpOpts {
    /// Send cycles to this canister.
    to: String,

    /// The number of cycles to send.
    #[arg(value_parser = cycle_amount_parser)]
    amount: u128,

    /// Transfer cycles from this subaccount.
    #[arg(long, value_parser = icrc_subaccount_parser)]
    from_subaccount: Option<Subaccount>,

    /// Transaction timestamp, in nanoseconds, for use in controlling transaction deduplication, default is system time.
    /// https://internetcomputer.org/docs/current/developer-docs/integrations/icrc-1/#transaction-deduplication-
    #[arg(long)]
    created_at_time: Option<u64>,
}

pub async fn exec(env: &dyn Environment, opts: TopUpOpts) -> DfxResult {
    let agent = env.get_agent();

    let amount = opts.amount;

    fetch_root_key_if_needed(env).await?;

    let created_at_time = opts.created_at_time.unwrap_or(
        SystemTime::now()
            .duration_since(UNIX_EPOCH)
            .unwrap()
            .as_nanos() as u64,
    );

    let to = get_canister_id(env, &opts.to)?;
<<<<<<< HEAD
    let from_subaccount = opts.from_subaccount.map(|x| x.0);
    let result = cycles_ledger::withdraw(
=======
    let result = cycles_ledger::send(
>>>>>>> e1b65f8c
        agent,
        env.get_logger(),
        to,
        amount,
        created_at_time,
        opts.from_subaccount,
    )
    .await;
    if result.is_err() && opts.created_at_time.is_none() {
        warn!(
            env.get_logger(),
            "If you retry this operation, use --created-at-time {}", created_at_time
        );
    }
    let block_index = result?;

    println!("Transfer sent at block index {block_index}");

    Ok(())
}

fn get_canister_id(env: &dyn Environment, s: &str) -> DfxResult<Principal> {
    let principal = Principal::from_text(s).or_else(|_| {
        env.get_canister_id_store()
            .and_then(|canister_id_store| canister_id_store.get(s))
    })?;
    Ok(principal)
}<|MERGE_RESOLUTION|>--- conflicted
+++ resolved
@@ -44,12 +44,7 @@
     );
 
     let to = get_canister_id(env, &opts.to)?;
-<<<<<<< HEAD
-    let from_subaccount = opts.from_subaccount.map(|x| x.0);
-    let result = cycles_ledger::withdraw(
-=======
     let result = cycles_ledger::send(
->>>>>>> e1b65f8c
         agent,
         env.get_logger(),
         to,
