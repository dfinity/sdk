--- conflicted
+++ resolved
@@ -3,11 +3,6 @@
 use crate::lib::agent::create_agent_environment;
 use crate::lib::environment::Environment;
 use crate::lib::error::DfxResult;
-<<<<<<< HEAD
-use crate::lib::provider::create_agent_environment;
-use crate::NetworkOpt;
-=======
->>>>>>> 26aa509d
 
 use clap::Parser;
 use tokio::runtime::Runtime;
@@ -35,7 +30,7 @@
 
 /// Executes `dfx nns` and its subcommands.
 pub fn exec(env: &dyn Environment, opts: NnsOpts) -> DfxResult {
-    let env = create_agent_environment(env, NetworkOpt::default())?;
+    let env = create_agent_environment(env, None)?;
     let runtime = Runtime::new().expect("Unable to create a runtime");
     runtime.block_on(async {
         match opts.subcmd {
