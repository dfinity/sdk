use crate::lib::agent::create_agent_environment;
use crate::lib::environment::Environment;
use crate::lib::error::DfxResult;
use crate::lib::models::canister::CanisterPool;
<<<<<<< HEAD
use crate::util::{check_candid_source, CandidSource};

=======
use crate::util::check_candid_file;
>>>>>>> c99e0d9b
use anyhow::Context;
use clap::Parser;
use slog::info;

/// Generate bindings for remote canisters from their .did declarations
#[derive(Parser)]
pub struct GenerateBindingOpts {
    /// Specifies the name of the canister to generate bindings for.
    /// You must specify either canister name/id or the --all option.
    /// Generates bindings into <canister-name>.main from <canister-name>.remote.candid
    canister: Option<String>,

    /// Builds bindings for all canisters.
    #[arg(long, required_unless_present("canister"))]
    // destructive operations (see --overwrite) can happen
    // therefore it is safer to require the explicit --all flag
    #[allow(dead_code)]
    all: bool,

    /// Overwrite main file if it already exists.
    #[arg(long)]
    overwrite: bool,
}

pub fn exec(env: &dyn Environment, opts: GenerateBindingOpts) -> DfxResult {
    let env = create_agent_environment(env, None)?;
    let config = env.get_config_or_anyhow()?;
    let log = env.get_logger();

    //collects specified canister, or all if canister is None (= --all is set)
    let canister_names = config
        .get_config()
        .get_canister_names_with_dependencies(opts.canister.as_deref())?;
    let canister_pool = CanisterPool::load(&env, false, &canister_names)?;

    for canister in canister_pool.get_canister_list() {
        let info = canister.get_info();
        if let Some(candid) = info.get_remote_candid() {
            let main_optional = info.get_main_file();
            if let Some(main) = main_optional {
                if !candid.exists() {
                    info!(
                        log,
                        "Candid file {} for canister {} does not exist. Skipping.",
                        candid.to_string_lossy(),
                        canister.get_name()
                    );
                    continue;
                }
                if main.exists() {
                    if opts.overwrite {
                        info!(
                            log,
                            "Overwriting main file {} of canister {}.",
                            main.display(),
                            canister.get_name()
                        );
                    } else {
                        info!(
                            log,
                            "Main file {} of canister {} already exists. Skipping. Use --overwrite if you want to re-create it.",
                            main.display(),
                            canister.get_name()
                        );
                        continue;
                    }
                }
                let (type_env, did_types) = check_candid_source(CandidSource::Path(&candid))?;
                let extension = main.extension().unwrap_or_default();
                let bindings = if extension == "mo" {
                    Some(candid_parser::bindings::motoko::compile(
                        &type_env, &did_types,
                    ))
                } else if extension == "rs" {
                    let config = candid_parser::bindings::rust::Config::new();
                    Some(candid_parser::bindings::rust::compile(
                        &config, &type_env, &did_types,
                    ))
                } else if extension == "js" {
                    Some(candid_parser::bindings::javascript::compile(
                        &type_env, &did_types,
                    ))
                } else if extension == "ts" {
                    Some(candid_parser::bindings::typescript::compile(
                        &type_env, &did_types,
                    ))
                } else {
                    info!(
                        log,
                        "Unsupported filetype found in {}.main: {}. Use one of the following: .mo, .rs, .js, .ts",
                        canister.get_name(),
                        main.display()
                    );
                    None
                };

                if let Some(bindings_string) = bindings {
                    std::fs::write(main, &bindings_string).with_context(|| {
                        format!("Failed to write bindings to {}.", main.display())
                    })?;
                    info!(
                        log,
                        "Generated {} using {} for canister {}.",
                        main.display(),
                        candid.display(),
                        canister.get_name()
                    )
                }
            } else {
                info!(
                    log,
                    "Canister {} is missing attribute 'main'. Without this attribute I do not know where to generate the bindings.",
                    canister.get_name()
                );
            }
        } else {
            info!(
                log,
                "Canister {} is not remote. Skipping.",
                canister.get_name()
            );
        }
    }

    Ok(())
}<|MERGE_RESOLUTION|>--- conflicted
+++ resolved
@@ -2,13 +2,8 @@
 use crate::lib::environment::Environment;
 use crate::lib::error::DfxResult;
 use crate::lib::models::canister::CanisterPool;
-<<<<<<< HEAD
-use crate::util::{check_candid_source, CandidSource};
-
-=======
-use crate::util::check_candid_file;
->>>>>>> c99e0d9b
 use anyhow::Context;
+use candid_parser::utils::CandidSource;
 use clap::Parser;
 use slog::info;
 
@@ -75,7 +70,7 @@
                         continue;
                     }
                 }
-                let (type_env, did_types) = check_candid_source(CandidSource::Path(&candid))?;
+                let (type_env, did_types) = CandidSource::File(&candid).load()?;
                 let extension = main.extension().unwrap_or_default();
                 let bindings = if extension == "mo" {
                     Some(candid_parser::bindings::motoko::compile(
