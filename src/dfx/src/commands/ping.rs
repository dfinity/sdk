--- conflicted
+++ resolved
@@ -6,14 +6,10 @@
     command_line_provider_to_url, get_network_context, get_network_descriptor,
 };
 use crate::util::expiry_duration;
-<<<<<<< HEAD
 
 use anyhow::anyhow;
-use clap::{App, ArgMatches, Clap, FromArgMatches, IntoApp};
+use clap::Clap;
 use slog::warn;
-=======
-use clap::Clap;
->>>>>>> a47f1eb0
 use tokio::runtime::Runtime;
 
 /// Pings an Internet Computer network and returns its status.
