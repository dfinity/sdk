--- conflicted
+++ resolved
@@ -2,17 +2,13 @@
 
 use crate::lib::environment::{create_agent, Environment};
 use crate::lib::error::{DfxError, DfxResult};
-use crate::util::expiry_duration;
+use crate::NetworkOpt;
 use dfx_core::identity::Identity;
 use dfx_core::network::provider::{
     command_line_provider_to_url, create_network_descriptor, get_network_context,
     LocalBindDetermination,
 };
-<<<<<<< HEAD
-use crate::util::expiry_duration;
-use crate::NetworkOpt;
-=======
->>>>>>> 26aa509d
+use dfx_core::util::expiry_duration;
 
 use anyhow::{bail, Context};
 use clap::Parser;
@@ -36,7 +32,7 @@
     let agent_url = create_network_descriptor(
         env.get_config(),
         env.get_networks_config(),
-        opts.network,
+        opts.network.to_network_name(),
         None,
         LocalBindDetermination::ApplyRunningWebserverPort,
     )
