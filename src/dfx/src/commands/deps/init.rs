use crate::lib::deps::{
    create_init_json_if_not_existed, get_canister_prompt, get_pull_canister_or_principal,
    get_pull_canisters_in_config, get_pulled_service_candid_path, load_init_json, load_pulled_json,
    save_init_json, validate_pulled, InitJson, PulledJson,
};
use crate::lib::environment::Environment;
use crate::lib::error::DfxResult;
use crate::util::{check_candid_file, fuzzy_parse_argument};
use anyhow::{anyhow, bail};
use candid::Principal;
<<<<<<< HEAD
use candid_parser::types::IDLTypes;
=======
use candid_parser::{types::IDLTypes, typing::ast_to_type};
>>>>>>> 81cab158
use clap::Parser;
use slog::{info, warn, Logger};

/// Set init arguments for pulled dependencies.
#[derive(Parser)]
pub struct DepsInitOpts {
    /// Name of the pulled canister (as defined in dfx.json) or its Principal.
    /// If not specified, all pulled canisters will be set.
    canister: Option<String>,

    /// Specifies the init argument.
    #[arg(long, requires("canister"))]
    argument: Option<String>,

    /// Specifies the data type of the init argument.
    #[arg(long, requires("argument"), value_parser = ["idl", "raw"])]
    argument_type: Option<String>,
}

pub async fn exec(env: &dyn Environment, opts: DepsInitOpts) -> DfxResult {
    let logger = env.get_logger();
    let pull_canisters_in_config = get_pull_canisters_in_config(env)?;
    if pull_canisters_in_config.is_empty() {
        info!(logger, "There are no pull dependencies defined in dfx.json");
        return Ok(());
    }

    let project_root = env.get_config_or_anyhow()?.get_project_root().to_path_buf();
    let pulled_json = load_pulled_json(&project_root)?;
    validate_pulled(&pulled_json, &pull_canisters_in_config)?;

    create_init_json_if_not_existed(&project_root)?;
    let mut init_json = load_init_json(&project_root)?;

    match &opts.canister {
        Some(canister) => {
            let canister_id =
                get_pull_canister_or_principal(canister, &pull_canisters_in_config, &pulled_json)?;
            set_init(&canister_id, &mut init_json, &pulled_json, &opts)?;
        }
        None => try_set_empty_init_for_all(logger, &mut init_json, &pulled_json)?,
    }

    save_init_json(&project_root, &init_json)?;
    Ok(())
}

fn set_init(
    canister_id: &Principal,
    init_json: &mut InitJson,
    pulled_json: &PulledJson,
    opts: &DepsInitOpts,
) -> DfxResult {
    let pulled_canister = pulled_json
        .canisters
        .get(canister_id)
        .ok_or_else(|| anyhow!("Failed to find {canister_id} entry in pulled.json"))?;
    let canister_prompt = get_canister_prompt(canister_id, pulled_canister);
    let idl_path = get_pulled_service_candid_path(canister_id)?;
    let (env, _) = check_candid_file(&idl_path)?;
    let candid_args = pulled_json.get_candid_args(canister_id)?;
    let candid_args_idl_types: IDLTypes = candid_args.parse()?;
    let mut types = vec![];
    for ty in candid_args_idl_types.args.iter() {
<<<<<<< HEAD
        types.push(candid_parser::typing::ast_to_type(&env, ty)?);
=======
        types.push(ast_to_type(&env, ty)?);
>>>>>>> 81cab158
    }

    let arguments = opts.argument.as_deref();
    let arg_type = opts.argument_type.as_deref();

    match (arguments, types.is_empty()) {
        (Some(arg_str), false) => {
            if arg_type == Some("raw") {
                let bytes = hex::decode(arg_str)
                    .map_err(|e| anyhow!("Argument is not a valid hex string: {}", e))?;
                init_json.set_init_arg(canister_id, None, &bytes);
            } else {
                let bytes = fuzzy_parse_argument(arg_str, &env, &types)?;
                init_json.set_init_arg(canister_id, Some(arg_str.to_string()), &bytes);
            }
        }
        (Some(_), true) => {
            bail!("Canister {canister_prompt} takes no init argument. Please rerun without `--argument`");
        }
        (None, false) => {
            let mut message = format!("Canister {canister_prompt} requires an init argument. The following info might be helpful:");
            let init = pulled_json.get_init(canister_id)?;
            message.push_str(&format!("\ninit => {init}"));

            let candid_args = pulled_json.get_candid_args(canister_id)?;
            message.push_str(&format!("\ncandid:args => {candid_args}"));

            bail!(message);
        }
        (None, true) => {
            init_json.set_empty_init(canister_id);
        }
    }
    Ok(())
}

fn try_set_empty_init_for_all(
    logger: &Logger,
    init_json: &mut InitJson,
    pulled_json: &PulledJson,
) -> DfxResult {
    let mut canisters_require_init = vec![];
    for (canister_id, pulled_canister) in &pulled_json.canisters {
        let canister_prompt = get_canister_prompt(canister_id, pulled_canister);
        if init_json.contains(canister_id) {
            info!(logger, "{canister_prompt} already set init argument.");
        } else {
            let candid_args = pulled_json.get_candid_args(canister_id)?;
            let candid_args_idl_types: IDLTypes = candid_args.parse()?;
            if candid_args_idl_types.args.is_empty() {
                init_json.set_empty_init(canister_id);
            } else {
                canisters_require_init.push(canister_prompt);
            }
        }
    }
    if !canisters_require_init.is_empty() {
        let mut message = "The following canister(s) require an init argument. Please run `dfx deps init <NAME/PRINCIPAL>` to set them individually:".to_string();
        for canister_prompt in canisters_require_init {
            message.push_str(&format!("\n{canister_prompt}"));
        }
        warn!(logger, "{message}");
    }
    Ok(())
}<|MERGE_RESOLUTION|>--- conflicted
+++ resolved
@@ -8,11 +8,7 @@
 use crate::util::{check_candid_file, fuzzy_parse_argument};
 use anyhow::{anyhow, bail};
 use candid::Principal;
-<<<<<<< HEAD
-use candid_parser::types::IDLTypes;
-=======
 use candid_parser::{types::IDLTypes, typing::ast_to_type};
->>>>>>> 81cab158
 use clap::Parser;
 use slog::{info, warn, Logger};
 
@@ -77,11 +73,7 @@
     let candid_args_idl_types: IDLTypes = candid_args.parse()?;
     let mut types = vec![];
     for ty in candid_args_idl_types.args.iter() {
-<<<<<<< HEAD
-        types.push(candid_parser::typing::ast_to_type(&env, ty)?);
-=======
         types.push(ast_to_type(&env, ty)?);
->>>>>>> 81cab158
     }
 
     let arguments = opts.argument.as_deref();
