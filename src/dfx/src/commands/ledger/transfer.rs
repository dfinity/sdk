use crate::commands::ledger::{get_icpts_from_args, transfer};
use crate::lib::environment::Environment;
use crate::lib::error::DfxResult;
use crate::lib::ledger_types::Memo;
use crate::lib::nns_types::account_identifier::AccountIdentifier;
use crate::lib::nns_types::icpts::{ICPTs, TRANSACTION_FEE};
use crate::lib::root_key::fetch_root_key_if_needed;
use crate::util::clap::validators::{e8s_validator, icpts_amount_validator, memo_validator};

<<<<<<< HEAD
use anyhow::{anyhow, Context};
use candid::{Decode, Encode};
=======
use anyhow::anyhow;
>>>>>>> 5254869a
use clap::Clap;
use std::str::FromStr;

<<<<<<< HEAD
const SEND_METHOD: &str = "send_dfx";

/// Transfer ICP from the user to the destination account identifier.
=======
/// Transfer ICP from the user to the destination AccountIdentifier
>>>>>>> 5254869a
#[derive(Clap)]
pub struct TransferOpts {
    /// AccountIdentifier of transfer destination.
    to: String,

    /// ICPs to transfer to the destination AccountIdentifier
    /// Can be specified as a Decimal with the fractional portion up to 8 decimal places
    /// i.e. 100.012
    #[clap(long, validator(icpts_amount_validator))]
    amount: Option<String>,

    /// Specify ICP as a whole number, helpful for use in conjunction with `--e8s`
    #[clap(long, validator(e8s_validator), conflicts_with("amount"))]
    icp: Option<String>,

    /// Specify e8s as a whole number, helpful for use in conjunction with `--icp`
    #[clap(long, validator(e8s_validator), conflicts_with("amount"))]
    e8s: Option<String>,

    /// Specify a numeric memo for this transaction.
    #[clap(long, validator(memo_validator))]
    memo: String,

    /// Transaction fee, default is 10000 e8s.
    #[clap(long, validator(icpts_amount_validator))]
    fee: Option<String>,

    #[clap(long)]
    /// Canister ID of the ledger canister.
    ledger_canister_id: Option<Principal>,
}

pub async fn exec(env: &dyn Environment, opts: TransferOpts) -> DfxResult {
<<<<<<< HEAD
    let amount = get_icpts_from_args(&opts.amount, &opts.icp, &opts.e8s)?;

    let fee = opts.fee.clone().map_or(TRANSACTION_FEE, |v| {
        ICPTs::from_str(&v).expect("bug: amount_validator did not validate the fee")
    });

    let memo = Memo(
        opts.memo
            .parse::<u64>()
            .expect("bug: memo_validator did not validate the memo"),
    );

    let to = AccountIdentifier::from_str(&opts.to)
        .map_err(|e| anyhow!(e))
        .with_context(|| {
            format!(
                "Failed to parse transfer destination from string '{}'.",
                &opts.to
            )
        })?;

=======
    let amount = get_icpts_from_args(opts.amount, opts.icp, opts.e8s)?;

    let fee = opts.fee.map_or(Ok(TRANSACTION_FEE), |v| {
        ICPTs::from_str(&v).map_err(|err| anyhow!(err))
    })?;

    // validated by memo_validator
    let memo = Memo(opts.memo.parse::<u64>().unwrap());

    let to = AccountIdentifier::from_str(&opts.to)
        .map_err(|err| anyhow!(err))?
        .to_address();
>>>>>>> 5254869a
    let agent = env
        .get_agent()
        .ok_or_else(|| anyhow!("Cannot get HTTP client from environment."))?;

    fetch_root_key_if_needed(env)
        .await
        .context("Failed to fetch root subnet key.")?;

<<<<<<< HEAD
    let canister_id = opts.ledger_canister_id.unwrap_or_else(|| {
        Principal::from_text(LEDGER_CANISTER_ID)
            .expect("bug: statically known ledger canister id does not parse")
    });

    let result = agent
        .update(&canister_id, SEND_METHOD)
        .with_arg(
            Encode!(&SendArgs {
                memo,
                amount,
                fee,
                from_subaccount: None,
                to,
                created_at_time: None,
            })
            .expect("bug: failed to encode transfer call arguments"),
        )
        .call_and_wait(waiter_with_timeout(expiry_duration()))
        .await
        .context("Ledger transfer call failed.")?;

    let block_height = Decode!(&result, BlockHeight)
        .with_context(|| format!("Failed to decode ledger response: {:?}.", result))?;

    println!("Transfer sent at block height: {}", block_height);
=======
    let block_height = transfer(agent, memo, amount, fee, to).await?;

    println!("Transfer sent at BlockHeight: {}", block_height);
>>>>>>> 5254869a

    Ok(())
}<|MERGE_RESOLUTION|>--- conflicted
+++ resolved
@@ -1,28 +1,18 @@
 use crate::commands::ledger::{get_icpts_from_args, transfer};
 use crate::lib::environment::Environment;
 use crate::lib::error::DfxResult;
-use crate::lib::ledger_types::Memo;
+use crate::lib::ledger_types::{Memo, MAINNET_LEDGER_CANISTER_ID};
 use crate::lib::nns_types::account_identifier::AccountIdentifier;
 use crate::lib::nns_types::icpts::{ICPTs, TRANSACTION_FEE};
 use crate::lib::root_key::fetch_root_key_if_needed;
 use crate::util::clap::validators::{e8s_validator, icpts_amount_validator, memo_validator};
 
-<<<<<<< HEAD
 use anyhow::{anyhow, Context};
-use candid::{Decode, Encode};
-=======
-use anyhow::anyhow;
->>>>>>> 5254869a
 use clap::Clap;
+use ic_types::Principal;
 use std::str::FromStr;
 
-<<<<<<< HEAD
-const SEND_METHOD: &str = "send_dfx";
-
 /// Transfer ICP from the user to the destination account identifier.
-=======
-/// Transfer ICP from the user to the destination AccountIdentifier
->>>>>>> 5254869a
 #[derive(Clap)]
 pub struct TransferOpts {
     /// AccountIdentifier of transfer destination.
@@ -56,7 +46,6 @@
 }
 
 pub async fn exec(env: &dyn Environment, opts: TransferOpts) -> DfxResult {
-<<<<<<< HEAD
     let amount = get_icpts_from_args(&opts.amount, &opts.icp, &opts.e8s)?;
 
     let fee = opts.fee.clone().map_or(TRANSACTION_FEE, |v| {
@@ -76,22 +65,9 @@
                 "Failed to parse transfer destination from string '{}'.",
                 &opts.to
             )
-        })?;
+        })?
+        .to_address();
 
-=======
-    let amount = get_icpts_from_args(opts.amount, opts.icp, opts.e8s)?;
-
-    let fee = opts.fee.map_or(Ok(TRANSACTION_FEE), |v| {
-        ICPTs::from_str(&v).map_err(|err| anyhow!(err))
-    })?;
-
-    // validated by memo_validator
-    let memo = Memo(opts.memo.parse::<u64>().unwrap());
-
-    let to = AccountIdentifier::from_str(&opts.to)
-        .map_err(|err| anyhow!(err))?
-        .to_address();
->>>>>>> 5254869a
     let agent = env
         .get_agent()
         .ok_or_else(|| anyhow!("Cannot get HTTP client from environment."))?;
@@ -100,38 +76,13 @@
         .await
         .context("Failed to fetch root subnet key.")?;
 
-<<<<<<< HEAD
-    let canister_id = opts.ledger_canister_id.unwrap_or_else(|| {
-        Principal::from_text(LEDGER_CANISTER_ID)
-            .expect("bug: statically known ledger canister id does not parse")
-    });
+    let canister_id = opts
+        .ledger_canister_id
+        .unwrap_or(MAINNET_LEDGER_CANISTER_ID);
 
-    let result = agent
-        .update(&canister_id, SEND_METHOD)
-        .with_arg(
-            Encode!(&SendArgs {
-                memo,
-                amount,
-                fee,
-                from_subaccount: None,
-                to,
-                created_at_time: None,
-            })
-            .expect("bug: failed to encode transfer call arguments"),
-        )
-        .call_and_wait(waiter_with_timeout(expiry_duration()))
-        .await
-        .context("Ledger transfer call failed.")?;
-
-    let block_height = Decode!(&result, BlockHeight)
-        .with_context(|| format!("Failed to decode ledger response: {:?}.", result))?;
-
-    println!("Transfer sent at block height: {}", block_height);
-=======
-    let block_height = transfer(agent, memo, amount, fee, to).await?;
+    let block_height = transfer(agent, &canister_id, memo, amount, fee, to).await?;
 
     println!("Transfer sent at BlockHeight: {}", block_height);
->>>>>>> 5254869a
 
     Ok(())
 }