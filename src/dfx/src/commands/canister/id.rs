--- conflicted
+++ resolved
@@ -8,12 +8,7 @@
 /// Prints the identifier of a canister.
 #[derive(Clap)]
 pub struct CanisterIdOpts {
-    /// Specifies the name of the canister to stop.
-<<<<<<< HEAD
-    /// You must specify either a canister name or the --all option.
-=======
-    /// You must specify either a canister name/id or the --all option.
->>>>>>> 6c904f1a
+    /// Specifies the name of the canister.
     canister: String,
 }
 
