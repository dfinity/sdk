--- conflicted
+++ resolved
@@ -2,13 +2,9 @@
 use crate::lib::error::DfxResult;
 use crate::lib::operations::canister::create_canister;
 use crate::util::expiry_duration;
-<<<<<<< HEAD
 
 use anyhow::bail;
-use clap::{App, ArgMatches, Clap, FromArgMatches, IntoApp};
-=======
 use clap::Clap;
->>>>>>> a47f1eb0
 use tokio::runtime::Runtime;
 
 /// Creates an empty canister on the Internet Computer and
@@ -24,23 +20,9 @@
     all: bool,
 }
 
-<<<<<<< HEAD
-pub fn construct() -> App<'static> {
-    CanisterCreateOpts::into_app()
-}
-
-pub fn exec(env: &dyn Environment, args: &ArgMatches) -> DfxResult {
-    let opts: CanisterCreateOpts = CanisterCreateOpts::from_arg_matches(args);
+pub fn exec(env: &dyn Environment, opts: CanisterCreateOpts) -> DfxResult {
     let config = env.get_config_or_anyhow()?;
-=======
-pub fn exec(env: &dyn Environment, opts: CanisterCreateOpts) -> DfxResult {
-    let config = env
-        .get_config()
-        .ok_or(DfxError::CommandMustBeRunInAProject)?;
-
->>>>>>> a47f1eb0
     let timeout = expiry_duration();
-
     let mut runtime = Runtime::new().expect("Unable to create a runtime");
 
     if let Some(canister_name) = opts.canister_name.clone() {
