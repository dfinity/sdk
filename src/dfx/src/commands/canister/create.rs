--- conflicted
+++ resolved
@@ -83,17 +83,12 @@
     let network = env.get_network_descriptor();
 
     let proxy_sender;
-<<<<<<< HEAD
-    if !opts.no_wallet && !matches!(call_sender, CallSender::Wallet(_)) && !network.is_playground()
-    {
-        let wallet = Identity::get_or_create_wallet_canister(
-=======
     if opts.specified_id.is_none()
         && !opts.no_wallet
         && !matches!(call_sender, CallSender::Wallet(_))
+        && !network.is_playground()
     {
         let wallet = get_or_create_wallet_canister(
->>>>>>> 26aa509d
             env,
             env.get_network_descriptor(),
             env.get_selected_identity().expect("No selected identity"),
