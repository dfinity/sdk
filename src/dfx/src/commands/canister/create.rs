--- conflicted
+++ resolved
@@ -26,13 +26,9 @@
     let timeout = expiry_duration();
     let mut runtime = Runtime::new().expect("Unable to create a runtime");
 
-<<<<<<< HEAD
     runtime.block_on(fetch_root_key_if_needed(env))?;
 
-    if let Some(canister_name) = opts.canister_name {
-=======
     if let Some(canister_name) = opts.canister_name.clone() {
->>>>>>> e446bfc1
         runtime.block_on(create_canister(env, canister_name.as_str(), timeout))?;
         Ok(())
     } else if opts.all {
