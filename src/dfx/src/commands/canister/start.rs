--- conflicted
+++ resolved
@@ -56,13 +56,8 @@
     let agent = env
         .get_agent()
         .ok_or_else(|| anyhow!("Cannot get HTTP client from environment."))?;
-<<<<<<< HEAD
-    let mut runtime = Runtime::new().expect("Unable to create a runtime");
+    fetch_root_key_if_needed(env).await?;
 
-    runtime.block_on(fetch_root_key_if_needed(env))?;
-
-=======
->>>>>>> b2f13c26
     let timeout = expiry_duration();
 
     if let Some(canister_name) = opts.canister_name.as_deref() {
