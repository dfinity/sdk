--- conflicted
+++ resolved
@@ -43,20 +43,13 @@
     let agent = env
         .get_agent()
         .ok_or_else(|| anyhow!("Cannot get HTTP client from environment."))?;
-    let mut runtime = Runtime::new().expect("Unable to create a runtime");
     let timeout = expiry_duration();
-
-<<<<<<< HEAD
-    let mgr = ManagementCanister::create(
-        env.get_agent()
-            .ok_or(DfxError::CommandMustBeRunInAProject)?,
-    );
 
     let mut runtime = Runtime::new().expect("Unable to create a runtime");
     runtime.block_on(fetch_root_key_if_needed(env))?;
-=======
+
     let mgr = ManagementCanister::create(agent);
->>>>>>> e446bfc1
+
     runtime.block_on(
         mgr.set_controller(&canister_id, &controller_principal)
             .call_and_wait(waiter_with_timeout(timeout)),
