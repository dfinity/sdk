--- conflicted
+++ resolved
@@ -3,13 +3,9 @@
 use crate::lib::models::canister_id_store::CanisterIdStore;
 use crate::lib::waiter::waiter_with_timeout;
 use crate::util::expiry_duration;
-<<<<<<< HEAD
 
 use anyhow::{anyhow, bail};
-use clap::{App, ArgMatches, Clap, FromArgMatches, IntoApp};
-=======
 use clap::Clap;
->>>>>>> a47f1eb0
 use ic_agent::Agent;
 use ic_utils::call::AsyncCall;
 use ic_utils::interfaces::ManagementCanister;
@@ -50,16 +46,8 @@
     Ok(())
 }
 
-<<<<<<< HEAD
-pub fn exec(env: &dyn Environment, args: &ArgMatches) -> DfxResult {
-    let opts: CanisterStatusOpts = CanisterStatusOpts::from_arg_matches(args);
+pub fn exec(env: &dyn Environment, opts: CanisterStatusOpts) -> DfxResult {
     let config = env.get_config_or_anyhow()?;
-=======
-pub fn exec(env: &dyn Environment, opts: CanisterStatusOpts) -> DfxResult {
-    let config = env
-        .get_config()
-        .ok_or(DfxError::CommandMustBeRunInAProject)?;
->>>>>>> a47f1eb0
     let agent = env
         .get_agent()
         .ok_or_else(|| anyhow!("Cannot get HTTP client from environment."))?;
