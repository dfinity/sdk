use crate::lib::environment::Environment;
use crate::lib::error::{DfxError, DfxResult};
use crate::lib::message::UserMessage;
use crate::lib::models::canister_id_store::CanisterIdStore;
use crate::lib::waiter::waiter_with_timeout;
use crate::util::expiry_duration;

use clap::{App, Arg, ArgMatches, SubCommand};
use ic_agent::Agent;
use ic_utils::call::AsyncCall;
use ic_utils::interfaces::ManagementCanister;
use slog::info;
use std::time::Duration;
use tokio::runtime::Runtime;

pub fn construct() -> App<'static, 'static> {
    SubCommand::with_name("stop")
        .about(UserMessage::StopCanister.to_str())
        .arg(
            Arg::with_name("canister_name")
                .takes_value(true)
                .required_unless("all")
                .help(UserMessage::StopCanisterName.to_str())
                .required(false),
        )
        .arg(
            Arg::with_name("all")
                .long("all")
                .required_unless("canister_name")
                .help(UserMessage::StopAll.to_str())
                .takes_value(false),
        )
}

async fn stop_canister(
    env: &dyn Environment,
    agent: &Agent,
    canister_name: &str,
    timeout: Duration,
) -> DfxResult {
    let mgr = ManagementCanister::create(agent);
    let log = env.get_logger();
    let canister_id_store = CanisterIdStore::for_env(env)?;
    let canister_id = canister_id_store.get(canister_name)?;

    info!(
        log,
        "Stopping code for canister {}, with canister_id {}",
        canister_name,
        canister_id.to_text(),
    );

    mgr.stop_canister(&canister_id)
        .call_and_wait(waiter_with_timeout(timeout))
<<<<<<< HEAD
        .await
        .map_err(DfxError::from)?;
=======
        .await?;
>>>>>>> 8a4b602a

    Ok(())
}

pub fn exec(env: &dyn Environment, args: &ArgMatches<'_>) -> DfxResult {
    let config = env
        .get_config()
        .ok_or(DfxError::CommandMustBeRunInAProject)?;
    let agent = env
        .get_agent()
        .ok_or(DfxError::CommandMustBeRunInAProject)?;

    let mut runtime = Runtime::new().expect("Unable to create a runtime");
    let timeout = expiry_duration();

    if let Some(canister_name) = args.value_of("canister_name") {
        runtime.block_on(stop_canister(env, &agent, &canister_name, timeout))?;
        Ok(())
    } else if args.is_present("all") {
        if let Some(canisters) = &config.get_config().canisters {
            for canister_name in canisters.keys() {
                runtime.block_on(stop_canister(env, &agent, &canister_name, timeout))?;
            }
        }
        Ok(())
    } else {
        Err(DfxError::CanisterNameMissing())
    }
}<|MERGE_RESOLUTION|>--- conflicted
+++ resolved
@@ -52,12 +52,7 @@
 
     mgr.stop_canister(&canister_id)
         .call_and_wait(waiter_with_timeout(timeout))
-<<<<<<< HEAD
-        .await
-        .map_err(DfxError::from)?;
-=======
         .await?;
->>>>>>> 8a4b602a
 
     Ok(())
 }
