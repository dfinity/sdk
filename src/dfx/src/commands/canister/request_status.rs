use crate::lib::environment::Environment;
use crate::lib::error::{DfxError, DfxResult};
use crate::lib::root_key::fetch_root_key_if_needed;
use crate::util::clap::parsers;
use crate::util::print_idl_blob;
use anyhow::{anyhow, bail, Context};
use backoff::backoff::Backoff;
use backoff::ExponentialBackoff;
use candid::Principal;
use clap::Parser;
use ic_agent::agent::RequestStatusResponse;
use ic_agent::{AgentError, RequestId};
use pocket_ic::common::rest::{RawEffectivePrincipal, RawMessageId};
use pocket_ic::WasmResult;
use std::str::FromStr;

/// Requests the status of a call from a canister.
#[derive(Parser)]
pub struct RequestStatusOpts {
    /// Specifies the request identifier.
    /// The request identifier is an hexadecimal string starting with 0x.
    #[arg(value_parser = parsers::request_id_parser)]
    request_id: String,

    /// Specifies the name or id of the canister onto which the request was made.
    /// If the request was made to the Management canister, specify the id of the
    /// canister it is updating/querying.
    /// If the call was proxied by the wallet,
    /// i.e. a `dfx canister call --async --wallet=<ID>` flag,
    /// specify the wallet canister id.
    canister: String,

    /// Specifies the format for displaying the method's return result.
    #[arg(long, value_parser = ["idl", "raw", "pp"])]
    output: Option<String>,
}

pub async fn exec(env: &dyn Environment, opts: RequestStatusOpts) -> DfxResult {
    let request_id =
        RequestId::from_str(&opts.request_id[2..]).context("Invalid argument: request_id")?;
    let agent = env.get_agent();

    fetch_root_key_if_needed(env).await?;

    let callee_canister = opts.canister.as_str();
    let canister_id_store = env.get_canister_id_store()?;

    let canister_id = Principal::from_text(callee_canister)
        .or_else(|_| canister_id_store.get(callee_canister))?;

<<<<<<< HEAD
    let blob = if let Some(pocketic) = env.get_pocketic() {
        let msg_id = RawMessageId {
            effective_principal: RawEffectivePrincipal::CanisterId(canister_id.as_slice().to_vec()),
            message_id: request_id.as_slice().to_vec(),
        };
        let res = pocketic
            .await_call_no_ticks(msg_id)
            .await
            .map_err(|err| anyhow!("Canister call failed: {}", err))?;
        match res {
            WasmResult::Reply(data) => data,
            WasmResult::Reject(err) => bail!("Canister rejected: {}", err),
        }
    } else {
        async {
            let mut retry_policy = ExponentialBackoff::default();
            let mut request_accepted = false;
            loop {
                match agent
                    .request_status_raw(&request_id, canister_id)
                    .await
                    .context("Failed to fetch request status.")?
                {
                    RequestStatusResponse::Replied(reply) => return Ok(reply.arg),
                    RequestStatusResponse::Rejected(response) => {
                        return Err(DfxError::new(AgentError::CertifiedReject(response)))
                    }
                    RequestStatusResponse::Unknown => (),
                    RequestStatusResponse::Received | RequestStatusResponse::Processing => {
                        // The system will return Unknown until the request is accepted
                        // and we generally cannot know how long that will take.
                        // State transitions between Received and Processing may be
                        // instantaneous. Therefore, once we know the request is accepted,
                        // we restart the waiter so the request does not time out.
                        if !request_accepted {
                            retry_policy.reset();
                            request_accepted = true;
                        }
                    }
                    RequestStatusResponse::Done => {
                        return Err(DfxError::new(AgentError::RequestStatusDoneNoReply(
                            String::from(request_id),
                        )))
=======
    let mut retry_policy = ExponentialBackoff::default();
    let blob = async {
        let mut request_accepted = false;
        loop {
            let (response, _cert) = agent
                .request_status_raw(&request_id, canister_id)
                .await
                .context("Failed to fetch request status.")?;
            match response {
                RequestStatusResponse::Replied(reply) => return Ok(reply.arg),
                RequestStatusResponse::Rejected(response) => {
                    return Err(DfxError::new(AgentError::CertifiedReject(response)))
                }
                RequestStatusResponse::Unknown => (),
                RequestStatusResponse::Received | RequestStatusResponse::Processing => {
                    // The system will return Unknown until the request is accepted
                    // and we generally cannot know how long that will take.
                    // State transitions between Received and Processing may be
                    // instantaneous. Therefore, once we know the request is accepted,
                    // we restart the waiter so the request does not time out.
                    if !request_accepted {
                        retry_policy.reset();
                        request_accepted = true;
>>>>>>> 75c56d3a
                    }
                };

                let interval = retry_policy
                    .next_backoff()
                    .ok_or_else(|| DfxError::new(AgentError::TimeoutWaitingForResponse()))?;
                tokio::time::sleep(interval).await;
            }
        }
        .await
        .map_err(DfxError::from)?
    };

    let output_type = opts.output.as_deref();
    print_idl_blob(&blob, output_type, &None)?;
    Ok(())
}<|MERGE_RESOLUTION|>--- conflicted
+++ resolved
@@ -48,7 +48,6 @@
     let canister_id = Principal::from_text(callee_canister)
         .or_else(|_| canister_id_store.get(callee_canister))?;
 
-<<<<<<< HEAD
     let blob = if let Some(pocketic) = env.get_pocketic() {
         let msg_id = RawMessageId {
             effective_principal: RawEffectivePrincipal::CanisterId(canister_id.as_slice().to_vec()),
@@ -63,15 +62,15 @@
             WasmResult::Reject(err) => bail!("Canister rejected: {}", err),
         }
     } else {
+        let mut retry_policy = ExponentialBackoff::default();
         async {
-            let mut retry_policy = ExponentialBackoff::default();
             let mut request_accepted = false;
             loop {
-                match agent
+                let (response, _cert) = agent
                     .request_status_raw(&request_id, canister_id)
                     .await
-                    .context("Failed to fetch request status.")?
-                {
+                    .context("Failed to fetch request status.")?;
+                match response {
                     RequestStatusResponse::Replied(reply) => return Ok(reply.arg),
                     RequestStatusResponse::Rejected(response) => {
                         return Err(DfxError::new(AgentError::CertifiedReject(response)))
@@ -92,31 +91,6 @@
                         return Err(DfxError::new(AgentError::RequestStatusDoneNoReply(
                             String::from(request_id),
                         )))
-=======
-    let mut retry_policy = ExponentialBackoff::default();
-    let blob = async {
-        let mut request_accepted = false;
-        loop {
-            let (response, _cert) = agent
-                .request_status_raw(&request_id, canister_id)
-                .await
-                .context("Failed to fetch request status.")?;
-            match response {
-                RequestStatusResponse::Replied(reply) => return Ok(reply.arg),
-                RequestStatusResponse::Rejected(response) => {
-                    return Err(DfxError::new(AgentError::CertifiedReject(response)))
-                }
-                RequestStatusResponse::Unknown => (),
-                RequestStatusResponse::Received | RequestStatusResponse::Processing => {
-                    // The system will return Unknown until the request is accepted
-                    // and we generally cannot know how long that will take.
-                    // State transitions between Received and Processing may be
-                    // instantaneous. Therefore, once we know the request is accepted,
-                    // we restart the waiter so the request does not time out.
-                    if !request_accepted {
-                        retry_policy.reset();
-                        request_accepted = true;
->>>>>>> 75c56d3a
                     }
                 };
 
