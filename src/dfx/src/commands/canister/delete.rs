--- conflicted
+++ resolved
@@ -99,7 +99,6 @@
         let mut call_sender = call_sender;
         let to_dank = withdraw_cycles_to_dank || withdraw_cycles_to_dank_principal.is_some();
 
-<<<<<<< HEAD
         // Get the canister to transfer the cycles to.
         let target_canister_id = if no_withdrawal {
             None
@@ -146,230 +145,129 @@
 
             // Determine how many cycles we can withdraw.
             let status = canister::get_canister_status(env, canister_id, call_sender).await?;
-            if status.status == CanisterStatus::Stopped {
-                let agent = env
-                    .get_agent()
-                    .ok_or_else(|| anyhow!("Cannot get HTTP client from environment."))?;
-                let mgr = ManagementCanister::create(agent);
-                let canister_id =
-                    Principal::from_text(canister).or_else(|_| canister_id_store.get(canister))?;
-
-                // Set this principal to be a controller and default the other settings.
-                let settings = CanisterSettings {
-                    controllers: Some(vec![principal]),
-                    compute_allocation: Some(ComputeAllocation::try_from(0u8).unwrap()),
-                    memory_allocation: Some(
-                        MemoryAllocation::try_from(MAX_MEMORY_ALLOCATION).unwrap(),
-                    ),
-                    freezing_threshold: Some(FreezingThreshold::try_from(0u8).unwrap()),
-                };
-                info!(log, "Setting the controller to identity princpal.");
-                update_settings(env, canister_id, settings, call_sender).await?;
-
-                // Install a temporary wallet wasm which will transfer the cycles out of the canister before it is deleted.
-                let wasm_module = wallet_wasm(env.get_logger())?;
-                info!(
-                    log,
-                    "Installing temporary wallet in canister {} to enable transfer of cycles.",
-                    canister
-                );
-                let args = blob_from_arguments(None, None, None, &None)?;
-                let mode = InstallMode::Reinstall;
-                let install_builder = mgr
-                    .install_code(&canister_id, &wasm_module)
-                    .with_raw_arg(args.to_vec())
-                    .with_mode(mode);
-                let install_result = install_builder
-                    .build()
-                    .context("Failed to build InstallCode call.")?
-                    .call_and_wait()
-                    .await;
-                if install_result.is_ok() {
-                    start_canister(env, canister_id, &CallSender::SelectedId).await?;
-                    let status =
-                        canister::get_canister_status(env, canister_id, &CallSender::SelectedId)
-                            .await?;
-                    let mut cycles = status.cycles.0.to_u128().unwrap();
-                    if cycles > WITHDRAWAL_COST {
-                        cycles -= WITHDRAWAL_COST;
-
-                        if !to_dank {
-                            info!(
-                                log,
-                                "Transfering {} cycles to canister {}.", cycles, target_canister_id
-                            );
-                            // Transfer cycles from the source canister to the target canister using the temporary wallet.
-                            deposit_cycles(
-                                env,
+            if status.status != CanisterStatus::Stopped && !skip_confirmation {
+                ask_for_consent(&format!(
+                    "Canister {canister} has not been stopped. Delete anyway?"
+                ))?;
+            }
+            let agent = env
+                .get_agent()
+                .ok_or_else(|| anyhow!("Cannot get HTTP client from environment."))?;
+            let mgr = ManagementCanister::create(agent);
+            let canister_id =
+                Principal::from_text(canister).or_else(|_| canister_id_store.get(canister))?;
+
+            // Set this principal to be a controller and default the other settings.
+            let settings = CanisterSettings {
+                controllers: Some(vec![principal]),
+                compute_allocation: Some(ComputeAllocation::try_from(0u8).unwrap()),
+                memory_allocation: Some(MemoryAllocation::try_from(MAX_MEMORY_ALLOCATION).unwrap()),
+                freezing_threshold: Some(FreezingThreshold::try_from(0u8).unwrap()),
+            };
+            info!(log, "Setting the controller to identity principal.");
+            update_settings(env, canister_id, settings, call_sender).await?;
+
+            // Install a temporary wallet wasm which will transfer the cycles out of the canister before it is deleted.
+            let wasm_module = wallet_wasm(env.get_logger())?;
+            info!(
+                log,
+                "Installing temporary wallet in canister {} to enable transfer of cycles.",
+                canister
+            );
+            let args = blob_from_arguments(None, None, None, &None)?;
+            let mode = InstallMode::Reinstall;
+            let install_builder = mgr
+                .install_code(&canister_id, &wasm_module)
+                .with_raw_arg(args.to_vec())
+                .with_mode(mode);
+            let install_result = install_builder
+                .build()
+                .context("Failed to build InstallCode call.")?
+                .call_and_wait()
+                .await;
+            if install_result.is_ok() {
+                start_canister(env, canister_id, &CallSender::SelectedId).await?;
+                let status =
+                    canister::get_canister_status(env, canister_id, &CallSender::SelectedId)
+                        .await?;
+                let cycles = status.cycles.0.to_u128().unwrap();
+                let mut attempts = 0_u128;
+                loop {
+                    let margin = WITHDRAWAL_COST + attempts * WITHDRAWAL_COST / 10;
+                    if margin >= cycles {
+                        info!(log, "Too few cycles to withdraw: {}.", cycles);
+                        break;
+                    }
+                    let cycles_to_withdraw = cycles - margin;
+                    let result = if !to_dank {
+                        info!(
+                            log,
+                            "Attempting to transfer {} cycles to canister {}.",
+                            cycles_to_withdraw,
+                            target_canister_id
+                        );
+                        // Transfer cycles from the source canister to the target canister using the temporary wallet.
+                        deposit_cycles(
+                            env,
+                            target_canister_id,
+                            &CallSender::Wallet(canister_id),
+                            cycles_to_withdraw,
+                        )
+                        .await
+                    } else {
+                        info!(
+                            log,
+                            "Attempting to transfer {} cycles to dank principal {}.",
+                            cycles_to_withdraw,
+                            dank_target_principal
+                        );
+                        let wallet = build_wallet_canister(canister_id, agent).await?;
+                        let opt_principal = Some(dank_target_principal);
+                        wallet
+                            .call(
                                 target_canister_id,
-                                &CallSender::Wallet(canister_id),
-                                cycles,
+                                "mint",
+                                Argument::from_candid((opt_principal,)),
+                                cycles_to_withdraw,
                             )
-                            .await?;
-                        } else {
-                            info!(
-                                log,
-                                "Transfering {} cycles to dank principal {}.",
-                                cycles,
-                                dank_target_principal
-                            );
-                            let wallet = build_wallet_canister(canister_id, env).await?;
-                            let opt_principal = Some(dank_target_principal);
-                            wallet
-                                .call(
-                                    target_canister_id,
-                                    "mint",
-                                    Argument::from_candid((opt_principal,)),
-                                    cycles,
-                                )
-                                .call_and_wait()
-                                .await
-                                .context("Failed mint call.")?;
-                        }
+                            .call_and_wait()
+                            .await
+                            .context("Failed mint call.")
+                    };
+                    if result.is_ok() {
+                        info!(log, "Successfully withdrew {} cycles.", cycles_to_withdraw);
+                        break;
+                    } else if format!("{:?}", result).contains("Couldn't send message") {
+                        info!(log, "Not enough margin. Trying again with more margin.");
+                        attempts += 1;
                     } else {
-                        info!(log, "Too few cycles to withdraw: {}.", cycles);
+                        // Unforseen error. Report it back to user
+                        result?;
                     }
-                    stop_canister(env, canister_id, &CallSender::SelectedId).await?;
-                } else {
-                    info!(
-                        log,
-                        "Failed to install temporary wallet, deleting without withdrawal."
-                    );
                 }
-                call_sender = &CallSender::SelectedId;
+                stop_canister(env, canister_id, &CallSender::SelectedId).await?;
             } else {
                 info!(
                     log,
-                    "Canister {} must be stopped before it is deleted.", canister_id
+                    "Failed to install temporary wallet, deleting without withdrawal."
                 );
+                if status.status != CanisterStatus::Stopped {
+                    info!(log, "Stopping canister.")
+                }
+                stop_canister(env, canister_id, &CallSender::SelectedId).await?;
             }
+            call_sender = &CallSender::SelectedId;
         }
-=======
-        // Determine how many cycles we can withdraw.
-        let status = canister::get_canister_status(env, canister_id, call_sender).await?;
-        if status.status != CanisterStatus::Stopped && !skip_confirmation {
-            ask_for_consent(&format!(
-                "Canister {canister} has not been stopped. Delete anyway?"
-            ))?;
-        }
-        let agent = env
-            .get_agent()
-            .ok_or_else(|| anyhow!("Cannot get HTTP client from environment."))?;
-        let mgr = ManagementCanister::create(agent);
-        let canister_id =
-            Principal::from_text(canister).or_else(|_| canister_id_store.get(canister))?;
-
-        // Set this principal to be a controller and default the other settings.
-        let settings = CanisterSettings {
-            controllers: Some(vec![principal]),
-            compute_allocation: Some(ComputeAllocation::try_from(0u8).unwrap()),
-            memory_allocation: Some(MemoryAllocation::try_from(MAX_MEMORY_ALLOCATION).unwrap()),
-            freezing_threshold: Some(FreezingThreshold::try_from(0u8).unwrap()),
-        };
-        info!(log, "Setting the controller to identity principal.");
-        update_settings(env, canister_id, settings, call_sender).await?;
-
-        // Install a temporary wallet wasm which will transfer the cycles out of the canister before it is deleted.
-        let wasm_module = wallet_wasm(env.get_logger())?;
+
         info!(
             log,
-            "Installing temporary wallet in canister {} to enable transfer of cycles.", canister
-        );
-        let args = blob_from_arguments(None, None, None, &None)?;
-        let mode = InstallMode::Reinstall;
-        let install_builder = mgr
-            .install_code(&canister_id, &wasm_module)
-            .with_raw_arg(args.to_vec())
-            .with_mode(mode);
-        let install_result = install_builder
-            .build()
-            .context("Failed to build InstallCode call.")?
-            .call_and_wait()
-            .await;
-        if install_result.is_ok() {
-            start_canister(env, canister_id, &CallSender::SelectedId).await?;
-            let status =
-                canister::get_canister_status(env, canister_id, &CallSender::SelectedId).await?;
-            let cycles = status.cycles.0.to_u128().unwrap();
-            let mut attempts = 0_u128;
-            loop {
-                let margin = WITHDRAWAL_COST + attempts * WITHDRAWAL_COST / 10;
-                if margin >= cycles {
-                    info!(log, "Too few cycles to withdraw: {}.", cycles);
-                    break;
-                }
-                let cycles_to_withdraw = cycles - margin;
-                let result = if !to_dank {
-                    info!(
-                        log,
-                        "Attempting to transfer {} cycles to canister {}.",
-                        cycles_to_withdraw,
-                        target_canister_id
-                    );
-                    // Transfer cycles from the source canister to the target canister using the temporary wallet.
-                    deposit_cycles(
-                        env,
-                        target_canister_id,
-                        &CallSender::Wallet(canister_id),
-                        cycles_to_withdraw,
-                    )
-                    .await
-                } else {
-                    info!(
-                        log,
-                        "Attempting to transfer {} cycles to dank principal {}.",
-                        cycles_to_withdraw,
-                        dank_target_principal
-                    );
-                    let wallet = build_wallet_canister(canister_id, agent).await?;
-                    let opt_principal = Some(dank_target_principal);
-                    wallet
-                        .call(
-                            target_canister_id,
-                            "mint",
-                            Argument::from_candid((opt_principal,)),
-                            cycles_to_withdraw,
-                        )
-                        .call_and_wait()
-                        .await
-                        .context("Failed mint call.")
-                };
-                if result.is_ok() {
-                    info!(log, "Successfully withdrew {} cycles.", cycles_to_withdraw);
-                    break;
-                } else if format!("{:?}", result).contains("Couldn't send message") {
-                    info!(log, "Not enough margin. Trying again with more margin.");
-                    attempts += 1;
-                } else {
-                    // Unforseen error. Report it back to user
-                    result?;
-                }
-            }
-            stop_canister(env, canister_id, &CallSender::SelectedId).await?;
-        } else {
-            info!(
-                log,
-                "Failed to install temporary wallet, deleting without withdrawal."
-            );
-            if status.status != CanisterStatus::Stopped {
-                info!(log, "Stopping canister.")
-            }
-            stop_canister(env, canister_id, &CallSender::SelectedId).await?;
-        }
-        call_sender = &CallSender::SelectedId;
-    }
->>>>>>> 1caf972d
-
-        info!(
-            log,
-            "Deleting code for canister {}, with canister_id {}",
+            "Deleting canister {}, with canister_id {}",
             canister,
             canister_id.to_text(),
         );
 
         canister::delete_canister(env, canister_id, call_sender).await?;
     }
-
     canister_id_store.remove(canister)?;
 
     Ok(())
