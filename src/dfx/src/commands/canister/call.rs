use crate::lib::canister_info::CanisterInfo;
use crate::lib::environment::Environment;
use crate::lib::error::DfxResult;
use crate::lib::models::canister_id_store::CanisterIdStore;
use crate::lib::waiter::waiter_with_timeout;
use crate::util::{blob_from_arguments, expiry_duration, get_candid_type, print_idl_blob};
<<<<<<< HEAD

use anyhow::{anyhow, bail, Context};
use clap::{App, ArgMatches, Clap, FromArgMatches, IntoApp};
=======
use clap::Clap;
>>>>>>> a47f1eb0
use ic_types::principal::Principal as CanisterId;
use std::option::Option;
use tokio::runtime::Runtime;

/// Deletes a canister on the Internet Computer network.
#[derive(Clap)]
#[clap(name("call"))]
pub struct CanisterCallOpts {
    /// Specifies the name of the canister to build.
    /// You must specify either a canister name or the --all option.
    canister_name: String,

    /// Specifies the method name to call on the canister.
    method_name: String,

    /// Specifies not to wait for the result of the call to be returned by polling the replica.
    /// Instead return a response ID.
    #[clap(long)]
    r#async: bool,

    /// Sends a query request to a canister.
    #[clap(long, conflicts_with("async"))]
    query: bool,

    /// Sends an update request to a canister. This is the default if the method is not a query method.
    #[clap(long, conflicts_with("async"), conflicts_with("query"))]
    update: bool,

    /// Specifies the argument to pass to the method.
    argument: Option<String>,

    /// Specifies the data type for the argument when making the call using an argument.
    #[clap(long, requires("argument"), possible_values(&["idl", "raw"]))]
    r#type: Option<String>,

    /// Specifies the format for displaying the method's return result.
    #[clap(long, conflicts_with("async"),
        possible_values(&["idl", "raw", "pp"]))]
    output: Option<String>,
}

<<<<<<< HEAD
pub fn construct() -> App<'static> {
    CanisterCallOpts::into_app()
}

pub fn exec(env: &dyn Environment, args: &ArgMatches) -> DfxResult {
    let opts: CanisterCallOpts = CanisterCallOpts::from_arg_matches(args);
    let config = env.get_config_or_anyhow()?;
=======
pub fn exec(env: &dyn Environment, opts: CanisterCallOpts) -> DfxResult {
    let config = env
        .get_config()
        .ok_or(DfxError::CommandMustBeRunInAProject)?;
>>>>>>> a47f1eb0
    let canister_name = opts.canister_name.as_str();
    let method_name = opts.method_name.as_str();

    let (canister_id, maybe_candid_path) = match CanisterId::from_text(canister_name) {
        Ok(id) => {
            // TODO fetch candid file from canister
            (id, None)
        }
        Err(_) => {
            let canister_id = CanisterIdStore::for_env(env)?.get(canister_name)?;

            let canister_info = CanisterInfo::load(&config, canister_name, Some(canister_id))?;
            (
                canister_info.get_canister_id()?,
                canister_info.get_output_idl_path(),
            )
        }
    };

    let method_type = maybe_candid_path.and_then(|path| get_candid_type(&path, method_name));
    let is_query_method = match &method_type {
        Some((_, f)) => Some(f.is_query()),
        None => None,
    };

    let arguments = opts.argument.as_deref();
    let arg_type = opts.r#type.as_deref();
    let output_type = opts.output.as_deref();
    let is_query = if opts.r#async {
        false
    } else {
        match is_query_method {
            Some(true) => !opts.update,
            Some(false) => {
                if opts.query {
                    bail!(
                        "Invalid method call: {} is not a query method.",
                        method_name
                    );
                } else {
                    false
                }
            }
            None => opts.query,
        }
    };

    // Get the argument, get the type, convert the argument to the type and return
    // an error if any of it doesn't work.
    let arg_value = blob_from_arguments(arguments, arg_type, &method_type)?;
    let agent = env
        .get_agent()
        .ok_or_else(|| anyhow!("Cannot get HTTP client from environment."))?;
    let mut runtime = Runtime::new().expect("Unable to create a runtime");
    let timeout = expiry_duration();

    if is_query {
        let blob = runtime.block_on(
            agent
                .query(&canister_id, method_name)
                .with_arg(&arg_value)
                .call(),
        )?;
        print_idl_blob(&blob, output_type, &method_type)
<<<<<<< HEAD
            .context("Invalid data: Invalid IDL blob.")?;
    } else if args.is_present("async") {
=======
            .map_err(|e| DfxError::InvalidData(format!("Invalid IDL blob: {}", e)))?;
    } else if opts.r#async {
>>>>>>> a47f1eb0
        let request_id = runtime.block_on(
            agent
                .update(&canister_id, method_name)
                .with_arg(&arg_value)
                .call(),
        )?;
        eprint!("Request ID: ");
        println!("0x{}", String::from(request_id));
    } else {
        let blob = runtime.block_on(
            agent
                .update(&canister_id, method_name)
                .with_arg(&arg_value)
                .expire_after(timeout)
                .call_and_wait(waiter_with_timeout(timeout)),
        )?;

        print_idl_blob(&blob, output_type, &method_type)
            .context("Invalid data: Invalid IDL blob.")?;
    }

    Ok(())
}<|MERGE_RESOLUTION|>--- conflicted
+++ resolved
@@ -4,13 +4,9 @@
 use crate::lib::models::canister_id_store::CanisterIdStore;
 use crate::lib::waiter::waiter_with_timeout;
 use crate::util::{blob_from_arguments, expiry_duration, get_candid_type, print_idl_blob};
-<<<<<<< HEAD
 
 use anyhow::{anyhow, bail, Context};
-use clap::{App, ArgMatches, Clap, FromArgMatches, IntoApp};
-=======
 use clap::Clap;
->>>>>>> a47f1eb0
 use ic_types::principal::Principal as CanisterId;
 use std::option::Option;
 use tokio::runtime::Runtime;
@@ -52,20 +48,8 @@
     output: Option<String>,
 }
 
-<<<<<<< HEAD
-pub fn construct() -> App<'static> {
-    CanisterCallOpts::into_app()
-}
-
-pub fn exec(env: &dyn Environment, args: &ArgMatches) -> DfxResult {
-    let opts: CanisterCallOpts = CanisterCallOpts::from_arg_matches(args);
+pub fn exec(env: &dyn Environment, opts: CanisterCallOpts) -> DfxResult {
     let config = env.get_config_or_anyhow()?;
-=======
-pub fn exec(env: &dyn Environment, opts: CanisterCallOpts) -> DfxResult {
-    let config = env
-        .get_config()
-        .ok_or(DfxError::CommandMustBeRunInAProject)?;
->>>>>>> a47f1eb0
     let canister_name = opts.canister_name.as_str();
     let method_name = opts.method_name.as_str();
 
@@ -130,13 +114,8 @@
                 .call(),
         )?;
         print_idl_blob(&blob, output_type, &method_type)
-<<<<<<< HEAD
             .context("Invalid data: Invalid IDL blob.")?;
-    } else if args.is_present("async") {
-=======
-            .map_err(|e| DfxError::InvalidData(format!("Invalid IDL blob: {}", e)))?;
     } else if opts.r#async {
->>>>>>> a47f1eb0
         let request_id = runtime.block_on(
             agent
                 .update(&canister_id, method_name)
