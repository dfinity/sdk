--- conflicted
+++ resolved
@@ -103,13 +103,9 @@
     let agent = env
         .get_agent()
         .ok_or_else(|| anyhow!("Cannot get HTTP client from environment."))?;
-<<<<<<< HEAD
-    let mut runtime = Runtime::new().expect("Unable to create a runtime");
 
-    runtime.block_on(fetch_root_key_if_needed(env))?;
+    fetch_root_key_if_needed(env).await?;
 
-=======
->>>>>>> b2f13c26
     let timeout = expiry_duration();
 
     if is_query {
