use crate::actors;
use crate::actors::replica::Replica;
use crate::actors::replica_webserver_coordinator::ReplicaWebserverCoordinator;
use crate::actors::shutdown_controller;
use crate::actors::shutdown_controller::ShutdownController;
use crate::config::dfinity::Config;
use crate::lib::environment::Environment;
use crate::lib::error::{DfxError, DfxResult};
use crate::lib::network::network_descriptor::NetworkDescriptor;
use crate::lib::provider::get_network_descriptor;
use crate::lib::replica_config::ReplicaConfig;
use crate::util::get_reusable_socket_addr;

use actix::{Actor, Addr};
<<<<<<< HEAD
use anyhow::{anyhow, bail, Context};
=======
>>>>>>> b913a963
use clap::{App, ArgMatches, Clap, FromArgMatches, IntoApp};
use delay::{Delay, Waiter};
use ic_agent::Agent;
use std::fs;
use std::io::Read;
use std::net::SocketAddr;
use std::path::{Path, PathBuf};
use std::process::Command;
use sysinfo::{System, SystemExt};
use tokio::runtime::Runtime;

/// Starts the local replica and a web server for the current project.
#[derive(Clap)]
#[clap(name("start"))]
pub struct StartOpts {
    /// Specifies the host name and port number to bind the frontend to.
    #[clap(long)]
    host: Option<String>,

    /// Exits the dfx leaving the replica running. Will wait until the replica replies before exiting.
    #[clap(long)]
    background: bool,

    /// Cleans the state of the current project.
    #[clap(long)]
    clean: bool,
}

pub fn construct() -> App<'static> {
    StartOpts::into_app()
}

fn ping_and_wait(frontend_url: &str) -> DfxResult {
    let mut runtime = Runtime::new().expect("Unable to create a runtime");

    let agent = Agent::builder().with_url(frontend_url).build()?;

    // wait for frontend to come up
    let mut waiter = Delay::builder()
        .timeout(std::time::Duration::from_secs(30))
        .throttle(std::time::Duration::from_secs(1))
        .build();

    runtime.block_on(async {
        waiter.start();
        loop {
            let status = agent.status().await;
            if status.is_ok() {
                break;
            }
            waiter
                .wait()
                .map_err(|_| DfxError::new(status.unwrap_err()))?;
        }
        Ok(())
    })
}

// The frontend webserver is brought up by the bg process; thus, the fg process
// needs to wait and verify it's up before exiting.
// Because the user may have specified to start on port 0, here we wait for
// webserver_port_path to get written to and modify the frontend_url so we
// ping the correct address.
fn fg_ping_and_wait(webserver_port_path: PathBuf, frontend_url: String) -> DfxResult {
    let mut waiter = Delay::builder()
        .timeout(std::time::Duration::from_secs(30))
        .throttle(std::time::Duration::from_secs(1))
        .build();
    let mut runtime = Runtime::new().expect("Unable to create a runtime");
    let port = runtime.block_on(async {
        waiter.start();
        let mut contents = String::new();
        loop {
            let tokio_file = tokio::fs::File::open(&webserver_port_path).await?;
            let mut std_file = tokio_file.into_std().await;
            std_file.read_to_string(&mut contents)?;
            if !contents.is_empty() {
                break;
            }
            waiter.wait().map_err(|err| anyhow!("{:?}", err))?;
        }
        Ok::<String, DfxError>(contents.clone())
    })?;
    let mut frontend_url_mod = frontend_url.clone();
    let port_offset = frontend_url_mod
        .as_str()
        .rfind(':')
        .ok_or_else(|| anyhow!("Malformed frontend url: {}", frontend_url))?;
    frontend_url_mod.replace_range((port_offset + 1).., port.as_str());
    ping_and_wait(&frontend_url_mod)
}

/// Start the Internet Computer locally. Spawns a proxy to forward and
/// manage browser requests. Responsible for running the network (one
/// replica at the moment) and the proxy.
pub fn exec(env: &dyn Environment, args: &ArgMatches) -> DfxResult {
    let opts: StartOpts = StartOpts::from_arg_matches(args);
<<<<<<< HEAD
    let config = env.get_config_or_anyhow()?;
=======
    let config = env
        .get_config()
        .ok_or(DfxError::CommandMustBeRunInAProject)?;
>>>>>>> b913a963

    let network_descriptor = get_network_descriptor(env, None)?;

    let temp_dir = env.get_temp_dir();
    let build_output_root = temp_dir.join(&network_descriptor.name).join("canisters");
    let pid_file_path = temp_dir.join("pid");
    let webserver_port_path = temp_dir.join("webserver-port");
    let state_root = env.get_state_dir();

    check_previous_process_running(&pid_file_path)?;

    // As we know no start process is running in this project, we can
    // clean up the state if it is necessary.
    if opts.clean {
        clean_state(temp_dir, &state_root)?;
    }

    std::fs::write(&pid_file_path, "")?; // make sure we can write to this file
    std::fs::write(&webserver_port_path, "")?;

    let background = opts.background;
    let (frontend_url, address_and_port) = frontend_address(opts.host, &config, background)?;

    if background {
        send_background()?;
        return fg_ping_and_wait(webserver_port_path, frontend_url);
    }

    write_pid(&pid_file_path);
    std::fs::write(&webserver_port_path, address_and_port.port().to_string())?;

    let system = actix::System::new("dfx-start");

    let shutdown_controller = start_shutdown_controller(env)?;

    let replica = start_replica(env, &state_root, shutdown_controller.clone())?;

    let _webserver_coordinator = start_webserver_coordinator(
        env,
        network_descriptor,
        address_and_port,
        build_output_root,
        replica,
        shutdown_controller,
    )?;

    system.run()?;

    Ok(())
}

fn clean_state(temp_dir: &Path, state_root: &Path) -> DfxResult {
    // Clean the contents of the provided directory including the
    // directory itself. N.B. This does NOT follow symbolic links -- and I
    // hope we do not need to.
    if state_root.is_dir() {
        fs::remove_dir_all(state_root).context(format!(
            "Cannot remove directroy at '{}'.",
            state_root.display()
        ))?;
    }
    let local_dir = temp_dir.join("local");
    if local_dir.is_dir() {
        fs::remove_dir_all(&local_dir).context(format!(
            "Cannot remove directroy at '{}'.",
            local_dir.display()
        ))?;
    }
    Ok(())
}

fn start_shutdown_controller(env: &dyn Environment) -> DfxResult<Addr<ShutdownController>> {
    let actor_config = shutdown_controller::Config {
        logger: Some(env.get_logger().clone()),
    };
    Ok(ShutdownController::new(actor_config).start())
}

fn start_replica(
    env: &dyn Environment,
    state_root: &Path,
    shutdown_controller: Addr<ShutdownController>,
) -> DfxResult<Addr<Replica>> {
    let replica_path = env.get_cache().get_binary_command_path("replica")?;
    let ic_starter_path = env.get_cache().get_binary_command_path("ic-starter")?;

    let temp_dir = env.get_temp_dir();
    let replica_configuration_dir = temp_dir.join("replica-configuration");
    fs::create_dir_all(&replica_configuration_dir)?;
    let state_dir = temp_dir.join("state/replicated_state");
    fs::create_dir_all(&state_dir)?;
    let replica_port_path = replica_configuration_dir.join("replica-1.port");

    // Touch the replica port file. This ensures it is empty prior to
    // handing it over to the replica. If we read the file and it has
    // contents we shall assume it is due to our spawned replica
    // process.
    std::fs::write(&replica_port_path, "")?;

    let replica_config = ReplicaConfig::new(state_root).with_random_port(&replica_port_path);
    let actor_config = actors::replica::Config {
        ic_starter_path,
        replica_config,
        replica_path,
        shutdown_controller,
        logger: Some(env.get_logger().clone()),
        replica_configuration_dir,
    };
    Ok(actors::replica::Replica::new(actor_config).start())
}

fn start_webserver_coordinator(
    env: &dyn Environment,
    network_descriptor: NetworkDescriptor,
    bind: SocketAddr,
    build_output_root: PathBuf,
    replica_addr: Addr<Replica>,
    shutdown_controller: Addr<ShutdownController>,
) -> DfxResult<Addr<ReplicaWebserverCoordinator>> {
    let serve_dir = env.get_cache().get_binary_command_path("bootstrap")?;
    // By default we reach to no external IC nodes.
    let providers = Vec::new();

    let actor_config = actors::replica_webserver_coordinator::Config {
        logger: Some(env.get_logger().clone()),
        replica_addr,
        shutdown_controller,
        bind,
        serve_dir,
        providers,
        build_output_root,
        network_descriptor,
    };
    Ok(ReplicaWebserverCoordinator::new(actor_config).start())
}

fn send_background() -> DfxResult<()> {
    // Background strategy is different; we spawn `dfx` with the same arguments
    // (minus --background), ping and exit.
    let exe = std::env::current_exe()?;
    let mut cmd = Command::new(exe);
    // Skip 1 because arg0 is this executable's path.
    cmd.args(std::env::args().skip(1).filter(|a| !a.eq("--background")));

    cmd.spawn()?;
    Ok(())
}

fn frontend_address(
    host: Option<String>,
    config: &Config,
    background: bool,
) -> DfxResult<(String, SocketAddr)> {
    let mut address_and_port = host
        .and_then(|host| Option::from(host.parse()))
        .unwrap_or_else(|| {
            Ok(config
                .get_config()
                .get_local_bind_address("localhost:8000")
                .expect("could not get socket_addr"))
        })
        .map_err(|e| anyhow!("Invalid argument: Invalid host: {}", e))?;

    if !background {
        // Since the user may have provided port "0", we need to grab a dynamically
        // allocated port and construct a resuable SocketAddr which the actix
        // HttpServer will bind to
        address_and_port =
            get_reusable_socket_addr(address_and_port.ip(), address_and_port.port())?;
    }
    let ip = if address_and_port.is_ipv6() {
        format!("[{}]", address_and_port.ip())
    } else {
        address_and_port.ip().to_string()
    };
    let frontend_url = format!("http://{}:{}", ip, address_and_port.port());
    Ok((frontend_url, address_and_port))
}

fn check_previous_process_running(dfx_pid_path: &Path) -> DfxResult<()> {
    if dfx_pid_path.exists() {
        // Read and verify it's not running. If it is just return.
        if let Ok(s) = std::fs::read_to_string(&dfx_pid_path) {
            if let Ok(pid) = s.parse::<i32>() {
                // If we find the pid in the file, we tell the user and don't start!
                let system = System::new();
                if let Some(_process) = system.get_process(pid) {
                    bail!("dfx is already running.");
                }
            }
        }
    }
    Ok(())
}

fn write_pid(pid_file_path: &Path) {
    if let Ok(pid) = sysinfo::get_current_pid() {
        let _ = std::fs::write(&pid_file_path, pid.to_string());
    }
}<|MERGE_RESOLUTION|>--- conflicted
+++ resolved
@@ -12,10 +12,7 @@
 use crate::util::get_reusable_socket_addr;
 
 use actix::{Actor, Addr};
-<<<<<<< HEAD
 use anyhow::{anyhow, bail, Context};
-=======
->>>>>>> b913a963
 use clap::{App, ArgMatches, Clap, FromArgMatches, IntoApp};
 use delay::{Delay, Waiter};
 use ic_agent::Agent;
@@ -113,13 +110,7 @@
 /// replica at the moment) and the proxy.
 pub fn exec(env: &dyn Environment, args: &ArgMatches) -> DfxResult {
     let opts: StartOpts = StartOpts::from_arg_matches(args);
-<<<<<<< HEAD
     let config = env.get_config_or_anyhow()?;
-=======
-    let config = env
-        .get_config()
-        .ok_or(DfxError::CommandMustBeRunInAProject)?;
->>>>>>> b913a963
 
     let network_descriptor = get_network_descriptor(env, None)?;
 
