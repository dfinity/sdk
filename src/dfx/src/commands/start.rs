--- conflicted
+++ resolved
@@ -54,17 +54,6 @@
 
     let agent = Agent::builder().with_url(frontend_url).build()?;
 
-    // wait for frontend to come up
-<<<<<<< HEAD
-    use std::{thread, time};
-    let three_secs = time::Duration::from_secs(5);
-    thread::sleep(three_secs);
-
-    runtime
-        .block_on(agent.status())
-        .map(|_| ())
-        .map_err(DfxError::from)
-=======
     let mut waiter = Delay::builder()
         .timeout(std::time::Duration::from_secs(30))
         .throttle(std::time::Duration::from_secs(1))
@@ -83,7 +72,6 @@
         }
         Ok(())
     })
->>>>>>> 757da79f
 }
 
 // TODO(eftychis)/In progress: Rename to replica.
