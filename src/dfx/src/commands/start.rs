--- conflicted
+++ resolved
@@ -170,38 +170,11 @@
         clean_state(temp_dir, &state_root)?;
     }
 
-<<<<<<< HEAD
-    std::fs::write(&pid_file_path, "").with_context(|| {
-        format!(
-            "Failed to create/clear pid file {}.",
-            pid_file_path.to_string_lossy()
-        )
-    })?;
-    std::fs::write(&btc_adapter_pid_file_path, "").with_context(|| {
-        format!(
-            "Failed to create/clear BTC adapter pid file {}.",
-            btc_adapter_pid_file_path.to_string_lossy()
-        )
-    })?;
-    std::fs::write(&icx_proxy_pid_file_path, "").with_context(|| {
-        format!(
-            "Failed to create/clear icx proxy pid file {}.",
-            icx_proxy_pid_file_path.to_string_lossy()
-        )
-    })?;
-    std::fs::write(&webserver_port_path, "").with_context(|| {
-        format!(
-            "Failed to create/clear webserver port file {}.",
-            webserver_port_path.to_string_lossy()
-        )
-    })?;
-=======
     let pid_file_path = empty_writable_path(pid_file_path)?;
     let btc_adapter_pid_file_path = empty_writable_path(temp_dir.join("ic-btc-adapter-pid"))?;
     let btc_adapter_config_path = empty_writable_path(temp_dir.join("ic-btc-adapter-config.json"))?;
     let icx_proxy_pid_file_path = empty_writable_path(temp_dir.join("icx-proxy-pid"))?;
     let webserver_port_path = empty_writable_path(temp_dir.join("webserver-port"))?;
->>>>>>> d560366a
 
     let (frontend_url, address_and_port) = frontend_address(host, &config, background)?;
 
@@ -214,61 +187,12 @@
     std::fs::write(&webserver_port_path, address_and_port.port().to_string()).with_context(
         || {
             format!(
-<<<<<<< HEAD
                 "Failed to write webserver port file {}.",
-=======
-                "Unable to write to {}",
->>>>>>> d560366a
                 webserver_port_path.to_string_lossy()
             )
         },
     )?;
 
-<<<<<<< HEAD
-    let btc_adapter_config = get_btc_adapter_config(&config, enable_bitcoin, btc_adapter_config)?;
-
-    let system = actix::System::new();
-    let _proxy = system
-        .block_on(async move {
-            let shutdown_controller = start_shutdown_controller(env)?;
-
-            let port_ready_subscribe: Recipient<PortReadySubscribe> = if emulator {
-                let emulator = start_emulator_actor(env, shutdown_controller.clone())?;
-                emulator.recipient()
-            } else {
-                let (btc_adapter_ready_subscribe, btc_adapter_socket_path) =
-                    if let Some(btc_adapter_config) = btc_adapter_config {
-                        let socket_path = get_btc_adapter_socket_path(&btc_adapter_config)?;
-                        let ready_subscribe = start_btc_adapter_actor(
-                            env,
-                            btc_adapter_config,
-                            socket_path.clone(),
-                            shutdown_controller.clone(),
-                            btc_adapter_pid_file_path,
-                        )?
-                        .recipient();
-                        (Some(ready_subscribe), socket_path)
-                    } else {
-                        (None, None)
-                    };
-
-                let replica_port_path = env
-                    .get_temp_dir()
-                    .join("replica-configuration")
-                    .join("replica-1.port");
-
-                let subnet_type = config
-                    .get_config()
-                    .get_defaults()
-                    .get_replica()
-                    .subnet_type
-                    .unwrap_or_default();
-                let mut replica_config = ReplicaConfig::new(&env.get_state_dir(), subnet_type)
-                    .with_random_port(&replica_port_path);
-                if let Some(btc_adapter_socket) = btc_adapter_socket_path {
-                    replica_config = replica_config.with_btc_adapter_socket(btc_adapter_socket);
-                }
-=======
     let btc_adapter_config = configure_btc_adapter_if_enabled(
         config.get_config(),
         &btc_adapter_config_path,
@@ -307,47 +231,42 @@
                 .get_temp_dir()
                 .join("replica-configuration")
                 .join("replica-1.port");
->>>>>>> d560366a
-
-                let replica = start_replica_actor(
-                    env,
-                    replica_config,
-                    shutdown_controller.clone(),
-                    btc_adapter_ready_subscribe,
-                )?;
-                replica.recipient()
-            };
-
-            let webserver_bind = get_reusable_socket_addr(address_and_port.ip(), 0)?;
-            let icx_proxy_config = IcxProxyConfig {
-                bind: address_and_port,
-                proxy_port: webserver_bind.port(),
-                providers: vec![],
-                fetch_root_key: !network_descriptor.is_ic,
-            };
-
-            run_webserver(
-                env.get_logger().clone(),
-                build_output_root,
-                network_descriptor,
-                webserver_bind,
+
+            let subnet_type = config
+                .get_config()
+                .get_defaults()
+                .get_replica()
+                .subnet_type
+                .unwrap_or_default();
+            let mut replica_config = ReplicaConfig::new(&env.get_state_dir(), subnet_type)
+                .with_random_port(&replica_port_path);
+            if let Some(btc_adapter_socket) = btc_adapter_socket_path {
+                replica_config = replica_config.with_btc_adapter_socket(btc_adapter_socket);
+            }
+
+            let replica = start_replica_actor(
+                env,
+                replica_config,
+                shutdown_controller.clone(),
+                btc_adapter_ready_subscribe,
             )?;
-
-            let proxy = start_icx_proxy_actor(
-                env,
-                icx_proxy_config,
-                Some(port_ready_subscribe),
-                shutdown_controller,
-                icx_proxy_pid_file_path,
-            )?;
-<<<<<<< HEAD
-            Ok::<_, Error>(proxy)
-        })
-        .context("Failed to setup system.")?;
-    system.run().context("Failed to run system.")?;
-=======
             replica.recipient()
         };
+
+        let webserver_bind = get_reusable_socket_addr(address_and_port.ip(), 0)?;
+        let icx_proxy_config = IcxProxyConfig {
+            bind: address_and_port,
+            proxy_port: webserver_bind.port(),
+            providers: vec![],
+            fetch_root_key: !network_descriptor.is_ic,
+        };
+
+        run_webserver(
+            env.get_logger().clone(),
+            build_output_root,
+            network_descriptor,
+            webserver_bind,
+        )?;
 
         let webserver_bind = get_reusable_socket_addr(address_and_port.ip(), 0)?;
         let icx_proxy_config = IcxProxyConfig {
@@ -379,7 +298,6 @@
         let _ = std::fs::remove_file(&btc_adapter_socket_path);
     }
 
->>>>>>> d560366a
     Ok(())
 }
 
@@ -468,13 +386,7 @@
     }
 }
 
-<<<<<<< HEAD
-#[context("Failed ot get btc adapter socket path from config at {}.", btc_config_path.to_string_lossy())]
-pub fn get_btc_adapter_socket_path(btc_config_path: &Path) -> DfxResult<Option<PathBuf>> {
-    let content = std::fs::read(&btc_config_path)
-        .with_context(|| format!("Unable to read {}", btc_config_path.to_string_lossy()))?;
-    let json: Value = serde_json::from_slice(&content).with_context(|| {
-=======
+#[context("Failed to configure btc adapter.")]
 pub fn configure_btc_adapter_if_enabled(
     config: &ConfigInterface,
     config_path: &Path,
@@ -493,11 +405,11 @@
         (_, _) => bitcoin::adapter::config::default_nodes(),
     };
 
-    let config =
-        write_btc_adapter_config(config_path, nodes).context("Unable to configure btc adapter")?;
+    let config = write_btc_adapter_config(config_path, nodes)?;
     Ok(Some(config))
 }
 
+#[context("Failed to write btc adapter config to {}.", config_path.to_string_lossy())]
 fn write_btc_adapter_config(
     config_path: &Path,
     nodes: Vec<SocketAddr>,
@@ -516,7 +428,6 @@
     let contents = serde_json::to_string_pretty(&adapter_config)
         .context("Unable to serialize btc adapter configuration to json")?;
     std::fs::write(config_path, &contents).with_context(|| {
->>>>>>> d560366a
         format!(
             "Unable to write btc adapter configuration to {}",
             config_path.to_string_lossy()
@@ -526,39 +437,8 @@
     Ok(adapter_config)
 }
 
-<<<<<<< HEAD
-#[context("Failed to get btc adapter config.")]
-pub fn get_btc_adapter_config(
-    config: &Arc<Config>,
-    enable_bitcoin: bool,
-    btc_adapter_config: Option<PathBuf>,
-) -> DfxResult<Option<PathBuf>> {
-    let btc_adapter_config: Option<PathBuf> = {
-        let enable = enable_bitcoin
-            || btc_adapter_config.is_some()
-            || config.get_config().get_defaults().get_bitcoin().enabled;
-        let config = btc_adapter_config.or_else(|| {
-            config
-                .get_config()
-                .get_defaults()
-                .bitcoin
-                .as_ref()
-                .and_then(|x| x.btc_adapter_config.clone())
-        });
-
-        match (enable, config) {
-            (true, Some(path)) => Some(path),
-            (true, None) => {
-                bail!("Bitcoin integration was enabled without either --btc-adapter-config or .defaults.bitcoin.btc_adapter_config in dfx.json")
-            }
-            (false, _) => None,
-        }
-    };
-    Ok(btc_adapter_config)
-=======
 pub fn empty_writable_path(path: PathBuf) -> DfxResult<PathBuf> {
     std::fs::write(&path, "")
         .with_context(|| format!("Unable to write to {}", path.to_string_lossy()))?;
     Ok(path)
->>>>>>> d560366a
 }