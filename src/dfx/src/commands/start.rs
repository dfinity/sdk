--- conflicted
+++ resolved
@@ -140,7 +140,6 @@
 
     let bootstrap_dir = env
         .get_cache()
-<<<<<<< HEAD
         .get_binary_command_path("js-user-library/bootstrap")?;
 
     //     std::thread::sleep(Duration::from_millis(20));
@@ -176,13 +175,13 @@
     let frontend_watchdog = spawn_and_update_proxy(
         proxy_config,
         client_port_path,
-=======
-        .get_binary_command_path("js-user-library/dist/bootstrap")?;
-    let frontend_watchdog = webserver(
-        address_and_port,
-        vec![url::Url::parse(IC_CLIENT_BIND_ADDR).unwrap()],
-        &bootstrap_dir,
->>>>>>> 8291199a
+        // =======
+        //         .get_binary_command_path("js-user-library/dist/bootstrap")?;
+        //     let frontend_watchdog = webserver(
+        //         address_and_port,
+        //         vec![url::Url::parse(IC_CLIENT_BIND_ADDR).unwrap()],
+        //         &bootstrap_dir,
+        // >>>>>>> origin/master
         give_actix,
         actix_handler.clone(),
         rcv_wait_fwatcher,
