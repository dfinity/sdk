--- conflicted
+++ resolved
@@ -12,22 +12,17 @@
 use actix::{Actor, Addr};
 use clap::{App, Arg, ArgMatches, SubCommand};
 use delay::{Delay, Waiter};
-<<<<<<< HEAD
-use ic_agent::{Agent, AgentConfig};
+use ic_agent::Agent;
 use std::fs;
-=======
-use futures::executor::block_on;
-use ic_agent::Agent;
-use indicatif::{ProgressBar, ProgressDrawTarget};
-use std::fs;
-use std::io::{Error, ErrorKind, Read};
->>>>>>> dd213483
+use std::io::Read;
 use std::net::SocketAddr;
 use std::path::{Path, PathBuf};
 use std::process::Command;
 use std::sync::Arc;
 use sysinfo::{System, SystemExt};
 use tokio::runtime::Runtime;
+use crate::actors::shutdown_controller::ShutdownController;
+use crate::actors::shutdown_controller;
 
 /// Provide necessary arguments to start the Internet Computer
 /// locally. See `exec` for further information.
@@ -80,8 +75,6 @@
     })
 }
 
-<<<<<<< HEAD
-=======
 // The frontend webserver is brought up by the bg process; thus, the fg process
 // needs to wait and verify it's up before exiting.
 // Because the user may have specified to start on port 0, here we wait for
@@ -117,7 +110,6 @@
 }
 
 // TODO(eftychis)/In progress: Rename to replica.
->>>>>>> dd213483
 /// Start the Internet Computer locally. Spawns a proxy to forward and
 /// manage browser requests. Responsible for running the network (one
 /// replica at the moment) and the proxy.
@@ -137,21 +129,20 @@
         std::fs::write(&webserver_port_path, address_and_port.port().to_string())?;
     }
 
-<<<<<<< HEAD
     let temp_dir = env.get_temp_dir();
-=======
-    let client_pathbuf = env.get_cache().get_binary_command_path("replica")?;
-    let ic_starter_pathbuf = env.get_cache().get_binary_command_path("ic-starter")?;
-
->>>>>>> dd213483
+
     let state_root = env.get_state_dir();
 
     let pid_file_path = temp_dir.join("pid");
     check_previous_process_running(&pid_file_path)?;
 
+    // We are doing this here to make sure we can write to the temp
+    // pid file.
+    std::fs::write(&pid_file_path, "")?;
+
     if args.is_present("background") {
         send_background()?;
-        return ping_and_wait(&frontend_url);
+        return fg_ping_and_wait(webserver_port_path, frontend_url);
     }
 
     // As we know no start process is running in this project, we can
@@ -166,7 +157,12 @@
 
     let system = actix::System::new("dfx-start");
 
-    let replica_addr = start_replica(env, &state_root)?;
+    let shutdown_controller = ShutdownController::new(shutdown_controller::Config {
+        logger: Some(env.get_logger().clone()),
+    })
+        .start();
+
+    let replica_addr = start_replica(env, &state_root, shutdown_controller)?;
 
     let _webserver_coordinator =
         start_webserver_coordinator(env, args, config, address_and_port, replica_addr)?;
@@ -196,7 +192,7 @@
     Ok(())
 }
 
-fn start_replica(env: &dyn Environment, state_root: &Path) -> DfxResult<Addr<Replica>> {
+fn start_replica(env: &dyn Environment, state_root: &Path, shutdown_controller: Addr<ShutdownController>) -> DfxResult<Addr<Replica>> {
     let replica_pathbuf = env.get_cache().get_binary_command_path("replica")?;
     let ic_starter_pathbuf = env.get_cache().get_binary_command_path("ic-starter")?;
 
@@ -212,23 +208,13 @@
     // contents we shall assume it is due to our spawned client
     // process.
     std::fs::write(&client_port_path, "")?;
-<<<<<<< HEAD
-=======
-    // We are doing this here to make sure we can write to the temp
-    // pid file.
-    std::fs::write(&pid_file_path, "")?;
-
-    if args.is_present("background") {
-        send_background()?;
-        return fg_ping_and_wait(webserver_port_path, frontend_url);
-    }
->>>>>>> dd213483
 
     let replica_config = ReplicaConfig::new(state_root).with_random_port(&client_port_path);
     Ok(actors::replica::Replica::new(actors::replica::Config {
         ic_starter_path: ic_starter_pathbuf,
         replica_config,
         replica_path: replica_pathbuf,
+        shutdown_controller,
         logger: Some(env.get_logger().clone()),
     })
     .start())
@@ -259,93 +245,7 @@
         build_output_root,
         network_descriptor,
     };
-<<<<<<< HEAD
     Ok(ReplicaWebserverCoordinator::new(coord_config).start())
-=======
-
-    let supervisor_actor_handle = CoordinateProxy {
-        inform_parent: give_actix,
-        server_receiver: actix_handler.clone(),
-        rcv_wait_fwatcher,
-        request_stop_echo,
-        is_killed,
-    };
-
-    let frontend_watchdog = spawn_and_update_proxy(
-        proxy_config,
-        client_port_path,
-        supervisor_actor_handle,
-        b.clone(),
-    )?;
-
-    b.set_message("Pinging the Internet Computer replica...");
-    ping_and_wait(&frontend_url)?;
-    b.finish_with_message("Internet Computer replica started...");
-
-    // TODO/In Progress(eftychis): Here we should define a Supervisor
-    // actor to keep track and spawn these two processes
-    // independently.
-
-    // We have two side processes involving multiple threads running at
-    // this point. We first wait for a signal that one of the processes
-    // terminated. N.B. We do not handle the case where the proxy
-    // terminates abruptly and we have to terminate the client as that
-    // complicates the situation right now, and we need a watcher that
-    // terminates all sibling processes if a process returns an error,
-    // which we lack. We consider this a fine trade-off for now.
-
-    rcv_wait.recv().map_err(|e| {
-        DfxError::RuntimeError(Error::new(
-            ErrorKind::Other,
-            format!("Failed while waiting for the manager -- {:?}", e),
-        ))
-    })?;
-
-    // Signal the client to stop. Right now we have little control
-    // over the client and nodemanager as it provides little
-    // handling. This is mostly done for completeness. In the future
-    // we should also force kill, if it ends up being necessary.
-    let b = ProgressBar::new_spinner();
-    b.set_draw_target(ProgressDrawTarget::stderr());
-    b.set_message("Terminating...");
-    b.enable_steady_tick(80);
-    broadcast_stop.send(()).expect("Failed to signal children");
-    // We can now start terminating our proxy server, we block to
-    // ensure termination is done properly. At this point the client
-    // is down though.
-
-    // Signal the actix server to stop. This will
-    // block.
-
-    b.set_message("Terminating proxy...");
-    block_on(
-        actix_handler
-            .recv()
-            .expect("Failed to receive server")
-            .stop(true),
-    );
-
-    b.set_message("Gathering proxy thread...");
-    // Join and handle errors for the frontend watchdog thread.
-    frontend_watchdog.join().map_err(|e| {
-        DfxError::RuntimeError(Error::new(
-            ErrorKind::Other,
-            format!("Failed while running frontend proxy thead -- {:?}", e),
-        ))
-    })?;
-
-    b.set_message("Gathering replica thread...");
-    // Join and handle errors for the client watchdog thread. Here we
-    // check the result of client_watchdog and start_client.
-    client_watchdog.join().map_err(|e| {
-        DfxError::RuntimeError(Error::new(
-            ErrorKind::Other,
-            format!("Failed while running replica thread -- {:?}", e),
-        ))
-    })??;
-    b.finish_with_message("Terminated successfully... Have a great day!!!");
-    Ok(())
->>>>>>> dd213483
 }
 
 fn send_background() -> DfxResult<()> {
@@ -402,113 +302,4 @@
         }
     }
     Ok(())
-<<<<<<< HEAD
-=======
-}
-
-/// Starts the client. It is supposed to be used in a thread, thus
-/// this function will panic when an error occurs that implies
-/// termination of the replica and need the attention of the parent
-/// thread.
-///
-/// # Panics
-/// We panic here to transmit an error to the parent thread.
-fn start_client(
-    client_pathbuf: &PathBuf,
-    ic_starter_pathbuf: &PathBuf,
-    pid_file_path: &PathBuf,
-    is_killed_client: Receiver<()>,
-    request_stop: Sender<()>,
-    config: ReplicaConfig,
-    b: ProgressBar,
-) -> DfxResult<()> {
-    b.set_message("Generating IC local replica configuration.");
-
-    let ic_starter = ic_starter_pathbuf.as_path().as_os_str();
-    let mut cmd = std::process::Command::new(ic_starter);
-    // if None is returned, then an empty String will be provided to replica-path
-    // TODO: figure out the right solution
-    cmd.args(&[
-        "--replica-path",
-        client_pathbuf.to_str().unwrap_or_default(),
-        "--http-port-file",
-        config
-            .http_handler
-            .write_port_to
-            .unwrap_or_default()
-            .to_str()
-            .unwrap_or_default(),
-        "--state-dir",
-        config.state_manager.state_root.to_str().unwrap_or_default(),
-        "--create-funds-whitelist",
-        "*",
-    ]);
-    cmd.stdout(std::process::Stdio::inherit());
-    cmd.stderr(std::process::Stdio::inherit());
-
-    // If the replica itself fails, we are probably into deeper trouble than
-    // we can solve at this point and the user is better rerunning the server.
-    let mut child = cmd.spawn().unwrap_or_else(|e| {
-        request_stop
-            .try_send(())
-            .expect("Replica thread couldn't signal parent to stop");
-        // We still want to send an error message.
-        panic!("Couldn't spawn ic-starter with command {:?}: {}", cmd, e);
-    });
-
-    // Update the pid file.
-    if let Ok(pid) = sysinfo::get_current_pid() {
-        let _ = std::fs::write(&pid_file_path, pid.to_string());
-    }
-
-    // N.B. The logic below fixes errors from replica causing
-    // restarts. We do not want to respawn the replica on a failure.
-    // This should be substituted with a supervisor.
-
-    // Did we receive a kill signal?
-    while is_killed_client.is_empty() {
-        // We have to wait for the child to exit here. We *should*
-        // always wait(). Read related documentation.
-
-        // We check every 1s on the replica. This logic should be
-        // transferred / substituted by a supervisor object.
-        std::thread::sleep(Duration::from_millis(1000));
-
-        match child.try_wait() {
-            Ok(Some(status)) => {
-                // An error occurred: exit the loop.
-                b.set_message(format!("local replica exited with: {}", status).as_str());
-                break;
-            }
-            Ok(None) => {
-                // No change in exit status.
-                continue;
-            }
-            Err(e) => {
-                request_stop
-                    .send(())
-                    .expect("Could not signal parent thread from replica runner");
-                panic!("Failed to check the status of the replica: {}", e)
-            }
-        }
-    }
-    // Terminate the replica; wait() then signal stop. Ignore errors
-    // -- we might get InvalidInput: that is fine -- process might
-    // have terminated already.
-    Process::new(child.id() as Pid, None, 0).kill(Signal::Term);
-    match child.wait() {
-        Ok(status) => b.set_message(format!("Replica exited with {}", status).as_str()),
-        Err(e) => b.set_message(
-            format!("Failed to properly wait for the replica to terminate {}", e).as_str(),
-        ),
-    }
-
-    // We DO want to panic here, if we can not signal our
-    // parent. This is interpreted as an error via join by the
-    // parent thread.
-    request_stop
-        .send(())
-        .expect("Could not signal parent thread from replica runner");
-    Ok(())
->>>>>>> dd213483
 }