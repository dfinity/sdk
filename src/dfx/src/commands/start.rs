--- conflicted
+++ resolved
@@ -76,12 +76,7 @@
     let client_pathbuf = env.get_cache().get_binary_command_path("client")?;
     let nodemanager_pathbuf = env.get_cache().get_binary_command_path("nodemanager")?;
 
-<<<<<<< HEAD
-    let project_root = config.get_path().parent().unwrap();
     let pid_file_path = env.get_temp_dir().join("pid");
-=======
-    let pid_file_path = env.get_dfx_root().unwrap().join("pid");
->>>>>>> ba4d31de
     check_previous_process_running(&pid_file_path)?;
 
     // We are doing this here to make sure we can write to the temp pid file.
@@ -118,7 +113,9 @@
             )
         })?;
 
-    let bootstrap_dir = env.get_binary_command_path("js-user-library/dist/bootstrap")?;
+    let bootstrap_dir = env
+        .get_cache()
+        .get_binary_command_path("js-user-library/dist/bootstrap")?;
     let frontend_watchdog = webserver(
         address_and_port,
         url::Url::parse(IC_CLIENT_BIND_ADDR).unwrap(),
