use crate::commands::canister::create_waiter;
use crate::config::dfinity::Config;
use crate::lib::environment::Environment;
use crate::lib::error::{DfxError, DfxResult};
use crate::lib::message::UserMessage;
use crate::lib::proxy::{Proxy, ProxyConfig};
use actix_server::Server;
use clap::{App, Arg, ArgMatches, SubCommand};
use crossbeam::channel::{Receiver, Sender};
use crossbeam::unbounded;
use futures::future::Future;
use hotwatch::{
    blocking::{Flow, Hotwatch},
    Event,
};
use ic_http_agent::{Agent, AgentConfig};
use indicatif::{ProgressBar, ProgressDrawTarget};
use serde::Serialize;
use std::fs;
use std::io::{Error, ErrorKind};
use std::net::SocketAddr;
use std::path::{Path, PathBuf};
use std::process::Command;
use sysinfo::{System, SystemExt};
use tokio::runtime::Runtime;

const TIMEOUT_IN_SECS: u64 = 10;

pub fn construct() -> App<'static, 'static> {
    SubCommand::with_name("start")
        .about(UserMessage::StartNode.to_str())
        .arg(
            Arg::with_name("host")
                .help(UserMessage::NodeAddress.to_str())
                .long("host")
                .takes_value(true),
        )
        .arg(
            Arg::with_name("background")
                .help(UserMessage::StartBackground.to_str())
                .long("background")
                .takes_value(false),
        )
}

fn ping_and_wait(frontend_url: &str) -> DfxResult {
    let mut runtime = Runtime::new().expect("Unable to create a runtime");

    let agent = Agent::new(AgentConfig {
        url: frontend_url,
        ..AgentConfig::default()
    })?;

    runtime
        .block_on(agent.ping(create_waiter()))
        .map_err(DfxError::from)
}

// TODO: Refactor exec into more manageable pieces.
pub fn exec(env: &dyn Environment, args: &ArgMatches<'_>) -> DfxResult {
    let config = env
        .get_config()
        .ok_or(DfxError::CommandMustBeRunInAProject)?;

    let (frontend_url, address_and_port) = frontend_address(args, &config)?;

    let client_pathbuf = env.get_cache().get_binary_command_path("replica")?;
    let temp_dir = env.get_temp_dir();
    let state_root = env.get_temp_dir().join("state");

    let pid_file_path = temp_dir.join("pid");
    check_previous_process_running(&pid_file_path)?;

    let client_configuration_dir = env.get_dfx_root().unwrap().join("client-configuration");
    fs::create_dir_all(&client_configuration_dir)?;
    let client_configuration_path = client_configuration_dir.join("client-1.toml");
    fs::File::create(&client_configuration_path)?;
    let client_port_path = client_configuration_dir.join("client-1.port");

    write_client_configuration(&client_configuration_path, &client_port_path)?;
    // Touch the client port file. But ensure it is empty prior to
    // that. This ensures if we read the file and it has contents we
    // can assume it is due to our spawned client process.
    std::fs::write(&client_port_path, "")?;

    // We are doing this here to make sure we can write to the temp pid file.
    std::fs::write(&pid_file_path, "")?;

    if args.is_present("background") {
        send_background()?;
        return ping_and_wait(&frontend_url);
    }

    // Start the client.
    let b = ProgressBar::new_spinner();
    b.set_draw_target(ProgressDrawTarget::stderr());

    b.set_message("Starting up the client...");
    b.enable_steady_tick(80);

    // Must be unbounded, as a killed child should not deadlock.
    let (request_stop, rcv_wait) = unbounded();
    let (broadcast_stop, is_killed_client) = unbounded();
    let (give_actix, actix_handler) = unbounded();
    let request_stop_echo = request_stop.clone();
    let rcv_wait_fwatcher = rcv_wait.clone();

    // We wait for the port to be determined here. Note this sets the
    // stage for a few issues:
    // i) What happens if the port file is moved? (Undefined behaviour)
    // ii) How do we deal with client failures, as we now block
    // iii) What if another process modifies the file? (ignore)
    // iv) order of execution between watcher and client

    // let watcher = std::thread::Builder::new()
    //     .name("File Watcher".into())
    //     .spawn({
    //         let b = b.clone();
    //         let client_port_path = client_port_path.clone();
    //         let rcv_wait_fwatcher = rcv_wait_fwatcher.clone();
    //         let request_stop_echo = request_stop_echo.clone();

    //         move || {
    //             retrieve_client_port(
    //                 None,
    //                 &client_port_path,
    //                 rcv_wait_fwatcher,
    //                 request_stop_echo,
    //                 &b,
    //             )
    //         }
    //     })?;

    // Ensure watcher is ready. Poor man's solution to keep things
    // sane.
    // TODO(eftychis): Restructure this with the client
    // refactoring, which should make this not necessary.
    std::thread::sleep(Duration::from_millis(20));

    // TODO(eftychis): we need a proper manager type when we start
    // spawning multiple client processes and registry.
    let client_watchdog = std::thread::Builder::new()
        .name("NodeManager".into())
        .spawn({
            let is_killed_client = is_killed_client.clone();
            let request_stop = request_stop.clone();
            move || {
                start_client(
                    &client_pathbuf,
                    &nodemanager_pathbuf,
                    &pid_file_path,
                    &state_root,
                    is_killed_client,
                    request_stop,
                    &client_configuration_path,
                )
            }
            // =======
            //         .spawn(move || {
            //             start_client(
            //                 &client_pathbuf.clone(),
            //                 &pid_file_path,
            //                 &state_root,
            //                 is_killed_client,
            //                 request_stop,
            //             )
            // >>>>>>> origin/master:src/dfx/src/commands/start.rs
        })?;

    let bootstrap_dir = env
        .get_cache()
<<<<<<< HEAD
        .get_binary_command_path("js-user-library/dist/bootstrap")?;

    // Now we can read the file. If there are no contents we need to
    // fail. We check if the watcher thinks the file has been written.
    // let client_port: String = watcher.join().map_err(|e| {
    //     DfxError::RuntimeError(Error::new(
    //         ErrorKind::Other,
    //         format!("Failed while running frontend proxy thead -- {:?}", e),
    //     ))
    // })??;
    // eprintln!("Client bound at {}", client_port);

    // We have a long-lived nodes actor and a proxy actor. The nodes
    // actor could be constantly be modifying its ingress port. Thus,
    // we need to spawn a proxy actor equipped with a watch for a port
    // change, and thus restart the proxy process.
    let is_killed = is_killed_client.clone();

    let frontend_watchdog = spawn_and_update_proxy(
        address_and_port,
        client_port_path.clone(),
        project_root
            .join(
                config
                    .get_config()
                    .get_defaults()
                    .get_start()
                    .get_serve_root(".")
                    .as_path(),
            )
            .as_path(),
=======
        .get_binary_command_path("js-user-library/bootstrap")?;
    let frontend_watchdog = webserver(
        address_and_port,
        vec![url::Url::parse(IC_CLIENT_BIND_ADDR).unwrap()],
        &bootstrap_dir,
>>>>>>> acbdad22
        give_actix,
        actix_handler.clone(),
        rcv_wait_fwatcher,
        request_stop_echo,
        is_killed,
        b.clone(),
    )?;

    b.set_message("Pinging the Internet Computer client...");
    ping_and_wait(&frontend_url)?;
    b.finish_with_message("Internet Computer client started...");

    // We have two side processes involving multiple threads running at
    // this point. We first wait for a signal that one of the processes
    // terminated. N.B. We do not handle the case where the proxy
    // terminates abruptly and we have to terminate the client as that
    // complicates the situation right now, and we need a watcher that
    // terminates all sibling processes if a process returns an error,
    // which we lack. We consider this a fine trade-off for now.

    rcv_wait.recv().or_else(|e| {
        Err(DfxError::RuntimeError(Error::new(
            ErrorKind::Other,
            format!("Failed while waiting for the manager -- {:?}", e),
        )))
    })?;

    // Signal the client to stop. Right now we have little control
    // over the client and nodemanager as it provides little
    // handling. This is mostly done for completeness. In the future
    // we should also force kill, if it ends up being necessary.
    let b = ProgressBar::new_spinner();
    b.set_draw_target(ProgressDrawTarget::stderr());
    b.set_message("Terminating...");
    b.enable_steady_tick(80);
    broadcast_stop.send(()).expect("Failed to signal children");
    // We can now start terminating our proxy server, we block to
    // ensure termination is done properly. At this point the client
    // is down though.

    // Signal the actix server to stop. This will
    // block.

    b.set_message("Terminating proxy...");
    actix_handler
        .recv()
        .expect("Failed to receive server")
        .stop(true)
        // We do not use await here on purpose. We should probably follow up
        // and have this function be async, internal of exec.
        .wait()
        .map_err(|e| {
            DfxError::RuntimeError(Error::new(
                ErrorKind::Other,
                format!("Failed to stop server: {:?}", e),
            ))
        })?;
    b.set_message("Gathering proxy thread...");
    // Join and handle errors for the frontend watchdog thread.
    frontend_watchdog.join().map_err(|e| {
        DfxError::RuntimeError(Error::new(
            ErrorKind::Other,
            format!("Failed while running frontend proxy thead -- {:?}", e),
        ))
    })?;

    b.set_message("Gathering client thread...");
    // Join and handle errors for the client watchdog thread. Here we
    // check the result of client_watchdog and start_client.
    client_watchdog.join().map_err(|e| {
        DfxError::RuntimeError(Error::new(
            ErrorKind::Other,
            format!("Failed while running client thread -- {:?}", e),
        ))
    })??;
    b.finish_with_message("Terminated successfully... Have a great day!!!");
    Ok(())
}

fn send_background() -> DfxResult<()> {
    // Background strategy is different; we spawn `dfx` with the same arguments
    // (minus --background), ping and exit.
    let exe = std::env::current_exe()?;
    let mut cmd = Command::new(exe);
    // Skip 1 because arg0 is this executable's path.
    cmd.args(std::env::args().skip(1).filter(|a| !a.eq("--background")));

    cmd.spawn()?;
    Ok(())
}

fn frontend_address(args: &ArgMatches<'_>, config: &Config) -> DfxResult<(String, SocketAddr)> {
    let address_and_port = args
        .value_of("host")
        .and_then(|host| Option::from(host.parse()))
        .unwrap_or_else(|| {
            Ok(config
                .get_config()
                .get_defaults()
                .get_start()
                .get_binding_socket_addr("localhost:8000")
                .expect("could not get socket_addr"))
        })
        .map_err(|e| DfxError::InvalidArgument(format!("Invalid host: {}", e)))?;
    let frontend_url = format!(
        "http://{}:{}",
        address_and_port.ip(),
        address_and_port.port()
    );

    Ok((frontend_url, address_and_port))
}

fn check_previous_process_running(dfx_pid_path: &PathBuf) -> DfxResult<()> {
    if dfx_pid_path.exists() {
        // Read and verify it's not running. If it is just return.
        if let Ok(s) = std::fs::read_to_string(&dfx_pid_path) {
            if let Ok(pid) = s.parse::<i32>() {
                // If we find the pid in the file, we tell the user and don't start!
                let system = System::new();
                if let Some(_process) = system.get_process(pid) {
                    return Err(DfxError::DfxAlreadyRunningInBackground());
                }
            }
        }
    }
    Ok(())
}

fn start_client(
    client_pathbuf: &PathBuf,
    pid_file_path: &PathBuf,
    state_root: &Path,
    is_killed_client: Receiver<()>,
    request_stop: Sender<()>,
    config_path: &PathBuf,
) -> DfxResult<()> {
    let config = format!(
        r#"
            [state_manager]
            state_root = "{state_root}"
        "#,
        state_root = state_root.display(),
    );
    let client = client_pathbuf.as_path().as_os_str();
    // We use unwrap() here to transmit an error to the parent
    // thread.
    while is_killed_client.is_empty() {
        // <<<<<<< HEAD:dfx/src/commands/start.rs
        //         let mut cmd = std::process::Command::new(nodemanager);
        //         cmd.args(&[client, config_path]);
        // ||||||| merged common ancestors
        //         let mut cmd = std::process::Command::new(nodemanager);
        //         cmd.args(&[client]);
        // =======
        let mut cmd = std::process::Command::new(client);
        cmd.args(&["--config", config.as_ref()]);
        // >>>>>>> origin/master:src/dfx/src/commands/start.rs
        cmd.stdout(std::process::Stdio::inherit());
        cmd.stderr(std::process::Stdio::inherit());

        // If the nodemanager itself fails, we are probably deeper into troubles than
        // we can solve at this point and the user is better rerunning the server.
        let mut child = cmd.spawn().unwrap_or_else(|e| {
            request_stop
                .try_send(())
                .expect("Client thread couldn't signal parent to stop");
            // We still want to send an error message.
            panic!("Couldn't spawn node manager with command {:?}: {}", cmd, e);
        });

        // Update the pid file.
        if let Ok(pid) = sysinfo::get_current_pid() {
            let _ = std::fs::write(&pid_file_path, pid.to_string());
        }

        // We have to wait for the child to exit here. We *should*
        // always wait(). Read related documentation.
        if child.wait().is_err() {
            break;
        }
    }
    // We DO want to panic here, if we can not signal our
    // parent. This is interpreted as an error via join by the
    // parent thread.
    request_stop
        .send(())
        .expect("Could not signal parent thread from client runner");
    Ok(())
}

fn write_client_configuration(configuration_path: &PathBuf, port_file_path: &PathBuf) -> DfxResult {
    let config = generate_client_configuration(port_file_path)?;
    eprintln!(
        "Writing client configuration file to: {:?}",
        configuration_path
    );
    fs::write(configuration_path, config).map_err(|e| {
        DfxError::RuntimeError(Error::new(
            ErrorKind::Other,
            format!("Failed to write file: {:?}", e),
        ))
    })
}

#[derive(Debug, Serialize)]
struct HttpHandlerConfig<'a> {
    write_port_to: &'a PathBuf,
}
#[derive(Debug, Serialize)]
struct ClientTomlConfig<'a> {
    http_handler: HttpHandlerConfig<'a>,
}

fn generate_client_configuration(port_file_path: &PathBuf) -> DfxResult<String> {
    let http_values = ClientTomlConfig {
        http_handler: HttpHandlerConfig {
            write_port_to: port_file_path,
        },
    };
    toml::to_string(&http_values).map_err(DfxError::CouldNotSerializeClientConfiguration)
}

// Note: This is going to get refactored with the client. Furthermore,
// removing one argument just makes things more complex.
// TODO(eftychis): JIRA: SDK-695
#[allow(clippy::too_many_arguments)]
fn spawn_and_update_proxy(
    bind: SocketAddr,
    client_port_path: PathBuf,
    serve_dir: &Path,
    inform_parent: Sender<Server>,
    server_receiver: Receiver<Server>,
    rcv_wait_fwatcher: Receiver<()>,
    request_stop_echo: Sender<()>,
    is_killed: Receiver<()>,
    b: ProgressBar,
) -> std::io::Result<std::thread::JoinHandle<()>> {
    let serve_dir = PathBuf::from(serve_dir);
    std::thread::Builder::new()
        .name("Frontend".into())
        .spawn(move || {
            let proxy_config = ProxyConfig {
                client_api_port: "-1".to_string(),
                bind,
                serve_dir: serve_dir.clone(),
            };
            let mut proxy = Proxy::new(proxy_config);
            // Start the proxy first. Below, we panic to propagate the error
            // to the parent thread as an error via join().

            while is_killed.is_empty() {
                // Check the port and then start the proxy. Below, we panic to propagate the error
                // to the parent thread as an error via join().

                let port = retrieve_client_port(
                    Some(proxy.port()),
                    &client_port_path,
                    rcv_wait_fwatcher.clone(),
                    request_stop_echo.clone(),
                    &b,
                )
                .expect("Failed to watch port configuration file");
                proxy = if is_killed.is_empty() && port != proxy.port() {
                    let proxy = proxy.set_client_api_port(port).clone();
                    proxy
                        .restart(inform_parent.clone(), server_receiver.clone())
                        .expect("Failed to restart the proxy")
                } else {
                    proxy
                };
            }
        })
}

fn retrieve_client_port(
    port_on_enter: Option<String>,
    client_port_path: &PathBuf,
    rcv_wait_fwatcher: Receiver<()>,
    request_stop_echo: Sender<()>,
    b: &ProgressBar,
) -> DfxResult<String> {
    let mut watcher = Hotwatch::new_with_custom_delay(Duration::from_millis(100)).map_err(|e| {
        DfxError::RuntimeError(Error::new(
            ErrorKind::Other,
            format!("Failed to create watcher for port pid file: {}", e),
        ))
    })?;
    if let Some(port_on_enter_ok) = port_on_enter {
        let port_after_enter =
            fs::read_to_string(&client_port_path).map_err(DfxError::RuntimeError)?;
        if port_on_enter_ok == port_after_enter {
            // Do not block if the port is the one we expected.
            return Ok(port_after_enter);
        }
    }
    watcher
        .watch(&client_port_path, move |event| {
            if let Ok(e) = rcv_wait_fwatcher.try_recv() {
                // We are in a weird state where the nodemanager exited with an error,
                // but we are still waiting for the pid file to change. As this change
                // is never going to occur we need to exit our wait and stop tracking
                // the file. We need to re-send the error to properly handle it later
                // on. Worst case we will panic at this point.
                #[allow(clippy::unit_arg)]
                request_stop_echo
                    // We are re-sending the signal here. It is a unit
                    // right now but that can easily change.
                    .send(e)
                    .expect("Watcher could not re-signal request to stop.");
                return Flow::Exit;
            }
            match event {
                // We pretty much want to unblock for any events
                // except a rescan. A move, create etc event should
                // lead to a failure.
                Event::Rescan => Flow::Continue,
                _ => Flow::Exit,
            }
        })
        .map_err(|e| {
            DfxError::RuntimeError(Error::new(
                ErrorKind::Other,
                format!("Failed to watch port pid file: {}", e),
            ))
        })?;
    b.set_message("Waiting for client to bind their http server port...");
    // We are blocking here and actually processing write events.
    watcher.run();
    fs::read_to_string(&client_port_path).map_err(DfxError::RuntimeError)
}<|MERGE_RESOLUTION|>--- conflicted
+++ resolved
@@ -169,8 +169,7 @@
 
     let bootstrap_dir = env
         .get_cache()
-<<<<<<< HEAD
-        .get_binary_command_path("js-user-library/dist/bootstrap")?;
+        .get_binary_command_path("js-user-library/bootstrap")?;
 
     // Now we can read the file. If there are no contents we need to
     // fail. We check if the watcher thinks the file has been written.
@@ -188,6 +187,7 @@
     // change, and thus restart the proxy process.
     let is_killed = is_killed_client.clone();
 
+    // TODO XXX -- Add an object -- it is ridiculous now.
     let frontend_watchdog = spawn_and_update_proxy(
         address_and_port,
         client_port_path.clone(),
@@ -201,13 +201,8 @@
                     .as_path(),
             )
             .as_path(),
-=======
-        .get_binary_command_path("js-user-library/bootstrap")?;
-    let frontend_watchdog = webserver(
-        address_and_port,
         vec![url::Url::parse(IC_CLIENT_BIND_ADDR).unwrap()],
         &bootstrap_dir,
->>>>>>> acbdad22
         give_actix,
         actix_handler.clone(),
         rcv_wait_fwatcher,
