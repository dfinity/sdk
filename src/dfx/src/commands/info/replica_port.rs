use crate::lib::error::DfxResult;
use crate::util::network::get_running_replica_port;
<<<<<<< HEAD
use crate::{Environment, NetworkOpt};
=======
use crate::Environment;
use dfx_core::network::provider::{create_network_descriptor, LocalBindDetermination};
>>>>>>> 26aa509d

use anyhow::bail;

pub(crate) fn get_replica_port(env: &dyn Environment) -> DfxResult<String> {
    let network_descriptor = create_network_descriptor(
        env.get_config(),
        env.get_networks_config(),
        NetworkOpt::default(),
        None,
        LocalBindDetermination::AsConfigured,
    )?;

    if let Some(port) =
        get_running_replica_port(None, network_descriptor.local_server_descriptor()?)?
    {
        Ok(format!("{}", port))
    } else {
        bail!("No replica port found");
    }
}<|MERGE_RESOLUTION|>--- conflicted
+++ resolved
@@ -1,11 +1,7 @@
 use crate::lib::error::DfxResult;
 use crate::util::network::get_running_replica_port;
-<<<<<<< HEAD
-use crate::{Environment, NetworkOpt};
-=======
 use crate::Environment;
 use dfx_core::network::provider::{create_network_descriptor, LocalBindDetermination};
->>>>>>> 26aa509d
 
 use anyhow::bail;
 
@@ -13,7 +9,7 @@
     let network_descriptor = create_network_descriptor(
         env.get_config(),
         env.get_networks_config(),
-        NetworkOpt::default(),
+        None,
         None,
         LocalBindDetermination::AsConfigured,
     )?;
