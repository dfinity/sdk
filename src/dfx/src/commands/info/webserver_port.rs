--- conflicted
+++ resolved
@@ -1,17 +1,12 @@
 use crate::lib::error::DfxResult;
-<<<<<<< HEAD
-use crate::lib::provider::{create_network_descriptor, LocalBindDetermination};
-use crate::{Environment, NetworkOpt};
-=======
 use crate::Environment;
 use dfx_core::network::provider::{create_network_descriptor, LocalBindDetermination};
->>>>>>> 26aa509d
 
 pub(crate) fn get_webserver_port(env: &dyn Environment) -> DfxResult<String> {
     let port = create_network_descriptor(
         env.get_config(),
         env.get_networks_config(),
-        NetworkOpt::default(),
+        None,
         None,
         LocalBindDetermination::ApplyRunningWebserverPort,
     )?
