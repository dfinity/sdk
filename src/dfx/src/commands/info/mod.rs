--- conflicted
+++ resolved
@@ -67,20 +67,9 @@
         InfoType::PocketicConfigPort => get_pocketic_config_port(env)?,
         InfoType::ReplicaRev => info::replica_rev().to_string(),
         InfoType::WebserverPort => get_webserver_port(env)?,
-<<<<<<< HEAD
         InfoType::NetworksJsonPath => NetworksConfig::new()?.get_path().display().to_string(),
         InfoType::ConfigJsonPath => ToolConfig::new()?.config_path().display().to_string(),
-=======
-        InfoType::NetworksJsonPath => NetworksConfig::new()?
-            .get_path()
-            .to_str()
-            .context("Failed to convert networks.json path to a string.")?
-            .to_string(),
-        InfoType::TelemetryLogPath => Telemetry::get_log_path()?
-            .to_str()
-            .context("Failed to convert telemetry path to a string.")?
-            .to_string(),
->>>>>>> e1b52173
+        InfoType::TelemetryLogPath => Telemetry::get_log_path()?.display().to_string(),
     };
     println!("{}", value);
     Ok(())
