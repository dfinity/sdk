--- conflicted
+++ resolved
@@ -28,20 +28,6 @@
             ledger::{balance, xdr_permyriad_per_icp},
         },
     },
-<<<<<<< HEAD
-    util::{assets::wallet_wasm, expiry_duration},
-    NetworkOpt,
-};
-
-pub fn exec(env: &dyn Environment) -> DfxResult {
-    let env = create_agent_environment(
-        env,
-        NetworkOpt {
-            playground: false,
-            network: Some("ic".to_string()),
-        },
-    )?;
-=======
     util::assets::wallet_wasm,
 };
 
@@ -57,7 +43,6 @@
 
 pub fn exec(env: &dyn Environment, _: QuickstartOpts) -> DfxResult {
     let env = create_agent_environment(env, Some("ic".to_string()))?;
->>>>>>> 26aa509d
     let agent = env.get_agent().expect("Unable to create agent");
     let ident = env.get_selected_identity().unwrap();
     let principal = env.get_selected_identity_principal().unwrap();
