<<<<<<< HEAD
use crate::config::dfinity::{ConfigCanistersCanister, ConfigInterface, CONFIG_FILE_NAME};
=======
use crate::error_invalid_data;
>>>>>>> 26aa509d
use crate::lib::builders::BuildConfig;
use crate::lib::environment::Environment;
use crate::lib::error::DfxResult;
use crate::lib::package_arguments::{self, PackageArguments};
<<<<<<< HEAD
use crate::lib::provider::{create_network_descriptor, LocalBindDetermination};
use crate::{error_invalid_data, NetworkOpt};
=======
use dfx_core::config::model::canister_id_store::CanisterIdStore;
use dfx_core::config::model::dfinity::{
    ConfigCanistersCanister, ConfigInterface, CONFIG_FILE_NAME,
};
use dfx_core::network::provider::{create_network_descriptor, LocalBindDetermination};
>>>>>>> 26aa509d

use anyhow::{anyhow, bail, Context};
use candid::Principal;
use clap::Parser;
use fn_error_context::context;
use std::path::PathBuf;
use std::process::Stdio;

const CANISTER_ARG: &str = "canister";

/// Starts the Motoko IDE Language Server. This is meant to be run by editor plugins not the
/// end-user.
#[derive(Parser)]
#[clap(hide(true))]
pub struct LanguageServiceOpts {
    /// Specifies the canister name. If you don't specify this argument, all canisters are
    /// processed.
    canister: Option<String>,

    /// Forces the language server to start even when run from a terminal.
    #[clap(long)]
    force_tty: bool,
}

// Don't read anything from stdin or output anything to stdout while this function is being
// executed or LSP will become very unhappy
pub fn exec(env: &dyn Environment, opts: LanguageServiceOpts) -> DfxResult {
    let force_tty = opts.force_tty;
    // Are we being run from a terminal? That's most likely not what we want
    if atty::is(atty::Stream::Stdout) && !force_tty {
        Err(anyhow!("The `_language-service` command is meant to be run by editors to start a language service. You probably don't want to run it from a terminal.\nIf you _really_ want to, you can pass the --force-tty flag."))
    } else if let Some(config) = env.get_config() {
        let main_path = get_main_path(config.get_config(), opts.canister)?;
        let packtool = &config
            .get_config()
            .get_defaults()
            .get_build()
            .get_packtool();

        let mut package_arguments = package_arguments::load(env.get_cache().as_ref(), packtool)?;

        // Include actor alias flags
        let canister_names = config
            .get_config()
            .get_canister_names_with_dependencies(None)?;
        let network_descriptor = create_network_descriptor(
            env.get_config(),
            env.get_networks_config(),
            NetworkOpt::default(),
            None,
            LocalBindDetermination::ApplyRunningWebserverPort,
        )?;
        let canister_id_store =
            CanisterIdStore::new(env.get_logger(), &network_descriptor, env.get_config())?;
        for canister_name in canister_names {
            match canister_id_store.get(&canister_name) {
                Ok(canister_id) => package_arguments.append(&mut vec![
                    "--actor-alias".to_owned(),
                    canister_name,
                    Principal::to_text(&canister_id),
                ]),
                Err(err) => eprintln!("{}", err),
            };
        }

        // Add IDL directory flag
        let build_config =
            BuildConfig::from_config(&config, env.get_network_descriptor().is_playground())?;
        package_arguments.append(&mut vec![
            "--actor-idl".to_owned(),
            (*build_config.lsp_root.to_string_lossy()).to_owned(),
        ]);

        run_ide(env, main_path, package_arguments)
    } else {
        Err(anyhow!("Cannot find dfx configuration file in the current working directory. Did you forget to create one?"))
    }
}

#[context("Failed to determine main path.")]
fn get_main_path(config: &ConfigInterface, canister_name: Option<String>) -> DfxResult<PathBuf> {
    // TODO try and point at the actual dfx.json path
    let dfx_json = CONFIG_FILE_NAME;

    let (canister_name, canister): (String, ConfigCanistersCanister) =
        match (config.canisters.as_ref(), canister_name) {
            (None, _) => Err(error_invalid_data!(
                "Missing field 'canisters' in {0}",
                dfx_json
            )),
            (Some(canisters), Some(canister_name)) => {
                let c = canisters.get(canister_name.as_str()).ok_or_else(|| {
                    error_invalid_data!(
                        "Canister {0} cannot not be found in {1}",
                        canister_name,
                        dfx_json
                    )
                })?;
                Ok((canister_name.to_string(), c.clone()))
            }
            (Some(canisters), None) => {
                if canisters.len() == 1 {
                    let (n, c) = canisters.iter().next().unwrap();
                    Ok((n.to_string(), c.clone()))
                } else {
                    Err(error_invalid_data!(
                    "There are multiple canisters in {0}, please select one using the {1} argument",
                    dfx_json,
                    CANISTER_ARG
                ))
                }
            }
        }?;
    if let Some(main) = canister.main {
        Ok(main)
    } else {
        Err(error_invalid_data!(
            "Canister {0} lacks a 'main' element in {1}",
            canister_name,
            dfx_json
        ))
    }
}

fn run_ide(
    env: &dyn Environment,
    main_path: PathBuf,
    package_arguments: PackageArguments,
) -> DfxResult {
    let output = env
        .get_cache()
        .get_binary_command("mo-ide")?
        .stdin(Stdio::inherit())
        .stdout(Stdio::inherit())
        // Point at the right canister
        .arg("--canister-main")
        .arg(main_path)
        // Tell the IDE where the stdlib and other packages are located
        .args(package_arguments)
        .output()
        .context("Failed to run 'mo-ide' binary.")?;

    if !output.status.success() {
        bail!(
            "The Motoko Language Server failed.\nStdout:\n{0}\nStderr:\n{1}",
            String::from_utf8_lossy(&output.stdout).to_string(),
            String::from_utf8_lossy(&output.stderr).to_string(),
        )
    } else {
        Ok(())
    }
}<|MERGE_RESOLUTION|>--- conflicted
+++ resolved
@@ -1,22 +1,13 @@
-<<<<<<< HEAD
-use crate::config::dfinity::{ConfigCanistersCanister, ConfigInterface, CONFIG_FILE_NAME};
-=======
 use crate::error_invalid_data;
->>>>>>> 26aa509d
 use crate::lib::builders::BuildConfig;
 use crate::lib::environment::Environment;
 use crate::lib::error::DfxResult;
 use crate::lib::package_arguments::{self, PackageArguments};
-<<<<<<< HEAD
-use crate::lib::provider::{create_network_descriptor, LocalBindDetermination};
-use crate::{error_invalid_data, NetworkOpt};
-=======
 use dfx_core::config::model::canister_id_store::CanisterIdStore;
 use dfx_core::config::model::dfinity::{
     ConfigCanistersCanister, ConfigInterface, CONFIG_FILE_NAME,
 };
 use dfx_core::network::provider::{create_network_descriptor, LocalBindDetermination};
->>>>>>> 26aa509d
 
 use anyhow::{anyhow, bail, Context};
 use candid::Principal;
@@ -65,7 +56,7 @@
         let network_descriptor = create_network_descriptor(
             env.get_config(),
             env.get_networks_config(),
-            NetworkOpt::default(),
+            None,
             None,
             LocalBindDetermination::ApplyRunningWebserverPort,
         )?;
