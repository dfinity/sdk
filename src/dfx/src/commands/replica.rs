--- conflicted
+++ resolved
@@ -76,11 +76,7 @@
 
     // Must be unbounded, as a killed child should not deadlock.
     let (request_stop, _rcv_wait) = unbounded();
-<<<<<<< HEAD
-    let (broadcast_stop, is_killed_client) = unbounded();
-=======
     let (_broadcast_stop, is_killed_replica) = unbounded();
->>>>>>> 4bd88609
 
     b.set_message("Generating IC local replica configuration.");
     let replica_config = ReplicaConfig::new(&state_root).with_port(port).to_toml()?;
@@ -106,7 +102,6 @@
     ping_and_wait(format!("http://localhost:{}", port).as_str())?;
     b.finish_with_message("Internet Computer replica started...");
 
-<<<<<<< HEAD
     // Wait for a SIGTERM signal.
     let signals = signal_hook::iterator::Signals::new(&[signal_hook::SIGTERM])?;
 
@@ -119,14 +114,9 @@
         }
     });
 
-    // Join and handle errors for the client watchdog thread. Here we
-    // check the result of client_watchdog and start_client.
-    client_watchdog.join().map_err(|e| {
-=======
     // Join and handle errors for the replica watchdog thread. Here we
     // check the result of replica_watchdog and start_replica.
     replica_watchdog.join().map_err(|e| {
->>>>>>> 4bd88609
         DfxError::RuntimeError(Error::new(
             ErrorKind::Other,
             format!("Failed while running replica thread -- {:?}", e),
