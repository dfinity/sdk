--- conflicted
+++ resolved
@@ -10,13 +10,9 @@
 use crate::lib::error::DfxResult;
 use crate::lib::network::id::write_network_id;
 use crate::lib::replica_config::{HttpHandlerConfig, ReplicaConfig};
-<<<<<<< HEAD
-use crate::NetworkOpt;
-=======
 use dfx_core::config::model::dfinity::DEFAULT_REPLICA_PORT;
 use dfx_core::config::model::local_server_descriptor::LocalServerDescriptor;
 use dfx_core::network::provider::{create_network_descriptor, LocalBindDetermination};
->>>>>>> 26aa509d
 
 use anyhow::Context;
 use clap::Parser;
@@ -102,7 +98,7 @@
     let network_descriptor = create_network_descriptor(
         env.get_config(),
         env.get_networks_config(),
-        NetworkOpt::default(),
+        None,
         Some(env.get_logger().clone()),
         LocalBindDetermination::AsConfigured,
     )?;
