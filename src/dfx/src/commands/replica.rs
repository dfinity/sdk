--- conflicted
+++ resolved
@@ -34,16 +34,8 @@
 }
 
 /// Gets the configuration options for the Internet Computer replica.
-<<<<<<< HEAD
 #[context("Failed to get replica config.")]
-fn get_config(
-    env: &dyn Environment,
-    opts: ReplicaOpts,
-    btc_adapter_socket: Option<PathBuf>,
-) -> DfxResult<ReplicaConfig> {
-=======
 fn get_config(env: &dyn Environment, opts: ReplicaOpts) -> DfxResult<ReplicaConfig> {
->>>>>>> 0ca2cbf7
     let config = get_config_from_file(env);
     let port = get_port(&config, opts.port)?;
     let mut http_handler: HttpHandlerConfig = Default::default();
