use crate::config::cache::VersionCache;
use crate::lib::agent::create_anonymous_agent_environment;
use crate::lib::builders::BuildConfig;
use crate::lib::environment::Environment;
use crate::lib::error::DfxResult;
use crate::lib::models::canister::CanisterPool;
use crate::lib::network::network_opt::NetworkOpt;
use clap::Parser;
use tokio::runtime::Runtime;

/// Generate type declarations for canisters from the code in your project
#[derive(Parser)]
pub struct GenerateOpts {
    /// Specifies the name of the canister to generate type information for.
    /// If you do not specify a canister name, generates types for all canisters.
    canister_name: Option<String>,

    /// Don't compile Motoko before generating.
    #[arg(long)]
    no_compile: bool,
    
    #[command(flatten)]
    network: NetworkOpt,
}

pub fn exec(env: &dyn Environment, opts: GenerateOpts) -> DfxResult {
    let env = create_anonymous_agent_environment(env, opts.network.to_network_name())?;
    let log = env.get_logger();

    // Read the config.
    let config = env.get_config_or_anyhow()?;

    // Check the cache. This will only install the cache if there isn't one installed
    // already.
    VersionCache::install(&env, &env.get_cache().version_str())?;

    // Option can be None which means generate types for all canisters
    let canisters_to_load = config
        .get_config()
        .get_canister_names_with_dependencies(opts.canister_name.as_deref())?;
    let canisters_to_generate = canisters_to_load.clone().into_iter().collect();

    let canister_pool_load = CanisterPool::load(&env, false, &canisters_to_load)?;

    // If generate for motoko canister, build first
    let mut build_before_generate = Vec::new();
    let mut build_dependees = Vec::new();
    for canister in canister_pool_load.get_canister_list() {
        let canister_name = canister.get_name();
        if let Some(info) = canister_pool_load.get_first_canister_with_name(canister_name) {
            if info.get_info().is_motoko() {
                build_before_generate.push(canister_name.to_string());
            }
            for dependent_canister in config
                .get_config()
                .get_canister_names_with_dependencies(Some(canister_name))?
            {
                if !build_dependees.contains(&dependent_canister) {
                    build_dependees.push(dependent_canister);
                }
            }
        }
    }
    let build_config =
        BuildConfig::from_config(&config)?.with_canisters_to_build(build_before_generate);
    let generate_config =
        BuildConfig::from_config(&config)?.with_canisters_to_build(canisters_to_generate);

    if !opts.no_compile && build_config
        .canisters_to_build
        .as_ref()
        .map(|v| !v.is_empty())
        .unwrap_or(false)
    {
        let canister_pool_build = CanisterPool::load(&env, true, &build_dependees)?;
        let spinner = env.new_spinner("Building Motoko canisters before generation...".into());
        let runtime = Runtime::new().expect("Unable to create a runtime");
<<<<<<< HEAD
        runtime.block_on(canister_pool_build.build_or_fail(&env, log, &build_config, opts.no_compile))?;
=======
        runtime.block_on(canister_pool_build.build_or_fail(&env, log, &build_config))?;
        spinner.finish_and_clear();
>>>>>>> c91952c9
    }

    let spinner = env.new_spinner("Generating type declarations...".into());
    for canister in canister_pool_load.canisters_to_build(&generate_config) {
        canister.generate(&env, log, &canister_pool_load, &generate_config)?;
    }
    spinner.finish_and_clear();

    Ok(())
}<|MERGE_RESOLUTION|>--- conflicted
+++ resolved
@@ -75,12 +75,8 @@
         let canister_pool_build = CanisterPool::load(&env, true, &build_dependees)?;
         let spinner = env.new_spinner("Building Motoko canisters before generation...".into());
         let runtime = Runtime::new().expect("Unable to create a runtime");
-<<<<<<< HEAD
         runtime.block_on(canister_pool_build.build_or_fail(&env, log, &build_config, opts.no_compile))?;
-=======
-        runtime.block_on(canister_pool_build.build_or_fail(&env, log, &build_config))?;
         spinner.finish_and_clear();
->>>>>>> c91952c9
     }
 
     let spinner = env.new_spinner("Generating type declarations...".into());
