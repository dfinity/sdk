--- conflicted
+++ resolved
@@ -17,9 +17,13 @@
     precise: bool,
 }
 
-<<<<<<< HEAD
 pub async fn exec(env: &dyn Environment, opts: WalletBalanceOpts) -> DfxResult {
-    let balance = get_wallet(env).await?.wallet_balance().await?;
+    let balance = get_wallet(env)
+        .await?
+        .wallet_balance()
+        .await
+        .context("Failed to fetch wallet balance.")?;
+    
     if opts.precise {
         println!("{} cycles.", balance.amount);
     } else {
@@ -28,15 +32,7 @@
             pretty_thousand_separators(format_as_trillions(balance.amount))
         );
     }
-=======
-pub async fn exec(env: &dyn Environment, _opts: WalletBalanceOpts) -> DfxResult {
-    let balance = get_wallet(env)
-        .await?
-        .wallet_balance()
-        .await
-        .context("Failed to fetch wallet balance.")?;
-    println!("{} cycles.", balance.amount);
->>>>>>> e2d72805
+
     Ok(())
 }
 
