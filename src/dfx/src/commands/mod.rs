--- conflicted
+++ resolved
@@ -46,24 +46,14 @@
     LanguageServices(language_service::LanguageServiceOpts),
     Ledger(ledger::LedgerOpts),
     New(new::NewOpts),
-    #[clap(hide(true))]
-<<<<<<< HEAD
-    Nns(nns::NnsCommand),
-    Ping(BaseOpts<ping::PingOpts>),
-    #[clap(hide(true))]
-    Project(project::ProjectCommand),
-    Quickstart(BaseOpts<Empty>),
-    Remote(remote::RemoteCommand),
-    Replica(BaseOpts<replica::ReplicaOpts>),
-    Schema(BaseOpts<schema::SchemaOpts>),
-=======
     Nns(nns::NnsOpts),
     Ping(ping::PingOpts),
+    #[clap(hide(true))]
+    Project(project::ProjectOpts),
     Quickstart,
     Remote(remote::RemoteOpts),
     Replica(replica::ReplicaOpts),
     Schema(schema::SchemaOpts),
->>>>>>> a25898fe
     #[clap(hide(true))]
     Sns(sns::SnsOpts),
     Start(start::StartOpts),
@@ -75,37 +65,6 @@
 
 pub fn exec(env: &dyn Environment, cmd: Command) -> DfxResult {
     match cmd {
-<<<<<<< HEAD
-        Command::Cache(v) => cache::dispatch(v),
-        Command::Canister(v) => canister::dispatch(v),
-        Command::Identity(v) => identity::dispatch(v),
-        Command::Ledger(v) => ledger::dispatch(v),
-        Command::Nns(v) => nns::dispatch(v),
-        Command::Project(v) => project::dispatch(v),
-        Command::Remote(v) => remote::dispatch(v),
-        Command::Sns(v) => sns::dispatch(v),
-        Command::Toolchain(v) => toolchain::dispatch(v),
-        Command::Wallet(v) => wallet::dispatch(v),
-
-        Command::Bootstrap(v) => bootstrap::exec(&init_env(v.env_opts)?, v.command_opts),
-        Command::Build(v) => build::exec(&init_env(v.env_opts)?, v.command_opts),
-        Command::Deploy(v) => deploy::exec(&init_env(v.env_opts)?, v.command_opts),
-        Command::Diagnose(v) => diagnose::exec(&init_env(v.env_opts)?, v.command_opts),
-        Command::Fix(v) => fix::exec(&init_env(v.env_opts)?, v.command_opts),
-        Command::Generate(v) => generate::exec(&init_env(v.env_opts)?, v.command_opts),
-        Command::Info(v) => info::exec(&init_env(v.env_opts)?, v.command_opts),
-        Command::LanguageServices(v) => {
-            language_service::exec(&init_env(v.env_opts)?, v.command_opts)
-        }
-        Command::New(v) => new::exec(&init_env(v.env_opts)?, v.command_opts),
-        Command::Ping(v) => ping::exec(&init_env(v.env_opts)?, v.command_opts),
-        Command::Quickstart(v) => quickstart::exec(&init_env(v.env_opts)?),
-        Command::Replica(v) => replica::exec(&init_env(v.env_opts)?, v.command_opts),
-        Command::Schema(v) => schema::exec(&init_env(v.env_opts)?, v.command_opts),
-        Command::Start(v) => start::exec(&init_env(v.env_opts)?, v.command_opts),
-        Command::Stop(v) => stop::exec(&init_env(v.env_opts)?, v.command_opts),
-        Command::Upgrade(v) => upgrade::exec(&init_env(v.env_opts)?, v.command_opts),
-=======
         Command::Bootstrap(v) => bootstrap::exec(env, v),
         Command::Build(v) => build::exec(env, v),
         Command::Cache(v) => cache::exec(env, v),
@@ -121,6 +80,7 @@
         Command::New(v) => new::exec(env, v),
         Command::Nns(v) => nns::exec(env, v),
         Command::Ping(v) => ping::exec(env, v),
+        Command::Project(v) => project::exec(env, v),
         Command::Quickstart => quickstart::exec(env),
         Command::Remote(v) => remote::exec(env, v),
         Command::Replica(v) => replica::exec(env, v),
@@ -131,6 +91,5 @@
         Command::Toolchain(v) => toolchain::exec(env, v),
         Command::Upgrade(v) => upgrade::exec(env, v),
         Command::Wallet(v) => wallet::exec(env, v),
->>>>>>> a25898fe
     }
 }