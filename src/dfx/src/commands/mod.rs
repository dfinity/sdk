use crate::lib::environment::Environment;
use crate::lib::error::DfxResult;

use anyhow::bail;
use clap::Subcommand;
use std::ffi::OsString;

mod beta;
mod bootstrap;
mod build;
mod cache;
mod canister;
mod deploy;
mod deps;
mod diagnose;
mod extension;
mod fix;
mod generate;
mod identity;
mod info;
mod language_service;
mod ledger;
mod new;
mod nns;
mod ping;
mod quickstart;
mod remote;
mod replica;
mod schema;
mod sns;
mod start;
mod stop;
mod toolchain;
mod upgrade;
mod wallet;

#[derive(Subcommand)]
pub enum Command {
    #[command(hide = true)]
    Beta(beta::BetaOpts),
    Bootstrap(bootstrap::BootstrapOpts),
    Build(build::CanisterBuildOpts),
    Cache(cache::CacheOpts),
    Canister(canister::CanisterOpts),
    Deploy(deploy::DeployOpts),
    #[command(hide = true)]
    Deps(deps::DepsOpts),
    Diagnose(diagnose::DiagnoseOpts),
    Fix(fix::FixOpts),
<<<<<<< HEAD
    Extension(extension::ExtensionOpts),
    // Executes an extension
    #[clap(external_subcommand)]
    ExtensionRun(Vec<OsString>),
=======
    // Extension(extension::ExtensionOpts),
    // // Executes an extension
    // #[arg(external_subcommand)]
    // ExtensionRun(Vec<OsString>),
>>>>>>> 6ca0c55f
    Generate(generate::GenerateOpts),
    Identity(identity::IdentityOpts),
    Info(info::InfoOpts),
    #[command(name = "_language-service")]
    LanguageServices(language_service::LanguageServiceOpts),
    Ledger(ledger::LedgerOpts),
    New(new::NewOpts),
    Nns(nns::NnsOpts),
    Ping(ping::PingOpts),
    Quickstart(quickstart::QuickstartOpts),
    Remote(remote::RemoteOpts),
    Replica(replica::ReplicaOpts),
    Schema(schema::SchemaOpts),
    #[command(hide = true)]
    Sns(sns::SnsOpts),
    Start(start::StartOpts),
    Stop(stop::StopOpts),
    Toolchain(toolchain::ToolchainOpts),
    Upgrade(upgrade::UpgradeOpts),
    Wallet(wallet::WalletOpts),
}

pub fn exec(env: &dyn Environment, cmd: Command) -> DfxResult {
    match cmd {
        Command::Beta(v) => beta::exec(env, v),
        Command::Bootstrap(v) => bootstrap::exec(env, v),
        Command::Build(v) => build::exec(env, v),
        Command::Cache(v) => cache::exec(env, v),
        Command::Canister(v) => canister::exec(env, v),
        Command::Deploy(v) => deploy::exec(env, v),
        Command::Deps(v) => deps::exec(env, v),
        Command::Diagnose(v) => diagnose::exec(env, v),
        Command::Fix(v) => fix::exec(env, v),
        Command::Extension(v) => extension::exec(env, v),
        Command::ExtensionRun(v) => extension::run::exec(env, v.into()),
        Command::Generate(v) => generate::exec(env, v),
        Command::Identity(v) => identity::exec(env, v),
        Command::Info(v) => info::exec(env, v),
        Command::LanguageServices(v) => language_service::exec(env, v),
        Command::Ledger(v) => ledger::exec(env, v),
        Command::New(v) => new::exec(env, v),
        Command::Nns(v) => nns::exec(env, v),
        Command::Ping(v) => ping::exec(env, v),
        Command::Quickstart(v) => quickstart::exec(env, v),
        Command::Remote(v) => remote::exec(env, v),
        Command::Replica(v) => replica::exec(env, v),
        Command::Schema(v) => schema::exec(v),
        Command::Sns(v) => sns::exec(env, v),
        Command::Start(v) => start::exec(env, v),
        Command::Stop(v) => stop::exec(env, v),
        Command::Toolchain(v) => toolchain::exec(env, v),
        Command::Upgrade(v) => upgrade::exec(env, v),
        Command::Wallet(v) => wallet::exec(env, v),
    }
}

pub fn exec_without_env(cmd: Command) -> DfxResult {
    match cmd {
        Command::Schema(v) => schema::exec(v),
        _ => bail!("Cannot execute this command without environment."),
    }
}<|MERGE_RESOLUTION|>--- conflicted
+++ resolved
@@ -47,17 +47,10 @@
     Deps(deps::DepsOpts),
     Diagnose(diagnose::DiagnoseOpts),
     Fix(fix::FixOpts),
-<<<<<<< HEAD
     Extension(extension::ExtensionOpts),
     // Executes an extension
     #[clap(external_subcommand)]
     ExtensionRun(Vec<OsString>),
-=======
-    // Extension(extension::ExtensionOpts),
-    // // Executes an extension
-    // #[arg(external_subcommand)]
-    // ExtensionRun(Vec<OsString>),
->>>>>>> 6ca0c55f
     Generate(generate::GenerateOpts),
     Identity(identity::IdentityOpts),
     Info(info::InfoOpts),
