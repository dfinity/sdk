<<<<<<< HEAD
use crate::commands::sns::config::SnsConfigCommand;
use crate::{init_env, BaseOpts, DfxResult};
=======
use crate::{
    commands::sns::config::SnsConfigOpts,
    lib::{environment::Environment, error::DfxResult},
};
>>>>>>> a25898fe

use crate::commands::sns::import::SnsImportOpts;
use clap::Parser;

mod config;
mod import;

/// SNS commands.
#[derive(Parser)]
#[clap(name("sns"))]
pub struct SnsOpts {
    #[clap(subcommand)]
    subcmd: SubCommand,
}

#[derive(Parser)]
enum SubCommand {
    #[clap(hide(true))]
<<<<<<< HEAD
    Config(SnsConfigCommand),
    #[clap(hide(true))]
    Import(BaseOpts<SnsImportOpts>),
=======
    Config(SnsConfigOpts),
>>>>>>> a25898fe
}

pub fn exec(env: &dyn Environment, cmd: SnsOpts) -> DfxResult {
    match cmd.subcmd {
<<<<<<< HEAD
        SubCommand::Config(v) => config::dispatch(v),

        SubCommand::Import(v) => import::exec(&init_env(v.env_opts)?, v.command_opts),
=======
        SubCommand::Config(v) => config::exec(env, v),
>>>>>>> a25898fe
    }
}<|MERGE_RESOLUTION|>--- conflicted
+++ resolved
@@ -1,14 +1,9 @@
-<<<<<<< HEAD
-use crate::commands::sns::config::SnsConfigCommand;
-use crate::{init_env, BaseOpts, DfxResult};
-=======
 use crate::{
     commands::sns::config::SnsConfigOpts,
+    commands::sns::import::SnsImportOpts,
     lib::{environment::Environment, error::DfxResult},
 };
->>>>>>> a25898fe
 
-use crate::commands::sns::import::SnsImportOpts;
 use clap::Parser;
 
 mod config;
@@ -25,23 +20,14 @@
 #[derive(Parser)]
 enum SubCommand {
     #[clap(hide(true))]
-<<<<<<< HEAD
-    Config(SnsConfigCommand),
+    Config(SnsConfigOpts),
     #[clap(hide(true))]
-    Import(BaseOpts<SnsImportOpts>),
-=======
-    Config(SnsConfigOpts),
->>>>>>> a25898fe
+    Import(SnsImportOpts),
 }
 
 pub fn exec(env: &dyn Environment, cmd: SnsOpts) -> DfxResult {
     match cmd.subcmd {
-<<<<<<< HEAD
-        SubCommand::Config(v) => config::dispatch(v),
-
-        SubCommand::Import(v) => import::exec(&init_env(v.env_opts)?, v.command_opts),
-=======
         SubCommand::Config(v) => config::exec(env, v),
->>>>>>> a25898fe
+        SubCommand::Import(v) => import::exec(env, v),
     }
 }