--- conflicted
+++ resolved
@@ -324,29 +324,6 @@
         .map_err(DfxError::from)
 }
 
-<<<<<<< HEAD
-=======
-fn block_on_initialize_gateway(
-    pocketic_url: Url,
-    replica_url: Url,
-    domains: Option<Vec<String>>,
-    addr: SocketAddr,
-    logger: Logger,
-) -> DfxResult {
-    Builder::new_current_thread()
-        .enable_all()
-        .build()
-        .unwrap()
-        .block_on(initialize_gateway(
-            pocketic_url,
-            replica_url,
-            domains,
-            addr,
-            logger,
-        ))
-}
-
->>>>>>> af93e828
 #[cfg(unix)]
 #[tokio::main(flavor = "current_thread")]
 async fn initialize_gateway(
@@ -383,16 +360,12 @@
 }
 
 #[cfg(not(unix))]
-<<<<<<< HEAD
-fn initialize_gateway(_: Url, _: Url, _: Vec<String>, _: SocketAddr, _: Logger) -> DfxResult {
-=======
-async fn initialize_gateway(
+fn initialize_gateway(
     _: Url,
     _: Url,
     _: Option<Vec<String>>,
     _: SocketAddr,
     _: Logger,
 ) -> DfxResult {
->>>>>>> af93e828
     bail!("PocketIC gateway not supported on this platform")
 }