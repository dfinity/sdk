use crate::actors::replica::signals::ReplicaRestarted;
use crate::lib::error::{DfxError, DfxResult};
use crate::lib::replica_config::ReplicaConfig;

use crate::actors::shutdown_controller::signals::outbound::Shutdown;
use crate::actors::shutdown_controller::signals::ShutdownSubscribe;
use crate::actors::shutdown_controller::ShutdownController;
use actix::{
    Actor, ActorContext, ActorFuture, Addr, AsyncContext, Context, Handler, Recipient,
    ResponseActFuture, Running, WrapFuture,
};
use crossbeam::channel::{unbounded, Receiver, Sender};
use delay::{Delay, Waiter};
use slog::{debug, info, Logger};
use std::path::{Path, PathBuf};
use std::thread::JoinHandle;
use std::time::Duration;

pub mod signals {
    use actix::prelude::*;

    pub mod outbound {
        use super::*;

        #[derive(Message)]
        #[rtype(result = "()")]
        pub struct ReplicaReadySignal {
            pub port: u16,
        }
    }

    #[derive(Message)]
    #[rtype(result = "()")]
    pub struct PortReadySubscribe(pub Recipient<outbound::ReplicaReadySignal>);

    /// A message sent to the Replica when the process is restarted. Since we're
    /// restarting inside our own actor, this message should not be exposed.
    #[derive(Message)]
    #[rtype(result = "()")]
    pub(super) struct ReplicaRestarted {
        pub port: u16,
    }
}

/// The configuration for the replica actor.
pub struct Config {
    pub ic_starter_path: PathBuf,
    pub replica_config: ReplicaConfig,
    pub replica_path: PathBuf,
    pub shutdown_controller: Addr<ShutdownController>,
    pub logger: Option<Logger>,
}

/// A replica actor. Starts the replica, can subscribe to a Ready signal and a
/// Killed signal.
/// This starts a thread that monitors the process and send signals to any subscriber
/// listening for restarts. The message contains the port the replica is listening to.
///
/// Signals
///   - PortReadySubscribe
///     Subscribe a recipient (address) to receive a ReplicaReadySignal message when
///     the replica is ready to listen to a port. The message can be sent multiple
///     times (e.g. if the replica crashes).
///     If a replica is already started and another actor sends this message, a
///     ReplicaReadySignal will be sent free of charge in the same thread.
pub struct Replica {
    logger: Logger,
    config: Config,

    // We keep the port to send to subscribers on subscription.
    port: Option<u16>,
    stop_sender: Option<Sender<()>>,
    thread_join: Option<JoinHandle<()>>,

    /// Ready Signal subscribers.
    ready_subscribers: Vec<Recipient<signals::outbound::ReplicaReadySignal>>,
}

impl Replica {
    pub fn new(config: Config) -> Self {
        let logger =
            (config.logger.clone()).unwrap_or_else(|| Logger::root(slog::Discard, slog::o!()));
        Replica {
            config,
            port: None,
            stop_sender: None,
            thread_join: None,
            ready_subscribers: Vec::new(),
            logger,
        }
    }

    fn wait_for_port_file(file_path: &Path) -> DfxResult<u16> {
        // Use a Waiter for waiting for the file to be created.
        let mut waiter = Delay::builder()
            .throttle(Duration::from_millis(100))
            .timeout(Duration::from_secs(30))
            .build();

        println!("wait_for_port_file({})", file_path.to_string_lossy());
        waiter.start();
        loop {
            if let Ok(content) = std::fs::read_to_string(file_path) {
                if let Ok(port) = content.parse::<u16>() {
                    println!(" - got port {}", port);
                    return Ok(port);
                }
            }

            waiter
                .wait()
                .map_err(|_| DfxError::ReplicaCouldNotBeStarted())?;
        }
    }

    fn start_replica(&mut self, addr: Addr<Self>) -> DfxResult {
        let logger = self.logger.clone();

        // Create a replica config.
        let config = &self.config.replica_config;

        let port = config.http_handler.port;
        let write_port_to = config.http_handler.write_port_to.clone();
        let replica_path = self.config.replica_path.to_path_buf();
        let ic_starter_path = self.config.ic_starter_path.to_path_buf();

        let (sender, receiver) = unbounded();

        let handle = replica_start_thread(
            logger,
            config.clone(),
            port,
            write_port_to,
            ic_starter_path,
            replica_path,
            addr,
            receiver,
        )?;
        info!(self.logger, "started replica thread");

        self.thread_join = Some(handle);
        self.stop_sender = Some(sender);
        Ok(())
    }

    fn send_ready_signal(&self, port: u16) {
        info!(self.logger, "send_ready_signal(port={})", port);
        for sub in &self.ready_subscribers {
            let _ = sub.do_send(signals::outbound::ReplicaReadySignal { port });
        }
    }
}

impl Actor for Replica {
    type Context = Context<Self>;

    fn started(&mut self, ctx: &mut Self::Context) {
        self.start_replica(ctx.address())
            .expect("Could not start the replica");
<<<<<<< HEAD
        info!(self.logger, "Replica Actor started...");
=======

        self.config
            .shutdown_controller
            .do_send(ShutdownSubscribe(ctx.address().recipient::<Shutdown>()));
>>>>>>> dd213483
    }

    fn stopping(&mut self, _ctx: &mut Self::Context) -> Running {
        info!(self.logger, "Stopping the replica...");
        //info!(self.logger, "(would stop))");
        //std::thread::sleep(std::time::Duration::from_secs(86400));

        if let Some(sender) = self.stop_sender.take() {
            let _ = sender.send(());
        }

        if let Some(join) = self.thread_join.take() {
            let _ = join.join();
        }

        debug!(self.logger, "Stopped.");
        Running::Stop
    }
}

impl Handler<signals::PortReadySubscribe> for Replica {
    type Result = ();

    fn handle(&mut self, msg: signals::PortReadySubscribe, _: &mut Self::Context) {
        // If we have a port, send that we're already ready! Yeah!
        if let Some(port) = self.port {
            let _ = msg
                .0
                .do_send(signals::outbound::ReplicaReadySignal { port });
        }

        self.ready_subscribers.push(msg.0);
    }
}

impl Handler<signals::ReplicaRestarted> for Replica {
    type Result = ();

    fn handle(&mut self, msg: ReplicaRestarted, _ctx: &mut Self::Context) -> Self::Result {
        info!(
            self.logger,
            "Replica::Handler(ReplicaRestarted port={})", msg.port
        );
        self.port = Some(msg.port);
        self.send_ready_signal(msg.port);
    }
}

impl Handler<Shutdown> for Replica {
    type Result = ResponseActFuture<Self, Result<(), ()>>;

    fn handle(&mut self, _msg: Shutdown, _ctx: &mut Self::Context) -> Self::Result {
        // This is just the example for ResponseActFuture but stopping the context
        Box::pin(
            async {}
                .into_actor(self) // converts future to ActorFuture
                .map(|_, _act, ctx| {
                    ctx.stop();
                    Ok(())
                }),
        )
    }
}

enum ChildOrReceiver {
    Child,
    Receiver,
}

/// Function that waits for a child or a receiver to stop. This encapsulate the polling so
/// it is easier to maintain.
fn wait_for_child_or_receiver(
    child: &mut std::process::Child,
    receiver: &Receiver<()>,
) -> ChildOrReceiver {
    loop {
        // let child_try_wait = child.try_wait();
        // let receiver_signalled = receiver.recv_timeout(std::time::Duration::from_millis(100));
        //
        // match (receiver_signalled, child_try_wait) {
        //     (Ok(()), _) => {
        //         eprintln!("received from receiver");
        //         std::thread::sleep(std::time::Duration::from_secs(86400));
        //         return ChildOrReceiver::Receiver;
        //     },
        //     (Err(_), Ok(Some(_))) => {
        //         eprintln!("child.try_wait returned Some");
        //         std::thread::sleep(std::time::Duration::from_secs(86400));
        //         return ChildOrReceiver::Child;
        //     },
        //     _ => {}
        // };
        // Ping-pong between waiting 100 msec for a receiver signal, and check if
        // the child quit.
        if let Ok(()) = receiver.recv_timeout(std::time::Duration::from_millis(100)) {
            eprintln!("received from receiver");
            return ChildOrReceiver::Receiver;
        }

        if let Ok(Some(_)) = child.try_wait() {
            eprintln!("child.try_wait returned Some");
            return ChildOrReceiver::Child;
        }
    }
}

#[allow(clippy::too_many_arguments)]
fn replica_start_thread(
    logger: Logger,
    config: ReplicaConfig,
    port: Option<u16>,
    write_port_to: Option<PathBuf>,
    ic_starter_path: PathBuf,
    replica_path: PathBuf,
    addr: Addr<Replica>,
    receiver: Receiver<()>,
) -> DfxResult<std::thread::JoinHandle<()>> {
    let thread_handler = move || {
        // Use a Waiter for waiting for the file to be created.
        let mut waiter = Delay::builder()
            .throttle(Duration::from_millis(1000))
            .exponential_backoff(Duration::from_secs(1), 1.2)
            .build();
        waiter.start();

        // Start the process, then wait for the file.
        let ic_starter_path = ic_starter_path.as_os_str();

        // form the ic-start command here similar to replica command
        let mut cmd = std::process::Command::new(ic_starter_path);
        cmd.args(&[
            "--replica-path",
            replica_path.to_str().unwrap_or_default(),
            "--state-dir",
            config.state_manager.state_root.to_str().unwrap_or_default(),
            "--create-funds-whitelist",
            "*",
        ]);
        if let Some(port) = port {
            cmd.args(&["--http-port", &port.to_string()]);
        }
        if let Some(write_port_to) = &write_port_to {
            cmd.args(&[
                "--http-port-file",
                &write_port_to.to_string_lossy().to_string(),
            ]);
        }
<<<<<<< HEAD

        cmd.stdin(std::process::Stdio::null());
=======
>>>>>>> dd213483
        cmd.stdout(std::process::Stdio::inherit());
        cmd.stderr(std::process::Stdio::inherit());

        let mut done = false;
        while !done {
            if let Some(port_path) = write_port_to.as_ref() {
                let _ = std::fs::remove_file(port_path);
            }
            let last_start = std::time::Instant::now();
            debug!(logger, "Starting replica...");
            let mut child = cmd.spawn().expect("Could not start replica.");

            let port = port.unwrap_or_else(|| {
                Replica::wait_for_port_file(write_port_to.as_ref().unwrap()).unwrap()
            });
            println!("sending ReplicaRestarted");
            addr.do_send(signals::ReplicaRestarted { port });

            println!("wait_for_child_or_receiver...");
            // This waits for the child to stop, or the receiver to receive a message.
            // We don't restart the replica if done = true.
            match wait_for_child_or_receiver(&mut child, &receiver) {
                ChildOrReceiver::Receiver => {
                    info!(logger, "Got signal to stop. Killing replica process...");
                    let _ = child.kill();
                    let _ = child.wait();
                    done = true;
                }
                ChildOrReceiver::Child => {
                    info!(logger, "Replica process failed.");
                    // Reset waiter if last start was over 2 seconds ago, and do not wait.
                    if std::time::Instant::now().duration_since(last_start)
                        >= Duration::from_secs(2)
                    {
                        info!(
                            logger,
                            "Last replica seemed to have been healthy, not waiting..."
                        );
                        waiter.start();
                    } else {
                        // Wait before we start it again.
                        let _ = waiter.wait();
                    }
                }
            }
        }
    };

    std::thread::Builder::new()
        .name("replica-actor".to_owned())
        .spawn(thread_handler)
        .map_err(DfxError::from)
}<|MERGE_RESOLUTION|>--- conflicted
+++ resolved
@@ -157,14 +157,11 @@
     fn started(&mut self, ctx: &mut Self::Context) {
         self.start_replica(ctx.address())
             .expect("Could not start the replica");
-<<<<<<< HEAD
         info!(self.logger, "Replica Actor started...");
-=======
 
         self.config
             .shutdown_controller
             .do_send(ShutdownSubscribe(ctx.address().recipient::<Shutdown>()));
->>>>>>> dd213483
     }
 
     fn stopping(&mut self, _ctx: &mut Self::Context) -> Running {
@@ -312,11 +309,6 @@
                 &write_port_to.to_string_lossy().to_string(),
             ]);
         }
-<<<<<<< HEAD
-
-        cmd.stdin(std::process::Stdio::null());
-=======
->>>>>>> dd213483
         cmd.stdout(std::process::Stdio::inherit());
         cmd.stderr(std::process::Stdio::inherit());
 
