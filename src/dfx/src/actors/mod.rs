use crate::actors;
use crate::actors::emulator::Emulator;
use crate::actors::replica::Replica;
use crate::actors::shutdown_controller::ShutdownController;
use crate::lib::environment::Environment;
use crate::lib::error::DfxResult;
use crate::lib::replica_config::ReplicaConfig;

use crate::actors::btc_adapter::signals::BtcAdapterReadySubscribe;
use crate::actors::btc_adapter::BtcAdapter;
use crate::actors::canister_http_adapter::signals::CanisterHttpAdapterReadySubscribe;
use crate::actors::canister_http_adapter::CanisterHttpAdapter;
use crate::actors::icx_proxy::signals::PortReadySubscribe;
use crate::actors::icx_proxy::{IcxProxy, IcxProxyConfig};
use actix::{Actor, Addr, Recipient};
use anyhow::Context;
use fn_error_context::context;
use std::fs;
use std::path::PathBuf;

pub mod btc_adapter;
pub mod canister_http_adapter;
pub mod emulator;
pub mod icx_proxy;
pub mod replica;
mod shutdown;
pub mod shutdown_controller;

#[context("Failed to start shutdown controller.")]
pub fn start_shutdown_controller(env: &dyn Environment) -> DfxResult<Addr<ShutdownController>> {
    let actor_config = shutdown_controller::Config {
        logger: Some(env.get_logger().clone()),
    };
    Ok(ShutdownController::new(actor_config).start())
}

#[context("Failed to start btc adapter.")]
pub fn start_btc_adapter_actor(
    env: &dyn Environment,
    config_path: PathBuf,
    socket_path: Option<PathBuf>,
    shutdown_controller: Addr<ShutdownController>,
    btc_adapter_pid_file_path: PathBuf,
) -> DfxResult<Addr<BtcAdapter>> {
    let btc_adapter_path = env.get_cache().get_binary_command_path("ic-btc-adapter")?;

    let actor_config = btc_adapter::Config {
        btc_adapter_path,

        config_path,
        socket_path,

        shutdown_controller,
        btc_adapter_pid_file_path,
        logger: Some(env.get_logger().clone()),
    };
    Ok(BtcAdapter::new(actor_config).start())
}

<<<<<<< HEAD
pub fn start_canister_http_adapter_actor(
    env: &dyn Environment,
    config_path: PathBuf,
    socket_path: Option<PathBuf>,
    shutdown_controller: Addr<ShutdownController>,
    pid_file_path: PathBuf,
) -> DfxResult<Addr<CanisterHttpAdapter>> {
    let adapter_path = env
        .get_cache()
        .get_binary_command_path("ic-canister-http-adapter")?;

    let actor_config = canister_http_adapter::Config {
        adapter_path,

        config_path,
        socket_path,

        shutdown_controller,
        pid_file_path,
        logger: Some(env.get_logger().clone()),
    };
    Ok(CanisterHttpAdapter::new(actor_config).start())
}

=======
#[context("Failed to start emulator actor.")]
>>>>>>> e2d72805
pub fn start_emulator_actor(
    env: &dyn Environment,
    shutdown_controller: Addr<ShutdownController>,
) -> DfxResult<Addr<Emulator>> {
    let ic_ref_path = env.get_cache().get_binary_command_path("ic-ref")?;

    let temp_dir = env.get_temp_dir();
    let emulator_port_path = temp_dir.join("ic-ref.port");

    // Touch the port file. This ensures it is empty prior to
    // handing it over to ic-ref. If we read the file and it has
    // contents we shall assume it is due to our spawned ic-ref
    // process.
    std::fs::write(&emulator_port_path, "").with_context(|| {
        format!(
            "Failed to write/clear emulator port file {}.",
            emulator_port_path.to_string_lossy()
        )
    })?;

    let actor_config = actors::emulator::Config {
        ic_ref_path,
        write_port_to: emulator_port_path,
        shutdown_controller,
        logger: Some(env.get_logger().clone()),
    };
    Ok(actors::emulator::Emulator::new(actor_config).start())
}

#[context("Failed to setup replica environment.")]
fn setup_replica_env(env: &dyn Environment, replica_config: &ReplicaConfig) -> DfxResult<PathBuf> {
    // create replica config dir
    let replica_configuration_dir = env.get_temp_dir().join("replica-configuration");
    fs::create_dir_all(&replica_configuration_dir).with_context(|| {
        format!(
            "Failed to create replica config direcory {}.",
            replica_configuration_dir.to_string_lossy()
        )
    })?;

    if let Some(replica_port_path) = &replica_config.http_handler.write_port_to {
        // Touch the replica port file. This ensures it is empty prior to
        // handing it over to the replica. If we read the file and it has
        // contents we shall assume it is due to our spawned replica
        // process.
        std::fs::write(&replica_port_path, "").with_context(|| {
            format!(
                "Failed to write/clear replica port file {}.",
                replica_port_path.to_string_lossy()
            )
        })?;
    }

    // create replica state dir
    let state_dir = env.get_state_dir().join("replicated_state");
    fs::create_dir_all(&state_dir).with_context(|| {
        format!(
            "Failed to create replica state directory {}.",
            state_dir.to_string_lossy()
        )
    })?;

    Ok(replica_configuration_dir)
}

#[context("Failed to start replica actor.")]
pub fn start_replica_actor(
    env: &dyn Environment,
    replica_config: ReplicaConfig,
    shutdown_controller: Addr<ShutdownController>,
    btc_adapter_ready_subscribe: Option<Recipient<BtcAdapterReadySubscribe>>,
    canister_http_adapter_ready_subscribe: Option<Recipient<CanisterHttpAdapterReadySubscribe>>,
) -> DfxResult<Addr<Replica>> {
    // get binary path
    let replica_path = env.get_cache().get_binary_command_path("replica")?;
    let ic_starter_path = env.get_cache().get_binary_command_path("ic-starter")?;

    let replica_configuration_dir = setup_replica_env(env, &replica_config)?;

    let actor_config = replica::Config {
        ic_starter_path,
        replica_config,
        replica_path,
        shutdown_controller,
        logger: Some(env.get_logger().clone()),
        replica_configuration_dir,
        btc_adapter_ready_subscribe,
        canister_http_adapter_ready_subscribe,
    };
    Ok(Replica::new(actor_config).start())
}

#[context("Failed to start icx proxy actor.")]
pub fn start_icx_proxy_actor(
    env: &dyn Environment,
    icx_proxy_config: IcxProxyConfig,
    port_ready_subscribe: Option<Recipient<PortReadySubscribe>>,
    shutdown_controller: Addr<ShutdownController>,
    icx_proxy_pid_path: PathBuf,
) -> DfxResult<Addr<IcxProxy>> {
    let icx_proxy_path = env.get_cache().get_binary_command_path("icx-proxy")?;

    let actor_config = icx_proxy::Config {
        logger: Some(env.get_logger().clone()),

        port_ready_subscribe,
        shutdown_controller,

        icx_proxy_config,
        icx_proxy_path,
        icx_proxy_pid_path,
    };
    Ok(IcxProxy::new(actor_config).start())
}<|MERGE_RESOLUTION|>--- conflicted
+++ resolved
@@ -57,7 +57,7 @@
     Ok(BtcAdapter::new(actor_config).start())
 }
 
-<<<<<<< HEAD
+#[context("Failed to start canister http adapter actor.")]
 pub fn start_canister_http_adapter_actor(
     env: &dyn Environment,
     config_path: PathBuf,
@@ -82,9 +82,7 @@
     Ok(CanisterHttpAdapter::new(actor_config).start())
 }
 
-=======
 #[context("Failed to start emulator actor.")]
->>>>>>> e2d72805
 pub fn start_emulator_actor(
     env: &dyn Environment,
     shutdown_controller: Addr<ShutdownController>,
