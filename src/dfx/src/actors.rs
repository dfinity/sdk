pub mod replica;
<<<<<<< HEAD
pub mod replica_webserver_coordinator;
pub mod signal_watcher;
=======
pub mod shutdown_controller;
>>>>>>> dd213483
<|MERGE_RESOLUTION|>--- conflicted
+++ resolved
@@ -1,7 +1,3 @@
 pub mod replica;
-<<<<<<< HEAD
 pub mod replica_webserver_coordinator;
-pub mod signal_watcher;
-=======
-pub mod shutdown_controller;
->>>>>>> dd213483
+pub mod shutdown_controller;