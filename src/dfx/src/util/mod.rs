use crate::lib::error::{DfxError, DfxResult};
use candid::parser::typing::{check_prog, TypeEnv};
use candid::types::{Function, Type};
use candid::{parser::value::IDLValue, IDLArgs, IDLProg};
<<<<<<< HEAD
use ic_agent::Blob;
use net2::{unix::UnixTcpBuilderExt, TcpBuilder};
use std::net::{IpAddr, SocketAddr};
=======
use std::time::Duration;
>>>>>>> 757da79f

pub mod assets;
pub mod clap;

<<<<<<< HEAD
// The user can pass in port "0" to dfx start or dfx bootstrap i.e. "127.0.0.1:0" or "[::1]:0",
// thus, we need to recreate SocketAddr with the kernel provided dynmically allocated port here.
// TcpBuilder is used with reuse_address and reuse_port set to "true" because
// the Actix HttpServer in webserver.rs will bind to this SocketAddr.
pub fn get_reusable_socket_addr(ip: IpAddr, port: u16) -> DfxResult<SocketAddr> {
    let tcp_builder = if ip.is_ipv4() {
        TcpBuilder::new_v4()?
    } else {
        TcpBuilder::new_v6()?
    };
    Ok(tcp_builder
        .bind(SocketAddr::new(ip, port))?
        .reuse_address(true)?
        .reuse_port(true)?
        .to_tcp_listener()?
        .local_addr()?)
=======
pub fn expiry_duration() -> Duration {
    // 5 minutes is max ingress timeout
    Duration::from_secs(60 * 5)
>>>>>>> 757da79f
}

/// Deserialize and print return values from canister method.
pub fn print_idl_blob(
    blob: &[u8],
    output_type: Option<&str>,
    method_type: &Option<(TypeEnv, Function)>,
) -> DfxResult<()> {
    let output_type = output_type.unwrap_or("pp");
    match output_type {
        "raw" => {
            let hex_string = hex::encode(blob);
            println!("{}", hex_string);
        }
        "idl" | "pp" => {
            let result = match method_type {
                None => candid::IDLArgs::from_bytes(blob),
                Some((env, func)) => candid::IDLArgs::from_bytes_with_types(blob, &env, &func.rets),
            };
            if result.is_err() {
                let hex_string = hex::encode(blob);
                eprintln!("Error deserializing blob 0x{}", hex_string);
            }
            if output_type == "idl" {
                println!(
                    "{}",
                    candid::parser::value::pretty::pp_args(&result?).pretty(usize::MAX)
                );
            } else {
                println!("{}", result?);
            }
        }
        v => return Err(DfxError::Unknown(format!("Invalid output type: {}", v))),
    }
    Ok(())
}

/// Parse IDL file into TypeEnv. This is a best effort function: it will succeed if
/// the IDL file can be parsed and type checked in Rust parser, and has an
/// actor in the IDL file. If anything fails, it returns None.
pub fn get_candid_type(
    idl_path: &std::path::Path,
    method_name: &str,
) -> Option<(TypeEnv, Function)> {
    let (env, ty) = check_candid_file(idl_path).ok()?;
    let actor = ty?;
    let method = env.get_method(&actor, method_name).ok()?.clone();
    Some((env, method))
}

pub fn get_candid_init_type(idl_path: &std::path::Path) -> Option<(TypeEnv, Function)> {
    let (env, ty) = check_candid_file(idl_path).ok()?;
    let actor = ty?;
    let args = match actor {
        Type::Class(args, _) => args,
        _ => vec![],
    };
    let res = Function {
        args,
        rets: vec![],
        modes: vec![],
    };
    Some((env, res))
}

pub fn check_candid_file(idl_path: &std::path::Path) -> DfxResult<(TypeEnv, Option<Type>)> {
    let idl_file = std::fs::read_to_string(idl_path)?;
    let ast = candid::pretty_parse::<IDLProg>(&idl_path.to_string_lossy(), &idl_file)?;
    let mut env = TypeEnv::new();
    let actor = check_prog(&mut env, &ast)?;
    Ok((env, actor))
}

pub fn blob_from_arguments(
    arguments: Option<&str>,
    arg_type: Option<&str>,
    method_type: &Option<(TypeEnv, Function)>,
) -> DfxResult<Vec<u8>> {
    let arg_type = arg_type.unwrap_or("idl");
    match arg_type {
        "raw" => {
            let bytes = hex::decode(&arguments.unwrap_or("")).map_err(|e| {
                DfxError::InvalidArgument(format!("Argument is not a valid hex string: {}", e))
            })?;
            Ok(bytes)
        }
        "idl" => {
            let arguments = arguments.unwrap_or("()");
            let typed_args = match method_type {
                None => {
                    eprintln!("cannot find method type, dfx will send message with inferred type");
                    candid::pretty_parse::<IDLArgs>("Candid argument", &arguments)
                        .map_err(|e| {
                            DfxError::InvalidArgument(format!("Invalid Candid values: {}", e))
                        })?
                        .to_bytes()
                }
                Some((env, func)) => {
                    let first_char = arguments.chars().next();
                    let is_candid_format = first_char.map_or(false, |c| c == '(');
                    // If parsing fails and method expects a single value, try parsing as IDLValue.
                    // If it still fails, and method expects a text type, send arguments as text.
                    let args = arguments.parse::<IDLArgs>().or_else(|_| {
                        if func.args.len() == 1 && !is_candid_format {
                            let is_quote = first_char.map_or(false, |c| c == '"');
                            if candid::types::Type::Text == func.args[0] && !is_quote {
                                Ok(IDLValue::Text(arguments.to_string()))
                            } else {
                                candid::pretty_parse::<IDLValue>("Candid argument", &arguments)
                            }
                            .map(|v| IDLArgs::new(&[v]))
                        } else {
                            candid::pretty_parse::<IDLArgs>("Candid argument", &arguments)
                        }
                    });
                    args.map_err(|e| {
                        DfxError::InvalidArgument(format!("Invalid Candid values: {}", e))
                    })?
                    .to_bytes_with_types(&env, &func.args)
                }
            }
            .map_err(|e| {
                DfxError::InvalidData(format!("Unable to serialize Candid values: {}", e))
            })?;
            Ok(typed_args)
        }
        v => Err(DfxError::Unknown(format!("Invalid type: {}", v))),
    }
}<|MERGE_RESOLUTION|>--- conflicted
+++ resolved
@@ -2,18 +2,13 @@
 use candid::parser::typing::{check_prog, TypeEnv};
 use candid::types::{Function, Type};
 use candid::{parser::value::IDLValue, IDLArgs, IDLProg};
-<<<<<<< HEAD
-use ic_agent::Blob;
 use net2::{unix::UnixTcpBuilderExt, TcpBuilder};
 use std::net::{IpAddr, SocketAddr};
-=======
 use std::time::Duration;
->>>>>>> 757da79f
 
 pub mod assets;
 pub mod clap;
 
-<<<<<<< HEAD
 // The user can pass in port "0" to dfx start or dfx bootstrap i.e. "127.0.0.1:0" or "[::1]:0",
 // thus, we need to recreate SocketAddr with the kernel provided dynmically allocated port here.
 // TcpBuilder is used with reuse_address and reuse_port set to "true" because
@@ -30,11 +25,11 @@
         .reuse_port(true)?
         .to_tcp_listener()?
         .local_addr()?)
-=======
+}
+
 pub fn expiry_duration() -> Duration {
     // 5 minutes is max ingress timeout
     Duration::from_secs(60 * 5)
->>>>>>> 757da79f
 }
 
 /// Deserialize and print return values from canister method.
