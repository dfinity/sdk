use crate::lib::canister_info::{CanisterInfo, CanisterInfoFactory};
use crate::lib::error::DfxResult;
use std::path::{Path, PathBuf};

pub struct MotokoCanisterInfo {
    input_path: PathBuf,
    output_root: PathBuf,
    idl_path: PathBuf,

    output_wasm_path: PathBuf,
    output_idl_path: PathBuf,
    output_stable_path: PathBuf,
    output_did_js_path: PathBuf,
    output_canister_js_path: PathBuf,
    output_assets_root: PathBuf,

    packtool: Option<String>,
    moc_args: Option<String>,
    has_frontend: bool,
}

impl MotokoCanisterInfo {
    pub fn get_main_path(&self) -> &Path {
        self.input_path.as_path()
    }
    pub fn get_output_wasm_path(&self) -> &Path {
        self.output_wasm_path.as_path()
    }
    pub fn get_output_idl_path(&self) -> &Path {
        self.output_idl_path.as_path()
    }
    pub fn get_output_stable_path(&self) -> &Path {
        self.output_stable_path.as_path()
    }
    pub fn get_output_did_js_path(&self) -> &Path {
        self.output_did_js_path.as_path()
    }
    pub fn get_output_canister_js_path(&self) -> &Path {
        self.output_canister_js_path.as_path()
    }
    pub fn get_output_assets_root(&self) -> &Path {
        self.output_assets_root.as_path()
    }
    pub fn get_output_root(&self) -> &Path {
        self.output_root.as_path()
    }
    pub fn get_packtool(&self) -> &Option<String> {
        &self.packtool
    }
    pub fn get_args(&self) -> &Option<String> {
        &self.moc_args
    }
    pub fn has_frontend(&self) -> bool {
        self.has_frontend
    }
}

impl CanisterInfoFactory for MotokoCanisterInfo {
    fn supports(info: &CanisterInfo) -> bool {
        info.get_type() == "motoko"
    }

    fn create(info: &CanisterInfo) -> DfxResult<MotokoCanisterInfo> {
        let workspace_root = info.get_workspace_root();
        let build_root = info.get_build_root();
        let name = info.get_name();
        let idl_path = build_root.join("idl/");

        let main_path = info.get_extra::<PathBuf>("main")?;

        let input_path = workspace_root.join(&main_path);
        let output_root = build_root.join(name);
        let output_wasm_path = output_root.join(name).with_extension("wasm");
<<<<<<< HEAD
        let output_idl_path = output_wasm_path.with_extension("did");
        let output_stable_path = output_wasm_path.with_extension("most");
=======
        let output_idl_path = if let Some(remote_candid) = info.get_remote_candid() {
            workspace_root.join(remote_candid)
        } else {
            output_wasm_path.with_extension("did")
        };
>>>>>>> 6d838295
        let output_did_js_path = output_wasm_path.with_extension("did.js");
        let output_canister_js_path = output_wasm_path.with_extension("js");
        let output_assets_root = output_root.join("assets");

        Ok(MotokoCanisterInfo {
            input_path,
            output_root,
            idl_path,
            output_wasm_path,
            output_idl_path,
            output_stable_path,
            output_did_js_path,
            output_canister_js_path,
            output_assets_root,
            packtool: info.get_packtool().clone(),
            moc_args: info.get_args().clone(),
            has_frontend: info.get_extra_value("frontend").is_some(),
        })
    }
}<|MERGE_RESOLUTION|>--- conflicted
+++ resolved
@@ -71,16 +71,12 @@
         let input_path = workspace_root.join(&main_path);
         let output_root = build_root.join(name);
         let output_wasm_path = output_root.join(name).with_extension("wasm");
-<<<<<<< HEAD
-        let output_idl_path = output_wasm_path.with_extension("did");
-        let output_stable_path = output_wasm_path.with_extension("most");
-=======
         let output_idl_path = if let Some(remote_candid) = info.get_remote_candid() {
             workspace_root.join(remote_candid)
         } else {
             output_wasm_path.with_extension("did")
         };
->>>>>>> 6d838295
+        let output_stable_path = output_wasm_path.with_extension("most");            
         let output_did_js_path = output_wasm_path.with_extension("did.js");
         let output_canister_js_path = output_wasm_path.with_extension("js");
         let output_assets_root = output_root.join("assets");
