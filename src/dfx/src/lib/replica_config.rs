use serde::{Deserialize, Serialize};
use std::default::Default;
use std::path::{Path, PathBuf};

use crate::config::dfinity::ReplicaSubnetType;

#[derive(Clone, Debug, Default, Serialize, Deserialize)]
pub struct HttpHandlerConfig {
    /// Instructs the HTTP handler to use the specified port
    pub port: Option<u16>,

    /// Instructs the HTTP handler to bind to any open port and report the port
    /// to the specified file.
    /// The port is written in its textual representation, no newline at the
    /// end.
    pub write_port_to: Option<PathBuf>,
}

#[derive(Clone, Debug, Default, Serialize, Deserialize)]
pub struct BtcAdapterConfig {
    pub enabled: bool,
    pub socket_path: Option<PathBuf>,
}

#[derive(Clone, Debug, Default, Serialize, Deserialize)]
pub struct CanisterHttpAdapterConfig {
    pub enabled: bool,
    pub socket_path: Option<PathBuf>,
}

#[derive(Clone, Debug, Default, Serialize, Deserialize)]
pub struct ArtifactPoolConfig {
    pub consensus_pool_path: PathBuf,
}

#[derive(Clone, Debug, Default, Serialize, Deserialize)]
pub struct CryptoConfig {
    pub crypto_root: PathBuf,
}

#[derive(Clone, Debug, Default, Serialize, Deserialize)]
pub struct StateManagerConfig {
    pub state_root: PathBuf,
}

#[derive(Clone, Debug, Default, Serialize, Deserialize)]
pub struct ReplicaConfig {
    pub http_handler: HttpHandlerConfig,
    pub state_manager: StateManagerConfig,
    pub crypto: CryptoConfig,
    pub artifact_pool: ArtifactPoolConfig,
    pub subnet_type: ReplicaSubnetType,
    pub btc_adapter: BtcAdapterConfig,
    pub canister_http_adapter: CanisterHttpAdapterConfig,
}

impl ReplicaConfig {
    pub fn new(state_root: &Path, subnet_type: ReplicaSubnetType) -> Self {
        ReplicaConfig {
            http_handler: HttpHandlerConfig {
                write_port_to: None,
                port: None,
            },
            state_manager: StateManagerConfig {
                state_root: state_root.join("replicated_state"),
            },
            crypto: CryptoConfig {
                crypto_root: state_root.join("crypto_store"),
            },
            artifact_pool: ArtifactPoolConfig {
                consensus_pool_path: state_root.join("consensus_pool"),
            },
            subnet_type,
<<<<<<< HEAD
            btc_adapter: BtcAdapterConfig { socket_path: None },
            canister_http_adapter: CanisterHttpAdapterConfig {
=======
            btc_adapter: BtcAdapterConfig {
>>>>>>> 025af1f0
                enabled: false,
                socket_path: None,
            },
        }
    }

    #[allow(dead_code)]
    pub fn with_port(self, port: u16) -> Self {
        ReplicaConfig {
            http_handler: self.http_handler.with_port(port),
            ..self
        }
    }

    pub fn with_random_port(self, write_port_to: &Path) -> Self {
        ReplicaConfig {
            http_handler: self.http_handler.with_random_port(write_port_to),
            ..self
        }
    }

    pub fn with_btc_adapter_enabled(self) -> Self {
        ReplicaConfig {
            btc_adapter: self.btc_adapter.with_enabled(),
            ..self
        }
    }

    pub fn with_btc_adapter_socket(self, socket_path: PathBuf) -> Self {
        ReplicaConfig {
            btc_adapter: self.btc_adapter.with_socket_path(socket_path),
            ..self
        }
    }
}

impl BtcAdapterConfig {
    pub fn with_enabled(self) -> Self {
        BtcAdapterConfig {
            enabled: true,
            ..self
        }
    }

    pub fn with_socket_path(self, socket_path: PathBuf) -> Self {
        BtcAdapterConfig {
            socket_path: Some(socket_path),
            ..self
        }
    }
}

impl HttpHandlerConfig {
    pub fn with_port(self, port: u16) -> Self {
        HttpHandlerConfig {
            port: Some(port),
            write_port_to: None,
        }
    }

    pub fn with_random_port(self, write_port_to: &Path) -> Self {
        HttpHandlerConfig {
            port: None,
            write_port_to: Some(write_port_to.to_path_buf()),
        }
    }

    pub fn with_canister_http_adapter_enabled(&mut self) -> Self {
        self.canister_http_adapter.enabled = true;
        let config = &*self;
        config.clone()
    }

    pub fn with_canister_http_adapter_socket(&mut self, socket_path: PathBuf) -> Self {
        self.canister_http_adapter.socket_path = Some(socket_path);
        let config = &*self;
        config.clone()
    }
}<|MERGE_RESOLUTION|>--- conflicted
+++ resolved
@@ -71,12 +71,8 @@
                 consensus_pool_path: state_root.join("consensus_pool"),
             },
             subnet_type,
-<<<<<<< HEAD
-            btc_adapter: BtcAdapterConfig { socket_path: None },
+            btc_adapter: BtcAdapterConfig { enabled: false, socket_path: None },
             canister_http_adapter: CanisterHttpAdapterConfig {
-=======
-            btc_adapter: BtcAdapterConfig {
->>>>>>> 025af1f0
                 enabled: false,
                 socket_path: None,
             },
@@ -111,6 +107,19 @@
             ..self
         }
     }
+
+    pub fn with_canister_http_adapter_enabled(self) -> Self {
+        ReplicaConfig {
+            canister_http_adapter: self.canister_http_adapter.with_enabled(),
+            ..self
+        }
+    }
+    pub fn with_canister_http_adapter_socket(self, socket_path: PathBuf) -> Self {
+        ReplicaConfig {
+            canister_http_adapter: self.canister_http_adapter.with_socket_path(socket_path),
+            ..self
+        }
+    }
 }
 
 impl BtcAdapterConfig {
@@ -123,6 +132,22 @@
 
     pub fn with_socket_path(self, socket_path: PathBuf) -> Self {
         BtcAdapterConfig {
+            socket_path: Some(socket_path),
+            ..self
+        }
+    }
+}
+
+impl CanisterHttpAdapterConfig {
+    pub fn with_enabled(self) -> Self {
+        CanisterHttpAdapterConfig {
+            enabled: true,
+            ..self
+        }
+    }
+
+    pub fn with_socket_path(self, socket_path: PathBuf) -> Self {
+        CanisterHttpAdapterConfig {
             socket_path: Some(socket_path),
             ..self
         }
@@ -143,16 +168,4 @@
             write_port_to: Some(write_port_to.to_path_buf()),
         }
     }
-
-    pub fn with_canister_http_adapter_enabled(&mut self) -> Self {
-        self.canister_http_adapter.enabled = true;
-        let config = &*self;
-        config.clone()
-    }
-
-    pub fn with_canister_http_adapter_socket(&mut self, socket_path: PathBuf) -> Self {
-        self.canister_http_adapter.socket_path = Some(socket_path);
-        let config = &*self;
-        config.clone()
-    }
 }