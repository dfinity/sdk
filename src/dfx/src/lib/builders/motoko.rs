use crate::config::cache::Cache;
use crate::config::dfinity::Profile;
use crate::lib::builders::{
    BuildConfig, BuildOutput, CanisterBuilder, IdlBuildOutput, WasmBuildOutput,
};
use crate::lib::canister_info::motoko::MotokoCanisterInfo;
use crate::lib::canister_info::CanisterInfo;
use crate::lib::environment::Environment;
use crate::lib::error::{BuildError, DfxError, DfxResult};
use crate::lib::models::canister::CanisterPool;
use crate::lib::package_arguments::{self, PackageArguments};

use ic_types::principal::Principal as CanisterId;
use slog::{info, o, trace, warn, Logger};
use std::collections::{BTreeMap, BTreeSet};
use std::convert::TryFrom;
use std::path::{Path, PathBuf};
use std::process::Output;
use std::sync::Arc;

pub struct MotokoBuilder {
    logger: slog::Logger,
    cache: Arc<dyn Cache>,
}

impl MotokoBuilder {
    pub fn new(env: &dyn Environment) -> DfxResult<Self> {
        Ok(MotokoBuilder {
            logger: env.get_logger().new(o! {
                "module" => "motoko"
            }),
            cache: env.get_cache(),
        })
    }
}

impl CanisterBuilder for MotokoBuilder {
    fn get_dependencies(
        &self,
        pool: &CanisterPool,
        info: &CanisterInfo,
    ) -> DfxResult<Vec<CanisterId>> {
        let mut result = BTreeSet::new();
        let motoko_info = info.as_info::<MotokoCanisterInfo>()?;

        fn find_deps_recursive(
            cache: &dyn Cache,
            file: &Path,
            result: &mut BTreeSet<MotokoImport>,
        ) -> DfxResult {
            if result.contains(&MotokoImport::Relative(file.to_path_buf())) {
                return Ok(());
            }

            let output = cache
                .get_binary_command("moc")?
                .arg("--print-deps")
                .arg(&file)
                .output()?;

            let output = String::from_utf8_lossy(&output.stdout);
            for line in output.lines() {
                let import = MotokoImport::try_from(line)?;
                match import {
                    MotokoImport::Canister(_) => {
                        result.insert(import);
                    }
                    MotokoImport::Relative(path) => {
                        find_deps_recursive(cache, path.as_path(), result)?;
                    }
                    MotokoImport::Lib(_) => (),
                    MotokoImport::Ic(_) => (),
                }
            }

            Ok(())
        }
        find_deps_recursive(
            self.cache.as_ref(),
            motoko_info.get_main_path(),
            &mut result,
        )?;

        Ok(result
            .iter()
            .filter_map(|import| {
                if let MotokoImport::Canister(name) = import {
                    pool.get_first_canister_with_name(name)
                } else {
                    None
                }
            })
            .map(|canister| canister.canister_id())
            .collect())
    }

    fn supports(&self, info: &CanisterInfo) -> bool {
        info.get_type() == "motoko"
    }

    fn build(
        &self,
        pool: &CanisterPool,
        canister_info: &CanisterInfo,
        config: &BuildConfig,
    ) -> DfxResult<BuildOutput> {
        let motoko_info = canister_info.as_info::<MotokoCanisterInfo>()?;
        let profile = config.profile;
        let input_path = motoko_info.get_main_path();
        let output_wasm_path = motoko_info.get_output_wasm_path();

        let id_map = pool
            .get_canister_list()
            .iter()
            .map(|c| (c.get_name().to_string(), c.canister_id().to_text()))
            .collect();

        std::fs::create_dir_all(motoko_info.get_output_root())?;
        let cache = &self.cache;
        let idl_dir_path = &config.idl_root;
        std::fs::create_dir_all(&idl_dir_path)?;

        let package_arguments =
            package_arguments::load(cache.as_ref(), motoko_info.get_packtool())?;

        let moc_arguments = match motoko_info.get_args() {
            Some(args) => [
                package_arguments,
                args.split_whitespace().map(str::to_string).collect(),
            ]
            .concat(),
            None => package_arguments,
        };

<<<<<<< HEAD
        // Generate IDL
        let output_idl_path = motoko_info.get_output_idl_path();
        let params = MotokoParams {
            build_target: BuildTarget::Idl,
            suppress_warning: false,
            input: input_path,
            package_arguments: &moc_arguments,
            output: output_idl_path,
            idl_path: idl_dir_path,
            idl_map: &id_map,
        };
        motoko_compile(&self.logger, cache.as_ref(), &params)?;

        // Generate stable types
        let output_stable_path = motoko_info.get_output_stable_path();
        let params = MotokoParams {
            build_target: BuildTarget::StableTypes,
            suppress_warning: true,
            input: input_path,
            package_arguments: &moc_arguments,
            output: output_stable_path,
            idl_path: idl_dir_path,
            idl_map: &id_map,
        };
        motoko_compile(&self.logger, cache.as_ref(), &params)?;

=======
>>>>>>> 603da2b6
        // Generate wasm
        let params = MotokoParams {
            build_target: match profile {
                Profile::Release => BuildTarget::Release,
                _ => BuildTarget::Debug,
            },
            suppress_warning: false,
            input: input_path,
            package_arguments: &moc_arguments,
            output: output_wasm_path,
            idl_path: idl_dir_path,
            idl_map: &id_map,
        };
        motoko_compile(&self.logger, cache.as_ref(), &params)?;

        Ok(BuildOutput {
            canister_id: canister_info
                .get_canister_id()
                .expect("Could not find canister ID."),
            wasm: WasmBuildOutput::File(motoko_info.get_output_wasm_path().to_path_buf()),
            idl: IdlBuildOutput::File(motoko_info.get_output_idl_path().to_path_buf()),
        })
    }
}

type CanisterIdMap = BTreeMap<String, String>;

enum BuildTarget {
    Release,
    Debug,
<<<<<<< HEAD
    Idl,
    StableTypes,
=======
>>>>>>> 603da2b6
}

struct MotokoParams<'a> {
    build_target: BuildTarget,
    idl_path: &'a Path,
    idl_map: &'a CanisterIdMap,
    package_arguments: &'a PackageArguments,
    output: &'a Path,
    input: &'a Path,
    // The following fields are control flags for dfx and will not be used by self.to_args()
    suppress_warning: bool,
}

impl MotokoParams<'_> {
    fn to_args(&self, cmd: &mut std::process::Command) {
        cmd.arg(self.input);
        cmd.arg("-o").arg(self.output).arg("--idl");
        match self.build_target {
            BuildTarget::Release => cmd.args(&["-c", "--release"]),
            BuildTarget::Debug => cmd.args(&["-c", "--debug"]),
<<<<<<< HEAD
            BuildTarget::Idl => cmd.arg("--idl"),
            BuildTarget::StableTypes => cmd.arg("--stable-types"),
        };
        if matches!(self.build_target, BuildTarget::Release | BuildTarget::Debug) {
            cmd.arg("--public-metadata").arg("candid:service");
=======
>>>>>>> 603da2b6
        };
        if !self.idl_map.is_empty() {
            cmd.arg("--actor-idl").arg(self.idl_path);
            for (name, canister_id) in self.idl_map.iter() {
                cmd.args(&["--actor-alias", name, canister_id]);
            }
        };
        cmd.args(self.package_arguments);
    }
}

/// Compile a motoko file.
fn motoko_compile(logger: &Logger, cache: &dyn Cache, params: &MotokoParams<'_>) -> DfxResult {
    let mut cmd = cache.get_binary_command("moc")?;
    params.to_args(&mut cmd);
    run_command(logger, &mut cmd, params.suppress_warning)?;
    Ok(())
}

#[derive(Debug, PartialOrd, Ord, PartialEq, Eq)]
enum MotokoImport {
    Canister(String),
    Ic(String),
    Lib(String),
    Relative(PathBuf),
}

impl TryFrom<&str> for MotokoImport {
    type Error = DfxError;

    fn try_from(line: &str) -> Result<Self, DfxError> {
        let (url, fullpath) = match line.find(' ') {
            Some(index) => {
                if index >= line.len() - 1 {
                    return Err(DfxError::new(BuildError::DependencyError(format!(
                        "Unknown import {}",
                        line
                    ))));
                }
                let (url, fullpath) = line.split_at(index + 1);
                (url.trim_end(), Some(fullpath))
            }
            None => (line, None),
        };
        let import = match url.find(':') {
            Some(index) => {
                if index >= line.len() - 1 {
                    return Err(DfxError::new(BuildError::DependencyError(format!(
                        "Unknown import {}",
                        url
                    ))));
                }
                let (prefix, name) = url.split_at(index + 1);
                match prefix {
                    "canister:" => MotokoImport::Canister(name.to_owned()),
                    "ic:" => MotokoImport::Ic(name.to_owned()),
                    "mo:" => MotokoImport::Lib(name.to_owned()),
                    _ => {
                        return Err(DfxError::new(BuildError::DependencyError(format!(
                            "Unknown import {}",
                            url
                        ))))
                    }
                }
            }
            None => match fullpath {
                Some(fullpath) => {
                    let path = PathBuf::from(fullpath);
                    if !path.is_file() {
                        return Err(DfxError::new(BuildError::DependencyError(format!(
                            "Cannot find import file {}",
                            path.display()
                        ))));
                    };
                    MotokoImport::Relative(path)
                }
                None => {
                    return Err(DfxError::new(BuildError::DependencyError(format!(
                        "Cannot resolve relative import {}",
                        url
                    ))))
                }
            },
        };

        Ok(import)
    }
}

fn run_command(
    logger: &slog::Logger,
    cmd: &mut std::process::Command,
    suppress_warning: bool,
) -> DfxResult<Output> {
    trace!(logger, r#"Running {}..."#, format!("{:?}", cmd));

    let output = cmd.output()?;
    if !output.status.success() {
        Err(DfxError::new(BuildError::CommandError(
            format!("{:?}", cmd),
            output.status,
            String::from_utf8_lossy(&output.stdout).to_string(),
            String::from_utf8_lossy(&output.stderr).to_string(),
        )))
    } else {
        if !output.stdout.is_empty() {
            info!(logger, "{}", String::from_utf8_lossy(&output.stdout));
        }
        if !suppress_warning && !output.stderr.is_empty() {
            warn!(logger, "{}", String::from_utf8_lossy(&output.stderr));
        }
        Ok(output)
    }
}<|MERGE_RESOLUTION|>--- conflicted
+++ resolved
@@ -132,35 +132,6 @@
             None => package_arguments,
         };
 
-<<<<<<< HEAD
-        // Generate IDL
-        let output_idl_path = motoko_info.get_output_idl_path();
-        let params = MotokoParams {
-            build_target: BuildTarget::Idl,
-            suppress_warning: false,
-            input: input_path,
-            package_arguments: &moc_arguments,
-            output: output_idl_path,
-            idl_path: idl_dir_path,
-            idl_map: &id_map,
-        };
-        motoko_compile(&self.logger, cache.as_ref(), &params)?;
-
-        // Generate stable types
-        let output_stable_path = motoko_info.get_output_stable_path();
-        let params = MotokoParams {
-            build_target: BuildTarget::StableTypes,
-            suppress_warning: true,
-            input: input_path,
-            package_arguments: &moc_arguments,
-            output: output_stable_path,
-            idl_path: idl_dir_path,
-            idl_map: &id_map,
-        };
-        motoko_compile(&self.logger, cache.as_ref(), &params)?;
-
-=======
->>>>>>> 603da2b6
         // Generate wasm
         let params = MotokoParams {
             build_target: match profile {
@@ -191,11 +162,6 @@
 enum BuildTarget {
     Release,
     Debug,
-<<<<<<< HEAD
-    Idl,
-    StableTypes,
-=======
->>>>>>> 603da2b6
 }
 
 struct MotokoParams<'a> {
@@ -212,19 +178,13 @@
 impl MotokoParams<'_> {
     fn to_args(&self, cmd: &mut std::process::Command) {
         cmd.arg(self.input);
-        cmd.arg("-o").arg(self.output).arg("--idl");
+        cmd.arg("-o").arg(self.output);
         match self.build_target {
             BuildTarget::Release => cmd.args(&["-c", "--release"]),
             BuildTarget::Debug => cmd.args(&["-c", "--debug"]),
-<<<<<<< HEAD
-            BuildTarget::Idl => cmd.arg("--idl"),
-            BuildTarget::StableTypes => cmd.arg("--stable-types"),
-        };
-        if matches!(self.build_target, BuildTarget::Release | BuildTarget::Debug) {
-            cmd.arg("--public-metadata").arg("candid:service");
-=======
->>>>>>> 603da2b6
-        };
+        }
+        cmd.arg("--idl").arg("--stable-types");
+        cmd.arg("--public-metadata").arg("candid:service");
         if !self.idl_map.is_empty() {
             cmd.arg("--actor-idl").arg(self.idl_path);
             for (name, canister_id) in self.idl_map.iter() {
