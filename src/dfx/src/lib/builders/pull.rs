use crate::lib::builders::{
    BuildConfig, BuildOutput, CanisterBuilder, IdlBuildOutput, WasmBuildOutput,
};
use crate::lib::canister_info::pull::PullCanisterInfo;
use crate::lib::canister_info::CanisterInfo;
use crate::lib::environment::Environment;
use crate::lib::error::DfxResult;
use crate::lib::models::canister::CanisterPool;
use candid::Principal as CanisterId;
use fn_error_context::context;
use slog::o;
use std::path::PathBuf;

pub struct PullBuilder {
    _logger: slog::Logger,
}

impl PullBuilder {
    #[context("Failed to create PullBuilder.")]
    pub fn new(env: &dyn Environment) -> DfxResult<Self> {
        Ok(Self {
            _logger: env.get_logger().new(o! {
                "module" => "pull"
            }),
        })
    }
}

impl CanisterBuilder for PullBuilder {
    #[context("Failed to get dependencies for canister '{}'.", info.get_name())]
    fn get_dependencies(
        &self,
<<<<<<< HEAD
        _env: &dyn Environment,
=======
        _: &dyn Environment,
>>>>>>> 9f5907d4
        _pool: &CanisterPool,
        info: &CanisterInfo,
    ) -> DfxResult<Vec<CanisterId>> {
        Ok(vec![])
    }

    #[context("Failed to build Pull canister '{}'.", canister_info.get_name())]
    fn build(
        &self,
<<<<<<< HEAD
        _env: &dyn Environment,
=======
        _: &dyn Environment,
>>>>>>> 9f5907d4
        _pool: &CanisterPool,
        canister_info: &CanisterInfo,
        _config: &BuildConfig,
    ) -> DfxResult<BuildOutput> {
        let pull_info = canister_info.as_info::<PullCanisterInfo>()?;
        Ok(BuildOutput {
            canister_id: *pull_info.get_canister_id(),
            // It's impossible to know if the downloaded wasm is gzip or not with only the info in `dfx.json`.
            wasm: WasmBuildOutput::None,
            idl: IdlBuildOutput::File(canister_info.get_output_idl_path().to_path_buf()),
        })
    }

    fn get_candid_path(
        &self,
        _: &dyn Environment,
        _pool: &CanisterPool,
        info: &CanisterInfo,
        _config: &BuildConfig,
    ) -> DfxResult<PathBuf> {
        Ok(info.get_output_idl_path().to_path_buf())
    }
}<|MERGE_RESOLUTION|>--- conflicted
+++ resolved
@@ -30,11 +30,7 @@
     #[context("Failed to get dependencies for canister '{}'.", info.get_name())]
     fn get_dependencies(
         &self,
-<<<<<<< HEAD
-        _env: &dyn Environment,
-=======
         _: &dyn Environment,
->>>>>>> 9f5907d4
         _pool: &CanisterPool,
         info: &CanisterInfo,
     ) -> DfxResult<Vec<CanisterId>> {
@@ -44,11 +40,7 @@
     #[context("Failed to build Pull canister '{}'.", canister_info.get_name())]
     fn build(
         &self,
-<<<<<<< HEAD
-        _env: &dyn Environment,
-=======
         _: &dyn Environment,
->>>>>>> 9f5907d4
         _pool: &CanisterPool,
         canister_info: &CanisterInfo,
         _config: &BuildConfig,
