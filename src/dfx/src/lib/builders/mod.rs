use crate::config::dfinity::{Config, Profile};
use crate::lib::canister_info::CanisterInfo;
use crate::lib::environment::Environment;
use crate::lib::error::DfxResult;
use crate::lib::models::canister::CanisterPool;
use ic_agent::CanisterId;
use std::path::PathBuf;
use std::sync::Arc;

<<<<<<< HEAD
mod custom;
=======
mod assets;
>>>>>>> b4fd4ca7
mod motoko;

#[derive(Debug)]
pub enum WasmBuildOutput {
    // Wasm(Vec<u8>),
    File(PathBuf),
}

#[derive(Debug)]
pub enum IdlBuildOutput {
    // IDLProg(IDLProg),
    File(PathBuf),
}

/// The output of a build.
pub struct BuildOutput {
    pub canister_id: CanisterId,
    pub wasm: WasmBuildOutput,
    pub idl: IdlBuildOutput,
}

/// A stateless canister builder. This is meant to not keep any state and be passed everything.
pub trait CanisterBuilder {
    /// Returns true if this builder supports building the canister.
    fn supports(&self, info: &CanisterInfo) -> bool;

    /// Returns the dependencies of this canister, if any. This should not be a transitive
    /// list.
    fn get_dependencies(
        &self,
        _pool: &CanisterPool,
        _info: &CanisterInfo,
    ) -> DfxResult<Vec<CanisterId>> {
        Ok(Vec::new())
    }

    /// Build a canister. The canister contains all information related to a single canister,
    /// while the config contains information related to this particular build.
    fn build(
        &self,
        pool: &CanisterPool,
        info: &CanisterInfo,
        config: &BuildConfig,
    ) -> DfxResult<BuildOutput>;
}

#[derive(Clone)]
pub struct BuildConfig {
    profile: Profile,
    assets: bool,
    pub generate_id: bool,

    /// The root of all IDL files.
    pub idl_root: PathBuf,
}

impl BuildConfig {
    pub fn from_config(config: &Config) -> Self {
        let workspace_root = config.get_path().parent().unwrap();
        let config = config.get_config();
        let build_root =
            workspace_root.join(config.get_defaults().get_build().get_output("build/"));

        BuildConfig {
            profile: config.profile.unwrap_or(Profile::Debug),
            assets: false,
            generate_id: false,
            idl_root: build_root.join("idl/"),
        }
    }

    pub fn with_assets(self, assets: bool) -> Self {
        Self { assets, ..self }
    }

    pub fn with_generate_id(self, generate_id: bool) -> Self {
        Self {
            generate_id,
            ..self
        }
    }
}

pub struct BuilderPool {
    builders: Vec<Arc<dyn CanisterBuilder>>,
}

impl BuilderPool {
    pub fn new(env: &dyn Environment) -> DfxResult<Self> {
        let mut builders: Vec<Arc<dyn CanisterBuilder>> = Vec::new();
        builders.push(Arc::new(motoko::MotokoBuilder::new(env)?));
<<<<<<< HEAD
        builders.push(Arc::new(custom::CustomBuilder::new(env)?));
=======
        builders.push(Arc::new(assets::AssetsBuilder::new(env)?));
>>>>>>> b4fd4ca7

        Ok(Self { builders })
    }

    pub fn get(&self, info: &CanisterInfo) -> Option<Arc<dyn CanisterBuilder>> {
        self.builders
            .iter()
            .find(|builder| builder.supports(&info))
            .map(|x| Arc::clone(x))
    }
}<|MERGE_RESOLUTION|>--- conflicted
+++ resolved
@@ -7,11 +7,8 @@
 use std::path::PathBuf;
 use std::sync::Arc;
 
-<<<<<<< HEAD
+mod assets;
 mod custom;
-=======
-mod assets;
->>>>>>> b4fd4ca7
 mod motoko;
 
 #[derive(Debug)]
@@ -102,12 +99,9 @@
 impl BuilderPool {
     pub fn new(env: &dyn Environment) -> DfxResult<Self> {
         let mut builders: Vec<Arc<dyn CanisterBuilder>> = Vec::new();
+        builders.push(Arc::new(assets::AssetsBuilder::new(env)?));
+        builders.push(Arc::new(custom::CustomBuilder::new(env)?));
         builders.push(Arc::new(motoko::MotokoBuilder::new(env)?));
-<<<<<<< HEAD
-        builders.push(Arc::new(custom::CustomBuilder::new(env)?));
-=======
-        builders.push(Arc::new(assets::AssetsBuilder::new(env)?));
->>>>>>> b4fd4ca7
 
         Ok(Self { builders })
     }
