--- conflicted
+++ resolved
@@ -76,11 +76,7 @@
     #[context("Failed to get dependencies for canister '{}'.", info.get_name())]
     fn get_dependencies(
         &self,
-<<<<<<< HEAD
-        _env: &dyn Environment,
-=======
-        _: &dyn Environment,
->>>>>>> 9f5907d4
+        _: &dyn Environment,
         pool: &CanisterPool,
         info: &CanisterInfo,
     ) -> DfxResult<Vec<CanisterId>> {
@@ -90,11 +86,7 @@
     #[context("Failed to build asset canister '{}'.", info.get_name())]
     fn build(
         &self,
-<<<<<<< HEAD
-        _env: &dyn Environment,
-=======
-        _: &dyn Environment,
->>>>>>> 9f5907d4
+        _: &dyn Environment,
         _pool: &CanisterPool,
         info: &CanisterInfo,
         _config: &BuildConfig,
