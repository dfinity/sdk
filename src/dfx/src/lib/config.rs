--- conflicted
+++ resolved
@@ -4,33 +4,15 @@
 use std::path::PathBuf;
 
 pub fn get_config_dfx_dir_path() -> DfxResult<PathBuf> {
-<<<<<<< HEAD
+    let config_root = std::env::var("DFX_CONFIG_ROOT").ok();
     let home = std::env::var("HOME").context("Cannot find home directroy.")?;
-    let path = PathBuf::from(home).join(".config").join("dfx");
-    if !path.exists() {
-        std::fs::create_dir_all(&path).context(format!(
-            "Cannot create config directory at {}",
-            path.display()
-        ))?;
-    } else if !path.is_dir() {
-        bail!("Path {} is not a directory.", path.display());
-=======
-    let config_root = std::env::var("DFX_CONFIG_ROOT").ok();
-    let home = std::env::var("HOME")
-        .map_err(|_| DfxError::ConfigError(ConfigErrorKind::CannotFindUserHomeDirectory()))?;
     let root = config_root.unwrap_or(home);
-
     let p = PathBuf::from(root).join(".config").join("dfx");
-
     if !p.exists() {
-        std::fs::create_dir_all(&p).map_err(|e| {
-            DfxError::ConfigError(ConfigErrorKind::CouldNotCreateConfigDirectory(p.clone(), e))
-        })?;
+        std::fs::create_dir_all(&p)
+            .context(format!("Cannot create config directory at {}", p.display()))?;
     } else if !p.is_dir() {
-        return Err(DfxError::ConfigError(
-            ConfigErrorKind::HomeConfigDfxShouldBeADirectory(p),
-        ));
->>>>>>> a47f1eb0
+        bail!("Path {} is not a directory.", p.display());
     }
-    Ok(path)
+    Ok(p)
 }