#![allow(dead_code)]
use crate::config::dfinity::Config;
use crate::lib::canister_info::assets::AssetsCanisterInfo;
use crate::lib::canister_info::custom::CustomCanisterInfo;
use crate::lib::canister_info::motoko::MotokoCanisterInfo;
use crate::lib::error::{BuildErrorKind, DfxError, DfxResult};
use crate::lib::models::canister::{CanManMetadata, CanisterManifest};
use ic_agent::CanisterId;
use std::cell::RefCell;
use std::collections::BTreeMap;
use std::path::{Path, PathBuf};

pub mod assets;
pub mod custom;
pub mod motoko;

pub trait CanisterInfoFactory {
    /// Returns true if this factory supports creating extra info for this canister info.
    fn supports(info: &CanisterInfo) -> bool;

    fn create(info: &CanisterInfo) -> DfxResult<Self>
    where
        Self: std::marker::Sized;
}

/// Information about a canister project (source code, destination, etc).
#[derive(Debug)]
pub struct CanisterInfo {
    name: String,
    canister_type: String,

    workspace_root: PathBuf,
    build_root: PathBuf,
    output_root: PathBuf,
    canister_root: PathBuf,

    canister_id: RefCell<Option<CanisterId>>,

    manifest_path: PathBuf,

    packtool: Option<String>,

    extras: BTreeMap<String, serde_json::Value>,
}

impl CanisterInfo {
    pub fn load(config: &Config, name: &str) -> DfxResult<CanisterInfo> {
        let workspace_root = config.get_path().parent().unwrap();
        let build_defaults = config.get_config().get_defaults().get_build();
        let build_root = workspace_root.join(build_defaults.get_output());
        std::fs::create_dir_all(&build_root)?;

        let canister_map = (&config.get_config().canisters).as_ref().ok_or_else(|| {
            DfxError::Unknown("No canisters in the configuration file.".to_string())
        })?;

        let canister_config = canister_map
            .get(name)
            .ok_or_else(|| DfxError::CannotFindCanisterName(name.to_string()))?;

        let canister_root = workspace_root.to_path_buf();
        let extras = canister_config.extras.clone();

        let output_root = build_root.join(name);

<<<<<<< HEAD
        let canisters_dir = build_root.clone();
        std::fs::create_dir_all(&canisters_dir)?;
        let manifest_path = canisters_dir.join("canister_manifest.json");
=======
        let manifest_path = config.get_manifest_path();
>>>>>>> 10741eac

        let canister_type = canister_config
            .r#type
            .as_ref()
            .cloned()
            .unwrap_or_else(|| "motoko".to_owned());

        Ok(CanisterInfo {
            name: name.to_string(),
            canister_type,

            workspace_root: workspace_root.to_path_buf(),
            build_root,
            output_root,
            canister_root,

            canister_id: RefCell::new(None),

            manifest_path,

            packtool: build_defaults.get_packtool(),
            extras,
        })
    }

    pub fn get_name(&self) -> &str {
        self.name.as_str()
    }
    pub fn get_type(&self) -> &str {
        &self.canister_type
    }
    pub fn get_workspace_root(&self) -> &Path {
        &self.workspace_root
    }
    pub fn get_build_root(&self) -> &Path {
        &self.build_root
    }
    pub fn get_manifest_path(&self) -> &Path {
        self.manifest_path.as_path()
    }
    pub fn get_output_root(&self) -> &Path {
        &self.output_root
    }
    pub fn get_canister_id(&self) -> DfxResult<CanisterId> {
        let canister_id = self.canister_id.replace(None);
        let cid = match canister_id {
            Some(canister_id) => {
                self.canister_id.replace(Some(canister_id.clone()));
                Some(canister_id)
            }
            None => {
                let content = std::fs::read_to_string(&self.get_manifest_path())
                    .map_err(|_| DfxError::BuildError(BuildErrorKind::NoManifestError()))?;

                let manifest: CanisterManifest =
                    serde_json::from_str(&content).map_err(DfxError::from)?;

                let serde_value = manifest.canisters.get(&self.name.clone()).ok_or_else(|| {
                    DfxError::BuildError(BuildErrorKind::CanisterIdNotFound(self.name.clone()))
                })?;

                let metadata: CanManMetadata = serde_json::from_value(serde_value.clone()).unwrap();

                let canister_id = self
                    .canister_id
                    .replace(None)
                    .or_else(|| CanisterId::from_text(metadata.canister_id).ok());

                self.canister_id.replace(canister_id.clone());

                canister_id
            }
        };
        cid.ok_or_else(|| DfxError::Unknown(String::from("No canister id")))
    }

    pub fn get_extra_value(&self, name: &str) -> Option<serde_json::Value> {
        self.extras.get(name).cloned()
    }

    pub fn has_extra(&self, name: &str) -> bool {
        self.extras.contains_key(name)
    }

    pub fn get_extra<T: serde::de::DeserializeOwned>(&self, name: &str) -> DfxResult<T> {
        self.get_extra_value(name)
            .ok_or_else(|| {
                DfxError::Unknown(format!(
                    "Field '{}' is mandatory for canister {}.",
                    name,
                    self.get_name()
                ))
            })
            .and_then(|v| {
                T::deserialize(v).map_err(|_| {
                    DfxError::Unknown(format!("Field '{}' is of the wrong type", name))
                })
            })
    }
    pub fn get_extras(&self) -> &BTreeMap<String, serde_json::Value> {
        &self.extras
    }

    pub fn get_packtool(&self) -> &Option<String> {
        &self.packtool
    }

    pub fn get_build_wasm_path(&self) -> PathBuf {
        self.build_root
            .join(PathBuf::from(&self.name))
            .join(&self.name)
            .with_extension("wasm")
            .to_path_buf()
    }

    pub fn get_build_idl_path(&self) -> PathBuf {
        self.build_root
            .join(PathBuf::from(&self.name))
            .join(&self.name)
            .with_extension("did")
            .to_path_buf()
    }

    pub fn get_output_wasm_path(&self) -> Option<PathBuf> {
        if let Ok(info) = self.as_info::<MotokoCanisterInfo>() {
            Some(info.get_output_wasm_path().to_path_buf())
        } else if let Ok(info) = self.as_info::<CustomCanisterInfo>() {
            Some(info.get_output_wasm_path().to_path_buf())
        } else if let Ok(info) = self.as_info::<AssetsCanisterInfo>() {
            Some(info.get_output_wasm_path().to_path_buf())
        } else {
            None
        }
    }

    pub fn get_output_idl_path(&self) -> Option<PathBuf> {
        if let Ok(info) = self.as_info::<MotokoCanisterInfo>() {
            Some(info.get_output_idl_path().to_path_buf())
        } else if let Ok(info) = self.as_info::<CustomCanisterInfo>() {
            Some(info.get_output_idl_path().to_path_buf())
        } else if let Ok(info) = self.as_info::<AssetsCanisterInfo>() {
            Some(info.get_output_idl_path().to_path_buf())
        } else {
            None
        }
    }

    pub fn set_canister_id(&self, canister_id: CanisterId) -> DfxResult {
        self.canister_id.replace(Some(canister_id));
        Ok(())
    }

    pub fn as_info<T: CanisterInfoFactory>(&self) -> DfxResult<T> {
        if T::supports(self) {
            T::create(self)
        } else {
            Err(DfxError::InvalidCanisterType(self.get_type().to_string()))
        }
    }
}<|MERGE_RESOLUTION|>--- conflicted
+++ resolved
@@ -63,13 +63,7 @@
 
         let output_root = build_root.join(name);
 
-<<<<<<< HEAD
-        let canisters_dir = build_root.clone();
-        std::fs::create_dir_all(&canisters_dir)?;
-        let manifest_path = canisters_dir.join("canister_manifest.json");
-=======
         let manifest_path = config.get_manifest_path();
->>>>>>> 10741eac
 
         let canister_type = canister_config
             .r#type
