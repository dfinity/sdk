--- conflicted
+++ resolved
@@ -327,14 +327,10 @@
     let build_config = BuildConfig::from_config(config)?
         .with_canisters_to_build(canisters_to_build.into())
         .with_env_file(env_file);
-<<<<<<< HEAD
-    canister_pool.build_or_fail(env, log, &build_config, no_deps).await?;
-=======
     canister_pool
-        .build_or_fail(env, env.get_logger(), &build_config)
+        .build_or_fail(env, env.get_logger(), &build_config, no_deps)
         .await?;
     spinner.finish_and_clear();
->>>>>>> 6931d1e8
     Ok(canister_pool)
 }
 
