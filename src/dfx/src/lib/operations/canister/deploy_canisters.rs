--- conflicted
+++ resolved
@@ -5,11 +5,7 @@
 use crate::lib::ic_attributes::CanisterSettings;
 use crate::lib::identity::identity_utils::CallSender;
 use crate::lib::models::canister::CanisterPool;
-<<<<<<< HEAD
-use crate::lib::models::canister_id_store::CanisterIdStore;
 use crate::lib::operations::canister::motoko_playground::reserve_canister_with_playground;
-=======
->>>>>>> 26aa509d
 use crate::lib::operations::canister::{create_canister, install_canister};
 use crate::util::{blob_from_arguments, get_candid_init_type};
 use dfx_core::config::model::canister_id_store::CanisterIdStore;
@@ -222,16 +218,11 @@
     info!(log, "Building canisters...");
     let build_mode_check = false;
     let canister_pool = CanisterPool::load(env, build_mode_check, referenced_canisters)?;
-<<<<<<< HEAD
 
     let build_config =
         BuildConfig::from_config(config, env.get_network_descriptor().is_playground())?
-            .with_canisters_to_build(canisters_to_build.into());
-=======
-    let build_config = BuildConfig::from_config(config)?
-        .with_canisters_to_build(canisters_to_build.into())
-        .with_env_file(env_file);
->>>>>>> 26aa509d
+            .with_canisters_to_build(canisters_to_build.into())
+            .with_env_file(env_file);
     canister_pool.build_or_fail(log, &build_config).await?;
     Ok(canister_pool)
 }
