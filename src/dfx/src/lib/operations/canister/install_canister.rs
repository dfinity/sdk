--- conflicted
+++ resolved
@@ -132,15 +132,7 @@
         } else {
             get_candid_init_type(&idl_path)
         };
-<<<<<<< HEAD
-        let install_args = blob_from_arguments(
-            Some(env),
-            argument_from_cli,
-            None,
-            argument_type,
-            &init_type,
-        )?;
-=======
+
         // The argument and argument_type from the CLI take precedence over the `init_arg` field in dfx.json
         let argument_from_json = canister_info.get_init_arg();
         let (argument, argument_type) = match (argument_from_cli, argument_from_json) {
@@ -166,8 +158,8 @@
             (None, Some(_)) => (argument_from_json, Some("idl")), // `init_arg` in dfx.json is always in Candid format
             (None, None) => (None, None),
         };
-        let install_args = blob_from_arguments(argument, None, argument_type, &init_type)?;
->>>>>>> f87e6afa
+        let install_args =
+            blob_from_arguments(Some(env), argument, None, argument_type, &init_type)?;
         if let Some(timestamp) = canister_id_store.get_timestamp(canister_info.get_name()) {
             let new_timestamp = playground_install_code(
                 env,
