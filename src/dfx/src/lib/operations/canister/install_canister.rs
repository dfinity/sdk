--- conflicted
+++ resolved
@@ -59,12 +59,7 @@
     install_builder
         .build()?
         .call_and_wait(waiter_with_timeout(timeout))
-<<<<<<< HEAD
-        .await
-        .map_err(DfxError::from)?;
-=======
         .await?;
->>>>>>> 8a4b602a
 
     if canister_info.get_type() == "assets" {
         post_install_store_assets(&canister_info, &agent, timeout).await?;
