use crate::lib::environment::Environment;
use crate::lib::error::DfxResult;
use crate::lib::ic_attributes::CanisterSettings;
use crate::lib::identity::identity_utils::CallSender;
<<<<<<< HEAD
use crate::lib::identity::Identity;
use crate::lib::models::canister_id_store::CanisterIdStore;
use crate::lib::operations::canister::motoko_playground::reserve_canister_with_playground;
use crate::lib::provider::get_network_context;
use crate::lib::waiter::waiter_with_timeout;
=======
use crate::lib::identity::wallet::build_wallet_canister;
use dfx_core::network::provider::get_network_context;
>>>>>>> 26aa509d

use anyhow::{anyhow, bail, Context};
use candid::Principal;
use fn_error_context::context;
use ic_agent::agent_error::HttpErrorPayload;
use ic_agent::AgentError;
use ic_utils::interfaces::ManagementCanister;
use slog::info;
use std::format;

// The cycle fee for create request is 0.1T cycles.
const CANISTER_CREATE_FEE: u128 = 100_000_000_000_u128;
// We do not know the minimum cycle balance a canister should have.
// For now create the canister with 3T cycle balance.
const CANISTER_INITIAL_CYCLE_BALANCE: u128 = 3_000_000_000_000_u128;

#[context("Failed to create canister '{}'.", canister_name)]
pub async fn create_canister(
    env: &dyn Environment,
    canister_name: &str,
    with_cycles: Option<&str>,
    specified_id: Option<Principal>,
    call_sender: &CallSender,
    settings: CanisterSettings,
) -> DfxResult {
    let log = env.get_logger();
    info!(log, "Creating canister {}...", canister_name);

    let config = env.get_config_or_anyhow()?;

    let mut canister_id_store = env.get_canister_id_store()?;

    let network_name = get_network_context()?;

    if let Some(remote_canister_id) = config
        .get_config()
        .get_remote_canister_id(canister_name, &network_name)
        .unwrap_or_default()
    {
        bail!(
            "{} canister is remote on network {} and has canister id: {}",
            canister_name,
            network_name,
            remote_canister_id.to_text()
        );
    }

    let non_default_network = if network_name == "local" {
        String::new()
    } else {
        format!("on network {} ", network_name)
    };

    match canister_id_store.find(canister_name) {
        Some(canister_id) => {
            info!(
                log,
                "{} canister was already created {}and has canister id: {}",
                canister_name,
                non_default_network,
                canister_id.to_text()
            );
            Ok(())
        }
        None => {
<<<<<<< HEAD
            if env.get_network_descriptor().is_playground() {
                reserve_canister_with_playground(env, canister_name).await?;
                Ok(())
            } else {
                let agent = env
                    .get_agent()
                    .ok_or_else(|| anyhow!("Cannot get HTTP client from environment."))?;
                let mgr = ManagementCanister::create(agent);
                let cid = match call_sender {
                    CallSender::SelectedId => {
                        // amount has been validated by cycle_amount_validator, which is u128
                        let cycles = with_cycles.and_then(|amount| amount.parse::<u128>().ok());
                        let mut builder = mgr
                            .create_canister()
                            .as_provisional_create_with_amount(cycles);
                        if let Some(controllers) = settings.controllers {
                            for controller in controllers {
                                builder = builder.with_controller(controller);
                            }
                        };
                        let res = builder
                            .with_optional_compute_allocation(settings.compute_allocation)
                            .with_optional_memory_allocation(settings.memory_allocation)
                            .with_optional_freezing_threshold(settings.freezing_threshold)
                            .call_and_wait(waiter_with_timeout(timeout))
                            .await;
                        if let Err(AgentError::HttpError(HttpErrorPayload {
                            status: 404, ..
                        })) = &res
                        {
                            bail!("In order to create a canister on this network, you must use a wallet in order to allocate cycles to the new canister. \
                            To do this, remove the --no-wallet argument and try again. It is also possible to create a canister on this network \
                            using `dfx ledger create-canister`, but doing so will not associate the created canister with any of the canisters in your project.")
=======
            let agent = env
                .get_agent()
                .ok_or_else(|| anyhow!("Cannot get HTTP client from environment."))?;
            let mgr = ManagementCanister::create(agent);
            let cid = match call_sender {
                CallSender::SelectedId => {
                    // amount has been validated by cycle_amount_validator, which is u128
                    let cycles = with_cycles.and_then(|amount| amount.parse::<u128>().ok());
                    let mut builder = mgr
                        .create_canister()
                        .as_provisional_create_with_amount(cycles)
                        .with_effective_canister_id(env.get_effective_canister_id());
                    if let Some(sid) = specified_id {
                        builder = builder.as_provisional_create_with_specified_id(sid);
                    }
                    if let Some(controllers) = settings.controllers {
                        for controller in controllers {
                            builder = builder.with_controller(controller);
                        }
                    };
                    let res = builder
                        .with_optional_compute_allocation(settings.compute_allocation)
                        .with_optional_memory_allocation(settings.memory_allocation)
                        .with_optional_freezing_threshold(settings.freezing_threshold)
                        .call_and_wait()
                        .await;
                    if let Err(AgentError::HttpError(HttpErrorPayload { status, .. })) = &res {
                        if *status >= 400 && *status < 500 {
                            bail!("In order to create a canister on this network, you must use a wallet in order to allocate cycles to the new canister. \
                                To do this, remove the --no-wallet argument and try again. It is also possible to create a canister on this network \
                                using `dfx ledger create-canister`, but doing so will not associate the created canister with any of the canisters in your project.")
                        }
                    }
                    res.context("Canister creation call failed.")?.0
                }
                CallSender::Wallet(wallet_id) => {
                    let wallet = build_wallet_canister(*wallet_id, env).await?;
                    // amount has been validated by cycle_amount_validator
                    let cycles = with_cycles.map_or(
                        CANISTER_CREATE_FEE + CANISTER_INITIAL_CYCLE_BALANCE,
                        |amount| amount.parse::<u128>().unwrap(),
                    );
                    match wallet
                        .wallet_create_canister(
                            cycles,
                            settings.controllers,
                            settings.compute_allocation,
                            settings.memory_allocation,
                            settings.freezing_threshold,
                        )
                        .await
                    {
                        Ok(result) => Ok(result.canister_id),
                        Err(AgentError::WalletUpgradeRequired(s)) => {
                            bail!(format!(
                                "{}\nTo upgrade, run dfx wallet upgrade.",
                                AgentError::WalletUpgradeRequired(s)
                            ));
>>>>>>> 26aa509d
                        }
                        res.context("Canister creation call failed.")?.0
                    }
                    CallSender::Wallet(wallet_id) => {
                        let wallet = Identity::build_wallet_canister(*wallet_id, env).await?;
                        // amount has been validated by cycle_amount_validator
                        let cycles = with_cycles.map_or(
                            CANISTER_CREATE_FEE + CANISTER_INITIAL_CYCLE_BALANCE,
                            |amount| amount.parse::<u128>().unwrap(),
                        );
                        match wallet
                            .wallet_create_canister(
                                cycles,
                                settings.controllers,
                                settings.compute_allocation,
                                settings.memory_allocation,
                                settings.freezing_threshold,
                                waiter_with_timeout(timeout),
                            )
                            .await
                        {
                            Ok(result) => Ok(result.canister_id),
                            Err(AgentError::WalletUpgradeRequired(s)) => {
                                bail!(format!(
                                    "{}\nTo upgrade, run dfx wallet upgrade.",
                                    AgentError::WalletUpgradeRequired(s)
                                ));
                            }
                            Err(other) => Err(other),
                        }?
                    }
                };
                let canister_id = cid.to_text();
                info!(
                    log,
                    "{} canister created {}with canister id: {}",
                    canister_name,
                    non_default_network,
                    canister_id
                );
                canister_id_store.add(canister_name, &canister_id, None)?;
                Ok(())
            }
        }
    }
}<|MERGE_RESOLUTION|>--- conflicted
+++ resolved
@@ -2,16 +2,9 @@
 use crate::lib::error::DfxResult;
 use crate::lib::ic_attributes::CanisterSettings;
 use crate::lib::identity::identity_utils::CallSender;
-<<<<<<< HEAD
-use crate::lib::identity::Identity;
-use crate::lib::models::canister_id_store::CanisterIdStore;
+use crate::lib::identity::wallet::build_wallet_canister;
 use crate::lib::operations::canister::motoko_playground::reserve_canister_with_playground;
-use crate::lib::provider::get_network_context;
-use crate::lib::waiter::waiter_with_timeout;
-=======
-use crate::lib::identity::wallet::build_wallet_canister;
 use dfx_core::network::provider::get_network_context;
->>>>>>> 26aa509d
 
 use anyhow::{anyhow, bail, Context};
 use candid::Principal;
@@ -77,7 +70,6 @@
             Ok(())
         }
         None => {
-<<<<<<< HEAD
             if env.get_network_descriptor().is_playground() {
                 reserve_canister_with_playground(env, canister_name).await?;
                 Ok(())
@@ -92,7 +84,11 @@
                         let cycles = with_cycles.and_then(|amount| amount.parse::<u128>().ok());
                         let mut builder = mgr
                             .create_canister()
-                            .as_provisional_create_with_amount(cycles);
+                            .as_provisional_create_with_amount(cycles)
+                            .with_effective_canister_id(env.get_effective_canister_id());
+                        if let Some(sid) = specified_id {
+                            builder = builder.as_provisional_create_with_specified_id(sid);
+                        }
                         if let Some(controllers) = settings.controllers {
                             for controller in controllers {
                                 builder = builder.with_controller(controller);
@@ -102,7 +98,7 @@
                             .with_optional_compute_allocation(settings.compute_allocation)
                             .with_optional_memory_allocation(settings.memory_allocation)
                             .with_optional_freezing_threshold(settings.freezing_threshold)
-                            .call_and_wait(waiter_with_timeout(timeout))
+                            .call_and_wait()
                             .await;
                         if let Err(AgentError::HttpError(HttpErrorPayload {
                             status: 404, ..
@@ -111,71 +107,11 @@
                             bail!("In order to create a canister on this network, you must use a wallet in order to allocate cycles to the new canister. \
                             To do this, remove the --no-wallet argument and try again. It is also possible to create a canister on this network \
                             using `dfx ledger create-canister`, but doing so will not associate the created canister with any of the canisters in your project.")
-=======
-            let agent = env
-                .get_agent()
-                .ok_or_else(|| anyhow!("Cannot get HTTP client from environment."))?;
-            let mgr = ManagementCanister::create(agent);
-            let cid = match call_sender {
-                CallSender::SelectedId => {
-                    // amount has been validated by cycle_amount_validator, which is u128
-                    let cycles = with_cycles.and_then(|amount| amount.parse::<u128>().ok());
-                    let mut builder = mgr
-                        .create_canister()
-                        .as_provisional_create_with_amount(cycles)
-                        .with_effective_canister_id(env.get_effective_canister_id());
-                    if let Some(sid) = specified_id {
-                        builder = builder.as_provisional_create_with_specified_id(sid);
-                    }
-                    if let Some(controllers) = settings.controllers {
-                        for controller in controllers {
-                            builder = builder.with_controller(controller);
-                        }
-                    };
-                    let res = builder
-                        .with_optional_compute_allocation(settings.compute_allocation)
-                        .with_optional_memory_allocation(settings.memory_allocation)
-                        .with_optional_freezing_threshold(settings.freezing_threshold)
-                        .call_and_wait()
-                        .await;
-                    if let Err(AgentError::HttpError(HttpErrorPayload { status, .. })) = &res {
-                        if *status >= 400 && *status < 500 {
-                            bail!("In order to create a canister on this network, you must use a wallet in order to allocate cycles to the new canister. \
-                                To do this, remove the --no-wallet argument and try again. It is also possible to create a canister on this network \
-                                using `dfx ledger create-canister`, but doing so will not associate the created canister with any of the canisters in your project.")
-                        }
-                    }
-                    res.context("Canister creation call failed.")?.0
-                }
-                CallSender::Wallet(wallet_id) => {
-                    let wallet = build_wallet_canister(*wallet_id, env).await?;
-                    // amount has been validated by cycle_amount_validator
-                    let cycles = with_cycles.map_or(
-                        CANISTER_CREATE_FEE + CANISTER_INITIAL_CYCLE_BALANCE,
-                        |amount| amount.parse::<u128>().unwrap(),
-                    );
-                    match wallet
-                        .wallet_create_canister(
-                            cycles,
-                            settings.controllers,
-                            settings.compute_allocation,
-                            settings.memory_allocation,
-                            settings.freezing_threshold,
-                        )
-                        .await
-                    {
-                        Ok(result) => Ok(result.canister_id),
-                        Err(AgentError::WalletUpgradeRequired(s)) => {
-                            bail!(format!(
-                                "{}\nTo upgrade, run dfx wallet upgrade.",
-                                AgentError::WalletUpgradeRequired(s)
-                            ));
->>>>>>> 26aa509d
                         }
                         res.context("Canister creation call failed.")?.0
                     }
                     CallSender::Wallet(wallet_id) => {
-                        let wallet = Identity::build_wallet_canister(*wallet_id, env).await?;
+                        let wallet = build_wallet_canister(*wallet_id, env).await?;
                         // amount has been validated by cycle_amount_validator
                         let cycles = with_cycles.map_or(
                             CANISTER_CREATE_FEE + CANISTER_INITIAL_CYCLE_BALANCE,
@@ -188,7 +124,6 @@
                                 settings.compute_allocation,
                                 settings.memory_allocation,
                                 settings.freezing_threshold,
-                                waiter_with_timeout(timeout),
                             )
                             .await
                         {
@@ -209,7 +144,7 @@
                     "{} canister created {}with canister id: {}",
                     canister_name,
                     non_default_network,
-                    canister_id
+                    &canister_id
                 );
                 canister_id_store.add(canister_name, &canister_id, None)?;
                 Ok(())
