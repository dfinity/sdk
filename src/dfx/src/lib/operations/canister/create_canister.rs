use crate::lib::environment::Environment;
use crate::lib::error::DfxResult;
use crate::lib::ic_attributes::CanisterSettings;
use crate::lib::identity::identity_utils::CallSender;
use crate::lib::identity::Identity;
use crate::lib::models::canister_id_store::CanisterIdStore;
use crate::lib::provider::get_network_context;
use crate::util::PROVISIONAL_EFFECTIVE_CANISTER_ID;

use anyhow::{anyhow, bail, Context};
use fn_error_context::context;
use ic_agent::agent_error::HttpErrorPayload;
use ic_agent::AgentError;
use ic_utils::interfaces::ManagementCanister;
use slog::info;
use std::format;

// The cycle fee for create request is 0.1T cycles.
const CANISTER_CREATE_FEE: u128 = 100_000_000_000_u128;
// We do not know the minimum cycle balance a canister should have.
// For now create the canister with 3T cycle balance.
const CANISTER_INITIAL_CYCLE_BALANCE: u128 = 3_000_000_000_000_u128;

#[context("Failed to create canister '{}'.", canister_name)]
pub async fn create_canister(
    env: &dyn Environment,
    canister_name: &str,
    with_cycles: Option<&str>,
    call_sender: &CallSender,
    settings: CanisterSettings,
) -> DfxResult {
    let log = env.get_logger();
    info!(log, "Creating canister {}...", canister_name);

    let config = env.get_config_or_anyhow()?;

    let mut canister_id_store = CanisterIdStore::for_env(env)?;

    let network_name = get_network_context()?;

    if let Some(remote_canister_id) = config
        .get_config()
        .get_remote_canister_id(canister_name, &network_name)
        .unwrap_or_default()
    {
        bail!(
            "{} canister is remote on network {} and has canister id: {}",
            canister_name,
            network_name,
            remote_canister_id.to_text()
        );
    }

    let non_default_network = if network_name == "local" {
        String::new()
    } else {
        format!("on network {} ", network_name)
    };

    match canister_id_store.find(canister_name) {
        Some(canister_id) => {
            info!(
                log,
                "{} canister was already created {}and has canister id: {}",
                canister_name,
                non_default_network,
                canister_id.to_text()
            );
            Ok(())
        }
        None => {
            let agent = env
                .get_agent()
                .ok_or_else(|| anyhow!("Cannot get HTTP client from environment."))?;
            let mgr = ManagementCanister::create(agent);
            let cid = match call_sender {
                CallSender::SelectedId => {
                    // amount has been validated by cycle_amount_validator, which is u128
                    let cycles = with_cycles.and_then(|amount| amount.parse::<u128>().ok());
                    let mut builder = mgr
                        .create_canister()
                        .as_provisional_create_with_amount(cycles)
<<<<<<< HEAD
                        .with_effective_canister_id(env.get_effective_canister_id());
=======
                        .with_effective_canister_id(PROVISIONAL_EFFECTIVE_CANISTER_ID);
>>>>>>> b284141c
                    if let Some(controllers) = settings.controllers {
                        for controller in controllers {
                            builder = builder.with_controller(controller);
                        }
                    };
                    let res = builder
                        .with_optional_compute_allocation(settings.compute_allocation)
                        .with_optional_memory_allocation(settings.memory_allocation)
                        .with_optional_freezing_threshold(settings.freezing_threshold)
                        .call_and_wait()
                        .await;
                    if let Err(AgentError::HttpError(HttpErrorPayload { status: 403, .. })) = &res {
                        bail!("In order to create a canister on this network, you must use a wallet in order to allocate cycles to the new canister. \
                            To do this, remove the --no-wallet argument and try again. It is also possible to create a canister on this network \
                            using `dfx ledger create-canister`, but doing so will not associate the created canister with any of the canisters in your project.")
                    }
                    if let Err(AgentError::HttpError(HttpErrorPayload { status: 404, .. })) = &res {
                        bail!("In order to create a canister on this network, you must use a wallet in order to allocate cycles to the new canister. \
                            To do this, remove the --no-wallet argument and try again. It is also possible to create a canister on this network \
                            using `dfx ledger create-canister`, but doing so will not associate the created canister with any of the canisters in your project.")
                    }
                    res.context("Canister creation call failed.")?.0
                }
                CallSender::Wallet(wallet_id) => {
                    let wallet = Identity::build_wallet_canister(*wallet_id, env).await?;
                    // amount has been validated by cycle_amount_validator
                    let cycles = with_cycles.map_or(
                        CANISTER_CREATE_FEE + CANISTER_INITIAL_CYCLE_BALANCE,
                        |amount| amount.parse::<u128>().unwrap(),
                    );
                    match wallet
                        .wallet_create_canister(
                            cycles,
                            settings.controllers,
                            settings.compute_allocation,
                            settings.memory_allocation,
                            settings.freezing_threshold,
                        )
                        .await
                    {
                        Ok(result) => Ok(result.canister_id),
                        Err(AgentError::WalletUpgradeRequired(s)) => {
                            bail!(format!(
                                "{}\nTo upgrade, run dfx wallet upgrade.",
                                AgentError::WalletUpgradeRequired(s)
                            ));
                        }
                        Err(other) => Err(other),
                    }?
                }
            };
            let canister_id = cid.to_text();
            info!(
                log,
                "{} canister created {}with canister id: {}",
                canister_name,
                non_default_network,
                canister_id
            );
            canister_id_store.add(canister_name, &canister_id)
        }
    }?;

    Ok(())
}<|MERGE_RESOLUTION|>--- conflicted
+++ resolved
@@ -80,11 +80,8 @@
                     let mut builder = mgr
                         .create_canister()
                         .as_provisional_create_with_amount(cycles)
-<<<<<<< HEAD
                         .with_effective_canister_id(env.get_effective_canister_id());
-=======
-                        .with_effective_canister_id(PROVISIONAL_EFFECTIVE_CANISTER_ID);
->>>>>>> b284141c
+
                     if let Some(controllers) = settings.controllers {
                         for controller in controllers {
                             builder = builder.with_controller(controller);
