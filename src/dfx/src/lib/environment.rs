use crate::actors::pocketic::POCKETIC_EFFECTIVE_CANISTER_ID;
use crate::config::cache::DiskBasedCache;
use crate::config::dfx_version;
use crate::lib::error::DfxResult;
use crate::lib::progress_bar::ProgressBar;
use crate::lib::warning::{is_warning_disabled, DfxWarning::MainnetPlainTextIdentity};
use anyhow::anyhow;
use candid::Principal;
use dfx_core::config::cache::Cache;
use dfx_core::config::model::canister_id_store::CanisterIdStore;
use dfx_core::config::model::dfinity::{Config, NetworksConfig};
use dfx_core::config::model::network_descriptor::NetworkDescriptor;
use dfx_core::error::canister_id_store::CanisterIdStoreError;
use dfx_core::error::identity::new_identity_manager::NewIdentityManagerError;
use dfx_core::error::load_dfx_config::LoadDfxConfigError;
use dfx_core::extension::manager::ExtensionManager;
use dfx_core::identity::identity_manager::{IdentityManager, InitializeIdentity};
use fn_error_context::context;
use ic_agent::{Agent, Identity};
use semver::Version;
use slog::{warn, Logger, Record};
use std::borrow::Cow;
use std::cell::RefCell;
use std::path::PathBuf;
use std::sync::Arc;
use std::time::Duration;

use super::graph::graph_nodes_map::GraphWithNodesMap;
use super::models::canister::Import;

pub trait Environment {
    fn get_cache(&self) -> Arc<dyn Cache>;
    fn get_config(&self) -> Result<Option<Arc<Config>>, LoadDfxConfigError>;
    fn get_networks_config(&self) -> Arc<NetworksConfig>;
    fn get_config_or_anyhow(&self) -> anyhow::Result<Arc<Config>>;

    /// Return a temporary directory for the current project.
    /// If there is no project (no dfx.json), there is no project temp dir.
    fn get_project_temp_dir(&self) -> DfxResult<Option<PathBuf>>;

    fn get_version(&self) -> &Version;

    /// This is value of the name passed to dfx `--identity <name>`
    /// Notably, it is _not_ the name of the default identity or selected identity
    fn get_identity_override(&self) -> Option<&str>;

    // Explicit lifetimes are actually needed for mockall to work properly.
    #[allow(clippy::needless_lifetimes)]
    fn get_agent<'a>(&'a self) -> &'a Agent;

    #[allow(clippy::needless_lifetimes)]
    fn get_network_descriptor<'a>(&'a self) -> &'a NetworkDescriptor;

    fn get_logger(&self) -> &slog::Logger;
    fn get_verbose_level(&self) -> i64;
    fn new_spinner(&self, message: Cow<'static, str>) -> ProgressBar;
    fn new_progress(&self, message: &str) -> ProgressBar;

    fn new_identity_manager(&self) -> Result<IdentityManager, NewIdentityManagerError> {
        IdentityManager::new(
            self.get_logger(),
            self.get_identity_override(),
            InitializeIdentity::Allow,
        )
    }

    // Explicit lifetimes are actually needed for mockall to work properly.
    #[allow(clippy::needless_lifetimes)]
    fn log<'a>(&self, record: &Record<'a>) {
        self.get_logger().log(record);
    }

    fn get_selected_identity(&self) -> Option<&String>;

    fn get_selected_identity_principal(&self) -> Option<Principal>;

    fn get_effective_canister_id(&self) -> Principal;

    fn get_override_effective_canister_id(&self) -> Option<Principal>;

    fn get_extension_manager(&self) -> &ExtensionManager;

    fn get_canister_id_store(&self) -> Result<CanisterIdStore, CanisterIdStoreError> {
        CanisterIdStore::new(
            self.get_logger(),
            self.get_network_descriptor(),
            self.get_config()?,
        )
    }

    fn get_imports(&self) -> &RefCell<GraphWithNodesMap<Import, ()>>;
}

pub enum ProjectConfig {
    NotLoaded,
    NoProject,
    Loaded(Arc<Config>),
}

pub struct EnvironmentImpl {
    project_config: RefCell<ProjectConfig>,
    shared_networks_config: Arc<NetworksConfig>,

    cache: Arc<dyn Cache>,

    version: Version,

    logger: Option<slog::Logger>,
    verbose_level: i64,

    identity_override: Option<String>,

    effective_canister_id: Option<Principal>,

    extension_manager: ExtensionManager,

    /// Graph currently read imports and their children, not necessarily the entire graph of all imports.
    /// Invariant: with each node contains all its descendants.
    imports: RefCell<GraphWithNodesMap<Import, ()>>,
}

impl EnvironmentImpl {
    pub fn new(extension_manager: ExtensionManager) -> DfxResult<Self> {
        let shared_networks_config = NetworksConfig::new()?;
        let version = dfx_version().clone();

        Ok(EnvironmentImpl {
            cache: Arc::new(DiskBasedCache::with_version(&version)),
            project_config: RefCell::new(ProjectConfig::NotLoaded),
            shared_networks_config: Arc::new(shared_networks_config),
            version: version.clone(),
            logger: None,
            verbose_level: 0,
            identity_override: None,
            effective_canister_id: None,
            extension_manager,
            imports: RefCell::new(GraphWithNodesMap::new()),
        })
    }

    pub fn with_logger(mut self, logger: slog::Logger) -> Self {
        self.logger = Some(logger);
        self
    }

    pub fn with_identity_override(mut self, identity: Option<String>) -> Self {
        self.identity_override = identity;
        self
    }

    pub fn with_verbose_level(mut self, verbose_level: i64) -> Self {
        self.verbose_level = verbose_level;
        self
    }

    pub fn with_effective_canister_id(mut self, effective_canister_id: Option<String>) -> Self {
        match effective_canister_id {
            None => {
                self.effective_canister_id = None;
                self
            }
            Some(canister_id) => match Principal::from_text(canister_id) {
                Ok(principal) => {
                    self.effective_canister_id = Some(principal);
                    self
                }
                Err(_) => self,
            },
        }
    }

    fn load_config(&self) -> Result<(), LoadDfxConfigError> {
        let config = Config::from_current_dir(Some(&self.extension_manager))?;

        let project_config = config.map_or(ProjectConfig::NoProject, |config| {
            ProjectConfig::Loaded(Arc::new(config))
        });
        self.project_config.replace(project_config);
        Ok(())
    }
}

impl Environment for EnvironmentImpl {
    fn get_cache(&self) -> Arc<dyn Cache> {
        Arc::clone(&self.cache)
    }

    fn get_config(&self) -> Result<Option<Arc<Config>>, LoadDfxConfigError> {
        if matches!(*self.project_config.borrow(), ProjectConfig::NotLoaded) {
            self.load_config()?;
        }

        let config = if let ProjectConfig::Loaded(ref config) = *self.project_config.borrow() {
            Some(Arc::clone(config))
        } else {
            None
        };
        Ok(config)
    }

    fn get_networks_config(&self) -> Arc<NetworksConfig> {
        self.shared_networks_config.clone()
    }

    fn get_config_or_anyhow(&self) -> anyhow::Result<Arc<Config>> {
        self.get_config()?.ok_or_else(|| anyhow!(
            "Cannot find dfx configuration file in the current working directory. Did you forget to create one?"
        ))
    }

    fn get_project_temp_dir(&self) -> DfxResult<Option<PathBuf>> {
        Ok(self.get_config()?.map(|c| c.get_temp_path()).transpose()?)
    }

    fn get_version(&self) -> &Version {
        &self.version
    }

    fn get_identity_override(&self) -> Option<&str> {
        self.identity_override.as_deref()
    }

    fn get_agent(&self) -> &Agent {
        unreachable!("Agent only available from an AgentEnvironment");
    }

    fn get_network_descriptor(&self) -> &NetworkDescriptor {
        // It's not valid to call get_network_descriptor on an EnvironmentImpl.
        // All of the places that call this have an AgentEnvironment anyway.
        unreachable!("NetworkDescriptor only available from an AgentEnvironment");
    }

    fn get_logger(&self) -> &slog::Logger {
        self.logger
            .as_ref()
            .expect("Log was not setup, but is being used.")
    }

    fn get_verbose_level(&self) -> i64 {
        self.verbose_level
    }

    fn new_spinner(&self, message: Cow<'static, str>) -> ProgressBar {
        // Only show the progress bar if the level is INFO or more.
        if self.verbose_level >= 0 {
            ProgressBar::new_spinner(message)
        } else {
            ProgressBar::discard()
        }
    }

    fn new_progress(&self, _message: &str) -> ProgressBar {
        ProgressBar::discard()
    }

    fn get_selected_identity(&self) -> Option<&String> {
        None
    }

    fn get_selected_identity_principal(&self) -> Option<Principal> {
        None
    }

    fn get_effective_canister_id(&self) -> Principal {
        self.effective_canister_id
            .unwrap_or(Principal::from_slice(&[0, 0, 0, 0, 0, 0, 0, 0, 1, 1]))
    }

    fn get_override_effective_canister_id(&self) -> Option<Principal> {
        self.effective_canister_id
    }

    fn get_extension_manager(&self) -> &ExtensionManager {
        &self.extension_manager
    }
    
    fn get_imports(&self) -> &RefCell<GraphWithNodesMap<Import, ()>> {
        &self.imports
    }
}

pub struct AgentEnvironment<'a> {
    backend: &'a dyn Environment,
    agent: Agent,
    network_descriptor: NetworkDescriptor,
    identity_manager: IdentityManager,
<<<<<<< HEAD
    imports: RefCell<GraphWithNodesMap<Import, ()>>,
=======
    effective_canister_id: Option<Principal>,
>>>>>>> 48e412d9
}

impl<'a> AgentEnvironment<'a> {
    #[context("Failed to create AgentEnvironment for network '{}'.", network_descriptor.name)]
    pub fn new(
        backend: &'a dyn Environment,
        network_descriptor: NetworkDescriptor,
        timeout: Duration,
        use_identity: Option<&str>,
    ) -> DfxResult<Self> {
        let logger = backend.get_logger().clone();
        let mut identity_manager = backend.new_identity_manager()?;
        let identity = if let Some(identity_name) = use_identity {
            identity_manager.instantiate_identity_from_name(identity_name, &logger)?
        } else {
            identity_manager.instantiate_selected_identity(&logger)?
        };
        if network_descriptor.is_ic
            && identity.insecure
            && !is_warning_disabled(MainnetPlainTextIdentity)
        {
            warn!(logger, "The {} identity is not stored securely. Do not use it to control a lot of cycles/ICP. Create a new identity with `dfx identity new` \
                and use it in mainnet-facing commands with the `--identity` flag", identity.name());
        }
        let url = network_descriptor.first_provider()?;
        let effective_canister_id = if let Some(d) = &network_descriptor.local_server_descriptor {
            d.effective_config()?
                .is_some_and(|c| c.is_pocketic())
                .then_some(POCKETIC_EFFECTIVE_CANISTER_ID)
        } else {
            None
        };

        Ok(AgentEnvironment {
            backend,
            agent: create_agent(logger, url, identity, timeout)?,
            network_descriptor: network_descriptor.clone(),
            identity_manager,
<<<<<<< HEAD
            imports: RefCell::new(GraphWithNodesMap::new()),
=======
            effective_canister_id,
>>>>>>> 48e412d9
        })
    }
}

impl<'a> Environment for AgentEnvironment<'a> {
    fn get_cache(&self) -> Arc<dyn Cache> {
        self.backend.get_cache()
    }

    fn get_config(&self) -> Result<Option<Arc<Config>>, LoadDfxConfigError> {
        self.backend.get_config()
    }

    fn get_networks_config(&self) -> Arc<NetworksConfig> {
        self.backend.get_networks_config()
    }

    fn get_config_or_anyhow(&self) -> anyhow::Result<Arc<Config>> {
        self.get_config()?.ok_or_else(|| anyhow!(
            "Cannot find dfx configuration file in the current working directory. Did you forget to create one?"
        ))
    }

    fn get_project_temp_dir(&self) -> DfxResult<Option<PathBuf>> {
        self.backend.get_project_temp_dir()
    }

    fn get_version(&self) -> &Version {
        self.backend.get_version()
    }

    fn get_identity_override(&self) -> Option<&str> {
        self.backend.get_identity_override()
    }

    fn get_agent(&self) -> &Agent {
        &self.agent
    }

    fn get_network_descriptor(&self) -> &NetworkDescriptor {
        &self.network_descriptor
    }

    fn get_logger(&self) -> &slog::Logger {
        self.backend.get_logger()
    }

    fn get_verbose_level(&self) -> i64 {
        self.backend.get_verbose_level()
    }

    fn new_spinner(&self, message: Cow<'static, str>) -> ProgressBar {
        self.backend.new_spinner(message)
    }

    fn new_progress(&self, message: &str) -> ProgressBar {
        self.backend.new_progress(message)
    }

    fn get_selected_identity(&self) -> Option<&String> {
        Some(self.identity_manager.get_selected_identity_name())
    }

    fn get_selected_identity_principal(&self) -> Option<Principal> {
        self.identity_manager.get_selected_identity_principal()
    }

    fn get_effective_canister_id(&self) -> Principal {
        self.backend
            .get_override_effective_canister_id()
            .unwrap_or_else(|| {
                self.effective_canister_id
                    .unwrap_or_else(|| self.backend.get_effective_canister_id())
            })
    }

    fn get_override_effective_canister_id(&self) -> Option<Principal> {
        self.backend.get_override_effective_canister_id()
    }

    fn get_extension_manager(&self) -> &ExtensionManager {
        self.backend.get_extension_manager()
    }
    
    fn get_imports(&self) -> &RefCell<GraphWithNodesMap<Import, ()>> {
        &self.imports
    }
}

#[context("Failed to create agent with url {}.", url)]
pub fn create_agent(
    _logger: Logger,
    url: &str,
    identity: Box<dyn Identity + Send + Sync>,
    timeout: Duration,
) -> DfxResult<Agent> {
    let disable_query_verification =
        std::env::var("DFX_DISABLE_QUERY_VERIFICATION").is_ok_and(|x| !x.trim().is_empty());
    let agent = Agent::builder()
        .with_transport(ic_agent::agent::http_transport::ReqwestTransport::create(
            url,
        )?)
        .with_boxed_identity(identity)
        .with_verify_query_signatures(!disable_query_verification)
        .with_ingress_expiry(Some(timeout))
        .build()?;
    Ok(agent)
}<|MERGE_RESOLUTION|>--- conflicted
+++ resolved
@@ -284,11 +284,8 @@
     agent: Agent,
     network_descriptor: NetworkDescriptor,
     identity_manager: IdentityManager,
-<<<<<<< HEAD
     imports: RefCell<GraphWithNodesMap<Import, ()>>,
-=======
     effective_canister_id: Option<Principal>,
->>>>>>> 48e412d9
 }
 
 impl<'a> AgentEnvironment<'a> {
@@ -327,11 +324,8 @@
             agent: create_agent(logger, url, identity, timeout)?,
             network_descriptor: network_descriptor.clone(),
             identity_manager,
-<<<<<<< HEAD
             imports: RefCell::new(GraphWithNodesMap::new()),
-=======
             effective_canister_id,
->>>>>>> 48e412d9
         })
     }
 }
