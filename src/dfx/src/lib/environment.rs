use crate::config::cache::VersionCache;
use crate::config::dfx_version;
use crate::lib::error::DfxResult;
use crate::lib::progress_bar::ProgressBar;
use crate::lib::telemetry::{CanisterRecord, Telemetry};
use crate::lib::warning::{is_warning_disabled, DfxWarning::MainnetPlainTextIdentity};
use anyhow::{anyhow, bail};
use candid::Principal;
use dfx_core::config::model::canister_id_store::CanisterIdStore;
use dfx_core::config::model::dfinity::{Config, NetworksConfig, TelemetryState, ToolConfig};
use dfx_core::config::model::network_descriptor::{NetworkDescriptor, NetworkTypeDescriptor};
use dfx_core::error::canister_id_store::CanisterIdStoreError;
use dfx_core::error::identity::NewIdentityManagerError;
use dfx_core::error::load_dfx_config::LoadDfxConfigError;
use dfx_core::error::uri::UriError;
use dfx_core::extension::manager::ExtensionManager;
use dfx_core::identity::identity_manager::{IdentityManager, InitializeIdentity};
use fn_error_context::context;
use ic_agent::{Agent, Identity};
use indicatif::MultiProgress;
use once_cell::sync::OnceCell;
use pocket_ic::nonblocking::PocketIc;
use semver::Version;
use slog::{Logger, Record};
use std::borrow::Cow;
use std::cell::RefCell;
use std::path::PathBuf;
use std::sync::{Arc, Mutex};
use std::time::Duration;
use url::Url;
use super::graph::graph_nodes_map::GraphWithNodesMap;
use super::models::canister::Import;

pub trait Environment {
    fn get_cache(&self) -> VersionCache;
    fn get_config(&self) -> Result<Option<Arc<Config>>, LoadDfxConfigError>;
    fn get_networks_config(&self) -> Arc<NetworksConfig>;
    fn get_tool_config(&self) -> Arc<Mutex<ToolConfig>>;
    fn telemetry_mode(&self) -> TelemetryState;
    fn get_config_or_anyhow(&self) -> anyhow::Result<Arc<Config>>;

    /// Return a temporary directory for the current project.
    /// If there is no project (no dfx.json), there is no project temp dir.
    fn get_project_temp_dir(&self) -> DfxResult<Option<PathBuf>>;

    fn get_version(&self) -> &Version;

    /// This is value of the name passed to dfx `--identity <name>`
    /// Notably, it is _not_ the name of the default identity or selected identity
    fn get_identity_override(&self) -> Option<&str>;

    // Explicit lifetimes are actually needed for mockall to work properly.
    #[allow(clippy::needless_lifetimes)]
    fn get_agent<'a>(&'a self) -> &'a Agent;

    fn get_pocketic(&self) -> Option<&PocketIc>;

    #[allow(clippy::needless_lifetimes)]
    fn get_network_descriptor<'a>(&'a self) -> &'a NetworkDescriptor;

    fn get_logger(&self) -> &slog::Logger;
    fn get_verbose_level(&self) -> i64;
    fn new_spinner(&self, message: Cow<'static, str>) -> ProgressBar;
    fn with_suspend_all_spinners(&self, f: Box<dyn FnOnce() + '_>); // box needed for dyn Environment
    fn new_progress(&self, message: &str) -> ProgressBar;

    fn new_identity_manager(&self) -> Result<IdentityManager, NewIdentityManagerError> {
        IdentityManager::new(
            self.get_logger(),
            self.get_identity_override(),
            InitializeIdentity::Allow,
        )
    }

    // Explicit lifetimes are actually needed for mockall to work properly.
    #[allow(clippy::needless_lifetimes, unused)]
    fn log<'a>(&self, record: &Record<'a>) {
        self.get_logger().log(record);
    }

    fn get_selected_identity(&self) -> Option<&String>;

    fn get_selected_identity_principal(&self) -> Option<Principal>;

    fn get_effective_canister_id(&self) -> Principal;

    fn get_override_effective_canister_id(&self) -> Option<Principal>;

    fn get_extension_manager(&self) -> &ExtensionManager;

<<<<<<< HEAD
    fn get_canister_id_store(&self) -> Result<CanisterIdStore, CanisterIdStoreError> {
        CanisterIdStore::new(
            self.get_logger(),
            self.get_network_descriptor(),
            self.get_config()?,
        )
    }

    fn get_imports(&self) -> &RefCell<GraphWithNodesMap<Import, ()>>;
=======
    fn get_canister_id_store(&self) -> Result<&CanisterIdStore, CanisterIdStoreError>;
>>>>>>> b95929eb
}

pub enum ProjectConfig {
    NotLoaded,
    NoProject,
    Loaded(Arc<Config>),
}

pub struct EnvironmentImpl {
    project_config: RefCell<ProjectConfig>,
    shared_networks_config: Arc<NetworksConfig>,
    tool_config: Arc<Mutex<ToolConfig>>,

    cache: VersionCache,

    version: Version,

    logger: Option<slog::Logger>,
    verbose_level: i64,

    spinners: MultiProgress,

    identity_override: Option<String>,

    effective_canister_id: Option<Principal>,

    extension_manager: ExtensionManager,

    /// Graph currently read imports and their children, not necessarily the entire graph of all imports.
    /// Invariant: with each node contains all its descendants.
    imports: RefCell<GraphWithNodesMap<Import, ()>>,
}

impl EnvironmentImpl {
    pub fn new(extension_manager: ExtensionManager, tool_config: ToolConfig) -> DfxResult<Self> {
        let shared_networks_config = NetworksConfig::new()?;
        let version = dfx_version().clone();

        Ok(EnvironmentImpl {
            cache: VersionCache::with_version(&version),
            project_config: RefCell::new(ProjectConfig::NotLoaded),
            shared_networks_config: Arc::new(shared_networks_config),
            tool_config: Arc::new(Mutex::new(tool_config)),
            version: version.clone(),
            logger: None,
            verbose_level: 0,
            identity_override: None,
            effective_canister_id: None,
            extension_manager,
            imports: RefCell::new(GraphWithNodesMap::new()),
            spinners: MultiProgress::new(),
        })
    }

    pub fn with_logger(mut self, logger: slog::Logger) -> Self {
        self.logger = Some(logger);
        self
    }

    pub fn with_identity_override(mut self, identity: Option<String>) -> Self {
        self.identity_override = identity;
        self
    }

    pub fn with_verbose_level(mut self, verbose_level: i64) -> Self {
        self.verbose_level = verbose_level;
        self
    }

    pub fn with_effective_canister_id(mut self, effective_canister_id: Option<String>) -> Self {
        match effective_canister_id {
            None => {
                self.effective_canister_id = None;
                self
            }
            Some(canister_id) => match Principal::from_text(canister_id) {
                Ok(principal) => {
                    self.effective_canister_id = Some(principal);
                    self
                }
                Err(_) => self,
            },
        }
    }

    pub fn with_spinners(mut self, spinners: MultiProgress) -> Self {
        self.spinners = spinners;
        self
    }

    fn load_config(&self) -> Result<(), LoadDfxConfigError> {
        let config = Config::from_current_dir(Some(&self.extension_manager))?;

        let project_config = config.map_or(ProjectConfig::NoProject, |config| {
            if let Some(canisters) = &config.config.canisters {
                Telemetry::set_canisters(
                    canisters
                        .values()
                        .map(CanisterRecord::from_canister)
                        .collect(),
                );
            }
            ProjectConfig::Loaded(Arc::new(config))
        });
        self.project_config.replace(project_config);
        Ok(())
    }
}

impl Environment for EnvironmentImpl {
    fn get_cache(&self) -> VersionCache {
        self.cache.clone()
    }

    fn get_config(&self) -> Result<Option<Arc<Config>>, LoadDfxConfigError> {
        if matches!(*self.project_config.borrow(), ProjectConfig::NotLoaded) {
            self.load_config()?;
        }

        let config = if let ProjectConfig::Loaded(ref config) = *self.project_config.borrow() {
            Some(Arc::clone(config))
        } else {
            None
        };
        Ok(config)
    }

    fn get_networks_config(&self) -> Arc<NetworksConfig> {
        self.shared_networks_config.clone()
    }

    fn get_tool_config(&self) -> Arc<Mutex<ToolConfig>> {
        self.tool_config.clone()
    }

    fn telemetry_mode(&self) -> TelemetryState {
        if let Ok(var) = std::env::var("DFX_TELEMETRY") {
            if !var.is_empty() {
                return match &*var {
                    "true" | "1" | "on" => TelemetryState::On,
                    "false" | "0" | "off" => TelemetryState::Off,
                    "local" => TelemetryState::Local,
                    _ => TelemetryState::On,
                };
            }
        }
        self.tool_config.lock().unwrap().interface().telemetry
    }

    fn get_config_or_anyhow(&self) -> anyhow::Result<Arc<Config>> {
        self.get_config()?.ok_or_else(|| anyhow!(
            "Cannot find dfx configuration file in the current working directory. Did you forget to create one?"
        ))
    }

    fn get_project_temp_dir(&self) -> DfxResult<Option<PathBuf>> {
        Ok(self.get_config()?.map(|c| c.get_temp_path()).transpose()?)
    }

    fn get_version(&self) -> &Version {
        &self.version
    }

    fn get_identity_override(&self) -> Option<&str> {
        self.identity_override.as_deref()
    }

    fn get_agent(&self) -> &Agent {
        unreachable!("Agent only available from an AgentEnvironment");
    }

    fn get_pocketic(&self) -> Option<&PocketIc> {
        unreachable!("PocketIC handle only available from an AgentEnvironment");
    }

    fn get_network_descriptor(&self) -> &NetworkDescriptor {
        // It's not valid to call get_network_descriptor on an EnvironmentImpl.
        // All of the places that call this have an AgentEnvironment anyway.
        unreachable!("NetworkDescriptor only available from an AgentEnvironment");
    }

    fn get_canister_id_store(&self) -> Result<&CanisterIdStore, CanisterIdStoreError> {
        unreachable!("CanisterIdStore only available from an AgentEnvironment")
    }

    fn get_logger(&self) -> &slog::Logger {
        self.logger
            .as_ref()
            .expect("Log was not setup, but is being used.")
    }

    fn get_verbose_level(&self) -> i64 {
        self.verbose_level
    }

    fn new_spinner(&self, message: Cow<'static, str>) -> ProgressBar {
        // Only show the progress bar if the level is INFO or more.
        if self.verbose_level >= 0 {
            ProgressBar::new_spinner(message, &self.spinners)
        } else {
            ProgressBar::discard()
        }
    }

    fn with_suspend_all_spinners(&self, f: Box<dyn FnOnce() + '_>) {
        self.spinners.suspend(f);
    }

    fn new_progress(&self, _message: &str) -> ProgressBar {
        ProgressBar::discard()
    }

    fn get_selected_identity(&self) -> Option<&String> {
        None
    }

    fn get_selected_identity_principal(&self) -> Option<Principal> {
        None
    }

    fn get_effective_canister_id(&self) -> Principal {
        self.effective_canister_id
            .unwrap_or(Principal::from_slice(&[0, 0, 0, 0, 0, 0, 0, 0, 1, 1]))
    }

    fn get_override_effective_canister_id(&self) -> Option<Principal> {
        self.effective_canister_id
    }

    fn get_extension_manager(&self) -> &ExtensionManager {
        &self.extension_manager
    }

    fn get_imports(&self) -> &RefCell<GraphWithNodesMap<Import, ()>> {
        &self.imports
    }
}

pub struct AgentEnvironment<'a> {
    backend: &'a dyn Environment,
    agent: Agent,
    pocketic: Option<PocketIc>,
    network_descriptor: NetworkDescriptor,
    identity_manager: IdentityManager,
    imports: RefCell<GraphWithNodesMap<Import, ()>>,
    effective_canister_id: Option<Principal>,
    canister_id_store: OnceCell<CanisterIdStore>,
}

impl<'a> AgentEnvironment<'a> {
    #[context("Failed to create AgentEnvironment for network '{}'.", network_descriptor.name)]
    pub fn new(
        backend: &'a dyn Environment,
        network_descriptor: NetworkDescriptor,
        timeout: Duration,
        use_identity: Option<&str>,
    ) -> DfxResult<Self> {
        let logger = backend.get_logger().clone();
        let mut identity_manager = backend.new_identity_manager()?;
        let identity = if let Some(identity_name) = use_identity {
            identity_manager.instantiate_identity_from_name(identity_name, &logger)?
        } else {
            identity_manager.instantiate_selected_identity(&logger)?
        };
        Telemetry::set_identity_type(identity.identity_type());
        Telemetry::set_network(&network_descriptor);
        if network_descriptor.is_ic
            && !matches!(
                network_descriptor.r#type,
                NetworkTypeDescriptor::Playground { .. }
            )
            && identity.insecure
            && !is_warning_disabled(MainnetPlainTextIdentity)
        {
            bail!(
                "The {} identity is not stored securely. Do not use it to control a lot of cycles/ICP.
- For enhanced security, create a new identity using the command: 
    dfx identity new
  Then, specify the new identity in mainnet-facing commands with the `--identity` flag.
- If you understand the risks and still wish to use the insecure plaintext identity, you can suppress this warning by running:
    export DFX_WARNING=-mainnet_plaintext_identity
  After setting this environment variable, re-run the command.",
                identity.name()
            );
        }
        let url = network_descriptor.first_provider()?;
        let effective_canister_id = if let Some(d) = &network_descriptor.local_server_descriptor {
            d.effective_config()?
                .and_then(|c| c.get_effective_canister_id())
        } else {
            None
        };

        let pocketic =
            if let Some(local_server_descriptor) = &network_descriptor.local_server_descriptor {
                match local_server_descriptor.get_running_pocketic_port(None)? {
                    Some(port) => {
                        let mut socket_addr = local_server_descriptor.bind_address;
                        socket_addr.set_port(port);
                        let url = format!("http://{}", socket_addr);
                        let url = Url::parse(&url)
                            .map_err(|e| UriError::UrlParseError(url.to_string(), e))?;
                        Some(create_pocketic(&url))
                    }
                    None => None,
                }
            } else {
                None
            };

        Ok(AgentEnvironment {
            backend,
            agent: create_agent(logger, url, identity, timeout)?,
            pocketic,
            network_descriptor: network_descriptor.clone(),
            identity_manager,
            imports: RefCell::new(GraphWithNodesMap::new()),
            effective_canister_id,
            canister_id_store: OnceCell::new(),
        })
    }
}

impl<'a> Environment for AgentEnvironment<'a> {
    fn get_cache(&self) -> VersionCache {
        self.backend.get_cache()
    }

    fn get_config(&self) -> Result<Option<Arc<Config>>, LoadDfxConfigError> {
        self.backend.get_config()
    }

    fn get_tool_config(&self) -> Arc<Mutex<ToolConfig>> {
        self.backend.get_tool_config()
    }

    fn telemetry_mode(&self) -> TelemetryState {
        self.backend.telemetry_mode()
    }

    fn get_networks_config(&self) -> Arc<NetworksConfig> {
        self.backend.get_networks_config()
    }

    fn get_config_or_anyhow(&self) -> anyhow::Result<Arc<Config>> {
        self.get_config()?.ok_or_else(|| anyhow!(
            "Cannot find dfx configuration file in the current working directory. Did you forget to create one?"
        ))
    }

    fn get_canister_id_store(&self) -> Result<&CanisterIdStore, CanisterIdStoreError> {
        self.canister_id_store.get_or_try_init(|| {
            let config = self.get_config()?;
            let network_descriptor = self.get_network_descriptor();
            let store =
                CanisterIdStore::new(self.get_logger(), network_descriptor, config.clone())?;
            Telemetry::allowlist_all_asset_canisters(config.as_deref(), &store);
            Ok(store)
        })
    }

    fn get_project_temp_dir(&self) -> DfxResult<Option<PathBuf>> {
        self.backend.get_project_temp_dir()
    }

    fn get_version(&self) -> &Version {
        self.backend.get_version()
    }

    fn get_identity_override(&self) -> Option<&str> {
        self.backend.get_identity_override()
    }

    fn get_agent(&self) -> &Agent {
        &self.agent
    }

    fn get_pocketic(&self) -> Option<&PocketIc> {
        self.pocketic.as_ref()
    }

    fn get_network_descriptor(&self) -> &NetworkDescriptor {
        &self.network_descriptor
    }

    fn get_logger(&self) -> &slog::Logger {
        self.backend.get_logger()
    }

    fn get_verbose_level(&self) -> i64 {
        self.backend.get_verbose_level()
    }

    fn new_spinner(&self, message: Cow<'static, str>) -> ProgressBar {
        self.backend.new_spinner(message)
    }

    fn with_suspend_all_spinners(&self, f: Box<dyn FnOnce() + '_>) {
        self.backend.with_suspend_all_spinners(f);
    }

    fn new_progress(&self, message: &str) -> ProgressBar {
        self.backend.new_progress(message)
    }

    fn get_selected_identity(&self) -> Option<&String> {
        Some(self.identity_manager.get_selected_identity_name())
    }

    fn get_selected_identity_principal(&self) -> Option<Principal> {
        self.identity_manager.get_selected_identity_principal()
    }

    fn get_effective_canister_id(&self) -> Principal {
        self.backend
            .get_override_effective_canister_id()
            .unwrap_or_else(|| {
                self.effective_canister_id
                    .unwrap_or_else(|| self.backend.get_effective_canister_id())
            })
    }

    fn get_override_effective_canister_id(&self) -> Option<Principal> {
        self.backend.get_override_effective_canister_id()
    }

    fn get_extension_manager(&self) -> &ExtensionManager {
        self.backend.get_extension_manager()
    }

    fn get_imports(&self) -> &RefCell<GraphWithNodesMap<Import, ()>> {
        &self.imports
    }
}

#[context("Failed to create agent with url {}.", url)]
pub fn create_agent(
    _logger: Logger,
    url: &str,
    identity: Box<dyn Identity + Send + Sync>,
    timeout: Duration,
) -> DfxResult<Agent> {
    let disable_query_verification =
        std::env::var("DFX_DISABLE_QUERY_VERIFICATION").is_ok_and(|x| !x.trim().is_empty());
    let agent = Agent::builder()
        .with_url(url)
        .with_boxed_identity(identity)
        .with_verify_query_signatures(!disable_query_verification)
        .with_ingress_expiry(timeout)
        .build()?;
    Ok(agent)
}

pub fn create_pocketic(url: &Url) -> PocketIc {
    PocketIc::new_from_existing_instance(url.clone(), 0, None)
}

#[cfg(test)]
pub mod test_env {
    use super::*;

    /// Provides access to log-message-generating functions in test mode.
    pub struct TestEnv;
    impl Environment for TestEnv {
        fn get_agent(&self) -> &Agent {
            unimplemented!()
        }
        fn get_cache(&self) -> VersionCache {
            unimplemented!()
        }
        fn get_canister_id_store(&self) -> Result<&CanisterIdStore, CanisterIdStoreError> {
            unimplemented!()
        }
        fn get_config(&self) -> Result<Option<Arc<Config>>, LoadDfxConfigError> {
            unimplemented!()
        }
        fn get_config_or_anyhow(&self) -> anyhow::Result<Arc<Config>> {
            bail!("dummy env")
        }
        fn get_effective_canister_id(&self) -> Principal {
            unimplemented!()
        }
        fn get_extension_manager(&self) -> &ExtensionManager {
            unimplemented!()
        }
        fn get_identity_override(&self) -> Option<&str> {
            None
        }
        fn get_imports(&self) -> &RefCell<GraphWithNodesMap<Import, ()>> {
            unimplemented!()
        }
        fn get_logger(&self) -> &slog::Logger {
            unimplemented!()
        }
        fn get_network_descriptor(&self) -> &NetworkDescriptor {
            unimplemented!()
        }
        fn get_networks_config(&self) -> Arc<NetworksConfig> {
            unimplemented!()
        }
        fn get_tool_config(&self) -> Arc<Mutex<ToolConfig>> {
            unimplemented!()
        }
        fn get_override_effective_canister_id(&self) -> Option<Principal> {
            None
        }
        fn get_pocketic(&self) -> Option<&PocketIc> {
            None
        }
        fn get_project_temp_dir(&self) -> DfxResult<Option<PathBuf>> {
            Ok(None)
        }
        fn get_selected_identity(&self) -> Option<&String> {
            unimplemented!()
        }
        fn get_selected_identity_principal(&self) -> Option<Principal> {
            unimplemented!()
        }
        fn get_verbose_level(&self) -> i64 {
            0
        }
        fn get_version(&self) -> &Version {
            unimplemented!()
        }
        fn telemetry_mode(&self) -> TelemetryState {
            TelemetryState::Off
        }
        fn log(&self, _record: &Record) {}
        fn new_identity_manager(&self) -> Result<IdentityManager, NewIdentityManagerError> {
            unimplemented!()
        }
        fn new_progress(&self, _message: &str) -> ProgressBar {
            ProgressBar::discard()
        }
        fn with_suspend_all_spinners(&self, f: Box<dyn FnOnce() + '_>) {
            f()
        }
        fn new_spinner(&self, _message: Cow<'static, str>) -> ProgressBar {
            ProgressBar::discard()
        }
    }
}<|MERGE_RESOLUTION|>--- conflicted
+++ resolved
@@ -88,19 +88,9 @@
 
     fn get_extension_manager(&self) -> &ExtensionManager;
 
-<<<<<<< HEAD
-    fn get_canister_id_store(&self) -> Result<CanisterIdStore, CanisterIdStoreError> {
-        CanisterIdStore::new(
-            self.get_logger(),
-            self.get_network_descriptor(),
-            self.get_config()?,
-        )
-    }
-
     fn get_imports(&self) -> &RefCell<GraphWithNodesMap<Import, ()>>;
-=======
+
     fn get_canister_id_store(&self) -> Result<&CanisterIdStore, CanisterIdStoreError>;
->>>>>>> b95929eb
 }
 
 pub enum ProjectConfig {
