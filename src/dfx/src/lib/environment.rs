use crate::config::cache::VersionCache;
use crate::config::dfx_version;
use crate::lib::error::DfxResult;
use crate::lib::progress_bar::ProgressBar;
use crate::lib::telemetry::{CanisterRecord, Telemetry};
use crate::lib::warning::{is_warning_disabled, DfxWarning::MainnetPlainTextIdentity};
use anyhow::{anyhow, bail};
use candid::Principal;
use dfx_core::config::model::canister_id_store::CanisterIdStore;
use dfx_core::config::model::dfinity::{Config, NetworksConfig, TelemetryState, ToolConfig};
use dfx_core::config::model::network_descriptor::{NetworkDescriptor, NetworkTypeDescriptor};
use dfx_core::error::canister_id_store::CanisterIdStoreError;
use dfx_core::error::identity::NewIdentityManagerError;
use dfx_core::error::load_dfx_config::LoadDfxConfigError;
use dfx_core::error::uri::UriError;
use dfx_core::extension::manager::ExtensionManager;
use dfx_core::identity::identity_manager::{IdentityManager, InitializeIdentity};
use fn_error_context::context;
use ic_agent::{Agent, Identity};
use indicatif::MultiProgress;
use once_cell::sync::OnceCell;
use pocket_ic::nonblocking::PocketIc;
use semver::Version;
use slog::{Logger, Record};
use std::borrow::Cow;
use std::cell::RefCell;
use std::path::PathBuf;
use std::sync::{Arc, Mutex};
use std::time::Duration;
use url::Url;

pub trait Environment {
    fn get_cache(&self) -> VersionCache;
    fn get_config(&self) -> Result<Option<Arc<Config>>, LoadDfxConfigError>;
    fn get_networks_config(&self) -> Arc<NetworksConfig>;
    fn get_tool_config(&self) -> Arc<Mutex<ToolConfig>>;
    fn telemetry_mode(&self) -> TelemetryState;
    fn get_config_or_anyhow(&self) -> anyhow::Result<Arc<Config>>;

    /// Return a temporary directory for the current project.
    /// If there is no project (no dfx.json), there is no project temp dir.
    fn get_project_temp_dir(&self) -> DfxResult<Option<PathBuf>>;

    fn get_version(&self) -> &Version;

    /// This is value of the name passed to dfx `--identity <name>`
    /// Notably, it is _not_ the name of the default identity or selected identity
    fn get_identity_override(&self) -> Option<&str>;

    // Explicit lifetimes are actually needed for mockall to work properly.
    #[allow(clippy::needless_lifetimes)]
    fn get_agent<'a>(&'a self) -> &'a Agent;

    fn get_pocketic(&self) -> Option<&PocketIc>;

    #[allow(clippy::needless_lifetimes)]
    fn get_network_descriptor<'a>(&'a self) -> &'a NetworkDescriptor;

    fn get_logger(&self) -> &slog::Logger;
    fn get_verbose_level(&self) -> i64;
    fn new_spinner(&self, message: Cow<'static, str>) -> ProgressBar;
    fn with_suspend_all_spinners(&self, f: Box<dyn FnOnce() + '_>); // box needed for dyn Environment
    fn new_progress(&self, message: &str) -> ProgressBar;

    fn new_identity_manager(&self) -> Result<IdentityManager, NewIdentityManagerError> {
        IdentityManager::new(
            self.get_logger(),
            self.get_identity_override(),
            InitializeIdentity::Allow,
        )
    }

    // Explicit lifetimes are actually needed for mockall to work properly.
    #[allow(clippy::needless_lifetimes, unused)]
    fn log<'a>(&self, record: &Record<'a>) {
        self.get_logger().log(record);
    }

    fn get_selected_identity(&self) -> Option<&String>;

    fn get_selected_identity_principal(&self) -> Option<Principal>;

    fn get_effective_canister_id(&self) -> Principal;

    fn get_override_effective_canister_id(&self) -> Option<Principal>;

    fn get_extension_manager(&self) -> &ExtensionManager;

    fn get_canister_id_store(&self) -> Result<&CanisterIdStore, CanisterIdStoreError>;
}

pub enum ProjectConfig {
    NotLoaded,
    NoProject,
    Loaded(Arc<Config>),
}

pub struct EnvironmentImpl {
    project_config: RefCell<ProjectConfig>,
    shared_networks_config: Arc<NetworksConfig>,
    tool_config: Arc<Mutex<ToolConfig>>,

    cache: VersionCache,

    version: Version,

    logger: Option<slog::Logger>,
    verbose_level: i64,

    spinners: MultiProgress,

    identity_override: Option<String>,

    effective_canister_id: Option<Principal>,

    extension_manager: ExtensionManager,
}

impl EnvironmentImpl {
    pub fn new(extension_manager: ExtensionManager, tool_config: ToolConfig) -> DfxResult<Self> {
        let shared_networks_config = NetworksConfig::new()?;
        let version = dfx_version().clone();

        Ok(EnvironmentImpl {
            cache: VersionCache::with_version(&version),
            project_config: RefCell::new(ProjectConfig::NotLoaded),
            shared_networks_config: Arc::new(shared_networks_config),
            tool_config: Arc::new(Mutex::new(tool_config)),
            version: version.clone(),
            logger: None,
            verbose_level: 0,
            identity_override: None,
            effective_canister_id: None,
            extension_manager,
            spinners: MultiProgress::new(),
        })
    }

    pub fn with_logger(mut self, logger: slog::Logger) -> Self {
        self.logger = Some(logger);
        self
    }

    pub fn with_identity_override(mut self, identity: Option<String>) -> Self {
        self.identity_override = identity;
        self
    }

    pub fn with_verbose_level(mut self, verbose_level: i64) -> Self {
        self.verbose_level = verbose_level;
        self
    }

    pub fn with_effective_canister_id(mut self, effective_canister_id: Option<String>) -> Self {
        match effective_canister_id {
            None => {
                self.effective_canister_id = None;
                self
            }
            Some(canister_id) => match Principal::from_text(canister_id) {
                Ok(principal) => {
                    self.effective_canister_id = Some(principal);
                    self
                }
                Err(_) => self,
            },
        }
    }

    pub fn with_spinners(mut self, spinners: MultiProgress) -> Self {
        self.spinners = spinners;
        self
    }

    fn load_config(&self) -> Result<(), LoadDfxConfigError> {
        let config = Config::from_current_dir(Some(&self.extension_manager))?;

        let project_config = config.map_or(ProjectConfig::NoProject, |config| {
            if let Some(canisters) = &config.config.canisters {
                Telemetry::set_canisters(
                    canisters
                        .values()
                        .map(CanisterRecord::from_canister)
                        .collect(),
                );
            }
            ProjectConfig::Loaded(Arc::new(config))
        });
        self.project_config.replace(project_config);
        Ok(())
    }
}

impl Environment for EnvironmentImpl {
    fn get_cache(&self) -> VersionCache {
        self.cache.clone()
    }

    fn get_config(&self) -> Result<Option<Arc<Config>>, LoadDfxConfigError> {
        if matches!(*self.project_config.borrow(), ProjectConfig::NotLoaded) {
            self.load_config()?;
        }

        let config = if let ProjectConfig::Loaded(ref config) = *self.project_config.borrow() {
            Some(Arc::clone(config))
        } else {
            None
        };
        Ok(config)
    }

    fn get_networks_config(&self) -> Arc<NetworksConfig> {
        self.shared_networks_config.clone()
    }

    fn get_tool_config(&self) -> Arc<Mutex<ToolConfig>> {
        self.tool_config.clone()
    }

    fn telemetry_mode(&self) -> TelemetryState {
        if let Ok(var) = std::env::var("DFX_TELEMETRY") {
            if !var.is_empty() {
                return match &*var {
                    "true" | "1" | "on" => TelemetryState::On,
                    "false" | "0" | "off" => TelemetryState::Off,
                    "local" => TelemetryState::Local,
                    _ => TelemetryState::On,
                };
            }
        }
        self.tool_config.lock().unwrap().interface().telemetry
    }

    fn get_config_or_anyhow(&self) -> anyhow::Result<Arc<Config>> {
        self.get_config()?.ok_or_else(|| anyhow!(
            "Cannot find dfx configuration file in the current working directory. Did you forget to create one?"
        ))
    }

    fn get_canister_id_store(&self) -> Result<&CanisterIdStore, CanisterIdStoreError> {
        unreachable!("Canister ID store only available from an AgentEnvironment");
    }

    fn get_project_temp_dir(&self) -> DfxResult<Option<PathBuf>> {
        Ok(self.get_config()?.map(|c| c.get_temp_path()).transpose()?)
    }

    fn get_version(&self) -> &Version {
        &self.version
    }

    fn get_identity_override(&self) -> Option<&str> {
        self.identity_override.as_deref()
    }

    fn get_agent(&self) -> &Agent {
        unreachable!("Agent only available from an AgentEnvironment");
    }

    fn get_pocketic(&self) -> Option<&PocketIc> {
        unreachable!("PocketIC handle only available from an AgentEnvironment");
    }

    fn get_network_descriptor(&self) -> &NetworkDescriptor {
        // It's not valid to call get_network_descriptor on an EnvironmentImpl.
        // All of the places that call this have an AgentEnvironment anyway.
        unreachable!("NetworkDescriptor only available from an AgentEnvironment");
    }

    fn get_canister_id_store(&self) -> Result<&CanisterIdStore, CanisterIdStoreError> {
        unreachable!("CanisterIdStore only available from an AgentEnvironment")
    }

    fn get_logger(&self) -> &slog::Logger {
        self.logger
            .as_ref()
            .expect("Log was not setup, but is being used.")
    }

    fn get_verbose_level(&self) -> i64 {
        self.verbose_level
    }

    fn new_spinner(&self, message: Cow<'static, str>) -> ProgressBar {
        // Only show the progress bar if the level is INFO or more.
        if self.verbose_level >= 0 {
            ProgressBar::new_spinner(message, &self.spinners)
        } else {
            ProgressBar::discard()
        }
    }

    fn with_suspend_all_spinners(&self, f: Box<dyn FnOnce() + '_>) {
        self.spinners.suspend(f);
    }

    fn new_progress(&self, _message: &str) -> ProgressBar {
        ProgressBar::discard()
    }

    fn get_selected_identity(&self) -> Option<&String> {
        None
    }

    fn get_selected_identity_principal(&self) -> Option<Principal> {
        None
    }

    fn get_effective_canister_id(&self) -> Principal {
        self.effective_canister_id
            .unwrap_or(Principal::from_slice(&[0, 0, 0, 0, 0, 0, 0, 0, 1, 1]))
    }

    fn get_override_effective_canister_id(&self) -> Option<Principal> {
        self.effective_canister_id
    }

    fn get_extension_manager(&self) -> &ExtensionManager {
        &self.extension_manager
    }
}

pub struct AgentEnvironment<'a> {
    backend: &'a dyn Environment,
    agent: Agent,
    pocketic: Option<PocketIc>,
    network_descriptor: NetworkDescriptor,
    identity_manager: IdentityManager,
    effective_canister_id: Option<Principal>,
    canister_id_store: OnceCell<CanisterIdStore>,
}

impl<'a> AgentEnvironment<'a> {
    #[context("Failed to create AgentEnvironment for network '{}'.", network_descriptor.name)]
    pub fn new(
        backend: &'a dyn Environment,
        network_descriptor: NetworkDescriptor,
        timeout: Duration,
        use_identity: Option<&str>,
    ) -> DfxResult<Self> {
        let logger = backend.get_logger().clone();
        let mut identity_manager = backend.new_identity_manager()?;
        let identity = if let Some(identity_name) = use_identity {
            identity_manager.instantiate_identity_from_name(identity_name, &logger)?
        } else {
            identity_manager.instantiate_selected_identity(&logger)?
        };
        Telemetry::set_identity_type(identity.identity_type());
        Telemetry::set_network(&network_descriptor);
        if network_descriptor.is_ic
            && !matches!(
                network_descriptor.r#type,
                NetworkTypeDescriptor::Playground { .. }
            )
            && identity.insecure
            && !is_warning_disabled(MainnetPlainTextIdentity)
        {
            bail!(
                "The {} identity is not stored securely. Do not use it to control a lot of cycles/ICP.
- For enhanced security, create a new identity using the command: 
    dfx identity new
  Then, specify the new identity in mainnet-facing commands with the `--identity` flag.
- If you understand the risks and still wish to use the insecure plaintext identity, you can suppress this warning by running:
    export DFX_WARNING=-mainnet_plaintext_identity
  After setting this environment variable, re-run the command.",
                identity.name()
            );
        }
        let url = network_descriptor.first_provider()?;
        let effective_canister_id = if let Some(d) = &network_descriptor.local_server_descriptor {
            d.effective_config()?
                .and_then(|c| c.get_effective_canister_id())
        } else {
            None
        };

        let pocketic =
            if let Some(local_server_descriptor) = &network_descriptor.local_server_descriptor {
                match local_server_descriptor.get_running_pocketic_port(None)? {
                    Some(port) => {
                        let mut socket_addr = local_server_descriptor.bind_address;
                        socket_addr.set_port(port);
                        let url = format!("http://{}", socket_addr);
                        let url = Url::parse(&url)
                            .map_err(|e| UriError::UrlParseError(url.to_string(), e))?;
                        Some(create_pocketic(&url))
                    }
                    None => None,
                }
            } else {
                None
            };

        Ok(AgentEnvironment {
            backend,
            agent: create_agent(logger, url, identity, timeout)?,
            pocketic,
            network_descriptor: network_descriptor.clone(),
            identity_manager,
            effective_canister_id,
            canister_id_store: OnceCell::new(),
        })
    }
}

impl<'a> Environment for AgentEnvironment<'a> {
    fn get_cache(&self) -> VersionCache {
        self.backend.get_cache()
    }

    fn get_config(&self) -> Result<Option<Arc<Config>>, LoadDfxConfigError> {
        self.backend.get_config()
    }

    fn get_tool_config(&self) -> Arc<Mutex<ToolConfig>> {
        self.backend.get_tool_config()
    }

    fn telemetry_mode(&self) -> TelemetryState {
        self.backend.telemetry_mode()
    }

    fn get_networks_config(&self) -> Arc<NetworksConfig> {
        self.backend.get_networks_config()
    }

    fn get_config_or_anyhow(&self) -> anyhow::Result<Arc<Config>> {
        self.get_config()?.ok_or_else(|| anyhow!(
            "Cannot find dfx configuration file in the current working directory. Did you forget to create one?"
        ))
    }

    fn get_canister_id_store(&self) -> Result<&CanisterIdStore, CanisterIdStoreError> {
        self.canister_id_store.get_or_try_init(|| {
<<<<<<< HEAD
            let config = self.get_config()?;
            let network_descriptor = self.get_network_descriptor();
            let store =
                CanisterIdStore::new(self.get_logger(), network_descriptor, config.clone())?;
            Telemetry::allowlist_all_asset_canisters(config.as_deref(), &store);
            Ok(store)
=======
            CanisterIdStore::new(
                self.get_logger(),
                self.get_network_descriptor(),
                self.get_config()?,
            )
>>>>>>> 10f8bbb7
        })
    }

    fn get_project_temp_dir(&self) -> DfxResult<Option<PathBuf>> {
        self.backend.get_project_temp_dir()
    }

    fn get_version(&self) -> &Version {
        self.backend.get_version()
    }

    fn get_identity_override(&self) -> Option<&str> {
        self.backend.get_identity_override()
    }

    fn get_agent(&self) -> &Agent {
        &self.agent
    }

    fn get_pocketic(&self) -> Option<&PocketIc> {
        self.pocketic.as_ref()
    }

    fn get_network_descriptor(&self) -> &NetworkDescriptor {
        &self.network_descriptor
    }

    fn get_logger(&self) -> &slog::Logger {
        self.backend.get_logger()
    }

    fn get_verbose_level(&self) -> i64 {
        self.backend.get_verbose_level()
    }

    fn new_spinner(&self, message: Cow<'static, str>) -> ProgressBar {
        self.backend.new_spinner(message)
    }

    fn with_suspend_all_spinners(&self, f: Box<dyn FnOnce() + '_>) {
        self.backend.with_suspend_all_spinners(f);
    }

    fn new_progress(&self, message: &str) -> ProgressBar {
        self.backend.new_progress(message)
    }

    fn get_selected_identity(&self) -> Option<&String> {
        Some(self.identity_manager.get_selected_identity_name())
    }

    fn get_selected_identity_principal(&self) -> Option<Principal> {
        self.identity_manager.get_selected_identity_principal()
    }

    fn get_effective_canister_id(&self) -> Principal {
        self.backend
            .get_override_effective_canister_id()
            .unwrap_or_else(|| {
                self.effective_canister_id
                    .unwrap_or_else(|| self.backend.get_effective_canister_id())
            })
    }

    fn get_override_effective_canister_id(&self) -> Option<Principal> {
        self.backend.get_override_effective_canister_id()
    }

    fn get_extension_manager(&self) -> &ExtensionManager {
        self.backend.get_extension_manager()
    }
}

#[context("Failed to create agent with url {}.", url)]
pub fn create_agent(
    _logger: Logger,
    url: &str,
    identity: Box<dyn Identity + Send + Sync>,
    timeout: Duration,
) -> DfxResult<Agent> {
    let disable_query_verification =
        std::env::var("DFX_DISABLE_QUERY_VERIFICATION").is_ok_and(|x| !x.trim().is_empty());
    let agent = Agent::builder()
        .with_url(url)
        .with_boxed_identity(identity)
        .with_verify_query_signatures(!disable_query_verification)
        .with_ingress_expiry(timeout)
        .build()?;
    Ok(agent)
}

pub fn create_pocketic(url: &Url) -> PocketIc {
    PocketIc::new_from_existing_instance(url.clone(), 0, None)
}

#[cfg(test)]
pub mod test_env {
    use super::*;

    /// Provides access to log-message-generating functions in test mode.
    pub struct TestEnv;
    impl Environment for TestEnv {
        fn get_agent(&self) -> &Agent {
            unimplemented!()
        }
        fn get_cache(&self) -> VersionCache {
            unimplemented!()
        }
        fn get_canister_id_store(&self) -> Result<&CanisterIdStore, CanisterIdStoreError> {
            unimplemented!()
        }
        fn get_config(&self) -> Result<Option<Arc<Config>>, LoadDfxConfigError> {
            unimplemented!()
        }
        fn get_config_or_anyhow(&self) -> anyhow::Result<Arc<Config>> {
            bail!("dummy env")
        }
        fn get_effective_canister_id(&self) -> Principal {
            unimplemented!()
        }
        fn get_extension_manager(&self) -> &ExtensionManager {
            unimplemented!()
        }
        fn get_identity_override(&self) -> Option<&str> {
            None
        }
        fn get_logger(&self) -> &slog::Logger {
            unimplemented!()
        }
        fn get_network_descriptor(&self) -> &NetworkDescriptor {
            unimplemented!()
        }
        fn get_networks_config(&self) -> Arc<NetworksConfig> {
            unimplemented!()
        }
        fn get_tool_config(&self) -> Arc<Mutex<ToolConfig>> {
            unimplemented!()
        }
        fn get_override_effective_canister_id(&self) -> Option<Principal> {
            None
        }
        fn get_pocketic(&self) -> Option<&PocketIc> {
            None
        }
        fn get_project_temp_dir(&self) -> DfxResult<Option<PathBuf>> {
            Ok(None)
        }
        fn get_selected_identity(&self) -> Option<&String> {
            unimplemented!()
        }
        fn get_selected_identity_principal(&self) -> Option<Principal> {
            unimplemented!()
        }
        fn get_verbose_level(&self) -> i64 {
            0
        }
        fn get_version(&self) -> &Version {
            unimplemented!()
        }
        fn telemetry_mode(&self) -> TelemetryState {
            TelemetryState::Off
        }
        fn log(&self, _record: &Record) {}
        fn new_identity_manager(&self) -> Result<IdentityManager, NewIdentityManagerError> {
            unimplemented!()
        }
        fn new_progress(&self, _message: &str) -> ProgressBar {
            ProgressBar::discard()
        }
        fn with_suspend_all_spinners(&self, f: Box<dyn FnOnce() + '_>) {
            f()
        }
        fn new_spinner(&self, _message: Cow<'static, str>) -> ProgressBar {
            ProgressBar::discard()
        }
    }
}<|MERGE_RESOLUTION|>--- conflicted
+++ resolved
@@ -235,10 +235,6 @@
         self.get_config()?.ok_or_else(|| anyhow!(
             "Cannot find dfx configuration file in the current working directory. Did you forget to create one?"
         ))
-    }
-
-    fn get_canister_id_store(&self) -> Result<&CanisterIdStore, CanisterIdStoreError> {
-        unreachable!("Canister ID store only available from an AgentEnvironment");
     }
 
     fn get_project_temp_dir(&self) -> DfxResult<Option<PathBuf>> {
@@ -432,20 +428,12 @@
 
     fn get_canister_id_store(&self) -> Result<&CanisterIdStore, CanisterIdStoreError> {
         self.canister_id_store.get_or_try_init(|| {
-<<<<<<< HEAD
             let config = self.get_config()?;
             let network_descriptor = self.get_network_descriptor();
             let store =
                 CanisterIdStore::new(self.get_logger(), network_descriptor, config.clone())?;
             Telemetry::allowlist_all_asset_canisters(config.as_deref(), &store);
             Ok(store)
-=======
-            CanisterIdStore::new(
-                self.get_logger(),
-                self.get_network_descriptor(),
-                self.get_config()?,
-            )
->>>>>>> 10f8bbb7
         })
     }
 
