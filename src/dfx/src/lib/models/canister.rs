use crate::lib::builders::{
    custom_download, BuildConfig, BuildOutput, BuilderPool, CanisterBuilder, IdlBuildOutput,
    WasmBuildOutput,
};
use crate::lib::canister_info::CanisterInfo;
use crate::lib::environment::Environment;
use crate::lib::error::{BuildError, DfxError, DfxResult};
use crate::lib::metadata::dfx::DfxMetadata;
use crate::lib::metadata::names::{CANDID_ARGS, CANDID_SERVICE, DFX};
use crate::lib::wasm::file::{compress_bytes, read_wasm_module};
use crate::util::assets;
use anyhow::{anyhow, bail, Context};
use candid::Principal as CanisterId;
use candid_parser::utils::CandidSource;
use dfx_core::config::model::canister_id_store::CanisterIdStore;
use dfx_core::config::model::dfinity::{
    CanisterMetadataSection, Config, MetadataVisibility, WasmOptLevel,
};
use fn_error_context::context;
use ic_wasm::metadata::{add_metadata, remove_metadata, Kind};
use ic_wasm::optimize::OptLevel;
use itertools::Itertools;
use petgraph::graph::{DiGraph, NodeIndex};
use rand::{thread_rng, RngCore};
use slog::{error, info, trace, warn, Logger};
use std::cell::RefCell;
use std::collections::{BTreeMap, HashSet};
use std::convert::TryFrom;
use std::ffi::OsStr;
use std::io::Read;
use std::path::Path;
use std::process::{Command, Stdio};
use std::sync::Arc;

/// Represents a canister from a DFX project. It can be a virtual Canister.
/// Multiple canister instances can have the same info, but would be differentiated
/// by their IDs.
/// Once an instance of a canister is built it is immutable. So for comparing
/// two canisters one can use their ID.
pub struct Canister {
    info: CanisterInfo,
    builder: Arc<dyn CanisterBuilder>,
    output: RefCell<Option<BuildOutput>>,
}
unsafe impl Send for Canister {}
unsafe impl Sync for Canister {}

impl Canister {
    /// Create a new canister.
    /// This can only be done by a CanisterPool.
    pub(super) fn new(info: CanisterInfo, builder: Arc<dyn CanisterBuilder>) -> Self {
        Self {
            info,
            builder,
            output: RefCell::new(None),
        }
    }

    pub fn prebuild(&self, pool: &CanisterPool, build_config: &BuildConfig) -> DfxResult {
        self.builder.prebuild(pool, &self.info, build_config)
    }

    pub fn build(
        &self,
        pool: &CanisterPool,
        build_config: &BuildConfig,
    ) -> DfxResult<&BuildOutput> {
        let output = self.builder.build(pool, &self.info, build_config)?;

        // Ignore the old output, and return a reference.
        let _ = self.output.replace(Some(output));
        Ok(self.get_build_output().unwrap())
    }

    pub fn postbuild(&self, pool: &CanisterPool, build_config: &BuildConfig) -> DfxResult {
        self.builder.postbuild(pool, &self.info, build_config)
    }

    pub fn get_name(&self) -> &str {
        self.info.get_name()
    }

    pub fn get_info(&self) -> &CanisterInfo {
        &self.info
    }

    pub fn canister_id(&self) -> CanisterId {
        self.info.get_canister_id().unwrap()
    }

    // this function is only ever used when build_config.build_mode_check is true
    #[context("Failed to generate random canister id.")]
    pub fn generate_random_canister_id() -> DfxResult<CanisterId> {
        let mut rng = thread_rng();
        let mut v: Vec<u8> = std::iter::repeat(0u8).take(8).collect();
        rng.fill_bytes(v.as_mut_slice());
        CanisterId::try_from(v).context("Failed to convert bytes to canister id.")
    }

    /// Get the build output of a build process. If the output isn't known at this time,
    /// will return [None].
    pub fn get_build_output(&self) -> Option<&BuildOutput> {
        unsafe { (*self.output.as_ptr()).as_ref() }
    }

    #[context("Failed while trying to generate type declarations for '{}'.", self.info.get_name())]
    pub fn generate(&self, pool: &CanisterPool, build_config: &BuildConfig) -> DfxResult {
        self.builder.generate(pool, &self.info, build_config)
    }

    #[context("Failed to post-process wasm of canister '{}'.", self.info.get_name())]
    pub(crate) fn wasm_post_process(
        &self,
        logger: &Logger,
        build_output: &BuildOutput,
    ) -> DfxResult {
        let build_output_wasm_path = match &build_output.wasm {
            WasmBuildOutput::File(p) => p,
            WasmBuildOutput::None => {
                // exclude pull canisters
                return Ok(());
            }
        };
        let wasm_path = self.info.get_build_wasm_path();
        dfx_core::fs::composite::ensure_parent_dir_exists(&wasm_path)?;
        let info = &self.info;
        if info.is_remote() {
            return Ok(());
        }

        let mut m = read_wasm_module(build_output_wasm_path)?;
        let mut modified = false;

        // optimize or shrink
        if let Some(level) = info.get_optimize() {
            trace!(logger, "Optimizing WASM at level {}", level);
            ic_wasm::optimize::optimize(
                &mut m,
                &wasm_opt_level_convert(level),
                false,
                &None,
                false,
            )
            .context("Failed to optimize the WASM module.")?;
            modified = true;
        } else if info.get_shrink() == Some(true)
            || (info.get_shrink().is_none() && (info.is_rust() || info.is_motoko()))
        {
            trace!(logger, "Shrinking WASM");
            ic_wasm::shrink::shrink(&mut m);
            modified = true;
        }

        // metadata
        trace!(logger, "Attaching metadata");
        let mut metadata_sections = info.metadata().sections.clone();
        // Default to write public candid:service unless overwritten
        let mut public_candid = false;
        if (info.is_rust() || info.is_motoko())
            && !metadata_sections.contains_key(CANDID_SERVICE)
            && !metadata_sections.contains_key(CANDID_ARGS)
        {
            public_candid = true;
        }

        if let Some(pullable) = info.get_pullable() {
            let mut dfx_metadata = DfxMetadata::default();
            dfx_metadata.set_pullable(pullable);
            let content = serde_json::to_string_pretty(&dfx_metadata)
                .with_context(|| "Failed to serialize `dfx` metadata.".to_string())?;
            metadata_sections.insert(
                DFX.to_string(),
                CanisterMetadataSection {
                    name: DFX.to_string(),
                    visibility: MetadataVisibility::Public,
                    content: Some(content),
                    ..Default::default()
                },
            );
            public_candid = true;
        }

        if public_candid {
            metadata_sections.insert(
                CANDID_SERVICE.to_string(),
                CanisterMetadataSection {
                    name: CANDID_SERVICE.to_string(),
                    visibility: MetadataVisibility::Public,
                    ..Default::default()
                },
            );

            metadata_sections.insert(
                CANDID_ARGS.to_string(),
                CanisterMetadataSection {
                    name: CANDID_ARGS.to_string(),
                    visibility: MetadataVisibility::Public,
                    ..Default::default()
                },
            );
        }

        for (name, section) in &metadata_sections {
            if section.name == CANDID_SERVICE && info.is_motoko() {
                if let Some(specified_path) = &section.path {
                    check_valid_subtype(&info.get_service_idl_path(), specified_path)?
                } else {
                    // Motoko compiler handles this
                    continue;
                }
            }

            let data = match (section.path.as_ref(), section.content.as_ref()) {
                (None, None) if section.name == CANDID_SERVICE => {
                    dfx_core::fs::read(&info.get_service_idl_path())?
                }
                (None, None) if section.name == CANDID_ARGS => {
                    dfx_core::fs::read(&info.get_init_args_txt_path())?
                }
                (Some(path), None) => dfx_core::fs::read(path)?,
                (None, Some(s)) => s.clone().into_bytes(),
                (Some(_), Some(_)) => {
                    bail!(
                    "Metadata section could not specify path and content at the same time. section: {:?}",
                    &section
                )
                }
                (None, None) => {
                    bail!(
                        "Metadata section must specify a path or content. section: {:?}",
                        &section
                    )
                }
            };

            let visibility = match section.visibility {
                MetadataVisibility::Public => Kind::Public,
                MetadataVisibility::Private => Kind::Private,
            };

            // if the metadata already exists in the wasm with a different visibility,
            // then we have to remove it
            remove_metadata(&mut m, name);

            add_metadata(&mut m, visibility, name, data);
            modified = true;
        }

        // If not modified and not set "gzip" explicitly, copy the wasm file directly so that hash match.
        if !modified && !info.get_gzip() {
            dfx_core::fs::copy(build_output_wasm_path, &wasm_path)?;
            return Ok(());
        }

        let new_bytes = if wasm_path.extension() == Some(OsStr::new("gz")) {
            // gzip
            // Unlike using gzip CLI, the compression below only takes the wasm bytes
            // So as long as the wasm bytes are the same, the gzip file will be the same on different platforms.
            trace!(logger, "Compressing WASM");
            compress_bytes(&m.emit_wasm())?
        } else {
            m.emit_wasm()
        };
        dfx_core::fs::write(&wasm_path, new_bytes)?;

        Ok(())
    }

    pub(crate) fn candid_post_process(
        &self,
        logger: &Logger,
        build_config: &BuildConfig,
        build_output: &BuildOutput,
    ) -> DfxResult {
        trace!(logger, "Post processing candid file");

        let IdlBuildOutput::File(build_idl_path) = &build_output.idl;

        // 1. Copy the complete IDL file to .dfx/local/canisters/NAME/constructor.did.
        let constructor_idl_path = self.info.get_constructor_idl_path();
        dfx_core::fs::composite::ensure_parent_dir_exists(&constructor_idl_path)?;
        dfx_core::fs::copy(build_idl_path, &constructor_idl_path)?;
        dfx_core::fs::set_permissions_readwrite(&constructor_idl_path)?;

        // 2. Separate into service.did and init_args
        let (service_did, init_args) = separate_candid(build_idl_path)?;

        // 3. Save service.did into following places in .dfx/local/:
        //   - canisters/NAME/service.did
        //   - IDL_ROOT/CANISTER_ID.did
        //   - LSP_ROOT/CANISTER_ID.did
        let mut targets = vec![];
        targets.push(self.info.get_service_idl_path());
        let canister_id = self.canister_id();
        targets.push(
            build_config
                .idl_root
                .join(canister_id.to_text())
                .with_extension("did"),
        );
        targets.push(
            build_config
                .lsp_root
                .join(canister_id.to_text())
                .with_extension("did"),
        );

        for target in targets {
            if &target == build_idl_path {
                continue;
            }
            dfx_core::fs::composite::ensure_parent_dir_exists(&target)?;
            dfx_core::fs::write(&target, &service_did)?;
            dfx_core::fs::set_permissions_readwrite(&target)?;
        }

        // 4. Save init_args into .dfx/local/canisters/NAME/init_args.txt
        let init_args_txt_path = self.info.get_init_args_txt_path();
        dfx_core::fs::composite::ensure_parent_dir_exists(&init_args_txt_path)?;
        dfx_core::fs::write(&init_args_txt_path, init_args)?;
        dfx_core::fs::set_permissions_readwrite(&init_args_txt_path)?;
        Ok(())
    }
}

fn wasm_opt_level_convert(opt_level: WasmOptLevel) -> OptLevel {
    use WasmOptLevel::*;
    match opt_level {
        O0 => OptLevel::O0,
        O1 => OptLevel::O1,
        O2 => OptLevel::O2,
        O3 => OptLevel::O3,
        O4 => OptLevel::O4,
        Os => OptLevel::Os,
        Oz => OptLevel::Oz,
        Size => OptLevel::Oz,
        Cycles => OptLevel::O3,
    }
}

fn separate_candid(path: &Path) -> DfxResult<(String, String)> {
<<<<<<< HEAD
    let (env, actor) = CandidSource::File(path).load()?;
=======
    use candid::pretty::candid::{compile, pp_args};
    use candid::types::internal::TypeInner;
    use candid_parser::{
        pretty_parse,
        types::{Dec, IDLProg},
    };
    let did = dfx_core::fs::read_to_string(path)?;
    let prog = pretty_parse::<IDLProg>(&format!("{}", path.display()), &did)?;
    let has_imports = prog
        .decs
        .iter()
        .any(|dec| matches!(dec, Dec::ImportType(_) | Dec::ImportServ(_)));
    let (env, actor) = check_candid_file(path)?;
>>>>>>> bfef1ce7
    let actor = actor.ok_or_else(|| anyhow!("provided candid file contains no main service"))?;
    let actor = env.trace_type(&actor)?;
    let has_init_args = matches!(actor.as_ref(), TypeInner::Class(_, _));
    if has_imports || has_init_args {
        let (init_args, serv) = match actor.as_ref() {
            TypeInner::Class(args, ty) => (args.clone(), ty.clone()),
            TypeInner::Service(_) => (vec![], actor),
            _ => unreachable!(),
        };
        let init_args = pp_args(&init_args).pretty(80).to_string();
        let service = compile(&env, &Some(serv));
        Ok((service, init_args))
    } else {
        // Keep the original did file to preserve comments
        Ok((did, "()".to_string()))
    }
}

#[context("{} is not a valid subtype of {}", specified_idl_path.display(), compiled_idl_path.display())]
fn check_valid_subtype(compiled_idl_path: &Path, specified_idl_path: &Path) -> DfxResult {
<<<<<<< HEAD
    let (mut env, opt_specified) = CandidSource::File(specified_idl_path)
        .load()
        .context("Checking specified candid file.")?;
=======
    use candid::types::subtype::{subtype_with_config, OptReport};
    let (mut env, opt_specified) =
        check_candid_file(specified_idl_path).context("Checking specified candid file.")?;
>>>>>>> bfef1ce7
    let specified_type =
        opt_specified.expect("Specified did file should contain some service interface");
    let (env2, opt_compiled) = CandidSource::File(compiled_idl_path)
        .load()
        .context("Checking compiled candid file.")?;
    let compiled_type =
        opt_compiled.expect("Compiled did file should contain some service interface");
    let mut gamma = HashSet::new();
    let specified_type = env.merge_type(env2, specified_type);
    subtype_with_config(
        OptReport::Error,
        &mut gamma,
        &env,
        &compiled_type,
        &specified_type,
    )?;
    Ok(())
}

/// A canister pool is a list of canisters.
pub struct CanisterPool {
    canisters: Vec<Arc<Canister>>,
    logger: Logger,
}

struct PoolConstructHelper<'a> {
    config: &'a Config,
    builder_pool: BuilderPool,
    canister_id_store: CanisterIdStore,
    generate_cid: bool,
    canisters_map: &'a mut Vec<Arc<Canister>>,
}

impl CanisterPool {
    #[context("Failed to insert '{}' into canister pool.", canister_name)]
    fn insert(canister_name: &str, pool_helper: &mut PoolConstructHelper<'_>) -> DfxResult<()> {
        let canister_id = match pool_helper.canister_id_store.find(canister_name) {
            Some(canister_id) => Some(canister_id),
            None if pool_helper.generate_cid => Some(Canister::generate_random_canister_id()?),
            _ => None,
        };
        let info = CanisterInfo::load(pool_helper.config, canister_name, canister_id)?;
        let builder = pool_helper.builder_pool.get(&info);
        pool_helper
            .canisters_map
            .insert(0, Arc::new(Canister::new(info, builder)));
        Ok(())
    }

    #[context("Failed to load canister pool.")]
    pub fn load(
        env: &dyn Environment,
        generate_cid: bool,
        canister_names: &[String],
    ) -> DfxResult<Self> {
        let logger = env.get_logger().new(slog::o!());
        let config = env
            .get_config()
            .ok_or_else(|| anyhow!("Cannot find dfx configuration file in the current working directory. Did you forget to create one?"))?;

        let mut canisters_map = Vec::new();

        let mut pool_helper = PoolConstructHelper {
            config: &config,
            builder_pool: BuilderPool::new(env)?,
            canister_id_store: env.get_canister_id_store()?,
            generate_cid,
            canisters_map: &mut canisters_map,
        };

        for canister_name in canister_names {
            CanisterPool::insert(canister_name, &mut pool_helper)?;
        }

        Ok(CanisterPool {
            canisters: canisters_map,
            logger,
        })
    }

    pub fn get_canister(&self, canister_id: &CanisterId) -> Option<&Canister> {
        for c in &self.canisters {
            let info = &c.info;
            if Some(canister_id) == info.get_canister_id().ok().as_ref() {
                return Some(c);
            }
        }
        None
    }

    pub fn get_canister_list(&self) -> Vec<&Canister> {
        self.canisters.iter().map(|c| c.as_ref()).collect()
    }

    pub fn get_canister_info(&self, canister_id: &CanisterId) -> Option<&CanisterInfo> {
        self.get_canister(canister_id).map(|c| &c.info)
    }

    pub fn get_first_canister_with_name(&self, name: &str) -> Option<Arc<Canister>> {
        for c in &self.canisters {
            if c.info.get_name() == name {
                return Some(Arc::clone(c));
            }
        }
        None
    }

    pub fn get_logger(&self) -> &Logger {
        &self.logger
    }

    #[context("Failed to build dependencies graph for canister pool.")]
    fn build_dependencies_graph(&self) -> DfxResult<DiGraph<CanisterId, ()>> {
        let mut graph: DiGraph<CanisterId, ()> = DiGraph::new();
        let mut id_set: BTreeMap<CanisterId, NodeIndex<u32>> = BTreeMap::new();

        // Add all the canisters as nodes.
        for canister in &self.canisters {
            let canister_id = canister.info.get_canister_id()?;
            id_set.insert(canister_id, graph.add_node(canister_id));
        }

        // Add all the edges.
        for canister in &self.canisters {
            let canister_id = canister.canister_id();
            let canister_info = &canister.info;
            let deps = canister.builder.get_dependencies(self, canister_info)?;
            if let Some(node_ix) = id_set.get(&canister_id) {
                for d in deps {
                    if let Some(dep_ix) = id_set.get(&d) {
                        graph.add_edge(*node_ix, *dep_ix, ());
                    }
                }
            }
        }

        // Verify the graph has no cycles.
        if let Err(err) = petgraph::algo::toposort(&graph, None) {
            let message = match graph.node_weight(err.node_id()) {
                Some(canister_id) => match self.get_canister_info(canister_id) {
                    Some(info) => info.get_name().to_string(),
                    None => format!("<{}>", canister_id.to_text()),
                },
                None => "<Unknown>".to_string(),
            };
            Err(DfxError::new(BuildError::DependencyError(format!(
                "Found circular dependency: {}",
                message
            ))))
        } else {
            Ok(graph)
        }
    }

    #[context("Failed step_prebuild_all.")]
    fn step_prebuild_all(&self, log: &Logger, build_config: &BuildConfig) -> DfxResult<()> {
        // moc expects all .did files of dependencies to be in <output_idl_path> with name <canister id>.did.
        // Because some canisters don't get built these .did files have to be copied over manually.
        for canister in self.canisters.iter().filter(|c| {
            build_config
                .canisters_to_build
                .as_ref()
                .map(|cans| !cans.iter().contains(&c.get_name().to_string()))
                .unwrap_or(false)
        }) {
            let maybe_from = if let Some(remote_candid) = canister.info.get_remote_candid() {
                Some(remote_candid)
            } else {
                canister.info.get_output_idl_path()
            };
            if let Some(from) = maybe_from.as_ref() {
                if from.exists() {
                    let to = build_config.idl_root.join(format!(
                        "{}.did",
                        canister.info.get_canister_id()?.to_text()
                    ));
                    trace!(
                        log,
                        "Copying .did for canister {} from {} to {}.",
                        canister.info.get_name(),
                        from.to_string_lossy(),
                        to.to_string_lossy()
                    );
                    dfx_core::fs::composite::ensure_parent_dir_exists(&to)?;
                    dfx_core::fs::copy(from, &to)?;
                    dfx_core::fs::set_permissions_readwrite(&to)?;
                } else {
                    warn!(
                        log,
                        ".did file for canister '{}' does not exist.",
                        canister.get_name(),
                    );
                }
            } else {
                warn!(
                    log,
                    "Canister '{}' has no .did file configured.",
                    canister.get_name()
                );
            }
        }

        // cargo audit
        if self
            .canisters_to_build(build_config)
            .iter()
            .any(|can| can.info.is_rust())
        {
            self.run_cargo_audit()?;
        } else {
            trace!(
                self.logger,
                "No canister of type 'rust' found. Not trying to run 'cargo audit'."
            )
        }

        Ok(())
    }

    fn step_prebuild(&self, build_config: &BuildConfig, canister: &Canister) -> DfxResult<()> {
        canister.prebuild(self, build_config)
    }

    fn step_build<'a>(
        &self,
        build_config: &BuildConfig,
        canister: &'a Canister,
    ) -> DfxResult<&'a BuildOutput> {
        canister.build(self, build_config)
    }

    fn step_postbuild(
        &self,
        build_config: &BuildConfig,
        canister: &Canister,
        build_output: &BuildOutput,
    ) -> DfxResult<()> {
        canister.candid_post_process(self.get_logger(), build_config, build_output)?;

        canister.wasm_post_process(self.get_logger(), build_output)?;

        build_canister_js(&canister.canister_id(), &canister.info)?;

        canister.postbuild(self, build_config)
    }

    fn step_postbuild_all(
        &self,
        build_config: &BuildConfig,
        _order: &[CanisterId],
    ) -> DfxResult<()> {
        // We don't want to simply remove the whole directory, as in the future,
        // we may want to keep the IDL files downloaded from network.
        for canister in self.canisters_to_build(build_config) {
            let idl_root = &build_config.idl_root;
            let canister_id = canister.canister_id();
            let idl_file_path = idl_root.join(canister_id.to_text()).with_extension("did");

            // Ignore errors (e.g. File Not Found).
            let _ = std::fs::remove_file(idl_file_path);
        }

        Ok(())
    }

    /// Build all canisters, returning a vector of results of each builds.
    #[context("Failed while trying to build all canisters in the canister pool.")]
    pub fn build(
        &self,
        log: &Logger,
        build_config: &BuildConfig,
    ) -> DfxResult<Vec<Result<&BuildOutput, BuildError>>> {
        self.step_prebuild_all(log, build_config)
            .map_err(|e| DfxError::new(BuildError::PreBuildAllStepFailed(Box::new(e))))?;

        let graph = self.build_dependencies_graph()?;
        let nodes = petgraph::algo::toposort(&graph, None).map_err(|cycle| {
            let message = match graph.node_weight(cycle.node_id()) {
                Some(canister_id) => match self.get_canister_info(canister_id) {
                    Some(info) => info.get_name().to_string(),
                    None => format!("<{}>", canister_id.to_text()),
                },
                None => "<Unknown>".to_string(),
            };
            BuildError::DependencyError(format!("Found circular dependency: {}", message))
        })?;
        let order: Vec<CanisterId> = nodes
            .iter()
            .rev() // Reverse the order, as we have a dependency graph, we want to reverse indices.
            .map(|idx| *graph.node_weight(*idx).unwrap())
            .collect();

        let canisters_to_build = self.canisters_to_build(build_config);
        let mut result = Vec::new();
        for canister_id in &order {
            if let Some(canister) = self.get_canister(canister_id) {
                if canisters_to_build
                    .iter()
                    .map(|c| c.get_name())
                    .contains(&canister.get_name())
                {
                    trace!(log, "Building canister '{}'.", canister.get_name());
                } else {
                    trace!(log, "Not building canister '{}'.", canister.get_name());
                    continue;
                }
                result.push(
                    self.step_prebuild(build_config, canister)
                        .map_err(|e| {
                            BuildError::PreBuildStepFailed(
                                *canister_id,
                                canister.get_name().to_string(),
                                Box::new(e),
                            )
                        })
                        .and_then(|_| {
                            self.step_build(build_config, canister).map_err(|e| {
                                BuildError::BuildStepFailed(
                                    *canister_id,
                                    canister.get_name().to_string(),
                                    Box::new(e),
                                )
                            })
                        })
                        .and_then(|o| {
                            self.step_postbuild(build_config, canister, o)
                                .map_err(|e| {
                                    BuildError::PostBuildStepFailed(
                                        *canister_id,
                                        canister.get_name().to_string(),
                                        Box::new(e),
                                    )
                                })
                                .map(|_| o)
                        }),
                );
            }
        }

        self.step_postbuild_all(build_config, &order)
            .map_err(|e| DfxError::new(BuildError::PostBuildAllStepFailed(Box::new(e))))?;

        Ok(result)
    }

    /// Build all canisters, failing with the first that failed the build. Will return
    /// nothing if all succeeded.
    #[context("Failed while trying to build all canisters.")]
    pub async fn build_or_fail(&self, log: &Logger, build_config: &BuildConfig) -> DfxResult<()> {
        self.download(build_config).await?;
        let outputs = self.build(log, build_config)?;

        for output in outputs {
            output.map_err(DfxError::new)?;
        }

        Ok(())
    }

    async fn download(&self, build_config: &BuildConfig) -> DfxResult {
        for canister in self.canisters_to_build(build_config) {
            let info = canister.get_info();

            if info.is_custom() {
                custom_download(info, self).await?;
            }
        }
        Ok(())
    }

    /// If `cargo-audit` is installed this runs `cargo audit` and displays any vulnerable dependencies.
    fn run_cargo_audit(&self) -> DfxResult {
        let location = Command::new("cargo")
            .args(["locate-project", "--message-format=plain", "--workspace"])
            .output()
            .context("Failed to run 'cargo locate-project'.")?;
        if !location.status.success() {
            bail!(
                "'cargo locate-project' failed: {}",
                String::from_utf8_lossy(&location.stderr)
            );
        }
        let location = Path::new(std::str::from_utf8(&location.stdout)?);
        if !location
            .parent()
            .expect("Cargo.toml with no parent")
            .join("Cargo.lock")
            .exists()
        {
            warn!(
                self.logger,
                "Skipped audit step as there is no Cargo.lock file."
            );
            return Ok(());
        }
        if Command::new("cargo")
            .arg("audit")
            .arg("--version")
            .output()
            .map(|out| out.status.success())
            .unwrap_or(false)
        {
            info!(
                self.logger,
                "Checking for vulnerabilities in rust canisters."
            );
            let out = Command::new("cargo")
                .stdout(Stdio::inherit())
                .stderr(Stdio::inherit())
                .arg("audit")
                .output()
                .context("Failed to run 'cargo audit'.")?;
            if out.status.success() {
                info!(self.logger, "Audit found no vulnerabilities.")
            } else {
                error!(self.logger, "Audit found vulnerabilities in rust canisters. Please address these problems as soon as possible!");
            }
        } else {
            warn!(self.logger, "Cannot check for vulnerabilities in rust canisters because cargo-audit is not installed. Please run 'cargo install cargo-audit' so that vulnerabilities can be detected.");
        }
        Ok(())
    }

    pub fn canisters_to_build(&self, build_config: &BuildConfig) -> Vec<&Arc<Canister>> {
        if let Some(canister_names) = &build_config.canisters_to_build {
            self.canisters
                .iter()
                .filter(|can| canister_names.contains(&can.info.get_name().to_string()))
                .collect()
        } else {
            self.canisters.iter().collect()
        }
    }
}

#[context("Failed to decode path to str.")]
fn decode_path_to_str(path: &Path) -> DfxResult<&str> {
    path.to_str().ok_or_else(|| {
        DfxError::new(BuildError::JsBindGenError(format!(
            "Unable to convert output canister js path to a string: {:#?}",
            path
        )))
    })
}

/// Create a canister JavaScript DID and Actor Factory.
#[context("Failed to build canister js for canister '{}'.", canister_info.get_name())]
fn build_canister_js(canister_id: &CanisterId, canister_info: &CanisterInfo) -> DfxResult {
    let output_did_js_path = canister_info
        .get_service_idl_path()
        .with_extension("did.js");
    let output_did_ts_path = canister_info
        .get_service_idl_path()
        .with_extension("did.d.ts");

    let (env, ty) = CandidSource::File(&canister_info.get_constructor_idl_path()).load()?;
    let content = ensure_trailing_newline(candid_parser::bindings::javascript::compile(&env, &ty));
    std::fs::write(&output_did_js_path, content).with_context(|| {
        format!(
            "Failed to write to {}.",
            output_did_js_path.to_string_lossy()
        )
    })?;
    let content = ensure_trailing_newline(candid_parser::bindings::typescript::compile(&env, &ty));
    std::fs::write(&output_did_ts_path, content).with_context(|| {
        format!(
            "Failed to write to {}.",
            output_did_ts_path.to_string_lossy()
        )
    })?;

    let mut language_bindings =
        assets::language_bindings().context("Failed to get language bindings archive.")?;
    let index_js_path = canister_info.get_index_js_path();
    for f in language_bindings
        .entries()
        .context("Failed to read language bindings archive entries.")?
    {
        let mut file = f.context("Failed to read language bindings archive entry.")?;
        let mut file_contents = String::new();
        file.read_to_string(&mut file_contents)
            .context("Failed to read file content.")?;

        let new_file_contents = file_contents
            .replace("{canister_id}", &canister_id.to_text())
            .replace("{canister_name}", canister_info.get_name())
            .replace(
                "{canister_name_uppercase}",
                &canister_info.get_name().to_uppercase(),
            );

        match decode_path_to_str(&file.path()?)? {
            "canister.js" => {
                std::fs::write(decode_path_to_str(&index_js_path)?, new_file_contents)
                    .with_context(|| {
                        format!("Failed to write to {}.", index_js_path.to_string_lossy())
                    })?;
            }
            "canisterId.js" => {
                std::fs::write(decode_path_to_str(&index_js_path)?, new_file_contents)
                    .with_context(|| {
                        format!("Failed to write to {}.", index_js_path.to_string_lossy())
                    })?;
            }
            // skip
            "index.js.hbs" => {}
            "index.d.ts.hbs" => {}
            _ => unreachable!(),
        }
    }

    Ok(())
}

fn ensure_trailing_newline(s: String) -> String {
    if s.ends_with('\n') {
        s
    } else {
        let mut s = s;
        s.push('\n');
        s
    }
}<|MERGE_RESOLUTION|>--- conflicted
+++ resolved
@@ -339,9 +339,6 @@
 }
 
 fn separate_candid(path: &Path) -> DfxResult<(String, String)> {
-<<<<<<< HEAD
-    let (env, actor) = CandidSource::File(path).load()?;
-=======
     use candid::pretty::candid::{compile, pp_args};
     use candid::types::internal::TypeInner;
     use candid_parser::{
@@ -354,8 +351,7 @@
         .decs
         .iter()
         .any(|dec| matches!(dec, Dec::ImportType(_) | Dec::ImportServ(_)));
-    let (env, actor) = check_candid_file(path)?;
->>>>>>> bfef1ce7
+    let (env, actor) = CandidSource::File(path).load()?;
     let actor = actor.ok_or_else(|| anyhow!("provided candid file contains no main service"))?;
     let actor = env.trace_type(&actor)?;
     let has_init_args = matches!(actor.as_ref(), TypeInner::Class(_, _));
@@ -376,15 +372,10 @@
 
 #[context("{} is not a valid subtype of {}", specified_idl_path.display(), compiled_idl_path.display())]
 fn check_valid_subtype(compiled_idl_path: &Path, specified_idl_path: &Path) -> DfxResult {
-<<<<<<< HEAD
+    use candid::types::subtype::{subtype_with_config, OptReport};
     let (mut env, opt_specified) = CandidSource::File(specified_idl_path)
         .load()
         .context("Checking specified candid file.")?;
-=======
-    use candid::types::subtype::{subtype_with_config, OptReport};
-    let (mut env, opt_specified) =
-        check_candid_file(specified_idl_path).context("Checking specified candid file.")?;
->>>>>>> bfef1ce7
     let specified_type =
         opt_specified.expect("Specified did file should contain some service interface");
     let (env2, opt_compiled) = CandidSource::File(compiled_idl_path)
