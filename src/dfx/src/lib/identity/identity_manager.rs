--- conflicted
+++ resolved
@@ -64,25 +64,17 @@
     }
 
     /// Create an Identity instance for use with an Agent
-<<<<<<< HEAD
-    pub fn instantiate_selected_identity(&self) -> DfxResult<BasicIdentity> {
+    pub fn instantiate_selected_identity(&self) -> DfxResult<Box<impl Identity + Send + Sync>> {
         self.instantiate_identity_from_name(self.selected_identity.as_str())
     }
 
     /// Provide a valid Identity name and create its Identity instance for use with an Agent
-    pub fn instantiate_identity_from_name(&self, identity_name: &str) -> DfxResult<BasicIdentity> {
+    pub fn instantiate_identity_from_name(&self, identity_name: &str) -> DfxResult<Box<impl Identity + Send + Sync>> {
         self.require_identity_exists(identity_name)?;
         let pem_path = self.get_identity_pem_path(identity_name);
-        BasicIdentity::from_pem_file(&pem_path).map_err(|e| {
-            DfxError::IdentityError(IdentityErrorKind::AgentPemError(e, pem_path.clone()))
-        })
-=======
-    pub fn instantiate_selected_identity(&self) -> DfxResult<Box<impl Identity + Send + Sync>> {
-        let pem_path = self.get_selected_identity_pem_path();
         Ok(Box::new(BasicIdentity::from_pem_file(&pem_path).map_err(
             |e| DfxError::IdentityError(IdentityErrorKind::AgentPemError(e, pem_path.clone())),
         )?))
->>>>>>> 31167d1a
     }
 
     /// Create a new identity (name -> generated key)
