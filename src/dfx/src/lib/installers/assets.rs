use crate::lib::canister_info::assets::AssetsCanisterInfo;
use crate::lib::canister_info::CanisterInfo;
use crate::lib::error::{DfxError, DfxResult};
use crate::lib::waiter::waiter_with_timeout;
use candid::{CandidType, Decode, Encode, Nat};

use delay::{Delay, Waiter};
use ic_agent::Agent;
<<<<<<< HEAD
use ic_types::Principal;
use serde::Deserialize;
use std::path::PathBuf;
=======
>>>>>>> de003e43
use std::time::Duration;
use walkdir::WalkDir;

const CREATE_BATCH: &str = "create_batch";
const CREATE_CHUNK: &str = "create_chunk";
const COMMIT_BATCH: &str = "commit_batch";
const MAX_CHUNK_SIZE: usize = 1_900_000;

#[derive(CandidType, Debug)]
struct CreateBatchRequest {}

#[derive(CandidType, Debug, Deserialize)]
struct CreateBatchResponse {
    batch_id: Nat,
}

#[derive(CandidType, Debug, Deserialize)]
struct CreateChunkRequest<'a> {
    batch_id: Nat,
    #[serde(with = "serde_bytes")]
    content: &'a [u8],
}

#[derive(CandidType, Debug, Deserialize)]
struct CreateChunkResponse {
    chunk_id: Nat,
}

#[derive(CandidType, Debug)]
struct GetRequest {
    key: String,
    accept_encodings: Vec<String>,
}

#[derive(CandidType, Debug)]
struct GetResponse {
    contents: Vec<u8>,
    content_type: String,
    content_encoding: String,
}

#[derive(CandidType, Debug)]
struct CreateAssetArguments {
    key: String,
    content_type: String,
}
#[derive(CandidType, Debug)]
struct SetAssetContentArguments {
    key: String,
    content_encoding: String,
    chunk_ids: Vec<Nat>,
}
#[derive(CandidType, Debug)]
struct UnsetAssetContentArguments {
    key: String,
    content_encoding: String,
}
#[derive(CandidType, Debug)]
struct DeleteAssetArguments {
    key: String,
}
#[derive(CandidType, Debug)]
struct ClearArguments {}

#[derive(CandidType, Debug)]
enum BatchOperationKind {
    CreateAsset(CreateAssetArguments),

    SetAssetContent(SetAssetContentArguments),

    _UnsetAssetContent(UnsetAssetContentArguments),

    DeleteAsset(DeleteAssetArguments),

    _Clear(ClearArguments),
}

#[derive(CandidType, Debug)]
struct CommitBatchArguments<'a> {
    batch_id: &'a Nat,
    operations: Vec<BatchOperationKind>,
}

#[derive(Clone, Debug)]
struct AssetLocation {
    source: PathBuf,
    relative: PathBuf,
}

struct ChunkedAsset {
    asset_location: AssetLocation,
    chunk_ids: Vec<Nat>,
}

async fn create_chunk(
    agent: &Agent,
    canister_id: &Principal,
    timeout: Duration,
    batch_id: &Nat,
    content: &[u8],
) -> DfxResult<Nat> {
    let batch_id = batch_id.clone();
    let args = CreateChunkRequest { batch_id, content };
    let args = candid::Encode!(&args)?;

    let mut waiter = Delay::builder()
        .timeout(std::time::Duration::from_secs(30))
        .throttle(std::time::Duration::from_secs(1))
        .build();
    waiter.start();

    loop {
        match agent
            .update(&canister_id, CREATE_CHUNK)
            .with_arg(&args)
            .expire_after(timeout)
            .call_and_wait(waiter_with_timeout(timeout))
            .await
            .map_err(DfxError::from)
            .and_then(|response| {
                candid::Decode!(&response, CreateChunkResponse)
                    .map_err(DfxError::from)
                    .map(|x| x.chunk_id)
            }) {
            Ok(chunk_id) => {
                break Ok(chunk_id);
            }
            Err(agent_err) => match waiter.wait() {
                Ok(()) => {}
                Err(_) => break Err(agent_err),
            },
        }
    }
}

async fn make_chunked_asset(
    agent: &Agent,
    canister_id: &Principal,
    timeout: Duration,
    batch_id: &Nat,
    asset_location: AssetLocation,
) -> DfxResult<ChunkedAsset> {
    let content = &std::fs::read(&asset_location.source)?;

    // ?? doesn't work: rust lifetimes + task::spawn = tears
    // how to deal with lifetimes for agent and canister_id here
    // this function won't exit until after the task is joined...
    // let chunks_future_tasks: Vec<_> = content
    //     .chunks(MAX_CHUNK_SIZE)
    //     .map(|content| task::spawn(create_chunk(agent, canister_id, timeout, batch_id, content)))
    //     .collect();
    // println!("await chunk creation");
    // let but_lifetimes = try_join_all(chunks_future_tasks)
    //     .await?
    //     .into_iter()
    //     .collect::<DfxResult<Vec<u128>>>()
    //     .map(|chunk_ids| ChunkedAsset {
    //         asset_location,
    //         chunk_ids,
    //     });
    // ?? doesn't work

    // works (sometimes), does more work concurrently, but often doesn't work against bootstrap.
    // (connection stuck in odd idle state: all agent requests return "channel closed" error.)
    // let chunks_futures: Vec<_> = content
    //     .chunks(MAX_CHUNK_SIZE)
    //     .map(|content| create_chunk(agent, canister_id, timeout, batch_id, content))
    //     .collect();
    // println!("await chunk creation");
    //
    // try_join_all(chunks_futures)
    //     .await
    //     .map(|chunk_ids| ChunkedAsset {
    //         asset_location,
    //         chunk_ids,
    //     })
    // works (sometimes)

    let mut chunk_ids: Vec<Nat> = vec![];
    let chunks = content.chunks(MAX_CHUNK_SIZE);
    let (num_chunks, _) = chunks.size_hint();
    for (i, data_chunk) in chunks.enumerate() {
        println!(
            "  {} {}/{} ({} bytes)",
            &asset_location.relative.to_string_lossy(),
            i + 1,
            num_chunks,
            data_chunk.len()
        );
        chunk_ids.push(create_chunk(agent, canister_id, timeout, batch_id, data_chunk).await?);
    }
    Ok(ChunkedAsset {
        asset_location,
        chunk_ids,
    })
}

async fn make_chunked_assets(
    agent: &Agent,
    canister_id: &Principal,
    timeout: Duration,
    batch_id: &Nat,
    locs: Vec<AssetLocation>,
) -> DfxResult<Vec<ChunkedAsset>> {
    // this neat futures version works faster in parallel when it works,
    // but does not work often when connecting through the bootstrap.
    // let futs: Vec<_> = locs
    //     .into_iter()
    //     .map(|loc| make_chunked_asset(agent, canister_id, timeout, batch_id, loc))
    //     .collect();
    // try_join_all(futs).await
    let mut chunked_assets = vec![];
    for loc in locs {
        chunked_assets.push(make_chunked_asset(agent, canister_id, timeout, batch_id, loc).await?);
    }
    Ok(chunked_assets)
}

async fn commit_batch(
    agent: &Agent,
    canister_id: &Principal,
    timeout: Duration,
    batch_id: &Nat,
    chunked_assets: Vec<ChunkedAsset>,
) -> DfxResult {
    let operations: Vec<_> = chunked_assets
        .into_iter()
        .map(|chunked_asset| {
            let key = chunked_asset
                .asset_location
                .relative
                .to_string_lossy()
                .to_string();
            vec![
                BatchOperationKind::DeleteAsset(DeleteAssetArguments { key: key.clone() }),
                BatchOperationKind::CreateAsset(CreateAssetArguments {
                    key: key.clone(),
                    content_type: "application/octet-stream".to_string(),
                }),
                BatchOperationKind::SetAssetContent(SetAssetContentArguments {
                    key,
                    content_encoding: "identity".to_string(),
                    chunk_ids: chunked_asset.chunk_ids,
                }),
            ]
        })
        .flatten()
        .collect();
    let arg = CommitBatchArguments {
        batch_id,
        operations,
    };
    let arg = candid::Encode!(&arg)?;
    agent
        .update(&canister_id, COMMIT_BATCH)
        .with_arg(arg)
        .expire_after(timeout)
        .call_and_wait(waiter_with_timeout(timeout))
        .await?;
    Ok(())
}

pub async fn post_install_store_assets(
    info: &CanisterInfo,
    agent: &Agent,
    timeout: Duration,
) -> DfxResult {
    let assets_canister_info = info.as_info::<AssetsCanisterInfo>()?;
    let output_assets_path = assets_canister_info.get_output_assets_path();

<<<<<<< HEAD
    let asset_locations: Vec<AssetLocation> = WalkDir::new(output_assets_path)
        .into_iter()
        .filter_map(|r| {
            r.ok().filter(|entry| entry.file_type().is_file()).map(|e| {
                let source = e.path().to_path_buf();
                let relative = source
                    .strip_prefix(output_assets_path)
                    .expect("cannot strip prefix")
                    .to_path_buf();
                AssetLocation { source, relative }
            })
        })
        .collect();

    let canister_id = info.get_canister_id().expect("Could not find canister ID.");

    let batch_id = create_batch(agent, &canister_id, timeout).await?;

    let chunked_assets =
        make_chunked_assets(agent, &canister_id, timeout, &batch_id, asset_locations).await?;

    commit_batch(agent, &canister_id, timeout, &batch_id, chunked_assets).await?;

=======
    let walker = WalkDir::new(output_assets_path).into_iter();
    for entry in walker {
        let entry = entry?;
        if entry.file_type().is_file() {
            let source = entry.path();
            let relative = source
                .strip_prefix(output_assets_path)
                .expect("cannot strip prefix");
            let content = &std::fs::read(&source)?;
            let path = String::from("/") + relative.to_string_lossy().as_ref();
            let blob = candid::Encode!(&path, &content)?;

            let canister_id = info.get_canister_id().expect("Could not find canister ID.");
            let method_name = String::from("store");

            agent
                .update(&canister_id, &method_name)
                .with_arg(&blob)
                .expire_after(timeout)
                .call_and_wait(waiter_with_timeout(timeout))
                .await?;
        }
    }
>>>>>>> de003e43
    Ok(())
}

async fn create_batch(agent: &Agent, canister_id: &Principal, timeout: Duration) -> DfxResult<Nat> {
    let create_batch_args = CreateBatchRequest {};
    let response = agent
        .update(&canister_id, CREATE_BATCH)
        .with_arg(candid::Encode!(&create_batch_args)?)
        .expire_after(timeout)
        .call_and_wait(waiter_with_timeout(timeout))
        .await?;
    let create_batch_response = candid::Decode!(&response, CreateBatchResponse)?;
    Ok(create_batch_response.batch_id)
}<|MERGE_RESOLUTION|>--- conflicted
+++ resolved
@@ -6,12 +6,9 @@
 
 use delay::{Delay, Waiter};
 use ic_agent::Agent;
-<<<<<<< HEAD
 use ic_types::Principal;
 use serde::Deserialize;
 use std::path::PathBuf;
-=======
->>>>>>> de003e43
 use std::time::Duration;
 use walkdir::WalkDir;
 
@@ -98,7 +95,7 @@
 #[derive(Clone, Debug)]
 struct AssetLocation {
     source: PathBuf,
-    relative: PathBuf,
+    key: String,
 }
 
 struct ChunkedAsset {
@@ -196,7 +193,7 @@
     for (i, data_chunk) in chunks.enumerate() {
         println!(
             "  {} {}/{} ({} bytes)",
-            &asset_location.relative.to_string_lossy(),
+            &asset_location.key,
             i + 1,
             num_chunks,
             data_chunk.len()
@@ -240,11 +237,7 @@
     let operations: Vec<_> = chunked_assets
         .into_iter()
         .map(|chunked_asset| {
-            let key = chunked_asset
-                .asset_location
-                .relative
-                .to_string_lossy()
-                .to_string();
+            let key = chunked_asset.asset_location.key;
             vec![
                 BatchOperationKind::DeleteAsset(DeleteAssetArguments { key: key.clone() }),
                 BatchOperationKind::CreateAsset(CreateAssetArguments {
@@ -282,7 +275,6 @@
     let assets_canister_info = info.as_info::<AssetsCanisterInfo>()?;
     let output_assets_path = assets_canister_info.get_output_assets_path();
 
-<<<<<<< HEAD
     let asset_locations: Vec<AssetLocation> = WalkDir::new(output_assets_path)
         .into_iter()
         .filter_map(|r| {
@@ -290,9 +282,10 @@
                 let source = e.path().to_path_buf();
                 let relative = source
                     .strip_prefix(output_assets_path)
-                    .expect("cannot strip prefix")
-                    .to_path_buf();
-                AssetLocation { source, relative }
+                    .expect("cannot strip prefix");
+                let key = String::from("/") + relative.to_string_lossy().as_ref();
+
+                AssetLocation { source, key }
             })
         })
         .collect();
@@ -306,31 +299,6 @@
 
     commit_batch(agent, &canister_id, timeout, &batch_id, chunked_assets).await?;
 
-=======
-    let walker = WalkDir::new(output_assets_path).into_iter();
-    for entry in walker {
-        let entry = entry?;
-        if entry.file_type().is_file() {
-            let source = entry.path();
-            let relative = source
-                .strip_prefix(output_assets_path)
-                .expect("cannot strip prefix");
-            let content = &std::fs::read(&source)?;
-            let path = String::from("/") + relative.to_string_lossy().as_ref();
-            let blob = candid::Encode!(&path, &content)?;
-
-            let canister_id = info.get_canister_id().expect("Could not find canister ID.");
-            let method_name = String::from("store");
-
-            agent
-                .update(&canister_id, &method_name)
-                .with_arg(&blob)
-                .expire_after(timeout)
-                .call_and_wait(waiter_with_timeout(timeout))
-                .await?;
-        }
-    }
->>>>>>> de003e43
     Ok(())
 }
 
