--- conflicted
+++ resolved
@@ -111,11 +111,9 @@
 
     /// The network was found in dfx.json, but its "providers" array is empty.
     ComputeNetworkHasNoProviders(String),
-<<<<<<< HEAD
-
+
+    /// The "local" network provider with a bind address was not found.
     NoLocalNetworkProviderFound,
-=======
->>>>>>> c0745dfa
 }
 
 /// The result of running a DFX command.
