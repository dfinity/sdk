--- conflicted
+++ resolved
@@ -1,9 +1,4 @@
-<<<<<<< HEAD
-//! Code for executing `dfx sns config create`
-=======
 //! Code for creating SNS configurations
-use anyhow::{anyhow, Context};
->>>>>>> 4fa74b9f
 use fn_error_context::context;
 use std::ffi::OsString;
 use std::path::Path;
@@ -12,11 +7,7 @@
 use crate::lib::sns::sns_cli::call_sns_cli;
 use crate::Environment;
 
-<<<<<<< HEAD
-/// Executes `dfx sns config create`
-=======
 /// Ceates an SNS configuration template.
->>>>>>> 4fa74b9f
 #[context("Failed to create sns config at {}.", path.display())]
 pub fn create_config(env: &dyn Environment, path: &Path) -> DfxResult {
     let args = vec![
