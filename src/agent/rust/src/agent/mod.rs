pub(crate) mod agent_config;
pub(crate) mod agent_error;
pub(crate) mod nonce;
pub(crate) mod replica_api;
pub(crate) mod response;

pub(crate) mod public {
    pub use super::agent_config::AgentConfig;
    pub use super::agent_error::AgentError;
    pub use super::nonce::NonceFactory;
    pub use super::replica_api::{MessageWithSender, ReadRequest, Request, SignedMessage};
    pub use super::response::{Replied, RequestStatusResponse};
    pub use super::signer::Signer;
    pub use super::Agent;
}

#[cfg(test)]
mod agent_test;

pub mod signer;

use crate::agent::replica_api::{ReadRequest, ReadResponse, Request, SubmitRequest};
use crate::agent::signer::Signer;
use crate::{Blob, CanisterAttributes, CanisterId, RequestId};

use public::*;
use reqwest::header::HeaderMap;
use reqwest::{Client, Method};

pub struct Agent {
    url: reqwest::Url,
    client: reqwest::Client,
    nonce_factory: NonceFactory,
    signer: Box<dyn Signer>,
}

impl Agent {
    pub fn new(config: AgentConfig<'_>) -> Result<Agent, AgentError> {
        let mut default_headers = HeaderMap::new();
        default_headers.insert(
            reqwest::header::CONTENT_TYPE,
            "application/cbor".parse().unwrap(),
        );

        let url = config.url;

        Ok(Agent {
            url: reqwest::Url::parse(url)
                .and_then(|url| url.join("api/v1/"))
                .map_err(|_| AgentError::InvalidClientUrl(String::from(url)))?,
            client: Client::builder().default_headers(default_headers).build()?,
            nonce_factory: config.nonce_factory,
            signer: config.signer,
        })
    }

    async fn read<A>(&self, request: ReadRequest<'_>) -> Result<A, AgentError>
    where
        A: serde::de::DeserializeOwned,
    {
        let request = Request::Query(request);
        let (_, signed_request) = self.signer.sign(request)?;
        let record = serde_cbor::to_vec(&signed_request)?;
        let url = self.url.join("read")?;

        let mut http_request = reqwest::Request::new(Method::POST, url);
        http_request
            .body_mut()
            .get_or_insert(reqwest::Body::from(record));

        let bytes = self
            .client
            .execute(http_request)
            .await?
            .error_for_status()?
            .bytes()
            .await?;

        serde_cbor::from_slice(&bytes).map_err(AgentError::InvalidCborData)
    }

    async fn submit(&self, request: SubmitRequest<'_>) -> Result<RequestId, AgentError> {
        // We need to calculate the signature, and thus also the
        // request id initially.
        let request = Request::Submit(request);
        let (request_id, signed_request) = self.signer.sign(request)?;

        let record = serde_cbor::to_vec(&signed_request)?;
        let url = self.url.join("submit")?;

        let mut http_request = reqwest::Request::new(Method::POST, url);
        http_request
            .body_mut()
            .get_or_insert(reqwest::Body::from(record));

        // Clippy doesn't like when return values are not used.
        let _ = self
            .client
            .execute(http_request)
            .await?
            .error_for_status()?;

        Ok(request_id)
    }

    /// The simplest for of query; sends a Blob and will return a Blob. The encoding is
    /// left as an exercise to the user.
    pub async fn query<'a>(
        &self,
        canister_id: &'a CanisterId,
        method_name: &'a str,
        arg: &'a Blob,
    ) -> Result<Blob, AgentError> {
        self.read::<ReadResponse>(ReadRequest::Query {
            canister_id,
            method_name,
            arg,
        })
        .await
        .and_then(|response| match response {
            ReadResponse::Replied { reply } => Ok(reply.arg),
            ReadResponse::Rejected {
                reject_code,
                reject_message,
            } => Err(AgentError::ClientError(reject_code, reject_message)),
            ReadResponse::Unknown => Err(AgentError::InvalidClientResponse),
            ReadResponse::Pending => Err(AgentError::InvalidClientResponse),
        })
    }

    pub async fn request_status(
        &self,
        request_id: &RequestId,
    ) -> Result<RequestStatusResponse, AgentError> {
        self.read(ReadRequest::RequestStatus { request_id }).await
    }

    pub async fn request_status_and_wait<W: delay::Waiter>(
        &self,
        request_id: &RequestId,
        mut waiter: W,
    ) -> Result<Option<Blob>, AgentError> {
        waiter.start();

        loop {
            match self.request_status(request_id).await? {
                RequestStatusResponse::Replied { reply } => match reply {
                    Replied::CodeCallReplied { arg } => return Ok(Some(arg)),
                    Replied::Empty {} => return Ok(None),
                },
                RequestStatusResponse::Rejected {
                    reject_code,
                    reject_message,
                } => return Err(AgentError::ClientError(reject_code, reject_message)),
                RequestStatusResponse::Unknown => (),
                RequestStatusResponse::Pending => (),
            };

            waiter
                .wait()
                .map_err(|_| AgentError::TimeoutWaitingForResponse)?;
        }
    }

    pub async fn call_and_wait<W: delay::Waiter>(
        &self,
        canister_id: &CanisterId,
        method_name: &str,
        arg: &Blob,
        waiter: W,
    ) -> Result<Option<Blob>, AgentError> {
        let request_id = self.call(canister_id, method_name, arg).await?;
        self.request_status_and_wait(&request_id, waiter).await
    }

    pub async fn call(
        &self,
        canister_id: &CanisterId,
        method_name: &str,
        arg: &Blob,
    ) -> Result<RequestId, AgentError> {
        self.submit(SubmitRequest::Call {
            canister_id,
            method_name,
            arg,
            nonce: &self.nonce_factory.generate(),
        })
        .await
    }

    pub async fn install(
        &self,
        canister_id: &CanisterId,
        module: &Blob,
        arg: &Blob,
    ) -> Result<RequestId, AgentError> {
        self.install_with_attrs(canister_id, module, arg, &CanisterAttributes::default())
            .await
    }

    pub async fn install_and_wait<W: delay::Waiter>(
        &self,
        canister_id: &CanisterId,
        module: &Blob,
        arg: &Blob,
        waiter: W,
    ) -> Result<Option<Blob>, AgentError> {
        let request_id = self.install(canister_id, module, arg).await?;
        self.request_status_and_wait(&request_id, waiter).await
    }

    pub async fn install_with_attrs(
        &self,
        canister_id: &CanisterId,
        module: &Blob,
        arg: &Blob,
        attributes: &CanisterAttributes,
    ) -> Result<RequestId, AgentError> {
        self.submit(SubmitRequest::InstallCode {
            canister_id,
            module,
            arg,
            nonce: &self.nonce_factory.generate(),
<<<<<<< HEAD
            compute_allocation: attributes.compute_allocation.0,
            memory_allocation: attributes.memory_allocation.map(|x| x.into()),
=======
            compute_allocation: attributes.compute_allocation.map(|x| x.into()),
>>>>>>> e592d5bd
        })
        .await
    }

    pub async fn ping_once(&self) -> Result<(), AgentError> {
        let url = self.url.join("status")?;
        let http_request = reqwest::Request::new(Method::GET, url);
        let response = self.client.execute(http_request).await?;

        if response.status().as_u16() == 200 {
            Ok(())
        } else {
            // Verify the error is 2XX.
            response
                .error_for_status()
                .map(|_| ())
                .map_err(AgentError::from)
        }
    }

    pub async fn ping<W: delay::Waiter>(&self, mut waiter: W) -> Result<(), AgentError> {
        waiter.start();
        loop {
            if self.ping_once().await.is_ok() {
                break;
            }

            waiter
                .wait()
                .map_err(|_| AgentError::TimeoutWaitingForResponse)?;
        }
        Ok(())
    }
}<|MERGE_RESOLUTION|>--- conflicted
+++ resolved
@@ -221,12 +221,8 @@
             module,
             arg,
             nonce: &self.nonce_factory.generate(),
-<<<<<<< HEAD
-            compute_allocation: attributes.compute_allocation.0,
+            compute_allocation: attributes.compute_allocation.map(|x| x.into()),
             memory_allocation: attributes.memory_allocation.map(|x| x.into()),
-=======
-            compute_allocation: attributes.compute_allocation.map(|x| x.into()),
->>>>>>> e592d5bd
         })
         .await
     }
