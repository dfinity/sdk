use crate::asset::config::AssetConfig;
use crate::asset::content::Content;
use crate::asset::content_encoder::ContentEncoder;
use crate::batch_upload::semaphores::Semaphores;
use crate::canister_api::methods::chunk::create_chunk;
use crate::canister_api::types::asset::AssetDetails;
use crate::error::CreateChunkError;
use crate::error::CreateEncodingError;
use crate::error::CreateEncodingError::EncodeContentFailed;
use crate::error::CreateProjectAssetError;
use candid::Nat;
use futures::future::try_join_all;
use futures::TryFutureExt;
use ic_utils::Canister;
use mime::Mime;
use slog::{debug, info, Logger};
use std::collections::HashMap;
use std::path::PathBuf;
use std::sync::atomic::{AtomicUsize, Ordering};
use std::sync::Arc;

const CONTENT_ENCODING_IDENTITY: &str = "identity";

// The most mb any one file is considered to have for purposes of limiting data loaded at once.
// Any file counts as at least 1 mb.
const MAX_COST_SINGLE_FILE_MB: usize = 45;

const MAX_CHUNK_SIZE: usize = 1_900_000;

#[derive(Clone, Debug)]
pub(crate) struct AssetDescriptor {
    pub(crate) source: PathBuf,
    pub(crate) key: String,
    pub(crate) config: AssetConfig,
}

pub(crate) struct ProjectAssetEncoding {
    pub(crate) chunk_ids: Vec<Nat>,
    pub(crate) sha256: Vec<u8>,
    pub(crate) already_in_place: bool,
}

pub(crate) struct ProjectAsset {
    pub(crate) asset_descriptor: AssetDescriptor,
    pub(crate) media_type: Mime,
    pub(crate) encodings: HashMap<String, ProjectAssetEncoding>,
}

pub(crate) struct ChunkUploader<'agent> {
    canister: Canister<'agent>,
    batch_id: Nat,
    chunks: Arc<AtomicUsize>,
    bytes: Arc<AtomicUsize>,
}
impl<'agent> ChunkUploader<'agent> {
    pub(crate) fn new(canister: Canister<'agent>, batch_id: Nat) -> Self {
        Self {
            canister,
            batch_id,
            chunks: Arc::new(AtomicUsize::new(0)),
            bytes: Arc::new(AtomicUsize::new(0)),
        }
    }

    pub(crate) async fn create_chunk(
        &self,
        contents: &[u8],
        semaphores: &Semaphores,
    ) -> Result<Nat, CreateChunkError> {
        self.chunks.fetch_add(1, Ordering::SeqCst);
        self.bytes.fetch_add(contents.len(), Ordering::SeqCst);
        create_chunk(&self.canister, &self.batch_id, contents, semaphores).await
    }

    pub(crate) fn bytes(&self) -> usize {
        self.bytes.load(Ordering::SeqCst)
    }
    pub(crate) fn chunks(&self) -> usize {
        self.chunks.load(Ordering::SeqCst)
    }
}

#[allow(clippy::too_many_arguments)]
async fn make_project_asset_encoding(
    chunk_upload_target: Option<&ChunkUploader<'_>>,
    asset_descriptor: &AssetDescriptor,
    canister_assets: &HashMap<String, AssetDetails>,
    content: &Content,
    content_encoding: &str,
    semaphores: &Semaphores,
    logger: &Logger,
) -> Result<ProjectAssetEncoding, CreateChunkError> {
    let sha256 = content.sha256();

    let already_in_place = if let Some(canister_asset) = canister_assets.get(&asset_descriptor.key)
    {
        if canister_asset.content_type != content.media_type.to_string() {
            false
        } else if let Some(canister_asset_encoding_sha256) = canister_asset
            .encodings
            .iter()
            .find(|details| details.content_encoding == content_encoding)
            .and_then(|details| details.sha256.as_ref())
        {
            canister_asset_encoding_sha256 == &sha256
        } else {
            false
        }
    } else {
        false
    };

    let chunk_ids = if already_in_place {
        info!(
            logger,
            "  {}{} ({} bytes) sha {} is already installed",
            &asset_descriptor.key,
            content_encoding_descriptive_suffix(content_encoding),
            content.data.len(),
            hex::encode(&sha256),
        );
        vec![]
    } else if let Some(target) = chunk_upload_target {
        upload_content_chunks(
            target,
            asset_descriptor,
            content,
            &sha256,
            content_encoding,
            semaphores,
            logger,
        )
        .await?
    } else {
        info!(
            logger,
            "  {}{} ({} bytes) sha {} will be uploaded",
            &asset_descriptor.key,
            content_encoding_descriptive_suffix(content_encoding),
            content.data.len(),
            hex::encode(&sha256),
        );
        vec![]
    };

    Ok(ProjectAssetEncoding {
        chunk_ids,
        sha256,
        already_in_place,
    })
}

#[allow(clippy::too_many_arguments)]
async fn make_encoding(
    chunk_upload_target: Option<&ChunkUploader<'_>>,
    asset_descriptor: &AssetDescriptor,
    canister_assets: &HashMap<String, AssetDetails>,
    content: &Content,
    encoder: &ContentEncoder,
    force_encoding: bool,
    semaphores: &Semaphores,
    logger: &Logger,
) -> Result<Option<(String, ProjectAssetEncoding)>, CreateEncodingError> {
    match encoder {
        ContentEncoder::Identity => {
            let identity_asset_encoding = make_project_asset_encoding(
                chunk_upload_target,
                asset_descriptor,
                canister_assets,
                content,
                CONTENT_ENCODING_IDENTITY,
                semaphores,
                logger,
            )
            .await
            .map_err(CreateEncodingError::CreateChunkFailed)?;
            Ok(Some((
                CONTENT_ENCODING_IDENTITY.to_string(),
                identity_asset_encoding,
            )))
        }
        encoder => {
            let encoded = content.encode(encoder).map_err(|e| {
                EncodeContentFailed(asset_descriptor.key.clone(), encoder.to_owned(), e)
            })?;
            if force_encoding || encoded.data.len() < content.data.len() {
                let content_encoding = format!("{}", encoder);
                let project_asset_encoding = make_project_asset_encoding(
                    chunk_upload_target,
                    asset_descriptor,
                    canister_assets,
                    &encoded,
                    &content_encoding,
                    semaphores,
                    logger,
                )
                .await
                .map_err(CreateEncodingError::CreateChunkFailed)?;
                Ok(Some((content_encoding, project_asset_encoding)))
            } else {
                Ok(None)
            }
        }
    }
}

async fn make_encodings(
    chunk_upload_target: Option<&ChunkUploader<'_>>,
    asset_descriptor: &AssetDescriptor,
    canister_assets: &HashMap<String, AssetDetails>,
    content: &Content,
    semaphores: &Semaphores,
    logger: &Logger,
) -> Result<HashMap<String, ProjectAssetEncoding>, CreateEncodingError> {
    let encoders = asset_descriptor
        .config
        .encodings
        .clone()
        .unwrap_or_else(|| default_encoders(&content.media_type));
    // The identity encoding is always uploaded if it's in the list of chosen encodings.
    // Other encoding are only uploaded if they save bytes compared to identity.
    // The encoding is forced through the filter if there is no identity encoding to compare against.
    let force_encoding = !encoders.contains(&ContentEncoder::Identity);

    let encoding_futures: Vec<_> = encoders
        .iter()
        .map(|encoder| {
            make_encoding(
                chunk_upload_target,
                asset_descriptor,
                canister_assets,
                content,
                encoder,
                force_encoding,
                semaphores,
                logger,
            )
        })
        .collect();

    let encodings = try_join_all(encoding_futures).await?;

    let mut result: HashMap<String, ProjectAssetEncoding> = HashMap::new();

    for (key, value) in encodings.into_iter().flatten() {
        result.insert(key, value);
    }
    Ok(result)
}

async fn make_project_asset(
    chunk_upload_target: Option<&ChunkUploader<'_>>,
    asset_descriptor: AssetDescriptor,
    canister_assets: &HashMap<String, AssetDetails>,
    semaphores: &Semaphores,
    logger: &Logger,
) -> Result<ProjectAsset, CreateProjectAssetError> {
    let file_size = dfx_core::fs::metadata(&asset_descriptor.source)
        .map_err(CreateProjectAssetError::DetermineAssetSizeFailed)?
        .len();
    let permits = std::cmp::max(
        1,
        std::cmp::min(
            ((file_size + 999999) / 1000000) as usize,
            MAX_COST_SINGLE_FILE_MB,
        ),
    );
    let _releaser = semaphores.file.acquire(permits).await;
    let content = Content::load(&asset_descriptor.source)
        .map_err(CreateProjectAssetError::LoadContentFailed)?;

    let encodings = make_encodings(
        chunk_upload_target,
        &asset_descriptor,
        canister_assets,
        &content,
        semaphores,
        logger,
    )
    .await?;

    Ok(ProjectAsset {
        asset_descriptor,
        media_type: content.media_type,
        encodings,
    })
}

pub(crate) async fn make_project_assets(
    chunk_upload_target: Option<&ChunkUploader<'_>>,
    asset_descriptors: Vec<AssetDescriptor>,
    canister_assets: &HashMap<String, AssetDetails>,
    logger: &Logger,
) -> Result<HashMap<String, ProjectAsset>, CreateProjectAssetError> {
    let semaphores = Semaphores::new();

    let project_asset_futures: Vec<_> = asset_descriptors
        .iter()
        .map(|loc| {
            make_project_asset(
                chunk_upload_target,
                loc.clone(),
                canister_assets,
                &semaphores,
                logger,
            )
        })
        .collect();
    let project_assets = try_join_all(project_asset_futures).await?;

    let mut hm = HashMap::new();
    for project_asset in project_assets {
        hm.insert(project_asset.asset_descriptor.key.clone(), project_asset);
    }
    Ok(hm)
}

async fn upload_content_chunks(
    chunk_uploader: &ChunkUploader<'_>,
    asset_descriptor: &AssetDescriptor,
    content: &Content,
    sha256: &Vec<u8>,
    content_encoding: &str,
    semaphores: &Semaphores,
    logger: &Logger,
) -> Result<Vec<Nat>, CreateChunkError> {
    if content.data.is_empty() {
        let empty = vec![];
        let chunk_id = chunk_uploader.create_chunk(&empty, semaphores).await?;
        info!(
            logger,
            "  {}{} 1/1 (0 bytes) sha {}",
            &asset_descriptor.key,
            content_encoding_descriptive_suffix(content_encoding),
            hex::encode(sha256)
        );
        return Ok(vec![chunk_id]);
    }

    let count = (content.data.len() + MAX_CHUNK_SIZE - 1) / MAX_CHUNK_SIZE;
    let chunks_futures: Vec<_> = content
        .data
        .chunks(MAX_CHUNK_SIZE)
        .enumerate()
        .map(|(i, data_chunk)| {
            chunk_uploader
                .create_chunk(data_chunk, semaphores)
                .map_ok(move |chunk_id| {
                    info!(
                        logger,
                        "  {}{} {}/{} ({} bytes) sha {} {}",
                        &asset_descriptor.key,
                        content_encoding_descriptive_suffix(content_encoding),
                        i + 1,
                        count,
                        data_chunk.len(),
                        hex::encode(sha256),
                        &asset_descriptor.config
                    );
                    debug!(logger, "{:?}", &asset_descriptor.config);

                    chunk_id
                })
        })
        .collect();
    try_join_all(chunks_futures).await
}

fn content_encoding_descriptive_suffix(content_encoding: &str) -> String {
    if content_encoding == CONTENT_ENCODING_IDENTITY {
        "".to_string()
    } else {
        format!(" ({})", content_encoding)
    }
}

fn default_encoders(media_type: &Mime) -> Vec<ContentEncoder> {
    match (media_type.type_(), media_type.subtype()) {
        (mime::TEXT, _) | (_, mime::JAVASCRIPT) | (_, mime::HTML) => {
<<<<<<< HEAD
            vec![ContentEncoder::Gzip, ContentEncoder::Brotli]
        }
        _ => vec![],
=======
            vec![ContentEncoder::Identity, ContentEncoder::Gzip]
        }
        _ => vec![ContentEncoder::Identity],
>>>>>>> 192744fb
    }
}<|MERGE_RESOLUTION|>--- conflicted
+++ resolved
@@ -377,14 +377,8 @@
 fn default_encoders(media_type: &Mime) -> Vec<ContentEncoder> {
     match (media_type.type_(), media_type.subtype()) {
         (mime::TEXT, _) | (_, mime::JAVASCRIPT) | (_, mime::HTML) => {
-<<<<<<< HEAD
-            vec![ContentEncoder::Gzip, ContentEncoder::Brotli]
-        }
-        _ => vec![],
-=======
             vec![ContentEncoder::Identity, ContentEncoder::Gzip]
         }
         _ => vec![ContentEncoder::Identity],
->>>>>>> 192744fb
     }
 }