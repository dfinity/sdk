use crate::asset_canister::protocol::AssetDetails;
use crate::asset_config::AssetConfig;
use crate::content::Content;
use crate::content_encoder::ContentEncoder;

use crate::asset_canister::chunk::create_chunk;
use crate::semaphores::Semaphores;
use candid::Nat;
use futures::future::try_join_all;
use futures::TryFutureExt;
use ic_utils::Canister;
use mime::Mime;
use std::collections::HashMap;
use std::path::PathBuf;

const CONTENT_ENCODING_IDENTITY: &str = "identity";

// The most mb any one file is considered to have for purposes of limiting data loaded at once.
// Any file counts as at least 1 mb.
const MAX_COST_SINGLE_FILE_MB: usize = 45;

const MAX_CHUNK_SIZE: usize = 1_900_000;

#[derive(Clone, Debug)]
pub(crate) struct AssetDescriptor {
    pub(crate) source: PathBuf,
    pub(crate) key: String,
    pub(crate) config: AssetConfig,
}

pub(crate) struct ProjectAssetEncoding {
    pub(crate) chunk_ids: Vec<Nat>,
    pub(crate) sha256: Vec<u8>,
    pub(crate) already_in_place: bool,
}

pub(crate) struct ProjectAsset {
    pub(crate) asset_descriptor: AssetDescriptor,
    pub(crate) media_type: Mime,
    pub(crate) encodings: HashMap<String, ProjectAssetEncoding>,
}

#[allow(clippy::too_many_arguments)]
async fn make_project_asset_encoding(
    canister: &Canister<'_>,
    batch_id: &Nat,
    asset_descriptor: &AssetDescriptor,
    container_assets: &HashMap<String, AssetDetails>,
    content: &Content,
    content_encoding: &str,
    semaphores: &Semaphores,
) -> anyhow::Result<ProjectAssetEncoding> {
    let sha256 = content.sha256();

    let already_in_place =
        if let Some(container_asset) = container_assets.get(&asset_descriptor.key) {
            if container_asset.content_type != content.media_type.to_string() {
                false
            } else if let Some(container_asset_encoding_sha256) = container_asset
                .encodings
                .iter()
                .find(|details| details.content_encoding == content_encoding)
                .and_then(|details| details.sha256.as_ref())
            {
                container_asset_encoding_sha256 == &sha256
            } else {
                false
            }
        } else {
            false
        };

    let chunk_ids = if already_in_place {
        println!(
            "  {}{} ({} bytes) sha {} is already installed",
            &asset_descriptor.key,
            content_encoding_descriptive_suffix(content_encoding),
            content.data.len(),
            hex::encode(&sha256),
        );
        vec![]
    } else {
        upload_content_chunks(
            canister,
            batch_id,
            asset_descriptor,
            content,
            &sha256,
            content_encoding,
            semaphores,
        )
        .await?
    };

    Ok(ProjectAssetEncoding {
        chunk_ids,
        sha256,
        already_in_place,
    })
}

#[allow(clippy::too_many_arguments)]
async fn make_encoding(
    canister: &Canister<'_>,
    batch_id: &Nat,
    asset_descriptor: &AssetDescriptor,
    container_assets: &HashMap<String, AssetDetails>,
    content: &Content,
    encoder: &Option<ContentEncoder>,
    semaphores: &Semaphores,
) -> anyhow::Result<Option<(String, ProjectAssetEncoding)>> {
    match encoder {
        None => {
            let identity_asset_encoding = make_project_asset_encoding(
                canister,
                batch_id,
                asset_descriptor,
                container_assets,
                content,
                CONTENT_ENCODING_IDENTITY,
                semaphores,
            )
            .await?;
            Ok(Some((
                CONTENT_ENCODING_IDENTITY.to_string(),
                identity_asset_encoding,
            )))
        }
        Some(encoder) => {
            let encoded = content.encode(encoder)?;
            if encoded.data.len() < content.data.len() {
                let content_encoding = format!("{}", encoder);
                let project_asset_encoding = make_project_asset_encoding(
                    canister,
                    batch_id,
                    asset_descriptor,
                    container_assets,
                    &encoded,
                    &content_encoding,
                    semaphores,
                )
                .await?;
                Ok(Some((content_encoding, project_asset_encoding)))
            } else {
                Ok(None)
            }
        }
    }
}

async fn make_encodings(
    canister: &Canister<'_>,
    batch_id: &Nat,
    asset_descriptor: &AssetDescriptor,
    container_assets: &HashMap<String, AssetDetails>,
    content: &Content,
    semaphores: &Semaphores,
) -> anyhow::Result<HashMap<String, ProjectAssetEncoding>> {
    let mut encoders = vec![None];
    for encoder in applicable_encoders(&content.media_type) {
        encoders.push(Some(encoder));
    }

    let encoding_futures: Vec<_> = encoders
        .iter()
        .map(|maybe_encoder| {
            make_encoding(
                canister,
                batch_id,
                asset_descriptor,
                container_assets,
                content,
                maybe_encoder,
                semaphores,
            )
        })
        .collect();

    let encodings = try_join_all(encoding_futures).await?;

    let mut result: HashMap<String, ProjectAssetEncoding> = HashMap::new();

    for (key, value) in encodings.into_iter().flatten() {
        result.insert(key, value);
    }
    Ok(result)
}

async fn make_project_asset(
    canister: &Canister<'_>,
    batch_id: &Nat,
    asset_descriptor: AssetDescriptor,
    container_assets: &HashMap<String, AssetDetails>,
    semaphores: &Semaphores,
) -> anyhow::Result<ProjectAsset> {
    let file_size = std::fs::metadata(&asset_descriptor.source)?.len();
    let permits = std::cmp::max(
        1,
        std::cmp::min(
            ((file_size + 999999) / 1000000) as usize,
            MAX_COST_SINGLE_FILE_MB,
        ),
    );
    let _releaser = semaphores.file.acquire(permits).await;
    let content = Content::load(&asset_descriptor.source)?;

    let encodings = make_encodings(
        canister,
        batch_id,
        &asset_descriptor,
        container_assets,
        &content,
        semaphores,
    )
    .await?;

    Ok(ProjectAsset {
        asset_descriptor,
        media_type: content.media_type,
        encodings,
    })
}

pub(crate) async fn make_project_assets(
    canister: &Canister<'_>,
    batch_id: &Nat,
    asset_descriptors: Vec<AssetDescriptor>,
    container_assets: &HashMap<String, AssetDetails>,
) -> anyhow::Result<HashMap<String, ProjectAsset>> {
    let semaphores = Semaphores::new();

    let project_asset_futures: Vec<_> = asset_descriptors
        .iter()
        .map(|loc| {
            make_project_asset(
                canister,
                batch_id,
                loc.clone(),
                container_assets,
                &semaphores,
            )
        })
        .collect();
    let project_assets = try_join_all(project_asset_futures).await?;

    let mut hm = HashMap::new();
    for project_asset in project_assets {
        hm.insert(project_asset.asset_descriptor.key.clone(), project_asset);
    }
    Ok(hm)
}

async fn upload_content_chunks(
    canister: &Canister<'_>,
    batch_id: &Nat,
    asset_descriptor: &AssetDescriptor,
    content: &Content,
    sha256: &Vec<u8>,
    content_encoding: &str,
    semaphores: &Semaphores,
) -> anyhow::Result<Vec<Nat>> {
    if content.data.is_empty() {
        let empty = vec![];
        let chunk_id = create_chunk(canister, batch_id, &empty, semaphores).await?;
        println!(
            "  {}{} 1/1 (0 bytes) sha {}",
            &asset_descriptor.key,
            content_encoding_descriptive_suffix(content_encoding),
            hex::encode(sha256)
        );
        return Ok(vec![chunk_id]);
    }

    let count = (content.data.len() + MAX_CHUNK_SIZE - 1) / MAX_CHUNK_SIZE;
    let chunks_futures: Vec<_> = content
        .data
        .chunks(MAX_CHUNK_SIZE)
        .enumerate()
        .map(|(i, data_chunk)| {
<<<<<<< HEAD
            create_chunk(canister, batch_id, data_chunk, semaphores).map_ok(move |chunk_id| {
                println!(
                    "  {}{} {}/{} ({} bytes) sha {}",
                    &asset_descriptor.key,
                    content_encoding_descriptive_suffix(content_encoding),
                    i + 1,
                    count,
                    data_chunk.len(),
                    hex::encode(&sha256)
                );
                chunk_id
            })
=======
            create_chunk(canister_call_params, batch_id, data_chunk, semaphores).map_ok(
                move |chunk_id| {
                    println!(
                        "  {}{} {}/{} ({} bytes) sha {}",
                        &asset_descriptor.key,
                        content_encoding_descriptive_suffix(content_encoding),
                        i + 1,
                        count,
                        data_chunk.len(),
                        hex::encode(sha256)
                    );
                    chunk_id
                },
            )
>>>>>>> cf576e7c
        })
        .collect();
    try_join_all(chunks_futures).await
}

fn content_encoding_descriptive_suffix(content_encoding: &str) -> String {
    if content_encoding == CONTENT_ENCODING_IDENTITY {
        "".to_string()
    } else {
        format!(" ({})", content_encoding)
    }
}

// todo: make this configurable https://github.com/dfinity/dx-triage/issues/152
fn applicable_encoders(media_type: &Mime) -> Vec<ContentEncoder> {
    match (media_type.type_(), media_type.subtype()) {
        (mime::TEXT, _) | (_, mime::JAVASCRIPT) | (_, mime::HTML) => vec![ContentEncoder::Gzip],
        _ => vec![],
    }
}<|MERGE_RESOLUTION|>--- conflicted
+++ resolved
@@ -277,7 +277,6 @@
         .chunks(MAX_CHUNK_SIZE)
         .enumerate()
         .map(|(i, data_chunk)| {
-<<<<<<< HEAD
             create_chunk(canister, batch_id, data_chunk, semaphores).map_ok(move |chunk_id| {
                 println!(
                     "  {}{} {}/{} ({} bytes) sha {}",
@@ -286,26 +285,10 @@
                     i + 1,
                     count,
                     data_chunk.len(),
-                    hex::encode(&sha256)
+                    hex::encode(sha256)
                 );
                 chunk_id
             })
-=======
-            create_chunk(canister_call_params, batch_id, data_chunk, semaphores).map_ok(
-                move |chunk_id| {
-                    println!(
-                        "  {}{} {}/{} ({} bytes) sha {}",
-                        &asset_descriptor.key,
-                        content_encoding_descriptive_suffix(content_encoding),
-                        i + 1,
-                        count,
-                        data_chunk.len(),
-                        hex::encode(sha256)
-                    );
-                    chunk_id
-                },
-            )
->>>>>>> cf576e7c
         })
         .collect();
     try_join_all(chunks_futures).await
