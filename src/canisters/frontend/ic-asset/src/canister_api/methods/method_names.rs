--- conflicted
+++ resolved
@@ -1,12 +1,8 @@
 pub(crate) const API_VERSION: &str = "api_version";
+pub(crate) const COMMIT_BATCH: &str = "commit_batch";
+pub(crate) const COMPUTE_EVIDENCE: &str = "compute_evidence";
 pub(crate) const CREATE_BATCH: &str = "create_batch";
 pub(crate) const CREATE_CHUNK: &str = "create_chunk";
-pub(crate) const COMMIT_BATCH: &str = "commit_batch";
-<<<<<<< HEAD
+pub(crate) const GET_ASSET_PROPERTIES: &str = "get_asset_properties";
 pub(crate) const LIST: &str = "list";
-pub(crate) const GET_ASSET_PROPERTIES: &str = "get_asset_properties";
-=======
-pub(crate) const COMPUTE_EVIDENCE: &str = "compute_evidence";
-pub(crate) const LIST: &str = "list";
-pub(crate) const PROPOSE_COMMIT_BATCH: &str = "propose_commit_batch";
->>>>>>> 2239904d
+pub(crate) const PROPOSE_COMMIT_BATCH: &str = "propose_commit_batch";