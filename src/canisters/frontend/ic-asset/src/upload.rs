use crate::asset_canister::batch::{commit_batch, create_batch};
use crate::asset_canister::list::list_assets;
use crate::asset_canister::protocol::{AssetDetails, BatchOperationKind, CommitBatchArguments};
use crate::asset_config::AssetConfig;
use crate::operations::{
    create_new_assets, delete_incompatible_assets, set_encodings, unset_obsolete_encodings,
};
use crate::plumbing::{make_project_assets, AssetDescriptor, ProjectAsset};
use ic_utils::Canister;
use slog::{info, Logger};
use std::collections::HashMap;
use std::path::PathBuf;

/// Upload the specified files
pub async fn upload(
    canister: &Canister<'_>,
    files: HashMap<String, PathBuf>,
    logger: &Logger,
) -> anyhow::Result<()> {
    let asset_descriptors: Vec<AssetDescriptor> = files
        .iter()
        .map(|x| AssetDescriptor {
            source: x.1.clone(),
            key: x.0.clone(),
            config: AssetConfig::default(),
        })
        .collect();

    let canister_assets = list_assets(canister).await?;

    info!(logger, "Starting batch.");

    let batch_id = create_batch(canister).await?;

    info!(logger, "Staging contents of new and changed assets:");

    let project_assets = make_project_assets(
        canister,
        &batch_id,
        asset_descriptors,
        &canister_assets,
        logger,
    )
    .await?;

    let operations = assemble_upload_operations(project_assets, canister_assets);

    info!(logger, "Committing batch.");

    let args = CommitBatchArguments {
        batch_id,
        operations,
    };

    commit_batch(canister, args).await?;

    Ok(())
}

fn assemble_upload_operations(
    project_assets: HashMap<String, ProjectAsset>,
    canister_assets: HashMap<String, AssetDetails>,
) -> Vec<BatchOperationKind> {
    let mut canister_assets = canister_assets;

    let mut operations = vec![];

<<<<<<< HEAD
    delete_incompatible_assets(&mut operations, &project_assets, &mut container_assets);
    create_new_assets(&mut operations, &project_assets, &container_assets);
    unset_obsolete_encodings(&mut operations, &project_assets, &container_assets);
    set_encodings(&mut operations, &project_assets);
=======
    delete_incompatible_assets(&mut operations, &project_assets, &mut canister_assets);
    create_new_assets(&mut operations, &project_assets, &canister_assets);
    unset_obsolete_encodings(&mut operations, &project_assets, &canister_assets);
    set_encodings(&mut operations, project_assets);
>>>>>>> aeebd20e

    operations
}<|MERGE_RESOLUTION|>--- conflicted
+++ resolved
@@ -65,17 +65,10 @@
 
     let mut operations = vec![];
 
-<<<<<<< HEAD
     delete_incompatible_assets(&mut operations, &project_assets, &mut container_assets);
     create_new_assets(&mut operations, &project_assets, &container_assets);
     unset_obsolete_encodings(&mut operations, &project_assets, &container_assets);
     set_encodings(&mut operations, &project_assets);
-=======
-    delete_incompatible_assets(&mut operations, &project_assets, &mut canister_assets);
-    create_new_assets(&mut operations, &project_assets, &canister_assets);
-    unset_obsolete_encodings(&mut operations, &project_assets, &canister_assets);
-    set_encodings(&mut operations, project_assets);
->>>>>>> aeebd20e
 
     operations
 }