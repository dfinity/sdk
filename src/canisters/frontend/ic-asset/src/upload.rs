--- conflicted
+++ resolved
@@ -1,23 +1,15 @@
 use crate::asset::config::AssetConfig;
-<<<<<<< HEAD
 use crate::batch_upload;
+use crate::batch_upload::operations::AssetDeletionReason;
 use crate::batch_upload::plumbing::{make_project_assets, AssetDescriptor};
-use crate::batch_upload::v0::operations::DeleteAssetReason;
 use crate::canister_api;
 use crate::canister_api::methods::{
     api_version::api_version,
     batch::{commit_batch, create_batch},
     list::list_assets,
 };
+
 use anyhow::bail;
-=======
-use crate::batch_upload::operations::{assemble_batch_operations, AssetDeletionReason};
-use crate::batch_upload::plumbing::{make_project_assets, AssetDescriptor};
-use crate::canister_api::methods::batch::{commit_batch, create_batch};
-use crate::canister_api::methods::list::list_assets;
-use crate::canister_api::types::batch_upload::CommitBatchArguments;
-
->>>>>>> d965e428
 use ic_utils::Canister;
 use slog::{info, Logger};
 use std::collections::HashMap;
@@ -55,23 +47,14 @@
     )
     .await?;
 
-<<<<<<< HEAD
     match api_version(canister).await {
         0 => {
-            let operations = batch_upload::v0::operations::assemble_batch_operation(
+            let operations = batch_upload::operations::v0::assemble_batch_operations(
                 project_assets,
                 canister_assets,
-                DeleteAssetReason::Incompatible,
+                AssetDeletionReason::Incompatible,
             );
             info!(logger, "Committing batch.");
-=======
-    let operations = assemble_batch_operations(
-        project_assets,
-        canister_assets,
-        AssetDeletionReason::Incompatible,
-    );
->>>>>>> d965e428
-
             let args = canister_api::types::batch_upload::v0::CommitBatchArguments {
                 batch_id,
                 operations,
