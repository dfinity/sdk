use super::AssembleCommitBatchArgumentError;
use crate::error::compatibility::CompatibilityError;
use crate::error::create_project_asset::CreateProjectAssetError;
use ic_agent::AgentError;
use thiserror::Error;

/// Errors encountered during the upload process.
#[derive(Error, Debug)]
pub enum UploadError {
    /// Failed when calling commit_batch.
<<<<<<< HEAD
    #[error("Commit batch failed: {0}")]
=======
    #[error("Commit batch failed")]
>>>>>>> 10f8bbb7
    CommitBatchFailed(#[source] AgentError),

    /// Failure when trying to work with an older asset canister.
    #[error(transparent)]
    Compatibility(#[from] CompatibilityError),

    /// Failed when calling create_batch.
<<<<<<< HEAD
    #[error("Create batch failed: {0}")]
=======
    #[error("Create batch failed")]
>>>>>>> 10f8bbb7
    CreateBatchFailed(#[source] AgentError),

    /// Failed when assembling commit_batch argument.
    #[error("Failed to assemble commit_batch argument")]
    AssembleCommitBatchArgumentFailed(#[from] AssembleCommitBatchArgumentError),

    /// Failed when creating project assets.
    #[error("Failed to create project asset")]
    CreateProjectAssetFailed(#[from] CreateProjectAssetError),

    /// Failed when calling the list method.
<<<<<<< HEAD
    #[error("List assets failed: {0}")]
=======
    #[error("List assets failed")]
>>>>>>> 10f8bbb7
    ListAssetsFailed(#[source] AgentError),
}<|MERGE_RESOLUTION|>--- conflicted
+++ resolved
@@ -8,11 +8,7 @@
 #[derive(Error, Debug)]
 pub enum UploadError {
     /// Failed when calling commit_batch.
-<<<<<<< HEAD
-    #[error("Commit batch failed: {0}")]
-=======
     #[error("Commit batch failed")]
->>>>>>> 10f8bbb7
     CommitBatchFailed(#[source] AgentError),
 
     /// Failure when trying to work with an older asset canister.
@@ -20,11 +16,7 @@
     Compatibility(#[from] CompatibilityError),
 
     /// Failed when calling create_batch.
-<<<<<<< HEAD
-    #[error("Create batch failed: {0}")]
-=======
     #[error("Create batch failed")]
->>>>>>> 10f8bbb7
     CreateBatchFailed(#[source] AgentError),
 
     /// Failed when assembling commit_batch argument.
@@ -36,10 +28,6 @@
     CreateProjectAssetFailed(#[from] CreateProjectAssetError),
 
     /// Failed when calling the list method.
-<<<<<<< HEAD
-    #[error("List assets failed: {0}")]
-=======
     #[error("List assets failed")]
->>>>>>> 10f8bbb7
     ListAssetsFailed(#[source] AgentError),
 }