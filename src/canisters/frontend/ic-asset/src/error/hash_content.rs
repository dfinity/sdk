use crate::asset::content_encoder::ContentEncoder;
use dfx_core::error::fs::ReadFileError;
use thiserror::Error;

/// Errors related to hashing asset content.
#[derive(Error, Debug)]
pub enum HashContentError {
    /// Failed to encode the content in order to compute the hash.
<<<<<<< HEAD
    #[error("Failed to encode content of '{0}' with {1} encoding: {2}")]
=======
    #[error("Failed to encode content of '{0}' with {1} encoding")]
>>>>>>> 10f8bbb7
    EncodeContentFailed(String, ContentEncoder, #[source] std::io::Error),

    /// Failed to load asset content from the filesystem.
    #[error("failed to load content")]
    LoadContentFailed(#[from] ReadFileError),
}<|MERGE_RESOLUTION|>--- conflicted
+++ resolved
@@ -6,11 +6,7 @@
 #[derive(Error, Debug)]
 pub enum HashContentError {
     /// Failed to encode the content in order to compute the hash.
-<<<<<<< HEAD
-    #[error("Failed to encode content of '{0}' with {1} encoding: {2}")]
-=======
     #[error("Failed to encode content of '{0}' with {1} encoding")]
->>>>>>> 10f8bbb7
     EncodeContentFailed(String, ContentEncoder, #[source] std::io::Error),
 
     /// Failed to load asset content from the filesystem.
