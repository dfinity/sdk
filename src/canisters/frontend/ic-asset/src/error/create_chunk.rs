--- conflicted
+++ resolved
@@ -5,17 +5,6 @@
 #[derive(Error, Debug)]
 pub enum CreateChunkError {
     /// Failed in call to create_chunk, or in waiting for response.
-<<<<<<< HEAD
-    #[error("Failed to create chunk: {0}")]
-    CreateChunk(#[source] AgentError),
-
-    /// Failed in call to create_chunks, or in waiting for response.
-    #[error("Failed to create chunks: {0}")]
-    CreateChunks(#[source] AgentError),
-
-    /// Failed to decode the create chunk response.
-    #[error("Failed to decode create chunk response: {0}")]
-=======
     #[error("Failed to create chunk")]
     CreateChunk(#[source] AgentError),
 
@@ -25,6 +14,5 @@
 
     /// Failed to decode the create chunk response.
     #[error("Failed to decode create chunk response")]
->>>>>>> 10f8bbb7
     DecodeCreateChunkResponse(#[source] candid::Error),
 }