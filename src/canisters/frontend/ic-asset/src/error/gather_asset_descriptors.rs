use crate::error::get_asset_config::GetAssetConfigError;
use crate::error::load_config::AssetLoadConfigError;
use dfx_core::error::fs::CanonicalizePathError;
use std::path::PathBuf;
use thiserror::Error;

/// Errors related to building asset list and reading asset configurations.
#[derive(Error, Debug)]
pub enum GatherAssetDescriptorsError {
    /// An asset with a given key exists in more than one source directory.
    #[error("Asset with key '{0}' defined at {1} and {2}")]
    DuplicateAssetKey(String, Box<PathBuf>, Box<PathBuf>),

    /// Failed to get asset configuration.
    #[error("Failed to get asset configuration")]
    GetAssetConfigFailed(#[from] GetAssetConfigError),

    /// Failed to canonicalize a directory entry.
    #[error("invalid directory entry")]
    InvalidDirectoryEntry(#[source] CanonicalizePathError),

    /// Failed to canonicalize a source directory.
    #[error("invalid source directory")]
    InvalidSourceDirectory(#[source] CanonicalizePathError),

    /// Failed to load the asset configuration for a directory.
<<<<<<< HEAD
    #[error("Failed to load asset configuration: {0}")]
=======
    #[error("Failed to load asset configuration")]
>>>>>>> 10f8bbb7
    LoadConfigFailed(#[source] AssetLoadConfigError),

    /// One or more assets use the hardened security policy but don't actually specify any hardenings compared to the standard security policy.
    #[error("This project uses the hardened security policy for some assets, but does not actually configure any custom improvements over the standard policy. To get started, look at 'dfx info security-policy'. It shows the default security policy along with suggestions on how to improve it.\n{0}")]
    HardenedSecurityPolicyIsNotHardened(String),
}<|MERGE_RESOLUTION|>--- conflicted
+++ resolved
@@ -24,11 +24,7 @@
     InvalidSourceDirectory(#[source] CanonicalizePathError),
 
     /// Failed to load the asset configuration for a directory.
-<<<<<<< HEAD
-    #[error("Failed to load asset configuration: {0}")]
-=======
     #[error("Failed to load asset configuration")]
->>>>>>> 10f8bbb7
     LoadConfigFailed(#[source] AssetLoadConfigError),
 
     /// One or more assets use the hardened security policy but don't actually specify any hardenings compared to the standard security policy.
