use crate::error::compatibility::CompatibilityError;
use crate::error::upload_content::UploadContentError;
use ic_agent::AgentError;
use thiserror::Error;

/// Errors related to the sync process.
#[derive(Error, Debug)]
pub enum SyncError {
    /// Failed when calling commit_batch
<<<<<<< HEAD
    #[error("Failed to commit batch: {0}")]
=======
    #[error("Failed to commit batch")]
>>>>>>> 10f8bbb7
    CommitBatchFailed(#[source] AgentError),

    /// Failed when trying to work with an older asset canister.
    #[error(transparent)]
    Compatibility(#[from] CompatibilityError),

    /// Failed when uploading content for synchronization.
    #[error(transparent)]
    UploadContentFailed(#[from] UploadContentError),
}<|MERGE_RESOLUTION|>--- conflicted
+++ resolved
@@ -7,11 +7,7 @@
 #[derive(Error, Debug)]
 pub enum SyncError {
     /// Failed when calling commit_batch
-<<<<<<< HEAD
-    #[error("Failed to commit batch: {0}")]
-=======
     #[error("Failed to commit batch")]
->>>>>>> 10f8bbb7
     CommitBatchFailed(#[source] AgentError),
 
     /// Failed when trying to work with an older asset canister.
