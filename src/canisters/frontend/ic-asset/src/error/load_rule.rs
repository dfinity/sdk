use std::path::PathBuf;
use thiserror::Error;

/// Errors related to loading an asset configuration rule.
#[derive(Error, Debug)]
pub enum LoadRuleError {
    /// The match string could not be combined with the root directory to form a valid string.
    #[error("Failed to combine {0} and {1} into a string (to be later used as a glob pattern)")]
    FormGlobPatternFailed(PathBuf, String),

    /// The glob pattern was not valid.
<<<<<<< HEAD
    #[error("{0} is not a valid glob pattern: {1}")]
=======
    #[error("{0} is not a valid glob pattern")]
>>>>>>> 10f8bbb7
    InvalidGlobPattern(String, #[source] globset::Error),
}<|MERGE_RESOLUTION|>--- conflicted
+++ resolved
@@ -9,10 +9,6 @@
     FormGlobPatternFailed(PathBuf, String),
 
     /// The glob pattern was not valid.
-<<<<<<< HEAD
-    #[error("{0} is not a valid glob pattern: {1}")]
-=======
     #[error("{0} is not a valid glob pattern")]
->>>>>>> 10f8bbb7
     InvalidGlobPattern(String, #[source] globset::Error),
 }