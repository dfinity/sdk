--- conflicted
+++ resolved
@@ -31,15 +31,9 @@
     rustdoc::private_intra_doc_links
 )]
 
-<<<<<<< HEAD
-pub(crate) mod asset;
-pub(crate) mod batch_upload;
-pub(crate) mod canister_api;
-=======
 mod asset;
 mod batch_upload;
 mod canister_api;
->>>>>>> d965e428
 mod sync;
 mod upload;
 
