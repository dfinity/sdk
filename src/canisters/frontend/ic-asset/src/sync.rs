use crate::asset::config::{
    AssetConfig, AssetSourceDirectoryConfiguration, ASSETS_CONFIG_FILENAME_JSON,
};
<<<<<<< HEAD
use crate::batch_upload::plumbing::{make_project_assets, AssetDescriptor};
use crate::batch_upload::v0::operations::DeleteAssetReason;
use crate::canister_api::methods::api_version::api_version;
use crate::canister_api::{
    methods::batch::{commit_batch, create_batch},
    methods::list::list_assets,
};
use crate::{batch_upload, canister_api};

=======
use crate::batch_upload::operations::{assemble_batch_operations, AssetDeletionReason};
use crate::batch_upload::plumbing::{make_project_assets, AssetDescriptor};
use crate::canister_api::methods::batch::{commit_batch, create_batch};
use crate::canister_api::methods::list::list_assets;
use crate::canister_api::types::batch_upload::CommitBatchArguments;
>>>>>>> d965e428
use anyhow::{bail, Context};
use ic_utils::Canister;
use slog::{info, warn, Logger};
use std::collections::HashMap;
use std::path::Path;
use walkdir::WalkDir;

/// Sets the contents of the asset canister to the contents of a directory, including deleting old assets.
pub async fn sync(canister: &Canister<'_>, dirs: &[&Path], logger: &Logger) -> anyhow::Result<()> {
    let asset_descriptors = gather_asset_descriptors(dirs, logger)?;

    let canister_assets = list_assets(canister).await?;

    info!(logger, "Starting batch.");

    let batch_id = create_batch(canister).await?;

    info!(logger, "Staging contents of new and changed assets:");

    let project_assets = make_project_assets(
        canister,
        &batch_id,
        asset_descriptors,
        &canister_assets,
        logger,
    )
    .await?;

<<<<<<< HEAD
    match api_version(canister).await {
        0 => {
            let operations = batch_upload::v0::operations::assemble_batch_operation(
                project_assets,
                canister_assets,
                DeleteAssetReason::Obsolete,
            );
            info!(logger, "Committing batch.");
=======
    let operations = assemble_batch_operations(
        project_assets,
        canister_assets,
        AssetDeletionReason::Obsolete,
    );
    Ok(CommitBatchArguments {
        batch_id,
        operations,
    })
}

/// Sets the contents of the asset canister to the contents of a directory, including deleting old assets.
pub async fn sync(canister: &Canister<'_>, dirs: &[&Path], logger: &Logger) -> anyhow::Result<()> {
    let arg = upload_content_and_assemble_sync_operations(canister, dirs, logger).await?;
>>>>>>> d965e428

            let args = canister_api::types::batch_upload::v0::CommitBatchArguments {
                batch_id,
                operations,
            };
            commit_batch(canister, args).await?;
        }
        _ => bail!("unsupported API version"),
    }

    Ok(())
}

fn include_entry(entry: &walkdir::DirEntry, config: &AssetConfig) -> bool {
    let starts_with_a_dot = entry
        .file_name()
        .to_str()
        .map(|s| s.starts_with('.'))
        .unwrap_or(false);

    match (starts_with_a_dot, config.ignore) {
        (dot, None) => !dot,
        (_dot, Some(ignored)) => !ignored,
    }
}

fn gather_asset_descriptors(
    dirs: &[&Path],
    logger: &Logger,
) -> anyhow::Result<Vec<AssetDescriptor>> {
    let mut asset_descriptors: HashMap<String, AssetDescriptor> = HashMap::new();
    for dir in dirs {
        let dir = dir.canonicalize().with_context(|| {
            format!(
                "unable to canonicalize the following path: {}",
                dir.display()
            )
        })?;
        let mut configuration = AssetSourceDirectoryConfiguration::load(&dir)?;
        let mut asset_descriptors_interim = vec![];
        let entries = WalkDir::new(&dir)
            .into_iter()
            .filter_entry(|entry| {
                if let Ok(canonical_path) = &entry.path().canonicalize() {
                    let config = configuration
                        .get_asset_config(canonical_path)
                        .unwrap_or_default();
                    include_entry(entry, &config)
                } else {
                    false
                }
            })
            .filter_map(|r| r.ok())
            .filter(|entry| {
                entry.file_type().is_file() && entry.file_name() != ASSETS_CONFIG_FILENAME_JSON
            })
            .collect::<Vec<_>>();

        for e in entries {
            let source = e.path().canonicalize().with_context(|| {
                format!(
                    "unable to canonicalize the path when gathering asset descriptors: {}",
                    dir.display()
                )
            })?;
            let relative = source.strip_prefix(&dir).expect("cannot strip prefix");
            let key = String::from("/") + relative.to_string_lossy().as_ref();
            let config = configuration.get_asset_config(&source).context(format!(
                "failed to get config for asset: {}",
                source.display()
            ))?;

            asset_descriptors_interim.push(AssetDescriptor {
                source,
                key,
                config,
            })
        }

        for asset_descriptor in asset_descriptors_interim {
            if let Some(already_seen) = asset_descriptors.get(&asset_descriptor.key) {
                bail!(
                    "Asset with key '{}' defined at {} and {}",
                    &asset_descriptor.key,
                    asset_descriptor.source.display(),
                    already_seen.source.display()
                )
            }
            asset_descriptors.insert(asset_descriptor.key.clone(), asset_descriptor);
        }

        for (config_path, rules) in configuration.get_unused_configs() {
            warn!(
                logger,
                "{count} unmatched configuration{s} in {path}/.ic-assets.json config file:",
                count = rules.len(),
                s = if rules.len() > 1 { "s" } else { "" },
                path = config_path.display()
            );
            for rule in rules {
                warn!(logger, "{}", serde_json::to_string_pretty(&rule).unwrap());
            }
        }
    }
    Ok(asset_descriptors.into_values().collect())
}

#[cfg(test)]
mod test_gathering_asset_descriptors_with_tempdir {

    use crate::asset::config::{CacheConfig, HeadersConfig};

    use super::AssetDescriptor;
    use std::{
        collections::HashMap,
        fs,
        path::{Path, PathBuf},
    };
    use tempfile::{Builder, TempDir};

    fn gather_asset_descriptors(dirs: &[&Path]) -> anyhow::Result<Vec<AssetDescriptor>> {
        let logger = slog::Logger::root(slog::Discard, slog::o!());
        super::gather_asset_descriptors(dirs, &logger)
    }

    impl AssetDescriptor {
        fn default_from_path(assets_dir: &Path, relative_path: &str) -> Self {
            let relative_path = relative_path.split('/').collect::<Vec<_>>();
            let relative_path = relative_path
                .iter()
                .fold(PathBuf::new(), |acc, x| acc.join(x));
            AssetDescriptor {
                source: assets_dir.join(&relative_path),
                key: format!("/{}", relative_path.to_str().unwrap()),
                config: Default::default(),
            }
        }
        fn with_headers(mut self, headers: HashMap<&str, &str>) -> Self {
            let headers = headers
                .into_iter()
                .map(|(k, v)| (k.to_string(), v.to_string()))
                .collect::<HeadersConfig>();
            let mut h = self.config.headers.unwrap_or_default();
            h.extend(headers);
            self.config.headers = Some(h);
            self
        }
        fn with_cache(mut self, cache: CacheConfig) -> Self {
            self.config.cache = Some(cache);
            self
        }
    }

    impl PartialEq for AssetDescriptor {
        fn eq(&self, other: &Self) -> bool {
            [
                self.source == other.source,
                self.key == other.key,
                self.config.cache == other.config.cache,
                self.config.headers == other.config.headers,
                self.config.ignore.unwrap_or(false) == other.config.ignore.unwrap_or(false),
            ]
            .into_iter()
            .all(|v| v)
        }
    }
    /// assets_tempdir directory structure:
    /// /assetsRAND5
    /// ├── .ic-assets.json
    /// ├── .hfile
    /// ├── file
    /// ├─- .hidden-dir
    /// │  ├── .ic-assets.json
    /// │  ├── .hfile
    /// │  ├── file
    /// │  └── .hidden-dir-nested
    /// │     ├── .ic-assets.json
    /// │     ├── .hfile
    /// │     └── file
    /// └── .hidden-dir-flat
    ///    ├── .ic-assets.json
    ///    ├── .hfile
    ///    └── file
    fn create_temporary_assets_directory(
        modified_files: HashMap<PathBuf, String>,
    ) -> anyhow::Result<TempDir> {
        let assets_tempdir = Builder::new().prefix("assets").rand_bytes(5).tempdir()?;

        let mut default_files = HashMap::from([
            (Path::new(".ic-assets.json").to_path_buf(), "[]".to_string()),
            (Path::new(".hfile").to_path_buf(), "".to_string()),
            (Path::new("file").to_path_buf(), "".to_string()),
            (
                Path::new(".hidden-dir/.ic-assets.json").to_path_buf(),
                "[]".to_string(),
            ),
            (
                Path::new(".hidden-dir/.hfile").to_path_buf(),
                "".to_string(),
            ),
            (Path::new(".hidden-dir/file").to_path_buf(), "".to_string()),
            (
                Path::new(".hidden-dir/.hidden-dir-nested/.ic-assets.json").to_path_buf(),
                "[]".to_string(),
            ),
            (
                Path::new(".hidden-dir/.hidden-dir-nested/.hfile").to_path_buf(),
                "".to_string(),
            ),
            (
                Path::new(".hidden-dir/.hidden-dir-nested/file").to_path_buf(),
                "".to_string(),
            ),
            (
                Path::new(".hidden-dir-flat/.ic-assets.json").to_path_buf(),
                "[]".to_string(),
            ),
            (
                Path::new(".hidden-dir-flat/.hfile").to_path_buf(),
                "".to_string(),
            ),
            (
                Path::new(".hidden-dir-flat/file").to_path_buf(),
                "".to_string(),
            ),
        ]);
        default_files.extend(modified_files);

        for (k, v) in default_files {
            let path = assets_tempdir.path().join(k);
            fs::create_dir_all(path.parent().unwrap()).unwrap();
            fs::write(path, v).unwrap();
        }

        Ok(assets_tempdir)
    }

    #[test]
    /// test gathering all files (including dotfiles in nested dotdirs)
    fn gather_all_files() {
        let files = HashMap::from([(
            Path::new(".ic-assets.json").to_path_buf(),
            r#"[
                {"match": ".*", "ignore": false}
            ]"#
            .to_string(),
        )]);

        let assets_temp_dir = create_temporary_assets_directory(files).unwrap();
        let assets_dir = assets_temp_dir.path().canonicalize().unwrap();
        let mut asset_descriptors = dbg!(gather_asset_descriptors(&[&assets_dir]).unwrap());

        let mut expected_asset_descriptors = vec![
            AssetDescriptor::default_from_path(&assets_dir, ".hfile"),
            AssetDescriptor::default_from_path(&assets_dir, "file"),
            AssetDescriptor::default_from_path(
                &assets_dir,
                ".hidden-dir/.hidden-dir-nested/.hfile",
            ),
            AssetDescriptor::default_from_path(&assets_dir, ".hidden-dir/.hidden-dir-nested/file"),
            AssetDescriptor::default_from_path(&assets_dir, ".hidden-dir-flat/.hfile"),
            AssetDescriptor::default_from_path(&assets_dir, ".hidden-dir-flat/file"),
            AssetDescriptor::default_from_path(&assets_dir, ".hidden-dir/.hfile"),
            AssetDescriptor::default_from_path(&assets_dir, ".hidden-dir/file"),
        ];

        expected_asset_descriptors.sort_by_key(|v| v.source.clone());
        asset_descriptors.sort_by_key(|v| v.source.clone());
        assert_eq!(asset_descriptors, expected_asset_descriptors);
    }

    #[test]
    /// test gathering all non-dot files, from non-dot dirs
    fn gather_all_nondot_files_from_nondot_dirs() {
        let files = HashMap::from([(
            Path::new(".ic-assets.json").to_path_buf(),
            r#"[
                    {"match": ".*", "ignore": true}
                ]"#
            .to_string(),
        )]);
        let assets_temp_dir = create_temporary_assets_directory(files).unwrap();
        let assets_dir = assets_temp_dir.path().canonicalize().unwrap();
        let asset_descriptors = gather_asset_descriptors(&[&assets_dir]).unwrap();
        let expected_asset_descriptors =
            vec![AssetDescriptor::default_from_path(&assets_dir, "file")];
        assert_eq!(asset_descriptors, expected_asset_descriptors);

        // same but without the `ignore` flag (defaults to `true`)
        let files = HashMap::from([(
            Path::new(".ic-assets.json").to_path_buf(),
            r#"[
                    {"match": ".*"}
                ]"#
            .to_string(),
        )]);
        let assets_temp_dir = create_temporary_assets_directory(files).unwrap();
        let assets_dir = assets_temp_dir.path().canonicalize().unwrap();
        let asset_descriptors = gather_asset_descriptors(&[&assets_dir]).unwrap();
        let expected_asset_descriptors =
            vec![AssetDescriptor::default_from_path(&assets_dir, "file")];
        assert_eq!(asset_descriptors, expected_asset_descriptors);

        // different glob pattern
        let files = HashMap::from([(
            Path::new(".ic-assets.json").to_path_buf(),
            r#"[
                    {"match": "*"}
                ]"#
            .to_string(),
        )]);
        let assets_temp_dir = create_temporary_assets_directory(files).unwrap();
        let assets_dir = assets_temp_dir.path().canonicalize().unwrap();
        let asset_descriptors = gather_asset_descriptors(&[&assets_dir]).unwrap();
        let expected_asset_descriptors =
            vec![AssetDescriptor::default_from_path(&assets_dir, "file")];
        assert_eq!(asset_descriptors, expected_asset_descriptors);

        // different glob pattern
        let files = HashMap::from([(
            Path::new(".ic-assets.json").to_path_buf(),
            r#"[
                    {"match": "**/*"}
                ]"#
            .to_string(),
        )]);
        let assets_temp_dir = create_temporary_assets_directory(files).unwrap();
        let assets_dir = assets_temp_dir.path().canonicalize().unwrap();
        let asset_descriptors = gather_asset_descriptors(&[&assets_dir]).unwrap();
        let expected_asset_descriptors =
            vec![AssetDescriptor::default_from_path(&assets_dir, "file")];
        assert_eq!(asset_descriptors, expected_asset_descriptors);
    }

    #[cfg(target_family = "unix")]
    #[test]
    /// Cannot include files inside hidden directory using only config file
    /// inside hidden directory. Hidden directory has to be first included in
    /// config file sitting in parent dir.
    /// The behaviour will have to stay until this lands:
    /// https://github.com/BurntSushi/ripgrep/issues/2229
    fn failed_to_include_hidden_dir() {
        let files = HashMap::from([(
            Path::new(".hidden-dir/.ic-assets.json").to_path_buf(),
            r#"[
                    {"match": ".", "ignore": false},
                    {"match": "?", "ignore": false},
                    {"match": "*", "ignore": false},
                    {"match": "**", "ignore": false},
                    {"match": ".?", "ignore": false},
                    {"match": ".*", "ignore": false},
                    {"match": ".**", "ignore": false},
                    {"match": "./*", "ignore": false},
                    {"match": "./**", "ignore": false},
                    {"match": "./**/*", "ignore": false},
                    {"match": "./**/**", "ignore": false},
                    {"match": "../*", "ignore": false},
                    {"match": "../.*", "ignore": false},
                    {"match": "../.**", "ignore": false},
                    {"match": "../.**/*", "ignore": false},
                    {"match": ".hfile", "ignore": false},
                    {"match": "file", "ignore": false},
                    {"match": "file"}
                ]"#
            .to_string(),
        )]);

        let assets_temp_dir = create_temporary_assets_directory(files).unwrap();
        let assets_dir = assets_temp_dir.path().canonicalize().unwrap();
        let mut asset_descriptors = dbg!(gather_asset_descriptors(&[&assets_dir]).unwrap());

        let mut expected_asset_descriptors =
            vec![AssetDescriptor::default_from_path(&assets_dir, "file")];

        expected_asset_descriptors.sort_by_key(|v| v.key.clone());
        asset_descriptors.sort_by_key(|v| v.key.clone());

        assert_eq!(asset_descriptors, expected_asset_descriptors)
    }

    #[test]
    fn configuring_dotfiles_step_by_step() {
        let files = HashMap::from([
            (
                Path::new(".ic-assets.json").to_path_buf(),
                r#"[{"match": ".hidden-dir", "ignore": false}]"#.to_string(),
            ),
            (
                Path::new(".hidden-dir/.ic-assets.json").to_path_buf(),
                r#"[
                    {"match": ".hidden-dir-nested", "ignore": false},
                    {"match": ".*", "ignore": false, "headers": {"A": "z"}},
                    {"match": ".hfile", "headers": {"B": "y"}}
                ]"#
                .to_string(),
            ),
            (
                Path::new(".hidden-dir/.hidden-dir-nested/.ic-assets.json").to_path_buf(),
                r#"[
                    {"match": "*", "ignore": false, "headers": {"C": "x"}},
                    {"match": ".hfile", "headers": {"D": "w"}}
                ]"#
                .to_string(),
            ),
        ]);

        let assets_temp_dir = create_temporary_assets_directory(files).unwrap();
        let assets_dir = assets_temp_dir.path().canonicalize().unwrap();
        let mut asset_descriptors = dbg!(gather_asset_descriptors(&[&assets_dir]).unwrap());

        let mut expected_asset_descriptors = vec![
            AssetDescriptor::default_from_path(&assets_dir, "file"),
            AssetDescriptor::default_from_path(&assets_dir, ".hidden-dir/.hfile")
                .with_headers(HashMap::from([("B", "y"), ("A", "z")])),
            AssetDescriptor::default_from_path(&assets_dir, ".hidden-dir/file"),
            AssetDescriptor::default_from_path(&assets_dir, ".hidden-dir/.hidden-dir-nested/file")
                .with_headers(HashMap::from([("A", "z"), ("C", "x")])),
            AssetDescriptor::default_from_path(
                &assets_dir,
                ".hidden-dir/.hidden-dir-nested/.hfile",
            )
            .with_headers(HashMap::from([("D", "w"), ("A", "z"), ("C", "x")])),
        ];

        expected_asset_descriptors.sort_by_key(|v| v.source.clone());
        asset_descriptors.sort_by_key(|v| v.source.clone());
        assert_eq!(asset_descriptors, expected_asset_descriptors)
    }

    #[test]
    fn include_only_a_specific_dotfile() {
        let files = HashMap::from([
            (
                Path::new(".ic-assets.json").to_path_buf(),
                r#"[
                    {"match": ".hidden-dir", "ignore": false},
                    {"match": "file", "ignore": true}
                ]"#
                .to_string(),
            ),
            (
                Path::new(".hidden-dir/.ic-assets.json").to_path_buf(),
                r#"[
                    {"match": "file", "ignore": true},
                    {"match": ".hidden-dir-nested", "ignore": false}
                ]"#
                .to_string(),
            ),
            (
                Path::new(".hidden-dir/.hidden-dir-nested/.ic-assets.json").to_path_buf(),
                r#"[
                    {"match": "file", "ignore": true},
                    {"match": ".hfile", "ignore": false, "headers": {"D": "w"}}
                ]"#
                .to_string(),
            ),
        ]);

        let assets_temp_dir = create_temporary_assets_directory(files).unwrap();
        let assets_dir = assets_temp_dir.path().canonicalize().unwrap();
        let mut asset_descriptors = dbg!(gather_asset_descriptors(&[&assets_dir]).unwrap());

        let mut expected_asset_descriptors = vec![AssetDescriptor::default_from_path(
            &assets_dir,
            ".hidden-dir/.hidden-dir-nested/.hfile",
        )
        .with_headers(HashMap::from([("D", "w")]))];

        expected_asset_descriptors.sort_by_key(|v| v.source.clone());
        asset_descriptors.sort_by_key(|v| v.source.clone());
        assert_eq!(asset_descriptors, expected_asset_descriptors);
    }

    #[test]
    fn include_all_files_except_one() {
        let files = HashMap::from([
            (
                Path::new(".ic-assets.json").to_path_buf(),
                r#"[
                    {"match": ".*", "ignore": false}
                ]"#
                .to_string(),
            ),
            (
                Path::new(".hidden-dir/.ic-assets.json").to_path_buf(),
                r#"[
                    {"match": "file", "ignore": true}
                ]"#
                .to_string(),
            ),
        ]);

        let assets_temp_dir = create_temporary_assets_directory(files).unwrap();
        let assets_dir = assets_temp_dir.path().canonicalize().unwrap();
        let mut asset_descriptors = dbg!(gather_asset_descriptors(&[&assets_dir]).unwrap());

        let mut expected_asset_descriptors = vec![
            AssetDescriptor::default_from_path(&assets_dir, "file"),
            AssetDescriptor::default_from_path(&assets_dir, ".hfile"),
            AssetDescriptor::default_from_path(&assets_dir, ".hidden-dir-flat/file"),
            AssetDescriptor::default_from_path(&assets_dir, ".hidden-dir-flat/.hfile"),
            AssetDescriptor::default_from_path(&assets_dir, ".hidden-dir/.hfile"),
            AssetDescriptor::default_from_path(&assets_dir, ".hidden-dir/.hidden-dir-nested/file"),
            AssetDescriptor::default_from_path(
                &assets_dir,
                ".hidden-dir/.hidden-dir-nested/.hfile",
            ),
        ];

        expected_asset_descriptors.sort_by_key(|v| v.source.clone());
        asset_descriptors.sort_by_key(|v| v.source.clone());
        assert_eq!(asset_descriptors, expected_asset_descriptors);
    }

    #[test]
    fn possible_to_reinclude_previously_ignored_file() {
        let files = HashMap::from([
            (
                Path::new(".ic-assets.json").to_path_buf(),
                r#"[
                    {"match": ".hidden-dir-flat", "ignore": false},
                    {"match": ".hidden-dir-flat/file", "ignore": true }

                ]"#
                .to_string(),
            ),
            (
                Path::new(".hidden-dir-flat/.ic-assets.json").to_path_buf(),
                r#"[
                    {"match": "*", "ignore": false},
                    {"match": "file", "ignore": false}
                ]"#
                .to_string(),
            ),
        ]);

        let assets_temp_dir = create_temporary_assets_directory(files).unwrap();
        let assets_dir = assets_temp_dir.path().canonicalize().unwrap();
        let mut asset_descriptors = dbg!(gather_asset_descriptors(&[&assets_dir]).unwrap());

        let mut expected_asset_descriptors = vec![
            AssetDescriptor::default_from_path(&assets_dir, "file"),
            AssetDescriptor::default_from_path(&assets_dir, ".hidden-dir-flat/.hfile"),
            AssetDescriptor::default_from_path(&assets_dir, ".hidden-dir-flat/file"),
        ];

        expected_asset_descriptors.sort_by_key(|v| v.source.clone());
        asset_descriptors.sort_by_key(|v| v.source.clone());
        assert_eq!(asset_descriptors, expected_asset_descriptors);
    }

    #[test]
    /// It is not possible to include a file if its parent directory has been excluded
    fn impossible_to_reinclude_file_from_already_ignored_directory() {
        let files = HashMap::from([
            // additional, non-dot dirs and files
            (Path::new("dir/file").to_path_buf(), "".to_string()),
            (Path::new("anotherdir/file").to_path_buf(), "".to_string()),
            (
                Path::new("anotherdir/.ic-assets.json").to_path_buf(),
                r#"[
                    {"match": "file", "ignore": false}
                ]"#
                .to_string(),
            ),
            // end of additional, non-dot dirs and files
            (
                Path::new(".ic-assets.json").to_path_buf(),
                r#"[
                    {"match": "anotherdir", "ignore": true}
                ]"#
                .to_string(),
            ),
        ]);

        let assets_temp_dir = create_temporary_assets_directory(files).unwrap();
        let assets_dir = assets_temp_dir.path().canonicalize().unwrap();
        let mut asset_descriptors = dbg!(gather_asset_descriptors(&[&assets_dir]).unwrap());

        let mut expected_asset_descriptors = vec![
            AssetDescriptor::default_from_path(&assets_dir, "file"),
            AssetDescriptor::default_from_path(&assets_dir, "dir/file"),
        ];

        expected_asset_descriptors.sort_by_key(|v| v.source.clone());
        asset_descriptors.sort_by_key(|v| v.source.clone());
        assert_eq!(asset_descriptors, expected_asset_descriptors);
    }

    #[test]
    fn bonanza() {
        let files = HashMap::from([
            // additional, non-dot dirs and files
            (Path::new("dir/file").to_path_buf(), "".to_string()),
            (
                Path::new("dir/.ic-assets.json").to_path_buf(),
                r#"[
                    {"match": "file", "headers": { "Access-Control-Allow-Origin": "null" }}
                ]"#
                .to_string(),
            ),
            (Path::new("anotherdir/file").to_path_buf(), "".to_string()),
            (
                Path::new("anotherdir/.ic-assets.json").to_path_buf(),
                r#"[
                    {"match": "file", "cache": { "max_age": 42 }, "headers": null }
                ]"#
                .to_string(),
            ),
            // end of additional, non-dot dirs and files
            (
                Path::new(".ic-assets.json").to_path_buf(),
                r#"[
                    {"match": "*", "cache": { "max_age": 11 }, "headers": { "X-Content-Type-Options": "nosniff" } },
                    {"match": "**/.hfile", "ignore": false, "headers": { "X-Content-Type-Options": "*" }},
                    {"match": ".hidden-dir-flat", "ignore": false },
                    {"match": ".hidden-dir", "ignore": false }

                ]"#
                .to_string(),
            ),
            (
                Path::new(".hidden-dir-flat/.ic-assets.json").to_path_buf(),
                r#"[
                    {"match": "*", "ignore": false, "headers": {"Cross-Origin-Resource-Policy": "same-origin"}},
                    {"match": ".hfile", "ignore": true}
                ]"#
                .to_string(),
            ),
        ]);

        let assets_temp_dir = create_temporary_assets_directory(files).unwrap();
        let assets_dir = assets_temp_dir.path().canonicalize().unwrap();
        let mut asset_descriptors = gather_asset_descriptors(&[&assets_dir]).unwrap();

        let mut expected_asset_descriptors = vec![
            AssetDescriptor::default_from_path(&assets_dir, ".hfile")
                .with_headers(HashMap::from([("X-Content-Type-Options", "*")]))
                .with_cache(CacheConfig { max_age: Some(11) }),
            AssetDescriptor::default_from_path(&assets_dir, ".hidden-dir/.hfile")
                .with_headers(HashMap::from([("X-Content-Type-Options", "*")]))
                .with_cache(CacheConfig { max_age: Some(11) }),
            AssetDescriptor::default_from_path(&assets_dir, ".hidden-dir/file")
                .with_headers(HashMap::from([("X-Content-Type-Options", "nosniff")]))
                .with_cache(CacheConfig { max_age: Some(11) }),
            AssetDescriptor::default_from_path(&assets_dir, ".hidden-dir-flat/file")
                .with_headers(HashMap::from([("X-Content-Type-Options", "nosniff")]))
                .with_headers(HashMap::from([(
                    "Cross-Origin-Resource-Policy",
                    "same-origin",
                )]))
                .with_cache(CacheConfig { max_age: Some(11) }),
            AssetDescriptor::default_from_path(&assets_dir, "anotherdir/file")
                .with_cache(CacheConfig { max_age: Some(42) }),
            AssetDescriptor::default_from_path(&assets_dir, "dir/file")
                .with_headers(HashMap::from([("X-Content-Type-Options", "nosniff")]))
                .with_headers(HashMap::from([("Access-Control-Allow-Origin", "null")]))
                .with_cache(CacheConfig { max_age: Some(11) }),
            AssetDescriptor::default_from_path(&assets_dir, "file")
                .with_cache(CacheConfig { max_age: Some(11) })
                .with_headers(HashMap::from([("X-Content-Type-Options", "nosniff")])),
        ];

        expected_asset_descriptors.sort_by_key(|v| v.source.clone());
        asset_descriptors.sort_by_key(|v| v.source.clone());
        assert_eq!(dbg!(asset_descriptors), expected_asset_descriptors);
    }
}<|MERGE_RESOLUTION|>--- conflicted
+++ resolved
@@ -1,23 +1,12 @@
 use crate::asset::config::{
     AssetConfig, AssetSourceDirectoryConfiguration, ASSETS_CONFIG_FILENAME_JSON,
 };
-<<<<<<< HEAD
+use crate::batch_upload::operations::AssetDeletionReason;
 use crate::batch_upload::plumbing::{make_project_assets, AssetDescriptor};
-use crate::batch_upload::v0::operations::DeleteAssetReason;
 use crate::canister_api::methods::api_version::api_version;
-use crate::canister_api::{
-    methods::batch::{commit_batch, create_batch},
-    methods::list::list_assets,
-};
-use crate::{batch_upload, canister_api};
-
-=======
-use crate::batch_upload::operations::{assemble_batch_operations, AssetDeletionReason};
-use crate::batch_upload::plumbing::{make_project_assets, AssetDescriptor};
 use crate::canister_api::methods::batch::{commit_batch, create_batch};
 use crate::canister_api::methods::list::list_assets;
-use crate::canister_api::types::batch_upload::CommitBatchArguments;
->>>>>>> d965e428
+use crate::{batch_upload, canister_api};
 use anyhow::{bail, Context};
 use ic_utils::Canister;
 use slog::{info, warn, Logger};
@@ -46,32 +35,14 @@
     )
     .await?;
 
-<<<<<<< HEAD
     match api_version(canister).await {
         0 => {
-            let operations = batch_upload::v0::operations::assemble_batch_operation(
+            let operations = batch_upload::operations::v0::assemble_batch_operations(
                 project_assets,
                 canister_assets,
-                DeleteAssetReason::Obsolete,
+                AssetDeletionReason::Obsolete,
             );
             info!(logger, "Committing batch.");
-=======
-    let operations = assemble_batch_operations(
-        project_assets,
-        canister_assets,
-        AssetDeletionReason::Obsolete,
-    );
-    Ok(CommitBatchArguments {
-        batch_id,
-        operations,
-    })
-}
-
-/// Sets the contents of the asset canister to the contents of a directory, including deleting old assets.
-pub async fn sync(canister: &Canister<'_>, dirs: &[&Path], logger: &Logger) -> anyhow::Result<()> {
-    let arg = upload_content_and_assemble_sync_operations(canister, dirs, logger).await?;
->>>>>>> d965e428
-
             let args = canister_api::types::batch_upload::v0::CommitBatchArguments {
                 batch_id,
                 operations,
