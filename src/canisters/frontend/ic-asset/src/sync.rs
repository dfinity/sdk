use crate::asset::config::{
    AssetConfig, AssetSourceDirectoryConfiguration, ASSETS_CONFIG_FILENAME_JSON,
};
use crate::batch_upload::operations::BATCH_UPLOAD_API_VERSION;
use crate::batch_upload::plumbing::ChunkUploader;
use crate::batch_upload::{
    self,
    operations::AssetDeletionReason,
    plumbing::{make_project_assets, AssetDescriptor},
};
use crate::canister_api::methods::batch::{compute_evidence, propose_commit_batch};
use crate::canister_api::methods::{
    api_version::api_version,
    asset_properties::get_assets_properties,
    batch::{commit_batch, create_batch},
    list::list_assets,
};
use crate::canister_api::types::batch_upload::v0;
use crate::canister_api::types::batch_upload::v1::BatchOperationKind;
use crate::canister_api::types::batch_upload::{
    common::ComputeEvidenceArguments, v1::CommitBatchArguments,
};
use crate::error::CompatibilityError::DowngradeV1TOV0Failed;
use crate::error::GatherAssetDescriptorsError;
use crate::error::GatherAssetDescriptorsError::{
    DuplicateAssetKey, InvalidDirectoryEntry, InvalidSourceDirectory, LoadConfigFailed,
};
use crate::error::PrepareSyncForProposalError;
use crate::error::SyncError;
use crate::error::SyncError::CommitBatchFailed;
use crate::error::UploadContentError;
use crate::error::UploadContentError::{CreateBatchFailed, ListAssetsFailed};
use candid::Nat;
use ic_agent::AgentError;
use ic_utils::Canister;
use slog::{debug, info, trace, warn, Logger};
use std::collections::HashMap;
use std::path::Path;
use walkdir::WalkDir;

/// Sets the contents of the asset canister to the contents of a directory, including deleting old assets.
pub async fn upload_content_and_assemble_sync_operations(
    canister: &Canister<'_>,
    dirs: &[&Path],
    logger: &Logger,
) -> Result<CommitBatchArguments, UploadContentError> {
    let asset_descriptors = gather_asset_descriptors(dirs, logger)?;

    let canister_assets = list_assets(canister).await.map_err(ListAssetsFailed)?;
    info!(
        logger,
        "Fetching properties for all assets in the canister."
    );
    let canister_asset_properties = get_assets_properties(canister, &canister_assets).await?;

    info!(logger, "Starting batch.");

    let batch_id = create_batch(canister).await.map_err(CreateBatchFailed)?;

    info!(
        logger,
        "Staging contents of new and changed assets in batch {}:", batch_id
    );

    let chunk_uploader = ChunkUploader::new(canister.clone(), batch_id.clone());

    let project_assets = make_project_assets(
        Some(&chunk_uploader),
        asset_descriptors,
        &canister_assets,
        logger,
    )
    .await?;

    let commit_batch_args = batch_upload::operations::assemble_commit_batch_arguments(
        project_assets,
        canister_assets,
        AssetDeletionReason::Obsolete,
        canister_asset_properties,
        batch_id,
    );

    // -v
    debug!(
        logger,
        "Count of each Batch Operation Kind: {:?}",
        commit_batch_args.group_by_kind_then_count()
    );
    debug!(
        logger,
        "Chunks: {}  Bytes: {}",
        chunk_uploader.chunks(),
        chunk_uploader.bytes()
    );

    // -vv
    trace!(logger, "Value of CommitBatch: {:?}", commit_batch_args);

    Ok(commit_batch_args)
}

/// Sets the contents of the asset canister to the contents of a directory, including deleting old assets.
pub async fn sync(
    canister: &Canister<'_>,
    dirs: &[&Path],
    logger: &Logger,
) -> Result<(), SyncError> {
    let commit_batch_args =
        upload_content_and_assemble_sync_operations(canister, dirs, logger).await?;
    let canister_api_version = api_version(canister).await;
    debug!(logger, "Canister API version: {canister_api_version}. ic-asset API version: {BATCH_UPLOAD_API_VERSION}");
    info!(logger, "Committing batch.");
    match canister_api_version {
        0 => {
            let commit_batch_args_v0 = v0::CommitBatchArguments::try_from(commit_batch_args).map_err(DowngradeV1TOV0Failed)?;
            warn!(logger, "The asset canister is running an old version of the API. It will not be able to set assets properties.");
            commit_batch(canister, commit_batch_args_v0).await
        }
        BATCH_UPLOAD_API_VERSION.. => commit_in_stages(canister, commit_batch_args, logger).await,
    }.map_err(CommitBatchFailed)
}

async fn commit_in_stages(
    canister: &Canister<'_>,
    commit_batch_args: CommitBatchArguments,
    logger: &Logger,
) -> Result<(), AgentError> {
    // Note that SetAssetProperties operations are only generated for assets that
    // already exist, since CreateAsset operations set all properties.
    let (set_properties_operations, other_operations): (Vec<_>, Vec<_>) = commit_batch_args
        .operations
        .into_iter()
        .partition(|op| matches!(op, BatchOperationKind::SetAssetProperties(_)));

    // This part seems reasonable in general as a separate batch
    for operations in set_properties_operations.chunks(500) {
        info!(logger, "Setting properties of {} assets.", operations.len());
        commit_batch(
            canister,
            CommitBatchArguments {
<<<<<<< HEAD
                batch_id: Nat::from(0u8),
=======
                batch_id: Nat::from(0_u8),
>>>>>>> 81cab158
                operations: operations.into(),
            },
        )
        .await?
    }

    // Seen to work at 800 ({"SetAssetContent": 932, "Delete": 47, "CreateAsset": 58})
    // so 500 shouldn't exceed per-message instruction limit
    for operations in other_operations.chunks(500) {
        info!(
            logger,
            "Committing batch with {} operations.",
            operations.len()
        );
        commit_batch(
            canister,
            CommitBatchArguments {
<<<<<<< HEAD
                batch_id: Nat::from(0u8),
=======
                batch_id: Nat::from(0_u8),
>>>>>>> 81cab158
                operations: operations.into(),
            },
        )
        .await?
    }

    // this just deletes the batch
    commit_batch(
        canister,
        CommitBatchArguments {
            batch_id: commit_batch_args.batch_id,
            operations: vec![],
        },
    )
    .await
}

/// Stage changes and propose the batch for commit.
pub async fn prepare_sync_for_proposal(
    canister: &Canister<'_>,
    dirs: &[&Path],
    logger: &Logger,
) -> Result<(), PrepareSyncForProposalError> {
    let arg = upload_content_and_assemble_sync_operations(canister, dirs, logger).await?;
    let arg = sort_batch_operations(arg);
    let batch_id = arg.batch_id.clone();

    info!(logger, "Preparing batch {}.", batch_id);
    propose_commit_batch(canister, arg)
        .await
        .map_err(PrepareSyncForProposalError::ProposeCommitBatch)?;

    let compute_evidence_arg = ComputeEvidenceArguments {
        batch_id: batch_id.clone(),
        max_iterations: Some(97), // 75% of max(130) = 97.5
    };
    info!(logger, "Computing evidence.");
    let evidence = loop {
        if let Some(evidence) = compute_evidence(canister, &compute_evidence_arg)
            .await
            .map_err(PrepareSyncForProposalError::ComputeEvidence)?
        {
            break evidence;
        }
    };

    info!(logger, "Proposed commit of batch {} with evidence {}.  Either commit it by proposal, or delete it.", batch_id, hex::encode(evidence));

    Ok(())
}

fn sort_batch_operations(mut args: CommitBatchArguments) -> CommitBatchArguments {
    args.operations.sort();
    args
}

fn include_entry(entry: &walkdir::DirEntry, config: &AssetConfig) -> bool {
    let starts_with_a_dot = entry
        .file_name()
        .to_str()
        .map(|s| s.starts_with('.'))
        .unwrap_or(false);

    match (starts_with_a_dot, config.ignore) {
        (dot, None) => !dot,
        (_dot, Some(ignored)) => !ignored,
    }
}

pub(crate) fn gather_asset_descriptors(
    dirs: &[&Path],
    logger: &Logger,
) -> Result<Vec<AssetDescriptor>, GatherAssetDescriptorsError> {
    let mut asset_descriptors: HashMap<String, AssetDescriptor> = HashMap::new();
    for dir in dirs {
        let dir = dfx_core::fs::canonicalize(dir).map_err(InvalidSourceDirectory)?;
        let mut configuration =
            AssetSourceDirectoryConfiguration::load(&dir).map_err(LoadConfigFailed)?;
        let mut asset_descriptors_interim = vec![];
        let entries = WalkDir::new(&dir)
            .into_iter()
            .filter_entry(|entry| {
                if let Ok(canonical_path) = &dfx_core::fs::canonicalize(entry.path()) {
                    let config = configuration
                        .get_asset_config(canonical_path)
                        .unwrap_or_default();
                    include_entry(entry, &config)
                } else {
                    false
                }
            })
            .filter_map(|r| r.ok())
            .filter(|entry| {
                entry.file_type().is_file() && entry.file_name() != ASSETS_CONFIG_FILENAME_JSON
            })
            .collect::<Vec<_>>();

        for e in entries {
            let source = dfx_core::fs::canonicalize(e.path()).map_err(InvalidDirectoryEntry)?;
            let relative = source.strip_prefix(&dir).expect("cannot strip prefix");
            let key = String::from("/") + relative.to_string_lossy().as_ref();
            let config = configuration.get_asset_config(&source)?;

            asset_descriptors_interim.push(AssetDescriptor {
                source,
                key,
                config,
            })
        }

        for asset_descriptor in asset_descriptors_interim {
            if let Some(already_seen) = asset_descriptors.get(&asset_descriptor.key) {
                return Err(DuplicateAssetKey(
                    asset_descriptor.key.clone(),
                    Box::new(asset_descriptor.source.clone()),
                    Box::new(already_seen.source.clone()),
                ));
            }
            asset_descriptors.insert(asset_descriptor.key.clone(), asset_descriptor);
        }

        for (config_path, rules) in configuration.get_unused_configs() {
            warn!(
                logger,
                "{count} unmatched configuration{s} in {path}/.ic-assets.json config file:",
                count = rules.len(),
                s = if rules.len() > 1 { "s" } else { "" },
                path = config_path.display()
            );
            for rule in rules {
                warn!(logger, "{}", serde_json::to_string_pretty(&rule).unwrap());
            }
        }
    }
    Ok(asset_descriptors.into_values().collect())
}

#[cfg(test)]
mod test_gathering_asset_descriptors_with_tempdir {

    use crate::asset::config::{CacheConfig, HeadersConfig};

    use super::AssetDescriptor;
    use std::{
        collections::HashMap,
        fs,
        path::{Path, PathBuf},
    };
    use tempfile::{Builder, TempDir};

    fn gather_asset_descriptors(dirs: &[&Path]) -> Vec<AssetDescriptor> {
        let logger = slog::Logger::root(slog::Discard, slog::o!());
        super::gather_asset_descriptors(dirs, &logger).unwrap()
    }

    impl AssetDescriptor {
        fn default_from_path(assets_dir: &Path, relative_path: &str) -> Self {
            let relative_path = relative_path.split('/').collect::<Vec<_>>();
            let relative_path = relative_path
                .iter()
                .fold(PathBuf::new(), |acc, x| acc.join(x));
            AssetDescriptor {
                source: assets_dir.join(&relative_path),
                key: format!("/{}", relative_path.to_str().unwrap()),
                config: Default::default(),
            }
        }
        fn with_headers(mut self, headers: HashMap<&str, &str>) -> Self {
            let headers = headers
                .into_iter()
                .map(|(k, v)| (k.to_string(), v.to_string()))
                .collect::<HeadersConfig>();
            let mut h = self.config.headers.unwrap_or_default();
            h.extend(headers);
            self.config.headers = Some(h);
            self
        }
        fn with_cache(mut self, cache: CacheConfig) -> Self {
            self.config.cache = Some(cache);
            self
        }
    }

    impl PartialEq for AssetDescriptor {
        fn eq(&self, other: &Self) -> bool {
            [
                self.source == other.source,
                self.key == other.key,
                self.config.cache == other.config.cache,
                self.config.headers == other.config.headers,
                self.config.ignore.unwrap_or(false) == other.config.ignore.unwrap_or(false),
            ]
            .into_iter()
            .all(|v| v)
        }
    }
    /// assets_tempdir directory structure:
    /// /assetsRAND5
    /// ├── .ic-assets.json
    /// ├── .hfile
    /// ├── file
    /// ├─- .hidden-dir
    /// │  ├── .ic-assets.json
    /// │  ├── .hfile
    /// │  ├── file
    /// │  └── .hidden-dir-nested
    /// │     ├── .ic-assets.json
    /// │     ├── .hfile
    /// │     └── file
    /// └── .hidden-dir-flat
    ///    ├── .ic-assets.json
    ///    ├── .hfile
    ///    └── file
    fn create_temporary_assets_directory(modified_files: HashMap<PathBuf, String>) -> TempDir {
        let assets_tempdir = Builder::new()
            .prefix("assets")
            .rand_bytes(5)
            .tempdir()
            .unwrap();

        let mut default_files = HashMap::from([
            (Path::new(".ic-assets.json").to_path_buf(), "[]".to_string()),
            (Path::new(".hfile").to_path_buf(), "".to_string()),
            (Path::new("file").to_path_buf(), "".to_string()),
            (
                Path::new(".hidden-dir/.ic-assets.json").to_path_buf(),
                "[]".to_string(),
            ),
            (
                Path::new(".hidden-dir/.hfile").to_path_buf(),
                "".to_string(),
            ),
            (Path::new(".hidden-dir/file").to_path_buf(), "".to_string()),
            (
                Path::new(".hidden-dir/.hidden-dir-nested/.ic-assets.json").to_path_buf(),
                "[]".to_string(),
            ),
            (
                Path::new(".hidden-dir/.hidden-dir-nested/.hfile").to_path_buf(),
                "".to_string(),
            ),
            (
                Path::new(".hidden-dir/.hidden-dir-nested/file").to_path_buf(),
                "".to_string(),
            ),
            (
                Path::new(".hidden-dir-flat/.ic-assets.json").to_path_buf(),
                "[]".to_string(),
            ),
            (
                Path::new(".hidden-dir-flat/.hfile").to_path_buf(),
                "".to_string(),
            ),
            (
                Path::new(".hidden-dir-flat/file").to_path_buf(),
                "".to_string(),
            ),
        ]);
        default_files.extend(modified_files);

        for (k, v) in default_files {
            let path = assets_tempdir.path().join(k);
            fs::create_dir_all(path.parent().unwrap()).unwrap();
            fs::write(path, v).unwrap();
        }

        assets_tempdir
    }

    #[test]
    /// test gathering all files (including dotfiles in nested dotdirs)
    fn gather_all_files() {
        let files = HashMap::from([(
            Path::new(".ic-assets.json").to_path_buf(),
            r#"[
                {"match": ".*", "ignore": false}
            ]"#
            .to_string(),
        )]);

        let assets_temp_dir = create_temporary_assets_directory(files);
        let assets_dir = assets_temp_dir.path().canonicalize().unwrap();
        let mut asset_descriptors = dbg!(gather_asset_descriptors(&[&assets_dir]));

        let mut expected_asset_descriptors = vec![
            AssetDescriptor::default_from_path(&assets_dir, ".hfile"),
            AssetDescriptor::default_from_path(&assets_dir, "file"),
            AssetDescriptor::default_from_path(
                &assets_dir,
                ".hidden-dir/.hidden-dir-nested/.hfile",
            ),
            AssetDescriptor::default_from_path(&assets_dir, ".hidden-dir/.hidden-dir-nested/file"),
            AssetDescriptor::default_from_path(&assets_dir, ".hidden-dir-flat/.hfile"),
            AssetDescriptor::default_from_path(&assets_dir, ".hidden-dir-flat/file"),
            AssetDescriptor::default_from_path(&assets_dir, ".hidden-dir/.hfile"),
            AssetDescriptor::default_from_path(&assets_dir, ".hidden-dir/file"),
        ];

        expected_asset_descriptors.sort_by_key(|v| v.source.clone());
        asset_descriptors.sort_by_key(|v| v.source.clone());
        assert_eq!(asset_descriptors, expected_asset_descriptors);
    }

    #[test]
    /// test gathering all non-dot files, from non-dot dirs
    fn gather_all_nondot_files_from_nondot_dirs() {
        let files = HashMap::from([(
            Path::new(".ic-assets.json").to_path_buf(),
            r#"[
                    {"match": ".*", "ignore": true}
                ]"#
            .to_string(),
        )]);
        let assets_temp_dir = create_temporary_assets_directory(files);
        let assets_dir = assets_temp_dir.path().canonicalize().unwrap();
        let asset_descriptors = gather_asset_descriptors(&[&assets_dir]);
        let expected_asset_descriptors =
            vec![AssetDescriptor::default_from_path(&assets_dir, "file")];
        assert_eq!(asset_descriptors, expected_asset_descriptors);

        // same but without the `ignore` flag (defaults to `true`)
        let files = HashMap::from([(
            Path::new(".ic-assets.json").to_path_buf(),
            r#"[
                    {"match": ".*"}
                ]"#
            .to_string(),
        )]);
        let assets_temp_dir = create_temporary_assets_directory(files);
        let assets_dir = assets_temp_dir.path().canonicalize().unwrap();
        let asset_descriptors = gather_asset_descriptors(&[&assets_dir]);
        let expected_asset_descriptors =
            vec![AssetDescriptor::default_from_path(&assets_dir, "file")];
        assert_eq!(asset_descriptors, expected_asset_descriptors);

        // different glob pattern
        let files = HashMap::from([(
            Path::new(".ic-assets.json").to_path_buf(),
            r#"[
                    {"match": "*"}
                ]"#
            .to_string(),
        )]);
        let assets_temp_dir = create_temporary_assets_directory(files);
        let assets_dir = assets_temp_dir.path().canonicalize().unwrap();
        let asset_descriptors = gather_asset_descriptors(&[&assets_dir]);
        let expected_asset_descriptors =
            vec![AssetDescriptor::default_from_path(&assets_dir, "file")];
        assert_eq!(asset_descriptors, expected_asset_descriptors);

        // different glob pattern
        let files = HashMap::from([(
            Path::new(".ic-assets.json").to_path_buf(),
            r#"[
                    {"match": "**/*"}
                ]"#
            .to_string(),
        )]);
        let assets_temp_dir = create_temporary_assets_directory(files);
        let assets_dir = assets_temp_dir.path().canonicalize().unwrap();
        let asset_descriptors = gather_asset_descriptors(&[&assets_dir]);
        let expected_asset_descriptors =
            vec![AssetDescriptor::default_from_path(&assets_dir, "file")];
        assert_eq!(asset_descriptors, expected_asset_descriptors);
    }

    #[cfg(target_family = "unix")]
    #[test]
    /// Cannot include files inside hidden directory using only config file
    /// inside hidden directory. Hidden directory has to be first included in
    /// config file sitting in parent dir.
    /// The behaviour will have to stay until this lands:
    /// https://github.com/BurntSushi/ripgrep/issues/2229
    fn failed_to_include_hidden_dir() {
        let files = HashMap::from([(
            Path::new(".hidden-dir/.ic-assets.json").to_path_buf(),
            r#"[
                    {"match": ".", "ignore": false},
                    {"match": "?", "ignore": false},
                    {"match": "*", "ignore": false},
                    {"match": "**", "ignore": false},
                    {"match": ".?", "ignore": false},
                    {"match": ".*", "ignore": false},
                    {"match": ".**", "ignore": false},
                    {"match": "./*", "ignore": false},
                    {"match": "./**", "ignore": false},
                    {"match": "./**/*", "ignore": false},
                    {"match": "./**/**", "ignore": false},
                    {"match": "../*", "ignore": false},
                    {"match": "../.*", "ignore": false},
                    {"match": "../.**", "ignore": false},
                    {"match": "../.**/*", "ignore": false},
                    {"match": ".hfile", "ignore": false},
                    {"match": "file", "ignore": false},
                    {"match": "file"}
                ]"#
            .to_string(),
        )]);

        let assets_temp_dir = create_temporary_assets_directory(files);
        let assets_dir = assets_temp_dir.path().canonicalize().unwrap();
        let mut asset_descriptors = dbg!(gather_asset_descriptors(&[&assets_dir]));

        let mut expected_asset_descriptors =
            vec![AssetDescriptor::default_from_path(&assets_dir, "file")];

        expected_asset_descriptors.sort_by_key(|v| v.key.clone());
        asset_descriptors.sort_by_key(|v| v.key.clone());

        assert_eq!(asset_descriptors, expected_asset_descriptors)
    }

    #[test]
    fn configuring_dotfiles_step_by_step() {
        let files = HashMap::from([
            (
                Path::new(".ic-assets.json").to_path_buf(),
                r#"[{"match": ".hidden-dir", "ignore": false}]"#.to_string(),
            ),
            (
                Path::new(".hidden-dir/.ic-assets.json").to_path_buf(),
                r#"[
                    {"match": ".hidden-dir-nested", "ignore": false},
                    {"match": ".*", "ignore": false, "headers": {"A": "z"}},
                    {"match": ".hfile", "headers": {"B": "y"}}
                ]"#
                .to_string(),
            ),
            (
                Path::new(".hidden-dir/.hidden-dir-nested/.ic-assets.json").to_path_buf(),
                r#"[
                    {"match": "*", "ignore": false, "headers": {"C": "x"}},
                    {"match": ".hfile", "headers": {"D": "w"}}
                ]"#
                .to_string(),
            ),
        ]);

        let assets_temp_dir = create_temporary_assets_directory(files);
        let assets_dir = assets_temp_dir.path().canonicalize().unwrap();
        let mut asset_descriptors = dbg!(gather_asset_descriptors(&[&assets_dir]));

        let mut expected_asset_descriptors = vec![
            AssetDescriptor::default_from_path(&assets_dir, "file"),
            AssetDescriptor::default_from_path(&assets_dir, ".hidden-dir/.hfile")
                .with_headers(HashMap::from([("B", "y"), ("A", "z")])),
            AssetDescriptor::default_from_path(&assets_dir, ".hidden-dir/file"),
            AssetDescriptor::default_from_path(&assets_dir, ".hidden-dir/.hidden-dir-nested/file")
                .with_headers(HashMap::from([("A", "z"), ("C", "x")])),
            AssetDescriptor::default_from_path(
                &assets_dir,
                ".hidden-dir/.hidden-dir-nested/.hfile",
            )
            .with_headers(HashMap::from([("D", "w"), ("A", "z"), ("C", "x")])),
        ];

        expected_asset_descriptors.sort_by_key(|v| v.source.clone());
        asset_descriptors.sort_by_key(|v| v.source.clone());
        assert_eq!(asset_descriptors, expected_asset_descriptors)
    }

    #[test]
    fn include_only_a_specific_dotfile() {
        let files = HashMap::from([
            (
                Path::new(".ic-assets.json").to_path_buf(),
                r#"[
                    {"match": ".hidden-dir", "ignore": false},
                    {"match": "file", "ignore": true}
                ]"#
                .to_string(),
            ),
            (
                Path::new(".hidden-dir/.ic-assets.json").to_path_buf(),
                r#"[
                    {"match": "file", "ignore": true},
                    {"match": ".hidden-dir-nested", "ignore": false}
                ]"#
                .to_string(),
            ),
            (
                Path::new(".hidden-dir/.hidden-dir-nested/.ic-assets.json").to_path_buf(),
                r#"[
                    {"match": "file", "ignore": true},
                    {"match": ".hfile", "ignore": false, "headers": {"D": "w"}}
                ]"#
                .to_string(),
            ),
        ]);

        let assets_temp_dir = create_temporary_assets_directory(files);
        let assets_dir = assets_temp_dir.path().canonicalize().unwrap();
        let mut asset_descriptors = dbg!(gather_asset_descriptors(&[&assets_dir]));

        let mut expected_asset_descriptors = vec![AssetDescriptor::default_from_path(
            &assets_dir,
            ".hidden-dir/.hidden-dir-nested/.hfile",
        )
        .with_headers(HashMap::from([("D", "w")]))];

        expected_asset_descriptors.sort_by_key(|v| v.source.clone());
        asset_descriptors.sort_by_key(|v| v.source.clone());
        assert_eq!(asset_descriptors, expected_asset_descriptors);
    }

    #[test]
    fn include_all_files_except_one() {
        let files = HashMap::from([
            (
                Path::new(".ic-assets.json").to_path_buf(),
                r#"[
                    {"match": ".*", "ignore": false}
                ]"#
                .to_string(),
            ),
            (
                Path::new(".hidden-dir/.ic-assets.json").to_path_buf(),
                r#"[
                    {"match": "file", "ignore": true}
                ]"#
                .to_string(),
            ),
        ]);

        let assets_temp_dir = create_temporary_assets_directory(files);
        let assets_dir = assets_temp_dir.path().canonicalize().unwrap();
        let mut asset_descriptors = dbg!(gather_asset_descriptors(&[&assets_dir]));

        let mut expected_asset_descriptors = vec![
            AssetDescriptor::default_from_path(&assets_dir, "file"),
            AssetDescriptor::default_from_path(&assets_dir, ".hfile"),
            AssetDescriptor::default_from_path(&assets_dir, ".hidden-dir-flat/file"),
            AssetDescriptor::default_from_path(&assets_dir, ".hidden-dir-flat/.hfile"),
            AssetDescriptor::default_from_path(&assets_dir, ".hidden-dir/.hfile"),
            AssetDescriptor::default_from_path(&assets_dir, ".hidden-dir/.hidden-dir-nested/file"),
            AssetDescriptor::default_from_path(
                &assets_dir,
                ".hidden-dir/.hidden-dir-nested/.hfile",
            ),
        ];

        expected_asset_descriptors.sort_by_key(|v| v.source.clone());
        asset_descriptors.sort_by_key(|v| v.source.clone());
        assert_eq!(asset_descriptors, expected_asset_descriptors);
    }

    #[test]
    fn possible_to_reinclude_previously_ignored_file() {
        let files = HashMap::from([
            (
                Path::new(".ic-assets.json").to_path_buf(),
                r#"[
                    {"match": ".hidden-dir-flat", "ignore": false},
                    {"match": ".hidden-dir-flat/file", "ignore": true }

                ]"#
                .to_string(),
            ),
            (
                Path::new(".hidden-dir-flat/.ic-assets.json").to_path_buf(),
                r#"[
                    {"match": "*", "ignore": false},
                    {"match": "file", "ignore": false}
                ]"#
                .to_string(),
            ),
        ]);

        let assets_temp_dir = create_temporary_assets_directory(files);
        let assets_dir = assets_temp_dir.path().canonicalize().unwrap();
        let mut asset_descriptors = dbg!(gather_asset_descriptors(&[&assets_dir]));

        let mut expected_asset_descriptors = vec![
            AssetDescriptor::default_from_path(&assets_dir, "file"),
            AssetDescriptor::default_from_path(&assets_dir, ".hidden-dir-flat/.hfile"),
            AssetDescriptor::default_from_path(&assets_dir, ".hidden-dir-flat/file"),
        ];

        expected_asset_descriptors.sort_by_key(|v| v.source.clone());
        asset_descriptors.sort_by_key(|v| v.source.clone());
        assert_eq!(asset_descriptors, expected_asset_descriptors);
    }

    #[test]
    /// It is not possible to include a file if its parent directory has been excluded
    fn impossible_to_reinclude_file_from_already_ignored_directory() {
        let files = HashMap::from([
            // additional, non-dot dirs and files
            (Path::new("dir/file").to_path_buf(), "".to_string()),
            (Path::new("anotherdir/file").to_path_buf(), "".to_string()),
            (
                Path::new("anotherdir/.ic-assets.json").to_path_buf(),
                r#"[
                    {"match": "file", "ignore": false}
                ]"#
                .to_string(),
            ),
            // end of additional, non-dot dirs and files
            (
                Path::new(".ic-assets.json").to_path_buf(),
                r#"[
                    {"match": "anotherdir", "ignore": true}
                ]"#
                .to_string(),
            ),
        ]);

        let assets_temp_dir = create_temporary_assets_directory(files);
        let assets_dir = assets_temp_dir.path().canonicalize().unwrap();
        let mut asset_descriptors = dbg!(gather_asset_descriptors(&[&assets_dir]));

        let mut expected_asset_descriptors = vec![
            AssetDescriptor::default_from_path(&assets_dir, "file"),
            AssetDescriptor::default_from_path(&assets_dir, "dir/file"),
        ];

        expected_asset_descriptors.sort_by_key(|v| v.source.clone());
        asset_descriptors.sort_by_key(|v| v.source.clone());
        assert_eq!(asset_descriptors, expected_asset_descriptors);
    }

    #[test]
    fn bonanza() {
        let files = HashMap::from([
            // additional, non-dot dirs and files
            (Path::new("dir/file").to_path_buf(), "".to_string()),
            (
                Path::new("dir/.ic-assets.json").to_path_buf(),
                r#"[
                    {"match": "file", "headers": { "Access-Control-Allow-Origin": "null" }}
                ]"#
                .to_string(),
            ),
            (Path::new("anotherdir/file").to_path_buf(), "".to_string()),
            (
                Path::new("anotherdir/.ic-assets.json").to_path_buf(),
                r#"[
                    {"match": "file", "cache": { "max_age": 42 }, "headers": null }
                ]"#
                .to_string(),
            ),
            // end of additional, non-dot dirs and files
            (
                Path::new(".ic-assets.json").to_path_buf(),
                r#"[
                    {"match": "*", "cache": { "max_age": 11 }, "headers": { "X-Content-Type-Options": "nosniff" } },
                    {"match": "**/.hfile", "ignore": false, "headers": { "X-Content-Type-Options": "*" }},
                    {"match": ".hidden-dir-flat", "ignore": false },
                    {"match": ".hidden-dir", "ignore": false }

                ]"#
                .to_string(),
            ),
            (
                Path::new(".hidden-dir-flat/.ic-assets.json").to_path_buf(),
                r#"[
                    {"match": "*", "ignore": false, "headers": {"Cross-Origin-Resource-Policy": "same-origin"}},
                    {"match": ".hfile", "ignore": true}
                ]"#
                .to_string(),
            ),
        ]);

        let assets_temp_dir = create_temporary_assets_directory(files);
        let assets_dir = assets_temp_dir.path().canonicalize().unwrap();
        let mut asset_descriptors = gather_asset_descriptors(&[&assets_dir]);

        let mut expected_asset_descriptors = vec![
            AssetDescriptor::default_from_path(&assets_dir, ".hfile")
                .with_headers(HashMap::from([("X-Content-Type-Options", "*")]))
                .with_cache(CacheConfig { max_age: Some(11) }),
            AssetDescriptor::default_from_path(&assets_dir, ".hidden-dir/.hfile")
                .with_headers(HashMap::from([("X-Content-Type-Options", "*")]))
                .with_cache(CacheConfig { max_age: Some(11) }),
            AssetDescriptor::default_from_path(&assets_dir, ".hidden-dir/file")
                .with_headers(HashMap::from([("X-Content-Type-Options", "nosniff")]))
                .with_cache(CacheConfig { max_age: Some(11) }),
            AssetDescriptor::default_from_path(&assets_dir, ".hidden-dir-flat/file")
                .with_headers(HashMap::from([("X-Content-Type-Options", "nosniff")]))
                .with_headers(HashMap::from([(
                    "Cross-Origin-Resource-Policy",
                    "same-origin",
                )]))
                .with_cache(CacheConfig { max_age: Some(11) }),
            AssetDescriptor::default_from_path(&assets_dir, "anotherdir/file")
                .with_cache(CacheConfig { max_age: Some(42) }),
            AssetDescriptor::default_from_path(&assets_dir, "dir/file")
                .with_headers(HashMap::from([("X-Content-Type-Options", "nosniff")]))
                .with_headers(HashMap::from([("Access-Control-Allow-Origin", "null")]))
                .with_cache(CacheConfig { max_age: Some(11) }),
            AssetDescriptor::default_from_path(&assets_dir, "file")
                .with_cache(CacheConfig { max_age: Some(11) })
                .with_headers(HashMap::from([("X-Content-Type-Options", "nosniff")])),
        ];

        expected_asset_descriptors.sort_by_key(|v| v.source.clone());
        asset_descriptors.sort_by_key(|v| v.source.clone());
        assert_eq!(dbg!(asset_descriptors), expected_asset_descriptors);
    }
}<|MERGE_RESOLUTION|>--- conflicted
+++ resolved
@@ -138,11 +138,7 @@
         commit_batch(
             canister,
             CommitBatchArguments {
-<<<<<<< HEAD
-                batch_id: Nat::from(0u8),
-=======
                 batch_id: Nat::from(0_u8),
->>>>>>> 81cab158
                 operations: operations.into(),
             },
         )
@@ -160,11 +156,7 @@
         commit_batch(
             canister,
             CommitBatchArguments {
-<<<<<<< HEAD
-                batch_id: Nat::from(0u8),
-=======
                 batch_id: Nat::from(0_u8),
->>>>>>> 81cab158
                 operations: operations.into(),
             },
         )
