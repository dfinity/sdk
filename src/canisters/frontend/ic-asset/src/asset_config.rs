--- conflicted
+++ resolved
@@ -19,10 +19,7 @@
     pub(crate) cache: Option<CacheConfig>,
     pub(crate) headers: Option<HeadersConfig>,
     pub(crate) ignore: Option<bool>,
-<<<<<<< HEAD
     pub(crate) redirect: Option<RedirectConfig>,
-=======
->>>>>>> c2d29358
 }
 
 pub(crate) type HeadersConfig = HashMap<String, String>;
@@ -32,7 +29,6 @@
     pub(crate) max_age: Option<u64>,
 }
 
-<<<<<<< HEAD
 #[derive(CandidType, Serialize, Debug, Default, Clone, PartialEq, Eq)]
 pub struct RedirectUrl {
     pub(crate) host: Option<String>,
@@ -52,8 +48,6 @@
     308
 }
 
-=======
->>>>>>> c2d29358
 /// A single configuration object, from `.ic-assets.json` config file
 #[derive(Derivative, Clone, Serialize)]
 #[derivative(Debug, PartialEq)]
@@ -73,11 +67,8 @@
     headers: Maybe<HeadersConfig>,
     #[serde(skip_serializing_if = "Option::is_none")]
     ignore: Option<bool>,
-<<<<<<< HEAD
     #[serde(skip_serializing_if = "Option::is_none")]
     redirect: Option<RedirectConfig>, // TODO: consider this to be Vec<Option<RedirectConfig>>
-=======
->>>>>>> c2d29358
     #[serde(skip_serializing)]
     used: bool,
 }
@@ -114,7 +105,6 @@
     config_map: ConfigMap,
 }
 
-<<<<<<< HEAD
 impl std::fmt::Display for AssetConfig {
     fn fmt(&self, f: &mut std::fmt::Formatter<'_>) -> std::fmt::Result {
         let mut s = String::new();
@@ -142,8 +132,6 @@
     }
 }
 
-=======
->>>>>>> c2d29358
 /// A directory or subdirectory with assets.
 #[derive(Debug, Default)]
 struct AssetConfigTreeNode {
@@ -320,11 +308,7 @@
 /// This module contains various utilities needed for serialization/deserialization
 /// and pretty-printing of the `AssetConfigRule` data structure.
 mod rule_utils {
-<<<<<<< HEAD
     use super::{AssetConfigRule, CacheConfig, HeadersConfig, Maybe, RedirectConfig, RedirectUrl};
-=======
-    use super::{AssetConfigRule, CacheConfig, HeadersConfig, Maybe};
->>>>>>> c2d29358
     use anyhow::Context;
     use globset::{Glob, GlobMatcher};
     use serde::{Deserialize, Serializer};
@@ -404,10 +388,7 @@
         #[serde(default, deserialize_with = "headers_deserialize")]
         headers: Maybe<HeadersConfig>,
         ignore: Option<bool>,
-<<<<<<< HEAD
         redirect: Option<RedirectConfig>,
-=======
->>>>>>> c2d29358
     }
 
     impl AssetConfigRule {
@@ -417,10 +398,7 @@
                 cache,
                 headers,
                 ignore,
-<<<<<<< HEAD
                 redirect,
-=======
->>>>>>> c2d29358
             }: InterimAssetConfigRule,
             config_file_parent_dir: &Path,
         ) -> anyhow::Result<Self> {
@@ -443,15 +421,12 @@
                 cache,
                 headers,
                 ignore,
-<<<<<<< HEAD
                 redirect,
-=======
->>>>>>> c2d29358
                 used: false,
             })
         }
     }
-<<<<<<< HEAD
+
     impl<'de> Deserialize<'de> for RedirectUrl {
         fn deserialize<D>(deserializer: D) -> Result<Self, D::Error>
         where
@@ -487,8 +462,6 @@
             }
         }
     }
-=======
->>>>>>> c2d29358
 }
 
 #[cfg(test)]
