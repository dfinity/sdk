//! This module contains a pure implementation of the certified assets state machine.

mod v1;
mod v2;

pub use v1::StableStateV1;
pub use v2::StableStateV2;

// NB. This module should not depend on ic_cdk, it contains only pure state transition functions.
// All the environment (time, certificates, etc.) is passed to the state transition functions
// as formal arguments.  This approach makes it very easy to test the state machine.
use crate::{
    asset_certification::{
        CertifiedResponses,
        types::{
            certification::{
                AssetKey, AssetPath, CertificateExpression, HashTreePath, NestedTreeKey,
                RequestHash, ResponseHash, WitnessResult,
            },
            http::{
                CallbackFunc, FALLBACK_FILE, HttpRequest, HttpResponse,
                StreamingCallbackHttpResponse, StreamingCallbackToken,
                build_ic_certificate_expression_from_headers_and_encoding,
                build_ic_certificate_expression_header, response_hash,
            },
            rc_bytes::RcBytes,
        },
    },
    cookies::add_ic_env_cookie,
    evidence::EvidenceComputation::{self, Computed},
    system_context::SystemContext,
    types::*,
    url::url_decode,
};
use candid::{CandidType, Int, Nat, Principal};
use ic_certification::{AsHashTree, Hash};
use ic_representation_independent_hash::Value;
use itertools::fold;
use num_traits::ToPrimitive;
use serde::{Deserialize, Serialize};
use serde_bytes::ByteBuf;
use sha2::Digest;
use std::collections::{BTreeMap, BTreeSet, HashMap};
use std::convert::TryInto;

/// The amount of time a batch is kept alive. Modifying the batch
/// delays the expiry further.
pub const BATCH_EXPIRY_NANOS: u64 = 300_000_000_000;

/// The order in which we pick encodings for certification.
const ENCODING_CERTIFICATION_ORDER: &[&str] = &["identity", "gzip", "compress", "deflate", "br"];
// Order of encodings is relevant for v1. Follow ENCODING_CERTIFICATION_ORDER,
// then follow the order of existing encodings.
// For v2, it is important to certify all encodings, therefore all encodings are added to the list.
pub fn encoding_certification_order<'a>(
    actual_encodings: impl Iterator<Item = &'a String>,
) -> Vec<String> {
    let mut encoding_order: Vec<String> = ENCODING_CERTIFICATION_ORDER
        .iter()
        .map(|enc| enc.to_string())
        .collect();
    encoding_order.append(
        &mut actual_encodings
            .filter(|encoding| !ENCODING_CERTIFICATION_ORDER.contains(&encoding.as_str()))
            .map(|s| s.into())
            .collect(),
    );
    encoding_order
}

/// Default aliasing behavior.
const DEFAULT_ALIAS_ENABLED: bool = true;

const STATUS_CODES_TO_CERTIFY: [u16; 2] = [200, 304];

const DEFAULT_MAX_COMPUTE_EVIDENCE_ITERATIONS: u16 = 20;

type Timestamp = Int;

#[derive(Default, Clone, Debug)]
pub struct AssetEncoding {
    pub modified: Timestamp,
    pub content_chunks: Vec<RcBytes>,
    pub total_length: usize,
    /// Valid as-is for v2.
    /// For v1, also make sure that encoding name == asset.most_important_encoding_v1()
    pub certified: bool,
    pub sha256: [u8; 32],
    pub certificate_expression: Option<CertificateExpression>,
    pub response_hashes: Option<HashMap<u16, [u8; 32]>>,
}

impl AssetEncoding {
    fn asset_hash_path_v2(&self, path: &AssetPath, status_code: u16) -> Option<HashTreePath> {
        self.certificate_expression.as_ref().and_then(|ce| {
            self.response_hashes.as_ref().and_then(|hashes| {
                hashes.get(&status_code).map(|response_hash| {
                    path.hash_tree_path(ce, &RequestHash::default(), response_hash.into())
                })
            })
        })
    }

    fn not_found_hash_path(&self) -> Option<HashTreePath> {
        self.certificate_expression.as_ref().and_then(|ce| {
            self.response_hashes
                .as_ref()
                .and_then(|hashes| hashes.get(&200))
                .map(|response_hash| {
                    HashTreePath::from(Vec::<NestedTreeKey>::from([
                        "http_expr".into(),
                        "<*>".into(), // 404 not found wildcard segment
                        ce.expression_hash.as_slice().into(),
                        "".into(), // no request certification - use empty node
                        response_hash.as_slice().into(),
                    ]))
                })
        })
    }

    fn compute_response_hashes(
        &self,
        headers: &Option<BTreeMap<String, String>>,
        max_age: &Option<u64>,
        content_type: &str,
        encoding_name: &str,
    ) -> HashMap<u16, [u8; 32]> {
        // Collect all user-defined headers
        let base_headers: Vec<(String, Value)> = build_headers(
            headers.as_ref().map(|h| h.iter()),
            max_age,
            content_type,
            encoding_name,
            self.certificate_expression.as_ref(),
        )
        .into_iter()
        .map(|(k, v)| (k, Value::String(v)))
        .collect();

        // HTTP 200
        let ResponseHash(response_hash_200) = response_hash(&base_headers, 200, &self.sha256);

        // HTTP 304
        let empty_body_hash: [u8; 32] = sha2::Sha256::digest([]).into();
        let ResponseHash(response_hash_304) = response_hash(&base_headers, 304, &empty_body_hash);

        let mut response_hashes = HashMap::new();
        response_hashes.insert(200, response_hash_200);
        response_hashes.insert(304, response_hash_304);

        debug_assert!(
            STATUS_CODES_TO_CERTIFY
                .iter()
                .all(|code| response_hashes.contains_key(code))
        );

        response_hashes
    }
}

#[derive(Default, Clone, Debug)]
pub struct Asset {
    pub content_type: String,
    pub encodings: HashMap<String, AssetEncoding>,
    pub max_age: Option<u64>,
    pub headers: Option<BTreeMap<String, String>>,
    pub is_aliased: Option<bool>,
    pub allow_raw_access: Option<bool>,
}

#[derive(Clone, Debug, CandidType, Deserialize)]
pub struct EncodedAsset {
    pub content: RcBytes,
    pub content_type: String,
    pub content_encoding: String,
    pub total_length: Nat,
    pub sha256: Option<ByteBuf>,
}

#[derive(Clone, Debug, CandidType, Deserialize)]
pub struct AssetDetails {
    pub key: String,
    pub content_type: String,
    pub encodings: Vec<AssetEncodingDetails>,
    pub max_age: Option<u64>,
    pub headers: Option<BTreeMap<String, String>>,
    pub allow_raw_access: Option<bool>,
    pub is_aliased: Option<bool>,
}

#[derive(Clone, Debug, CandidType, Deserialize)]
pub struct AssetEncodingDetails {
    pub content_encoding: String,
    pub sha256: Option<ByteBuf>,
    pub length: Nat,
    pub modified: Timestamp,
}

#[derive(Clone, Debug, CandidType, Deserialize)]
pub struct CertifiedTree {
    pub certificate: Vec<u8>,
    pub tree: Vec<u8>,
}

pub struct Chunk {
    pub batch_id: BatchId,
    pub content: RcBytes,
}

pub struct Batch {
    pub expires_at: Timestamp,
    pub commit_batch_arguments: Option<CommitBatchArguments>,
    pub evidence_computation: Option<EvidenceComputation>,
    pub chunk_content_total_size: usize,
}

#[derive(Clone, Debug, Default)]
pub struct Configuration {
    pub max_batches: Option<u64>,
    pub max_chunks: Option<u64>,
    pub max_bytes: Option<u64>,
}

#[derive(Default)]
pub struct State {
    pub(crate) assets: HashMap<AssetKey, Asset>,
    configuration: Configuration,

    chunks: HashMap<ChunkId, Chunk>,
    next_chunk_id: ChunkId,

    batches: HashMap<BatchId, Batch>,
    next_batch_id: BatchId,

    // permissions
    commit_principals: BTreeSet<Principal>,
    prepare_principals: BTreeSet<Principal>,
    manage_permissions_principals: BTreeSet<Principal>,

    asset_hashes: CertifiedResponses,

    encoded_canister_env: String,

    state_hash_computation: Option<EvidenceComputation>,
    last_state_update_timestamp_ns: u64,
    last_state_hash_timestamp: u64,
}

impl Asset {
    fn allow_raw_access(&self) -> bool {
        self.allow_raw_access.unwrap_or(true)
    }

    fn update_ic_certificate_expressions(&mut self) {
        // gather all headers
        let mut headers: Vec<(String, Value)> = vec![];

        if self.max_age.is_some() {
            headers.push(("cache-control".to_string(), Value::String("".to_string())));
        }
        if let Some(custom_headers) = &self.headers {
            for h in custom_headers.iter() {
                headers.push((h.0.into(), Value::String(h.1.into())));
            }
        }

        // update
        for (enc_name, encoding) in self.encodings.iter_mut() {
            encoding.certificate_expression = Some(
                build_ic_certificate_expression_from_headers_and_encoding(&headers, Some(enc_name)),
            );
        }
    }

    pub fn get_headers_for_asset(
        &self,
        encoding_name: &str,
        cert_version: u16,
    ) -> HashMap<String, String> {
        let ce = if cert_version != 1 {
            self.encodings
                .get(encoding_name)
                .and_then(|e| e.certificate_expression.as_ref())
        } else {
            None
        };
        build_headers(
            self.headers.as_ref().map(|h| h.iter()),
            &self.max_age,
            &self.content_type,
            encoding_name.to_owned(),
            ce,
        )
    }

    // certification v1 only certifies the most important encoding
    pub fn most_important_encoding_v1(&self) -> String {
        for enc in encoding_certification_order(self.encodings.keys()).into_iter() {
            if self.encodings.contains_key(&enc) {
                return enc;
            }
        }
        "no encoding found".to_string()
    }
}

impl State {
    fn get_asset(&self, key: &AssetKey) -> Result<&Asset, String> {
        self.assets
            .get(key)
            .or_else(|| {
                let aliased = aliases_of(key)
                    .into_iter()
                    .find_map(|alias_key| self.assets.get(&alias_key));
                if let Some(asset) = aliased {
                    if asset.is_aliased.unwrap_or(DEFAULT_ALIAS_ENABLED) {
                        aliased
                    } else {
                        None
                    }
                } else {
                    None
                }
            })
            .ok_or_else(|| "asset not found".to_string())
    }

    pub fn set_permissions(
        &mut self,
        SetPermissions {
            prepare,
            commit,
            manage_permissions,
        }: SetPermissions,
    ) {
        *self.get_mut_permission_list(&Permission::Prepare) = prepare.into_iter().collect();
        *self.get_mut_permission_list(&Permission::Commit) = commit.into_iter().collect();
        *self.get_mut_permission_list(&Permission::ManagePermissions) =
            manage_permissions.into_iter().collect();
    }

    pub fn grant_permission(&mut self, principal: Principal, permission: &Permission) {
        let permitted = self.get_mut_permission_list(permission);
        permitted.insert(principal);
    }

    pub fn revoke_permission(&mut self, principal: Principal, permission: &Permission) {
        let permitted = self.get_mut_permission_list(permission);
        permitted.remove(&principal);
    }

    pub fn list_permitted(&self, permission: &Permission) -> &BTreeSet<Principal> {
        self.get_permission_list(permission)
    }

    pub fn take_ownership(&mut self, controller: Principal) {
        self.commit_principals.clear();
        self.prepare_principals.clear();
        self.manage_permissions_principals.clear();
        self.commit_principals.insert(controller);
    }

    pub fn root_hash(&self) -> Hash {
        self.asset_hashes.root_hash()
    }

    pub fn last_state_update_timestamp_ns(&self) -> u64 {
        self.last_state_update_timestamp_ns
    }

    pub fn create_asset(&mut self, arg: CreateAssetArguments) -> Result<(), String> {
        if self.assets.contains_key(&arg.key) {
            return Err("asset already exists".to_string());
        }

        self.assets.insert(
            arg.key,
            Asset {
                content_type: arg.content_type,
                encodings: HashMap::new(),
                max_age: arg.max_age,
                headers: arg.headers,
                is_aliased: arg.enable_aliasing,
                allow_raw_access: arg.allow_raw_access,
            },
        );
        Ok(())
    }

    pub fn set_asset_content(
        &mut self,
        arg: SetAssetContentArguments,
        system_context: &SystemContext,
    ) -> Result<(), String> {
        if arg.chunk_ids.is_empty() && arg.last_chunk.is_none() {
            return Err("encoding must have at least one chunk or contain last_chunk".to_string());
        }

        let dependent_keys = self.dependent_keys(&arg.key);
        let asset = self
            .assets
            .get_mut(&arg.key)
            .ok_or_else(|| "asset not found".to_string())?;

        let now = Int::from(system_context.current_timestamp_ns);

        let mut content_chunks = vec![];
        for chunk_id in arg.chunk_ids.iter() {
            let chunk = self.chunks.remove(chunk_id).expect("chunk not found");
            content_chunks.push(chunk.content);
        }
        if let Some(encoding_content) = arg.last_chunk {
            content_chunks.push(encoding_content.into());
        }

        let mut hasher = sha2::Sha256::new();
        for chunk in content_chunks.iter() {
            hasher.update(chunk);
        }
        let sha256: [u8; 32] = hasher.finalize().into();

        if let Some(provided_hash) = arg.sha256 {
            let provided_hash: [u8; 32] = provided_hash
                .into_vec()
                .try_into()
                .map_err(|_| "invalid SHA-256".to_string())?;
            if sha256 != provided_hash {
                return Err("sha256 mismatch".to_string());
            }
        }

        let total_length: usize = content_chunks.iter().map(|c| c.len()).sum();
        let enc = AssetEncoding {
            modified: now,
            content_chunks,
            certified: false,
            total_length,
            sha256,
            certificate_expression: None, // set by on_asset_change
            response_hashes: None,        // set by on_asset_change
        };
        asset.encodings.insert(arg.content_encoding, enc);

        on_asset_change(
            &mut self.asset_hashes,
            &arg.key,
            asset,
            dependent_keys,
            Some(&self.encoded_canister_env),
        );

        Ok(())
    }

    pub fn unset_asset_content(&mut self, arg: UnsetAssetContentArguments) -> Result<(), String> {
        let dependent_keys = self.dependent_keys(&arg.key);
        let asset = self
            .assets
            .get_mut(&arg.key)
            .ok_or_else(|| "asset not found".to_string())?;

        if asset.encodings.remove(&arg.content_encoding).is_some() {
            on_asset_change(
                &mut self.asset_hashes,
                &arg.key,
                asset,
                dependent_keys,
                None,
            );
        }

        Ok(())
    }

    pub fn delete_asset(&mut self, arg: DeleteAssetArguments) {
        if self.assets.contains_key(&arg.key) {
            for dependent in self.dependent_keys(&arg.key) {
                self.asset_hashes.remove_responses_for_path(&dependent);
                self.asset_hashes.remove_responses_for_path_v1(&dependent);
                if dependent == FALLBACK_FILE {
                    self.asset_hashes.remove_fallback_responses();
                    self.asset_hashes.remove_fallback_responses_v1();
                }
            }
            self.assets.remove(&arg.key);
        }
        for key in aliases_of(&arg.key) {
            // if an existing file can be aliased to the deleted file it has to become a valid alias again
            if self.assets.contains_key(&key) {
                let dependent_keys = self.dependent_keys(&key);
                if let Some(asset) = self.assets.get_mut(&key) {
                    on_asset_change(&mut self.asset_hashes, &key, asset, dependent_keys, None);
                }
            }
        }
    }

    pub fn clear(&mut self) {
        self.assets.clear();
        self.batches.clear();
        self.chunks.clear();
        self.next_batch_id = Nat::from(1_u8);
        self.next_chunk_id = Nat::from(1_u8);
    }

    pub fn has_permission(&self, principal: &Principal, permission: &Permission) -> bool {
        let list = self.get_permission_list(permission);
        list.contains(principal)
    }

    pub fn can(&self, principal: &Principal, permission: &Permission) -> bool {
        self.has_permission(principal, permission)
            || (*permission == Permission::Prepare
                && self.has_permission(principal, &Permission::Commit))
    }

    fn get_permission_list(&self, permission: &Permission) -> &BTreeSet<Principal> {
        match permission {
            Permission::Commit => &self.commit_principals,
            Permission::Prepare => &self.prepare_principals,
            Permission::ManagePermissions => &self.manage_permissions_principals,
        }
    }

    fn get_mut_permission_list(&mut self, permission: &Permission) -> &mut BTreeSet<Principal> {
        match permission {
            Permission::Commit => &mut self.commit_principals,
            Permission::Prepare => &mut self.prepare_principals,
            Permission::ManagePermissions => &mut self.manage_permissions_principals,
        }
    }

    pub fn retrieve(&self, key: &AssetKey) -> Result<RcBytes, String> {
        let asset = self.get_asset(key)?;

        let id_enc = asset
            .encodings
            .get("identity")
            .ok_or_else(|| "no identity encoding".to_string())?;

        if id_enc.content_chunks.len() > 1 {
            return Err("Asset too large. Use get() and get_chunk() instead.".to_string());
        }

        Ok(id_enc.content_chunks[0].clone())
    }

    pub fn store(&mut self, arg: StoreArg, system_context: &SystemContext) -> Result<(), String> {
        let dependent_keys = self.dependent_keys(&arg.key);
        let asset = self.assets.entry(arg.key.clone()).or_default();
        asset.content_type = arg.content_type;
        asset.is_aliased = arg.aliased;

        let hash = sha2::Sha256::digest(&arg.content).into();
        if let Some(provided_hash) = arg.sha256 {
            if hash != provided_hash.as_ref() {
                return Err("sha256 mismatch".to_string());
            }
        }

        let encoding = asset.encodings.entry(arg.content_encoding).or_default();
        encoding.total_length = arg.content.len();
        encoding.content_chunks = vec![RcBytes::from(arg.content)];
        encoding.modified = Int::from(system_context.current_timestamp_ns);
        encoding.sha256 = hash;

        on_asset_change(
            &mut self.asset_hashes,
            &arg.key,
            asset,
            dependent_keys,
            Some(&self.encoded_canister_env),
        );
        self.last_state_update_timestamp_ns = system_context.current_timestamp_ns;

        Ok(())
    }

    pub fn create_batch(&mut self, system_context: &SystemContext) -> Result<BatchId, String> {
        let now = system_context.current_timestamp_ns;
        self.batches.retain(|_, b| {
            b.expires_at > now || matches!(b.evidence_computation, Some(Computed(_)))
        });
        self.chunks
            .retain(|_, c| self.batches.contains_key(&c.batch_id));

        if let Some((batch_id, batch)) = self
            .batches
            .iter()
            .find(|(_batch_id, batch)| batch.commit_batch_arguments.is_some())
        {
            let message = match batch.evidence_computation {
                Some(Computed(_)) => format!(
                    "Batch {batch_id} is already proposed.  Delete or execute it to propose another."
                ),
                _ => format!(
                    "Batch {batch_id} has not completed evidence computation.  Wait for it to expire or delete it to propose another."
                ),
            };
            return Err(message);
        }

        if let Some(max_batches) = self.configuration.max_batches {
            if self.batches.len() as u64 >= max_batches {
                return Err("batch limit exceeded".to_string());
            }
        }
        let batch_id = self.next_batch_id.clone();
        self.next_batch_id += 1_u8;

        self.batches.insert(
            batch_id.clone(),
            Batch {
                expires_at: Int::from(now + BATCH_EXPIRY_NANOS),
                commit_batch_arguments: None,
                evidence_computation: None,
                chunk_content_total_size: 0,
            },
        );

        Ok(batch_id)
    }

    pub fn create_chunk(
        &mut self,
        arg: CreateChunkArg,
        system_context: &SystemContext,
    ) -> Result<ChunkId, String> {
        let ids = self.create_chunks_helper(arg.batch_id, vec![arg.content], system_context)?;
        ids.into_iter()
            .next()
            .ok_or_else(|| "Bug: created chunk did not return a chunk id.".to_string())
    }

    pub fn create_chunks(
        &mut self,
        CreateChunksArg {
            batch_id,
            content: chunks,
        }: CreateChunksArg,
        system_context: &SystemContext,
    ) -> Result<Vec<ChunkId>, String> {
        self.create_chunks_helper(batch_id, chunks, system_context)
    }

    /// Post-condition: `chunks.len() == output_chunk_ids.len()`
    fn create_chunks_helper(
        &mut self,
        batch_id: Nat,
        chunks: Vec<ByteBuf>,
        system_context: &SystemContext,
    ) -> Result<Vec<ChunkId>, String> {
        self.check_batch_limits(chunks.len(), chunks.iter().map(|chunk| chunk.len()).sum())?;
        let batch = self
            .batches
            .get_mut(&batch_id)
            .ok_or_else(|| "batch not found".to_string())?;
        if batch.commit_batch_arguments.is_some() {
            return Err(format!("batch {batch_id} has been proposed"));
        }

        batch.expires_at = Int::from(system_context.current_timestamp_ns + BATCH_EXPIRY_NANOS);

        let chunks_len = chunks.len();

        let mut chunk_ids = Vec::with_capacity(chunks.len());
        for chunk in chunks {
            let chunk_id = self.next_chunk_id.clone();
            self.next_chunk_id += 1_u8;
            batch.chunk_content_total_size += chunk.len();
            self.chunks.insert(
                chunk_id.clone(),
                Chunk {
                    batch_id: batch_id.clone(),
                    content: RcBytes::from(chunk),
                },
            );
            chunk_ids.push(chunk_id);
        }

        debug_assert!(chunks_len == chunk_ids.len());
        Ok(chunk_ids)
    }

    fn check_batch_limits(&self, chunks_added: usize, bytes_added: usize) -> Result<(), String> {
        if let Some(max_chunks) = self.configuration.max_chunks {
            if self.chunks.len() + chunks_added > max_chunks as usize {
                return Err("chunk limit exceeded".to_string());
            }
        }
        if let Some(max_bytes) = self.configuration.max_bytes {
            let current_total_bytes = &self.batches.iter().fold(0, |acc, (_batch_id, batch)| {
                acc + batch.chunk_content_total_size
            });
            if current_total_bytes + bytes_added > max_bytes as usize {
                return Err("byte limit exceeded".to_string());
            }
        }
        Ok(())
    }

    /// Computes the data required to perform `self.check_batch_limits` against
    /// the data carried in `last_chunk` fields.
    fn compute_last_chunk_data(&self, arg: &CommitBatchArguments) -> (usize, usize) {
        fold(
            arg.operations.iter().map(|op| {
                if let BatchOperation::SetAssetContent(SetAssetContentArguments {
                    last_chunk: Some(content),
                    // Chunks defined in `chunk_ids` are already accounted for and can be ignored here
                    ..
                }) = op
                {
                    Some(content.len())
                } else {
                    None
                }
            }),
            (0, 0),
            |(chunks_added, bytes_added), asset_len| {
                if let Some(len) = asset_len {
                    (chunks_added + 1, bytes_added + len)
                } else {
                    (chunks_added, bytes_added)
                }
            },
        )
    }

    pub fn commit_batch(
        &mut self,
        arg: CommitBatchArguments,
        system_context: &SystemContext,
    ) -> Result<(), String> {
        // Reload the canister env to get the latest values
        self.encoded_canister_env = system_context.get_canister_env().to_cookie_value();

        let (chunks_added, bytes_added) = self.compute_last_chunk_data(&arg);
        self.check_batch_limits(chunks_added, bytes_added)?;

        let batch_id = arg.batch_id;
        for op in arg.operations {
            match op {
                BatchOperation::CreateAsset(arg) => self.create_asset(arg)?,
                BatchOperation::SetAssetContent(arg) => {
                    self.set_asset_content(arg, system_context)?
                }
                BatchOperation::UnsetAssetContent(arg) => self.unset_asset_content(arg)?,
                BatchOperation::DeleteAsset(arg) => self.delete_asset(arg),
                BatchOperation::Clear(_) => self.clear(),
                BatchOperation::SetAssetProperties(arg) => self.set_asset_properties(arg)?,
            }
        }
        self.batches.remove(&batch_id);
        self.certify_404_if_required();

        self.update_ic_env_cookie_in_html_files();
        self.last_state_update_timestamp_ns = system_context.current_timestamp_ns;

        Ok(())
    }

    pub fn propose_commit_batch(&mut self, arg: CommitBatchArguments) -> Result<(), String> {
        let batch = self
            .batches
            .get_mut(&arg.batch_id)
            .expect("batch not found");
        if batch.commit_batch_arguments.is_some() {
            return Err(format!(
                "batch {} already has proposed CommitBatchArguments",
                arg.batch_id
            ));
        };
        batch.commit_batch_arguments = Some(arg);
        Ok(())
    }

    pub fn commit_proposed_batch(
        &mut self,
        arg: CommitProposedBatchArguments,
        system_context: &SystemContext,
    ) -> Result<(), String> {
        self.validate_commit_proposed_batch_args(&arg)?;
        let batch = self.batches.get_mut(&arg.batch_id).unwrap();
        let proposed_batch_arguments = batch.commit_batch_arguments.take().unwrap();
        self.commit_batch(proposed_batch_arguments, system_context)
    }

    pub fn validate_commit_proposed_batch(
        &self,
        arg: CommitProposedBatchArguments,
    ) -> Result<String, String> {
        self.validate_commit_proposed_batch_args(&arg)?;
        Ok(format!(
            "commit proposed batch {} with evidence {}",
            arg.batch_id,
            hex::encode(arg.evidence)
        ))
    }

    fn validate_commit_proposed_batch_args(
        &self,
        arg: &CommitProposedBatchArguments,
    ) -> Result<(), String> {
        let batch = self.batches.get(&arg.batch_id).ok_or("batch not found")?;
        if batch.commit_batch_arguments.is_none() {
            return Err("batch does not have CommitBatchArguments".to_string());
        };
        let evidence = if let Some(Computed(evidence)) = &batch.evidence_computation {
            evidence.clone()
        } else {
            return Err("batch does not have computed evidence".to_string());
        };
        if evidence != arg.evidence {
            return Err(format!(
                "batch computed evidence {} does not match presented evidence {}",
                hex::encode(evidence),
                hex::encode(&arg.evidence)
            ));
        }
        Ok(())
    }

    fn update_ic_env_cookie_in_html_files(&mut self) {
        let assets_keys: Vec<_> = self
            .assets
            .keys()
            .filter(|key| is_html_key(key))
            .cloned()
            .collect();

        for key in assets_keys {
            let dependent_keys = self.dependent_keys(&key);
            if let Some(asset) = self.assets.get_mut(&key) {
                on_asset_change(
                    &mut self.asset_hashes,
                    &key,
                    asset,
                    dependent_keys,
                    Some(&self.encoded_canister_env),
                );
            }
        }
    }

    pub fn compute_evidence(
        &mut self,
        arg: ComputeEvidenceArguments,
    ) -> Result<Option<ByteBuf>, String> {
        let batch = self
            .batches
            .get_mut(&arg.batch_id)
            .expect("batch not found");

        let cba = batch
            .commit_batch_arguments
            .as_ref()
            .expect("batch does not have CommitBatchArguments");

        let max_iterations = arg
            .max_iterations
            .unwrap_or(DEFAULT_MAX_COMPUTE_EVIDENCE_ITERATIONS);

        let mut ec = batch.evidence_computation.take().unwrap_or_default();
        for _ in 0..max_iterations {
            ec = ec.advance(cba, &self.chunks);
            if matches!(ec, Computed(_)) {
                break;
            }
        }
        batch.evidence_computation = Some(ec);

        if let Some(Computed(evidence)) = &batch.evidence_computation {
            Ok(Some(evidence.clone()))
        } else {
            Ok(None)
        }
    }

    pub fn compute_state_hash(&mut self, system_context: &SystemContext) -> Option<String> {
        if self.last_state_hash_timestamp != self.last_state_update_timestamp_ns {
            self.state_hash_computation = None;
            self.last_state_hash_timestamp = self.last_state_update_timestamp_ns;
        }

        let mut ec = self.state_hash_computation.take().unwrap_or_else(|| {
            let mut sorted_keys: Vec<_> = self.assets.keys().cloned().collect();
            sorted_keys.sort();
            EvidenceComputation::Virtual {
                sorted_keys,
                current_key_index: 0,
                state: crate::evidence::VirtualState::CreateAsset,
                hasher: sha2::Sha256::new(),
            }
        });

        // 38 billion instructions
        const INSTRUCTION_LIMIT: u64 = 38_000_000_000;

        while system_context.instruction_counter() < INSTRUCTION_LIMIT
            && !matches!(ec, EvidenceComputation::Computed(_))
        {
            ec = ec.advance_virtual(self);
        }

        self.state_hash_computation = Some(ec);

        if let Some(EvidenceComputation::Computed(evidence)) = &self.state_hash_computation {
            Some(hex::encode(evidence.as_slice()))
        } else {
            None
        }
    }

<<<<<<< HEAD
=======
    pub fn get_state_info(&self) -> StateInfo {
        let state_hash =
            if let Some(EvidenceComputation::Computed(evidence)) = &self.state_hash_computation {
                Some(hex::encode(evidence.as_slice()))
            } else {
                None
            };
        StateInfo {
            last_state_update_timestamp: self.last_state_update_timestamp_ns,
            state_hash,
        }
    }

>>>>>>> e3b4ba3c
    pub fn delete_batch(&mut self, arg: DeleteBatchArguments) -> Result<(), String> {
        if self.batches.remove(&arg.batch_id).is_none() {
            return Err("batch not found".to_string());
        }
        self.chunks.retain(|_, c| c.batch_id != arg.batch_id);
        Ok(())
    }

    pub fn list_assets(&self, request: ListRequest) -> Vec<AssetDetails> {
        const PAGE_SIZE: usize = 100;

        let start_idx = request
            .start
            .and_then(|n| {
                let n_u64: u64 = n.0.try_into().ok()?;
                usize::try_from(n_u64).ok()
            })
            .unwrap_or(0);

        let page_size = request
            .length
            .and_then(|n| {
                let n_u64: u64 = n.0.try_into().ok()?;
                let n_usize = usize::try_from(n_u64).ok()?;
                Some(PAGE_SIZE.min(n_usize))
            })
            .unwrap_or(PAGE_SIZE);

        let mut sorted_keys: Vec<_> = self.assets.keys().collect();
        sorted_keys.sort();

        sorted_keys
            .into_iter()
            .skip(start_idx)
            .take(page_size)
            .filter_map(|key| {
                self.assets.get(key).map(|asset| {
                    let mut encodings: Vec<_> = asset
                        .encodings
                        .iter()
                        .map(|(enc_name, enc)| AssetEncodingDetails {
                            content_encoding: enc_name.clone(),
                            sha256: Some(ByteBuf::from(enc.sha256)),
                            length: Nat::from(enc.total_length),
                            modified: enc.modified.clone(),
                        })
                        .collect();
                    encodings.sort_by(|l, r| l.content_encoding.cmp(&r.content_encoding));

                    AssetDetails {
                        key: key.clone(),
                        content_type: asset.content_type.clone(),
                        encodings,
                        max_age: asset.max_age,
                        headers: asset.headers.clone(),
                        allow_raw_access: asset.allow_raw_access,
                        is_aliased: asset.is_aliased,
                    }
                })
            })
            .collect()
    }

    pub fn certified_tree(&self, certificate: &[u8]) -> CertifiedTree {
        let mut serializer = serde_cbor::ser::Serializer::new(vec![]);
        serializer.self_describe().unwrap();
        self.asset_hashes
            .as_hash_tree()
            .serialize(&mut serializer)
            .unwrap();

        CertifiedTree {
            certificate: certificate.to_vec(),
            tree: serializer.into_inner(),
        }
    }

    pub fn get(&self, arg: GetArg) -> Result<EncodedAsset, String> {
        let asset = self.get_asset(&arg.key)?;

        for enc in arg.accept_encodings.iter() {
            if let Some(asset_enc) = asset.encodings.get(enc) {
                return Ok(EncodedAsset {
                    content: asset_enc.content_chunks[0].clone(),
                    content_type: asset.content_type.clone(),
                    content_encoding: enc.clone(),
                    total_length: Nat::from(asset_enc.total_length as u64),
                    sha256: Some(ByteBuf::from(asset_enc.sha256)),
                });
            }
        }
        Err("no such encoding".to_string())
    }

    pub fn get_chunk(&self, arg: GetChunkArg) -> Result<RcBytes, String> {
        let asset = self.get_asset(&arg.key)?;

        let enc = asset
            .encodings
            .get(&arg.content_encoding)
            .ok_or_else(|| "no such encoding".to_string())?;

        let expected_hash = arg.sha256.ok_or("sha256 required")?;
        if expected_hash != enc.sha256 {
            return Err("sha256 mismatch".to_string());
        }

        if arg.index >= enc.content_chunks.len() {
            return Err("chunk index out of bounds".to_string());
        }
        let index: usize = arg.index.0.to_usize().unwrap();

        Ok(enc.content_chunks[index].clone())
    }

    fn build_http_response(
        &self,
        certificate: &[u8],
        path: &str,
        requested_encodings: Vec<String>,
        chunk_index: usize,
        callback: CallbackFunc,
        etags: Vec<Hash>,
        req: HttpRequest,
    ) -> HttpResponse {
        if let Ok(asset) = self.get_asset(&path.into()) {
            if !asset.allow_raw_access() && req.is_raw_domain() {
                return req.redirect_from_raw_to_certified_domain();
            }
        } else if let Ok(asset) = self.get_asset(&FALLBACK_FILE.to_string()) {
            if !asset.allow_raw_access() && req.is_raw_domain() {
                return req.redirect_from_raw_to_certified_domain();
            }
        }

        let (certificate_header, witness_result) = if req.get_certificate_version() == 1 {
            self.asset_hashes.witness_to_header_v1(path, certificate)
        } else {
            self.asset_hashes.witness_to_header(path, certificate)
        };

        if witness_result == WitnessResult::FallbackFound {
            if let Ok(asset) = self.get_asset(&FALLBACK_FILE.to_string()) {
                if let Some(response) = HttpResponse::build_ok_from_requested_encodings(
                    asset,
                    &requested_encodings,
                    path,
                    chunk_index,
                    Some(&certificate_header),
                    &callback,
                    &etags,
                    req.get_certificate_version(),
                ) {
                    return response;
                }
            }
        } else if witness_result == WitnessResult::PathFound {
            if let Ok(asset) = self.get_asset(&path.into()) {
                if !asset.allow_raw_access() && req.is_raw_domain() {
                    return req.redirect_from_raw_to_certified_domain();
                }
                if let Some(response) = HttpResponse::build_ok_from_requested_encodings(
                    asset,
                    &requested_encodings,
                    path,
                    chunk_index,
                    Some(&certificate_header),
                    &callback,
                    &etags,
                    req.get_certificate_version(),
                ) {
                    return response;
                }
            }
        }
        HttpResponse::build_404(certificate_header, req.get_certificate_version())
    }

    pub fn http_request(
        &self,
        req: HttpRequest,
        certificate: &[u8],
        callback: CallbackFunc,
    ) -> HttpResponse {
        let mut encodings = vec![];
        // waiting for https://dfinity.atlassian.net/browse/BOUN-446
        let etags = Vec::new();
        for (name, value) in req.headers.iter() {
            if name.eq_ignore_ascii_case("Accept-Encoding") {
                for v in value.split(',') {
                    encodings.push(v.trim().to_string());
                }
            }
        }

        let path = match req.url.find('?') {
            Some(i) => &req.url[..i],
            None => &req.url[..],
        };

        match url_decode(path) {
            Ok(path) => {
                self.build_http_response(certificate, &path, encodings, 0, callback, etags, req)
            }
            Err(err) => HttpResponse {
                status_code: 400,
                headers: vec![],
                body: RcBytes::from(ByteBuf::from(format!(
                    "failed to decode path '{path}': {err}"
                ))),
                upgrade: None,
                streaming_strategy: None,
            },
        }
    }

    pub fn http_request_streaming_callback(
        &self,
        StreamingCallbackToken {
            key,
            content_encoding,
            index,
            sha256,
        }: StreamingCallbackToken,
    ) -> Result<StreamingCallbackHttpResponse, String> {
        let asset = self
            .get_asset(&key)
            .map_err(|_| "Invalid token on streaming: key not found.".to_string())?;
        let enc = asset
            .encodings
            .get(&content_encoding)
            .ok_or_else(|| "Invalid token on streaming: encoding not found.".to_string())?;

        let expected_hash = sha256.ok_or("sha256 required")?;
        if expected_hash != enc.sha256 {
            return Err("sha256 mismatch".to_string());
        }

        // MAX is good enough. This means a chunk would be above 64-bits, which is impossible...
        let chunk_index = index.0.to_usize().unwrap_or(usize::MAX);

        Ok(StreamingCallbackHttpResponse {
            body: enc.content_chunks[chunk_index].clone(),
            token: StreamingCallbackToken::create_token(
                &content_encoding,
                enc.content_chunks.len(),
                enc.sha256,
                &key,
                chunk_index,
            ),
        })
    }

    pub fn get_asset_properties(&self, key: AssetKey) -> Result<AssetProperties, String> {
        let asset = self
            .assets
            .get(&key)
            .ok_or_else(|| "asset not found".to_string())?;

        Ok(AssetProperties {
            max_age: asset.max_age,
            headers: asset.headers.clone(),
            allow_raw_access: asset.allow_raw_access,
            is_aliased: asset.is_aliased,
        })
    }

    pub fn set_asset_properties(&mut self, arg: SetAssetPropertiesArguments) -> Result<(), String> {
        let dependent_keys = self.dependent_keys(&arg.key);
        let asset = self
            .assets
            .get_mut(&arg.key)
            .ok_or_else(|| "asset not found".to_string())?;

        if let Some(headers) = arg.headers {
            asset.headers = headers
        }
        if let Some(max_age) = arg.max_age {
            asset.max_age = max_age
        }
        if let Some(allow_raw_access) = arg.allow_raw_access {
            asset.allow_raw_access = allow_raw_access
        }

        if let Some(is_aliased) = arg.is_aliased {
            asset.is_aliased = is_aliased
        }

        on_asset_change(
            &mut self.asset_hashes,
            &arg.key,
            asset,
            dependent_keys,
            Some(&self.encoded_canister_env),
        );

        Ok(())
    }

    // Returns keys that needs to be updated if the supplied key is changed.
    fn dependent_keys(&self, key: &AssetKey) -> Vec<AssetKey> {
        if self
            .assets
            .get(key)
            .and_then(|asset| asset.is_aliased)
            .unwrap_or(DEFAULT_ALIAS_ENABLED)
        {
            aliased_by(key)
                .into_iter()
                .filter(|k| !self.assets.contains_key(k))
                .collect()
        } else {
            Vec::new()
        }
    }

    pub fn get_configuration(&self) -> ConfigurationResponse {
        let max_batches = self.configuration.max_batches;
        let max_chunks = self.configuration.max_chunks;
        let max_bytes = self.configuration.max_bytes;
        ConfigurationResponse {
            max_batches,
            max_chunks,
            max_bytes,
        }
    }

    pub fn configure(&mut self, args: ConfigureArguments) {
        if let Some(max_batches) = args.max_batches {
            self.configuration.max_batches = max_batches;
        }
        if let Some(max_chunks) = args.max_chunks {
            self.configuration.max_chunks = max_chunks;
        }
        if let Some(max_bytes) = args.max_bytes {
            self.configuration.max_bytes = max_bytes;
        }
    }

    fn certify_404_if_required(&mut self) {
        if !self
            .asset_hashes
            .contains_path(HashTreePath::not_found_base_path_v2().as_vec())
        {
            let response = HttpResponse::uncertified_404();
            let headers: Vec<_> = response
                .headers
                .into_iter()
                .map(|(k, v)| (k, Value::String(v)))
                .collect();
            self.asset_hashes.certify_fallback_response(
                response.status_code,
                &headers,
                &response.body,
                None,
            );
        }
    }
}

impl From<StableStateV2> for State {
    fn from(stable_state: StableStateV2) -> Self {
        let (commit_principals, prepare_principals, manage_permissions_principals) =
            if let Some(permissions) = stable_state.permissions {
                (
                    permissions.commit,
                    permissions.prepare,
                    permissions.manage_permissions,
                )
            } else {
                (
                    stable_state.authorized.into_iter().collect(),
                    BTreeSet::new(),
                    BTreeSet::new(),
                )
            };
        let mut state = Self {
            commit_principals,
            prepare_principals,
            manage_permissions_principals,
            assets: stable_state
                .stable_assets
                .into_iter()
                .map(|(k, v)| (k, v.into()))
                .collect(),
            next_batch_id: stable_state
                .next_batch_id
                .map(BatchId::from)
                .unwrap_or_else(|| Nat::from(1_u8)),
            configuration: stable_state
                .configuration
                .map(Into::into)
                .unwrap_or_default(),
            last_state_update_timestamp_ns: stable_state.last_state_update_timestamp.unwrap_or(0),
            ..Self::default()
        };

        let assets_keys: Vec<_> = state.assets.keys().cloned().collect();
        for key in assets_keys {
            let dependent_keys = state.dependent_keys(&key);
            if let Some(asset) = state.assets.get_mut(&key) {
                for enc in asset.encodings.values_mut() {
                    enc.certified = false;
                }
                // Do not pass the canister env here, because we want to load the assets as they are (with the old cookie value)
                on_asset_change(&mut state.asset_hashes, &key, asset, dependent_keys, None);
            } else {
                // shouldn't reach this
            }
        }
        state
    }
}

fn build_headers(
    custom_headers: Option<impl Iterator<Item = (impl Into<String>, impl Into<String>)>>,
    max_age: &Option<u64>,
    content_type: impl Into<String>,
    encoding_name: impl Into<String>,
    cert_expr: Option<&CertificateExpression>,
) -> HashMap<String, String> {
    let mut headers = HashMap::from([("content-type".to_string(), content_type.into())]);
    if let Some(max_age) = max_age {
        headers.insert("cache-control".to_string(), format!("max-age={max_age}"));
    }
    let encoding_name = encoding_name.into();
    if encoding_name != "identity" {
        headers.insert("content-encoding".to_string(), encoding_name);
    }
    if let Some(arg_headers) = custom_headers {
        for (k, v) in arg_headers {
            headers.insert(k.into().to_lowercase(), v.into());
        }
    }
    if let Some(expr) = cert_expr {
        let (k, v) = build_ic_certificate_expression_header(expr);
        headers.insert(k, v);
    }
    headers
}

fn on_asset_change(
    asset_hashes: &mut CertifiedResponses,
    key: &str,
    asset: &mut Asset,
    dependent_keys: Vec<AssetKey>,
    encoded_canister_env: Option<&String>,
) {
    let mut affected_keys = dependent_keys;
    affected_keys.push(key.to_string());

    delete_preexisting_asset_hashes(asset_hashes, &affected_keys);

    if asset.encodings.is_empty() {
        return;
    }

    for enc in asset.encodings.values_mut() {
        enc.certified = false;
    }

    // Add ic_env cookie for html files, if the cookie value (canister env) is provided
    if let Some(encoded_canister_env) = encoded_canister_env {
        if is_html_key(key) {
            let headers = asset.headers.get_or_insert_default();
            add_ic_env_cookie(headers, encoded_canister_env);
        }
    }

    asset.update_ic_certificate_expressions();

    let most_important_encoding_v1 = asset.most_important_encoding_v1();
    let Asset {
        content_type,
        encodings,
        max_age,
        headers,
        ..
    } = asset;

    // Insert certified response values into hash_tree
    // Once certification v1 support is removed, encoding_certification_order().iter() can be replaced with asset.encodings.iter_mut()
    for enc_name in encoding_certification_order(encodings.keys()).iter() {
        if let Some(enc) = encodings.get_mut(enc_name) {
            enc.response_hashes =
                Some(enc.compute_response_hashes(headers, max_age, content_type, enc_name));

            insert_new_response_hashes_for_encoding(
                asset_hashes,
                enc,
                &affected_keys,
                enc_name == &most_important_encoding_v1,
            );
            enc.certified = true;
        }
    }
}

fn delete_preexisting_asset_hashes(
    asset_hashes: &mut CertifiedResponses,
    affected_keys: &[String],
) {
    for key in affected_keys.iter() {
        asset_hashes.remove_responses_for_path(key);
        asset_hashes.remove_responses_for_path_v1(key);
        if key == FALLBACK_FILE {
            asset_hashes.remove_fallback_responses();
            asset_hashes.remove_fallback_responses_v1();
        }
    }
}

fn insert_new_response_hashes_for_encoding(
    asset_hashes: &mut CertifiedResponses,
    enc: &AssetEncoding,
    affected_keys: &Vec<String>,
    is_most_important_encoding: bool,
) {
    let affected_keys_slice: Vec<&str> = affected_keys.iter().map(|s| s.as_str()).collect();
    if is_most_important_encoding {
        asset_hashes.certify_response_v1(affected_keys_slice.as_slice(), &[], Some(enc.sha256));
    }
    for key in affected_keys {
        let key_path = AssetPath::from(&key);
        for status_code in STATUS_CODES_TO_CERTIFY {
            if let Some(hash_path) = enc.asset_hash_path_v2(&key_path, status_code) {
                asset_hashes.certify_response_precomputed(&hash_path);
            } else {
                unreachable!(
                    "Could not create a hash path for a status code {} and key {} - did you forget to compute a response hash for this status code?",
                    status_code, &key
                );
            }
        }
        if key == FALLBACK_FILE {
            if let Some(not_found_hash_path) = enc.not_found_hash_path() {
                asset_hashes.certify_response_precomputed(&not_found_hash_path);
            }
        }
    }
}

// path like /path/to/my/asset should also be valid for /path/to/my/asset.html or /path/to/my/asset/index.html
fn aliases_of(key: &AssetKey) -> Vec<AssetKey> {
    if key.ends_with('/') {
        vec![format!("{}index.html", key)]
    } else if !is_html_key(key) {
        vec![format!("{}.html", key), format!("{}/index.html", key)]
    } else {
        Vec::new()
    }
}

// Determines possible original keys in case the supplied key is being aliaseded to.
// Sort-of a reverse operation of `alias_of`
fn aliased_by(key: &AssetKey) -> Vec<AssetKey> {
    if key == "/index.html" {
        vec![
            key[..(key.len() - 5)].into(),
            key[..(key.len() - 10)].into(),
        ]
    } else if key.ends_with("/index.html") {
        vec![
            key[..(key.len() - 5)].into(),
            key[..(key.len() - 10)].into(),
            key[..(key.len() - 11)].to_string(),
        ]
    } else if is_html_key(key) {
        vec![key[..(key.len() - 5)].to_string()]
    } else {
        Vec::new()
    }
}

fn is_html_key<T: AsRef<str>>(key: T) -> bool {
    key.as_ref().ends_with(".html")
}<|MERGE_RESOLUTION|>--- conflicted
+++ resolved
@@ -911,8 +911,6 @@
         }
     }
 
-<<<<<<< HEAD
-=======
     pub fn get_state_info(&self) -> StateInfo {
         let state_hash =
             if let Some(EvidenceComputation::Computed(evidence)) = &self.state_hash_computation {
@@ -926,7 +924,6 @@
         }
     }
 
->>>>>>> e3b4ba3c
     pub fn delete_batch(&mut self, arg: DeleteBatchArguments) -> Result<(), String> {
         if self.batches.remove(&arg.batch_id).is_none() {
             return Err("batch not found".to_string());
