use crate::CreateChunksArg;
use crate::asset_certification::types::http::{
    CallbackFunc, HttpRequest, HttpResponse, StreamingCallbackToken, StreamingStrategy,
};
use crate::canister_env::CanisterEnv;
use crate::state_machine::{BATCH_EXPIRY_NANOS, StableStateV2, State};
use crate::types::{
    AssetProperties, BatchId, BatchOperation, CommitBatchArguments, CommitProposedBatchArguments,
    ComputeEvidenceArguments, CreateAssetArguments, CreateChunkArg, DeleteAssetArguments,
    DeleteBatchArguments, GetArg, GetChunkArg, SetAssetContentArguments,
    SetAssetPropertiesArguments,
};
use crate::url::{UrlDecodeError, url_decode};
use candid::{Nat, Principal};
use ic_certification_testing::CertificateBuilder;
use ic_crypto_tree_hash::Digest;
use ic_http_certification::{Method, StatusCode};
use ic_response_verification_test_utils::{
    base64_encode, create_canister_id, get_current_timestamp,
};
use serde_bytes::ByteBuf;
use std::collections::{BTreeMap, HashMap};
use std::str::FromStr;

// from ic-response-verification tests
const MAX_CERT_TIME_OFFSET_NS: u128 = 300_000_000_000;

/// The empty canister env value serialized as a cookie value
const DEFAULT_IC_ENV_COOKIE_VALUE: &str = "ic_env=ic%5Froot%5Fkey%3D; SameSite=Lax";

fn some_principal() -> Principal {
    Principal::from_text("ryjl3-tyaaa-aaaaa-aaaba-cai").unwrap()
}

fn unused_callback() -> CallbackFunc {
    CallbackFunc::new(some_principal(), "unused".to_string())
}

fn empty_canister_env() -> CanisterEnv {
    CanisterEnv {
        ic_root_key: vec![],
        icp_public_env_vars: HashMap::new(),
    }
}

pub fn verify_response(
    state: &State,
    request: &HttpRequest,
    response: &HttpResponse,
) -> anyhow::Result<bool> {
    let mut response = response.clone();
    let current_time = get_current_timestamp();
    let canister_id = create_canister_id("rdmx6-jaaaa-aaaaa-aaadq-cai");
    let min_requested_verification_version = request.get_certificate_version();

    // inject certificate into IC-Certificate header with 'certificate=::'
    let data = CertificateBuilder::new(
        &canister_id.to_string(),
        Digest(state.root_hash()).as_bytes(),
    )?
    .with_time(current_time)
    .build()?;
    let replacement_cert_value = base64_encode(&data.cbor_encoded_certificate);
    let (_, header_value) = response
        .headers
        .iter_mut()
        .find(|(header, _)| header == "IC-Certificate")
        .expect("HttpResponse is missing 'IC-Certificate' header");
    *header_value = header_value.replace(
        "certificate=::",
        &format!("certificate=:{replacement_cert_value}:"),
    );

    // actual verification
    let request = ic_http_certification::http::HttpRequest::builder()
        .with_method(Method::from_str(&request.method).unwrap())
        .with_url(&request.url)
        .with_headers(request.headers.clone())
        .with_body(request.body.as_slice())
        .build();
    let response = ic_http_certification::http::HttpResponse::builder()
        .with_status_code(StatusCode::from_u16(response.status_code).unwrap())
        .with_headers(response.headers)
        .with_body(&response.body[..])
        .with_upgrade(false)
        .build();
    Ok(ic_response_verification::verify_request_response_pair(
        request,
        response,
        canister_id.as_ref(),
        current_time,
        MAX_CERT_TIME_OFFSET_NS,
        &data.root_key,
        min_requested_verification_version.try_into().unwrap(),
    )
    .map(|res| res.response.is_some())?)
}

fn certified_http_request(state: &State, request: HttpRequest) -> HttpResponse {
    let response = state.http_request(request.clone(), &[], unused_callback());
    match verify_response(state, &request, &response) {
        Err(err) => panic!(
            "Response verification failed with error {:?}. Response: {:#?}",
            err, response
        ),
        Ok(success) => {
            if !success {
                panic!("Response verification failed. Response: {:?}", response)
            }
        }
    }
    response
}

struct AssetBuilder {
    name: String,
    content_type: String,
    encodings: Vec<(String, Vec<ByteBuf>)>,
    max_age: Option<u64>,
    headers: Option<BTreeMap<String, String>>,
    aliasing: Option<bool>,
    allow_raw_access: Option<bool>,
}

impl AssetBuilder {
    fn new(name: impl AsRef<str>, content_type: impl AsRef<str>) -> Self {
        Self {
            name: name.as_ref().to_string(),
            content_type: content_type.as_ref().to_string(),
            encodings: vec![],
            max_age: None,
            headers: None,
            aliasing: None,
            allow_raw_access: None,
        }
    }

    fn with_max_age(mut self, max_age: u64) -> Self {
        self.max_age = Some(max_age);
        self
    }

    fn with_encoding(mut self, name: impl AsRef<str>, chunks: Vec<impl AsRef<[u8]>>) -> Self {
        self.encodings.push((
            name.as_ref().to_string(),
            chunks
                .into_iter()
                .map(|c| ByteBuf::from(c.as_ref().to_vec()))
                .collect(),
        ));
        self
    }

    fn with_header(mut self, header_key: &str, header_value: &str) -> Self {
        let hm = self.headers.get_or_insert(BTreeMap::new());
        hm.insert(header_key.to_string(), header_value.to_string());
        self
    }

    fn with_aliasing(mut self, aliasing: bool) -> Self {
        self.aliasing = Some(aliasing);
        self
    }

    fn with_allow_raw_access(mut self, allow_raw_access: Option<bool>) -> Self {
        self.allow_raw_access = allow_raw_access;
        self
    }
}

struct RequestBuilder {
    resource: String,
    method: String,
    headers: Vec<(String, String)>,
    body: ByteBuf,
    certificate_version: Option<u16>,
}

impl RequestBuilder {
    fn get(resource: impl AsRef<str>) -> Self {
        Self {
            resource: resource.as_ref().to_string(),
            method: "GET".to_string(),
            headers: vec![],
            body: ByteBuf::new(),
            certificate_version: None,
        }
    }

    fn with_header(mut self, name: impl AsRef<str>, value: impl AsRef<str>) -> Self {
        self.headers
            .push((name.as_ref().to_string(), value.as_ref().to_string()));
        self
    }

    fn with_certificate_version(mut self, version: u16) -> Self {
        self.certificate_version = Some(version);
        self
    }

    fn build(self) -> HttpRequest {
        HttpRequest {
            method: self.method,
            url: self.resource,
            headers: self.headers,
            body: self.body,
            certificate_version: self.certificate_version,
        }
    }
}

fn create_assets(
    state: &mut State,
    time_now: u64,
    canister_env: &CanisterEnv,
    assets: Vec<AssetBuilder>,
) -> BatchId {
    let batch_id = state.create_batch(time_now).unwrap();

    let operations =
        assemble_create_assets_and_set_contents_operations(state, time_now, assets, &batch_id);

    state
        .commit_batch(
            CommitBatchArguments {
                batch_id: batch_id.clone(),
                operations,
            },
            time_now,
            canister_env,
        )
        .unwrap();

    batch_id
}

fn create_assets_by_proposal(
    state: &mut State,
    time_now: u64,
    canister_env: &CanisterEnv,
    assets: Vec<AssetBuilder>,
) -> BatchId {
    let batch_id = state.create_batch(time_now).unwrap();

    let operations =
        assemble_create_assets_and_set_contents_operations(state, time_now, assets, &batch_id);

    state
        .propose_commit_batch(CommitBatchArguments {
            batch_id: batch_id.clone(),
            operations,
        })
        .unwrap();

    let evidence = state
        .compute_evidence(ComputeEvidenceArguments {
            batch_id: batch_id.clone(),
            max_iterations: Some(100),
        })
        .unwrap()
        .unwrap();

    state
        .commit_proposed_batch(
            CommitProposedBatchArguments {
                batch_id: batch_id.clone(),
                evidence,
            },
            time_now,
            canister_env,
        )
        .unwrap();

    batch_id
}

fn assemble_create_assets_and_set_contents_operations(
    state: &mut State,
    time_now: u64,
    assets: Vec<AssetBuilder>,
    batch_id: &BatchId,
) -> Vec<BatchOperation> {
    let mut operations = vec![];

    for asset in assets {
        if state.get_asset_properties(asset.name.clone()).is_ok() {
            operations.push(BatchOperation::DeleteAsset(DeleteAssetArguments {
                key: asset.name.clone(),
            }));
        }
        operations.push(BatchOperation::CreateAsset(CreateAssetArguments {
            key: asset.name.clone(),
            content_type: asset.content_type,
            max_age: asset.max_age,
            headers: asset.headers,
            enable_aliasing: asset.aliasing,
            allow_raw_access: asset.allow_raw_access,
        }));

        for (enc, chunks) in asset.encodings {
            let mut chunk_ids = vec![];
            for chunk in chunks {
                chunk_ids.push(
                    state
                        .create_chunk(
                            CreateChunkArg {
                                batch_id: batch_id.clone(),
                                content: chunk,
                            },
                            time_now,
                        )
                        .unwrap(),
                );
            }

            operations.push(BatchOperation::SetAssetContent({
                SetAssetContentArguments {
                    key: asset.name.clone(),
                    content_encoding: enc,
                    chunk_ids,
                    last_chunk: None,
                    sha256: None,
                }
            }));
        }
    }
    operations
}

fn delete_batch(state: &mut State, batch_id: BatchId) {
    state
        .delete_batch(DeleteBatchArguments { batch_id })
        .unwrap();
}

fn lookup_header<'a>(response: &'a HttpResponse, header: &str) -> Option<&'a str> {
    response
        .headers
        .iter()
        .find_map(|(h, v)| h.eq_ignore_ascii_case(header).then_some(v.as_str()))
}

impl State {
    fn fake_http_request(&self, host: &str, path: &str) -> HttpResponse {
        let fake_cert = [0xca, 0xfe];
        self.http_request(
            RequestBuilder::get(path).with_header("Host", host).build(),
            &fake_cert,
            unused_callback(),
        )
    }

    fn create_test_asset(&mut self, asset: AssetBuilder) {
        create_assets(self, 100_000_000_000, &empty_canister_env(), vec![asset]);
    }
}

#[test]
fn can_create_assets_using_batch_api() {
    let mut state = State::default();
    let time_now = 100_000_000_000;
    let canister_env = empty_canister_env();

    const BODY: &[u8] = b"<!DOCTYPE html><html></html>";

    let batch_id = create_assets(
        &mut state,
        time_now,
        &canister_env,
        vec![
            AssetBuilder::new("/contents.html", "text/html").with_encoding("identity", vec![BODY]),
        ],
    );

    let response = certified_http_request(
        &state,
        RequestBuilder::get("/contents.html")
            .with_header("Accept-Encoding", "gzip,identity")
            .build(),
    );

    assert_eq!(response.status_code, 200);
    assert_eq!(response.body.as_ref(), BODY);

    // Try to update a completed batch.
    let error_msg = state
        .create_chunk(
            CreateChunkArg {
                batch_id,
                content: ByteBuf::new(),
            },
            time_now,
        )
        .unwrap_err();

    let expected = "batch not found";
    assert!(
        error_msg.contains(expected),
        "expected '{}' error, got: {}",
        expected,
        error_msg
    );
}

#[test]
fn serve_correct_encoding_v1() {
    let mut state = State::default();
    let time_now = 100_000_000_000;
    let canister_env = empty_canister_env();

    const IDENTITY_BODY: &[u8] = b"<!DOCTYPE html><html></html>";
    const GZIP_BODY: &[u8] = b"this is 'gzipped' content";

    create_assets(
        &mut state,
        time_now,
        &canister_env,
        vec![
            AssetBuilder::new("/contents.html", "text/html")
                .with_encoding("identity", vec![IDENTITY_BODY])
                .with_encoding("gzip", vec![GZIP_BODY]),
            AssetBuilder::new("/only-identity.html", "text/html")
                .with_encoding("identity", vec![IDENTITY_BODY]),
            AssetBuilder::new("/no-encoding.html", "text/html"),
        ],
    );

    // Most important encoding is returned with certificate
    let identity_response = certified_http_request(
        &state,
        RequestBuilder::get("/contents.html")
            .with_header("Accept-Encoding", "identity")
            .build(),
    );
    assert_eq!(identity_response.status_code, 200);
    assert_eq!(identity_response.body.as_ref(), IDENTITY_BODY);
    assert!(lookup_header(&identity_response, "IC-Certificate").is_some());

    // If only uncertified encoding is accepted, return it without any certificate
    let gzip_response = state.http_request(
        RequestBuilder::get("/contents.html")
            .with_header("Accept-Encoding", "gzip")
            .build(),
        &[],
        unused_callback(),
    );
    assert_eq!(gzip_response.status_code, 200);
    assert_eq!(gzip_response.body.as_ref(), GZIP_BODY);
    assert!(lookup_header(&gzip_response, "IC-Certificate").is_some());

    // If no encoding matches, return most important encoding with certificate
    let unknown_encoding_response = certified_http_request(
        &state,
        RequestBuilder::get("/contents.html")
            .with_header("Accept-Encoding", "unknown")
            .build(),
    );
    assert_eq!(unknown_encoding_response.status_code, 200);
    assert_eq!(unknown_encoding_response.body.as_ref(), IDENTITY_BODY);
    assert!(lookup_header(&unknown_encoding_response, "IC-Certificate").is_some());

    let unknown_encoding_response_2 = certified_http_request(
        &state,
        RequestBuilder::get("/only-identity.html")
            .with_header("Accept-Encoding", "gzip")
            .build(),
    );
    assert_eq!(unknown_encoding_response_2.status_code, 200);
    assert_eq!(unknown_encoding_response_2.body.as_ref(), IDENTITY_BODY);
    assert!(lookup_header(&unknown_encoding_response_2, "IC-Certificate").is_some());

    // Serve 404 if the requested asset has no encoding uploaded at all
    // certification v1 cannot certify 404
    let no_encoding_response = state.http_request(
        RequestBuilder::get("/no-encoding.html")
            .with_header("Accept-Encoding", "identity")
            .build(),
        &[],
        unused_callback(),
    );
    assert_eq!(no_encoding_response.status_code, 404);
    assert_eq!(no_encoding_response.body.as_ref(), "not found".as_bytes());
}

#[test]
fn serve_correct_encoding_v2() {
    let mut state = State::default();
    let time_now = 100_000_000_000;
    let canister_env = empty_canister_env();

    const IDENTITY_BODY: &[u8] = b"<!DOCTYPE html><html></html>";
    const GZIP_BODY: &[u8] = b"this is 'gzipped' content";

    create_assets(
        &mut state,
        time_now,
        &canister_env,
        vec![
            AssetBuilder::new("/contents.html", "text/html")
                .with_encoding("identity", vec![IDENTITY_BODY])
                .with_encoding("gzip", vec![GZIP_BODY]),
            AssetBuilder::new("/no-encoding.html", "text/html"),
        ],
    );

    let identity_response = certified_http_request(
        &state,
        RequestBuilder::get("/contents.html")
            .with_header("Accept-Encoding", "identity")
            .with_certificate_version(2)
            .build(),
    );
    assert_eq!(identity_response.status_code, 200);
    assert_eq!(identity_response.body.as_ref(), IDENTITY_BODY);
    assert!(lookup_header(&identity_response, "IC-Certificate").is_some());

    let gzip_response = certified_http_request(
        &state,
        RequestBuilder::get("/contents.html")
            .with_header("Accept-Encoding", "gzip")
            .with_certificate_version(2)
            .build(),
    );
    assert_eq!(gzip_response.status_code, 200);
    assert_eq!(gzip_response.body.as_ref(), GZIP_BODY);
    assert!(lookup_header(&gzip_response, "IC-Certificate").is_some());

    let no_encoding_response = certified_http_request(
        &state,
        RequestBuilder::get("/no-encoding.html")
            .with_header("Accept-Encoding", "identity")
            .with_certificate_version(2)
            .build(),
    );
    assert_eq!(no_encoding_response.status_code, 404);
    assert_eq!(no_encoding_response.body.as_ref(), "not found".as_bytes());
    assert!(lookup_header(&no_encoding_response, "IC-Certificate").is_some());
}

#[test]
fn serve_fallback_v2() {
    let mut state = State::default();
    let time_now = 100_000_000_000;
    let canister_env = empty_canister_env();

    const INDEX_BODY: &[u8] = b"<!DOCTYPE html><html></html>";
    const OTHER_BODY: &[u8] = b"<!DOCTYPE html><html>other content</html>";

    create_assets(
        &mut state,
        time_now,
        &canister_env,
        vec![
            AssetBuilder::new("/index.html", "text/html")
                .with_encoding("identity", vec![INDEX_BODY]),
            AssetBuilder::new("/deep/nested/folder/index.html", "text/html")
                .with_encoding("identity", vec![OTHER_BODY]),
            AssetBuilder::new("/deep/nested/folder/a_file.html", "text/html")
                .with_encoding("identity", vec![OTHER_BODY]),
            AssetBuilder::new("/deep/nested/sibling/another_file.html", "text/html")
                .with_encoding("identity", vec![OTHER_BODY]),
            AssetBuilder::new("/deep/nested/sibling/a_file.html", "text/html")
                .with_encoding("identity", vec![OTHER_BODY]),
        ],
    );

    let identity_response = certified_http_request(
        &state,
        RequestBuilder::get("/index.html")
            .with_header("Accept-Encoding", "identity")
            .with_certificate_version(2)
            .build(),
    );
    let certificate_header = lookup_header(&identity_response, "IC-Certificate").unwrap();
    println!("certificate_header: {}", certificate_header);

    assert_eq!(identity_response.status_code, 200);
    assert_eq!(identity_response.body.as_ref(), INDEX_BODY);
    assert!(certificate_header.contains("expr_path=:2dn3g2lodHRwX2V4cHJqaW5kZXguaHRtbGM8JD4=:"));

    let fallback_response = certified_http_request(
        &state,
        RequestBuilder::get("/nonexistent")
            .with_header("Accept-Encoding", "identity")
            .with_certificate_version(2)
            .build(),
    );
    let certificate_header = lookup_header(&fallback_response, "IC-Certificate").unwrap();
    assert_eq!(fallback_response.status_code, 200);
    assert_eq!(fallback_response.body.as_ref(), INDEX_BODY);
    assert!(certificate_header.contains("expr_path=:2dn3gmlodHRwX2V4cHJjPCo+:"));

    let valid_response = certified_http_request(
        &state,
        RequestBuilder::get("/deep/nested/folder/a_file.html")
            .with_header("Accept-Encoding", "identity")
            .with_certificate_version(2)
            .build(),
    );
    assert_eq!(valid_response.status_code, 200);
    assert_eq!(valid_response.body.as_ref(), OTHER_BODY);

    let fallback_response = certified_http_request(
        &state,
        RequestBuilder::get("/deep/nested/folder/nonexistent")
            .with_header("Accept-Encoding", "identity")
            .with_certificate_version(2)
            .build(),
    );
    assert_eq!(fallback_response.status_code, 200);
    assert_eq!(fallback_response.body.as_ref(), INDEX_BODY);
}

#[test]
fn serve_fallback_v1() {
    let mut state = State::default();
    let time_now = 100_000_000_000;
    let canister_env = empty_canister_env();

    const INDEX_BODY: &[u8] = b"<!DOCTYPE html><html></html>";

    create_assets(
        &mut state,
        time_now,
        &canister_env,
        vec![
            AssetBuilder::new("/index.html", "text/html")
                .with_encoding("identity", vec![INDEX_BODY]),
        ],
    );

    let identity_response = certified_http_request(
        &state,
        RequestBuilder::get("/index.html")
            .with_header("Accept-Encoding", "identity")
            .build(),
    );
    assert_eq!(identity_response.status_code, 200);
    assert_eq!(identity_response.body.as_ref(), INDEX_BODY);
    assert!(lookup_header(&identity_response, "IC-Certificate").is_some());

    let fallback_response = certified_http_request(
        &state,
        RequestBuilder::get("/nonexistent")
            .with_header("Accept-Encoding", "identity")
            .build(),
    );
    assert_eq!(fallback_response.status_code, 200);
    assert_eq!(fallback_response.body.as_ref(), INDEX_BODY);
    assert!(lookup_header(&fallback_response, "IC-Certificate").is_some());
}

#[test]
fn can_create_assets_using_batch_proposal_api() {
    let mut state = State::default();
    let time_now = 100_000_000_000;
    let canister_env = empty_canister_env();

    const BODY: &[u8] = b"<!DOCTYPE html><html></html>";

    let batch_id = create_assets_by_proposal(
        &mut state,
        time_now,
        &canister_env,
        vec![
            AssetBuilder::new("/contents.html", "text/html").with_encoding("identity", vec![BODY]),
        ],
    );

    let response = certified_http_request(
        &state,
        RequestBuilder::get("/contents.html")
            .with_header("Accept-Encoding", "gzip,identity")
            .build(),
    );

    assert_eq!(response.status_code, 200);
    assert_eq!(response.body.as_ref(), BODY);

    // Try to update a completed batch.
    let error_msg = state
        .create_chunk(
            CreateChunkArg {
                batch_id,
                content: ByteBuf::new(),
            },
            time_now,
        )
        .unwrap_err();

    let expected = "batch not found";
    assert!(
        error_msg.contains(expected),
        "expected '{}' error, got: {}",
        expected,
        error_msg
    );
}

#[test]
fn batches_are_dropped_after_timeout() {
    let mut state = State::default();
    let time_now = 100_000_000_000;

    let batch_1 = state.create_batch(time_now).unwrap();

    const BODY: &[u8] = b"<!DOCTYPE html><html></html>";

    let _chunk_1 = state
        .create_chunk(
            CreateChunkArg {
                batch_id: batch_1.clone(),
                content: ByteBuf::from(BODY.to_vec()),
            },
            time_now,
        )
        .unwrap();

    let time_now = time_now + BATCH_EXPIRY_NANOS + 1;
    let _batch_2 = state.create_batch(time_now);

    match state.create_chunk(
        CreateChunkArg {
            batch_id: batch_1,
            content: ByteBuf::from(BODY.to_vec()),
        },
        time_now,
    ) {
        Err(err) if err.contains("batch not found") => (),
        other => panic!("expected 'batch not found' error, got: {:?}", other),
    }
}

#[test]
fn can_propose_commit_batch_exactly_once() {
    let mut state = State::default();
    let time_now = 100_000_000_000;

    let batch_1 = state.create_batch(time_now).unwrap();

    let args = CommitBatchArguments {
        batch_id: batch_1.clone(),
        operations: vec![],
    };
    assert_eq!(Ok(()), state.propose_commit_batch(args.clone()));
    match state.propose_commit_batch(args) {
        Err(err)
            if err
                == format!(
                    "batch {} already has proposed CommitBatchArguments",
                    batch_1,
                ) => {}
        other => panic!("expected batch already proposed error, got: {:?}", other),
    };
}

#[test]
fn cannot_create_chunk_in_proposed_batch_() {
    let mut state = State::default();
    let time_now = 100_000_000_000;

    let batch_1 = state.create_batch(time_now).unwrap();

    let args = CommitBatchArguments {
        batch_id: batch_1.clone(),
        operations: vec![],
    };
    assert_eq!(Ok(()), state.propose_commit_batch(args));

    const BODY: &[u8] = b"<!DOCTYPE html><html></html>";
    match state.create_chunk(
        CreateChunkArg {
            batch_id: batch_1.clone(),
            content: ByteBuf::from(BODY.to_vec()),
        },
        time_now,
    ) {
        Err(err) if err == format!("batch {} has been proposed", batch_1) => {}
        other => panic!("expected batch already proposed error, got: {:?}", other),
    }
    match state.create_chunks(
        CreateChunksArg {
            batch_id: batch_1.clone(),
            content: vec![ByteBuf::from(BODY.to_vec())],
        },
        time_now,
    ) {
        Err(err) if err == format!("batch {} has been proposed", batch_1) => {}
        other => panic!("expected batch already proposed error, got: {:?}", other),
    }
}

#[test]
fn batches_with_proposed_commit_args_do_not_expire() {
    let mut state = State::default();
    let time_now = 100_000_000_000;

    let batch_1 = state.create_batch(time_now).unwrap();

    const BODY: &[u8] = b"<!DOCTYPE html><html></html>";

    let _chunk_1 = state
        .create_chunk(
            CreateChunkArg {
                batch_id: batch_1.clone(),
                content: ByteBuf::from(BODY.to_vec()),
            },
            time_now,
        )
        .unwrap();

    let args = CommitBatchArguments {
        batch_id: batch_1.clone(),
        operations: vec![],
    };
    assert_eq!(Ok(()), state.propose_commit_batch(args));

    let time_now = time_now + BATCH_EXPIRY_NANOS + 1;
    let _batch_2 = state.create_batch(time_now);

    match state.create_chunk(
        CreateChunkArg {
            batch_id: batch_1,
            content: ByteBuf::from(BODY.to_vec()),
        },
        time_now,
    ) {
        Err(err) if err.contains("batch not found") => (),
        other => panic!("expected 'batch not found' error, got: {:?}", other),
    }
}

#[test]
fn batches_with_evidence_do_not_expire() {
    let mut state = State::default();
    let time_now = 100_000_000_000;

    let batch_1 = state.create_batch(time_now).unwrap();

    const BODY: &[u8] = b"<!DOCTYPE html><html></html>";

    let _chunk_1 = state
        .create_chunk(
            CreateChunkArg {
                batch_id: batch_1.clone(),
                content: ByteBuf::from(BODY.to_vec()),
            },
            time_now,
        )
        .unwrap();

    let args = CommitBatchArguments {
        batch_id: batch_1.clone(),
        operations: vec![],
    };
    assert_eq!(Ok(()), state.propose_commit_batch(args));
    assert!(matches!(
        state.compute_evidence(ComputeEvidenceArguments {
            batch_id: batch_1.clone(),
            max_iterations: Some(3),
        }),
        Ok(Some(_))
    ));

    let time_now = time_now + BATCH_EXPIRY_NANOS + 1;
    let _batch_2 = state.create_batch(time_now);

    match state.create_chunk(
        CreateChunkArg {
            batch_id: batch_1.clone(),
            content: ByteBuf::from(BODY.to_vec()),
        },
        time_now,
    ) {
        Err(err) if err == format!("batch {} has been proposed", batch_1) => {}
        other => panic!("expected batch already proposed error, got: {:?}", other),
    }
}

#[test]
fn can_delete_proposed_batch() {
    let mut state = State::default();
    let time_now = 100_000_000_000;

    let batch_1 = state.create_batch(time_now).unwrap();

    let args = CommitBatchArguments {
        batch_id: batch_1.clone(),
        operations: vec![],
    };
    assert_eq!(Ok(()), state.propose_commit_batch(args));
    let delete_args = DeleteBatchArguments { batch_id: batch_1 };
    assert_eq!(Ok(()), state.delete_batch(delete_args.clone()));
    assert_eq!(
        Err("batch not found".to_string()),
        state.delete_batch(delete_args)
    );
}

#[test]
fn can_delete_batch_with_chunks() {
    let mut state = State::default();
    let time_now = 100_000_000_000;

    let batch_1 = state.create_batch(time_now).unwrap();

    const BODY: &[u8] = b"<!DOCTYPE html><html></html>";
    let _chunk_1 = state
        .create_chunk(
            CreateChunkArg {
                batch_id: batch_1.clone(),
                content: ByteBuf::from(BODY.to_vec()),
            },
            time_now,
        )
        .unwrap();

    let delete_args = DeleteBatchArguments { batch_id: batch_1 };
    assert_eq!(Ok(()), state.delete_batch(delete_args.clone()));
    assert_eq!(
        Err("batch not found".to_string()),
        state.delete_batch(delete_args)
    );
}

#[test]
fn returns_index_file_for_missing_assets() {
    let mut state = State::default();
    let time_now = 100_000_000_000;
    let canister_env = empty_canister_env();

    const INDEX_BODY: &[u8] = b"<!DOCTYPE html><html>Index</html>";
    const OTHER_BODY: &[u8] = b"<!DOCTYPE html><html>Other</html>";

    create_assets(
        &mut state,
        time_now,
        &canister_env,
        vec![
            AssetBuilder::new("/index.html", "text/html")
                .with_encoding("identity", vec![INDEX_BODY]),
            AssetBuilder::new("/other.html", "text/html")
                .with_encoding("identity", vec![OTHER_BODY]),
        ],
    );

    let response = certified_http_request(
        &state,
        RequestBuilder::get("/missing.html")
            .with_header("Accept-Encoding", "gzip,identity")
            .build(),
    );

    assert_eq!(response.status_code, 200);
    assert_eq!(response.body.as_ref(), INDEX_BODY);
}

#[test]
fn preserves_state_on_stable_roundtrip() {
    let mut state = State::default();
    let time_now = 100_000_000_000;
    let canister_env = empty_canister_env();

    const INDEX_BODY: &[u8] = b"<!DOCTYPE html><html>Index</html>";

    create_assets(
        &mut state,
        time_now,
        &canister_env,
        vec![
            AssetBuilder::new("/index.html", "text/html")
                .with_encoding("identity", vec![INDEX_BODY]),
        ],
    );

    let stable_state: StableStateV2 = state.into();
    let state: State = stable_state.into();

    let response = certified_http_request(
        &state,
        RequestBuilder::get("/index.html")
            .with_header("Accept-Encoding", "gzip,identity")
            .build(),
    );
    assert_eq!(response.status_code, 200);
    assert_eq!(response.body.as_ref(), INDEX_BODY);
}

#[test]
fn uses_streaming_for_multichunk_assets() {
    let mut state = State::default();
    let time_now = 100_000_000_000;
    let canister_env = empty_canister_env();

    const INDEX_BODY_CHUNK_1: &[u8] = b"<!DOCTYPE html>";
    const INDEX_BODY_CHUNK_2: &[u8] = b"<html>Index</html>";

    create_assets(
        &mut state,
        time_now,
        &canister_env,
        vec![
            AssetBuilder::new("/index.html", "text/html")
                .with_encoding("identity", vec![INDEX_BODY_CHUNK_1, INDEX_BODY_CHUNK_2]),
        ],
    );

    let streaming_callback = CallbackFunc::new(some_principal(), "stream".to_string());
    let response = state.http_request(
        RequestBuilder::get("/index.html")
            .with_header("Accept-Encoding", "gzip,identity")
            .build(),
        &[],
        streaming_callback.clone(),
    );

    assert_eq!(response.status_code, 200);
    assert_eq!(response.body.as_ref(), INDEX_BODY_CHUNK_1);

    let StreamingStrategy::Callback { callback, token } = response
        .streaming_strategy
        .expect("missing streaming strategy");
    assert_eq!(callback, streaming_callback);

    // sha256 is required
    assert_eq!(
        state
            .http_request_streaming_callback(StreamingCallbackToken {
                key: "/index.html".to_string(),
                content_encoding: "identity".to_string(),
                index: Nat::from(1_u8),
                sha256: None,
            })
            .unwrap_err(),
        "sha256 required"
    );

    let streaming_response = state.http_request_streaming_callback(token).unwrap();
    assert_eq!(streaming_response.body.as_ref(), INDEX_BODY_CHUNK_2);
    assert!(
        streaming_response.token.is_none(),
        "Unexpected streaming response: {:?}",
        streaming_response
    );
}

#[test]
fn get_and_get_chunk_for_multichunk_assets() {
    let mut state = State::default();
    let time_now = 100_000_000_000;
    let canister_env = empty_canister_env();

    const INDEX_BODY_CHUNK_0: &[u8] = b"<!DOCTYPE html>";
    const INDEX_BODY_CHUNK_1: &[u8] = b"<html>Index</html>";

    create_assets(
        &mut state,
        time_now,
        &canister_env,
        vec![
            AssetBuilder::new("/index.html", "text/html")
                .with_encoding("identity", vec![INDEX_BODY_CHUNK_0, INDEX_BODY_CHUNK_1]),
        ],
    );

    let chunk_0 = state
        .get(GetArg {
            key: "/index.html".to_string(),
            accept_encodings: vec!["identity".to_string()],
        })
        .unwrap();
    assert_eq!(chunk_0.content.as_ref(), INDEX_BODY_CHUNK_0);

    let chunk_1 = state
        .get_chunk(GetChunkArg {
            key: "/index.html".to_string(),
            content_encoding: "identity".to_string(),
            index: Nat::from(1_u8),
            sha256: chunk_0.sha256,
        })
        .unwrap();
    assert_eq!(chunk_1.as_ref(), INDEX_BODY_CHUNK_1);

    // get_chunk fails if we don't pass the sha256
    assert_eq!(
        state
            .get_chunk(GetChunkArg {
                key: "/index.html".to_string(),
                content_encoding: "identity".to_string(),
                index: Nat::from(1_u8),
                sha256: None,
            })
            .unwrap_err(),
        "sha256 required".to_string()
    );
}

#[test]
fn supports_max_age_headers() {
    let mut state = State::default();
    let time_now = 100_000_000_000;
    let canister_env = empty_canister_env();

    const BODY: &[u8] = b"<!DOCTYPE html><html></html>";

    create_assets(
        &mut state,
        time_now,
        &canister_env,
        vec![
            AssetBuilder::new("/contents.html", "text/html").with_encoding("identity", vec![BODY]),
            AssetBuilder::new("/max-age.html", "text/html")
                .with_max_age(604800)
                .with_encoding("identity", vec![BODY]),
        ],
    );

    let response = certified_http_request(
        &state,
        RequestBuilder::get("/contents.html")
            .with_header("Accept-Encoding", "gzip,identity")
            .build(),
    );

    assert_eq!(response.status_code, 200);
    assert_eq!(response.body.as_ref(), BODY);
    assert!(
        lookup_header(&response, "Cache-Control").is_none(),
        "Unexpected Cache-Control header in response: {:#?}",
        response,
    );

    let response = certified_http_request(
        &state,
        RequestBuilder::get("/max-age.html")
            .with_header("Accept-Encoding", "gzip,identity")
            .build(),
    );

    assert_eq!(response.status_code, 200);
    assert_eq!(response.body.as_ref(), BODY);
    assert_eq!(
        lookup_header(&response, "Cache-Control"),
        Some("max-age=604800"),
        "No matching Cache-Control header in response: {:#?}",
        response,
    );
}

#[test]
fn check_url_decode() {
    assert_eq!(url_decode("/%"), Ok("/%".to_string()));
    assert_eq!(url_decode("/%%"), Ok("/%%".to_string()));
    assert_eq!(url_decode("/%e%"), Ok("/%e%".to_string()));

    assert_eq!(url_decode("/%20%a"), Ok("/ %a".to_string()));
    assert_eq!(url_decode("/%%+a%20+%@"), Ok("/%%+a +%@".to_string()));
    assert_eq!(
        url_decode("/has%percent.txt"),
        Ok("/has%percent.txt".to_string())
    );

    assert_eq!(url_decode("/%%2"), Ok("/%%2".to_string()));
    assert_eq!(url_decode("/%C3%A6"), Ok("/æ".to_string()));
    assert_eq!(url_decode("/%c3%a6"), Ok("/æ".to_string()));

    assert_eq!(url_decode("/a+b+c%20d"), Ok("/a+b+c d".to_string()));

    assert_eq!(
        url_decode("/capture-d%E2%80%99e%CC%81cran-2023-10-26-a%CC%80.txt"),
        Ok("/capture-d’écran-2023-10-26-à.txt".to_string())
    );

    assert_eq!(
        url_decode("/%FF%FF"),
        Err(UrlDecodeError::InvalidPercentEncoding)
    );
}

#[test]
fn supports_custom_http_headers() {
    let mut state = State::default();
    let time_now = 100_000_000_000;
    let canister_env = empty_canister_env();

    const BODY: &[u8] = b"<!DOCTYPE html><html></html>";

    create_assets(
        &mut state,
        time_now,
        &canister_env,
        vec![
            AssetBuilder::new("/contents.html", "text/html")
                .with_encoding("identity", vec![BODY])
                .with_header("Access-Control-Allow-Origin", "*"),
            AssetBuilder::new("/max-age.html", "text/html")
                .with_max_age(604800)
                .with_encoding("identity", vec![BODY])
                .with_header("X-Content-Type-Options", "nosniff"),
        ],
    );

    let response = certified_http_request(
        &state,
        RequestBuilder::get("/contents.html")
            .with_header("Accept-Encoding", "gzip,identity")
            .build(),
    );

    assert_eq!(response.status_code, 200);
    assert_eq!(response.body.as_ref(), BODY);
    assert!(
        lookup_header(&response, "Access-Control-Allow-Origin").is_some(),
        "Missing Access-Control-Allow-Origin header in response: {:#?}",
        response,
    );
    assert!(
        lookup_header(&response, "Access-Control-Allow-Origin") == Some("*"),
        "Incorrect value for Access-Control-Allow-Origin header in response: {:#?}",
        response,
    );

    let response = certified_http_request(
        &state,
        RequestBuilder::get("/max-age.html")
            .with_header("Accept-Encoding", "gzip,identity")
            .build(),
    );

    assert_eq!(response.status_code, 200);
    assert_eq!(response.body.as_ref(), BODY);
    assert_eq!(
        lookup_header(&response, "Cache-Control"),
        Some("max-age=604800"),
        "No matching Cache-Control header in response: {:#?}",
        response,
    );
    assert!(
        lookup_header(&response, "X-Content-Type-Options").is_some(),
        "Missing X-Content-Type-Options header in response: {:#?}",
        response,
    );
    assert!(
        lookup_header(&response, "X-Content-Type-Options") == Some("nosniff"),
        "Incorrect value for X-Content-Type-Options header in response: {:#?}",
        response,
    );
}

#[test]
fn supports_getting_and_setting_asset_properties() {
    let mut state = State::default();
    let time_now = 100_000_000_000;
    let canister_env = empty_canister_env();

    const BODY: &[u8] = b"<!DOCTYPE html><html></html>";
    let set_cookie_header = ("Set-Cookie".into(), DEFAULT_IC_ENV_COOKIE_VALUE.into());

    create_assets(
        &mut state,
        time_now,
        &canister_env,
        vec![
            AssetBuilder::new("/contents.html", "text/html")
                .with_encoding("identity", vec![BODY])
                .with_header("Access-Control-Allow-Origin", "*"),
            AssetBuilder::new("/max-age.html", "text/html")
                .with_max_age(604800)
                .with_encoding("identity", vec![BODY])
                .with_header("X-Content-Type-Options", "nosniff"),
        ],
    );

    assert_eq!(
        state.get_asset_properties("/contents.html".into()),
        Ok(AssetProperties {
            max_age: None,
<<<<<<< HEAD
            headers: Some(HashMap::from([
                set_cookie_header.clone(),
                ("Access-Control-Allow-Origin".into(), "*".into())
            ])),
=======
            headers: Some(BTreeMap::from([(
                "Access-Control-Allow-Origin".into(),
                "*".into()
            )])),
>>>>>>> 4d96d1d1
            allow_raw_access: None,
            is_aliased: None
        })
    );
    assert_eq!(
        state.get_asset_properties("/max-age.html".into()),
        Ok(AssetProperties {
            max_age: Some(604800),
<<<<<<< HEAD
            headers: Some(HashMap::from([
                set_cookie_header.clone(),
                ("X-Content-Type-Options".into(), "nosniff".into())
            ])),
=======
            headers: Some(BTreeMap::from([(
                "X-Content-Type-Options".into(),
                "nosniff".into()
            )])),
>>>>>>> 4d96d1d1
            allow_raw_access: None,
            is_aliased: None
        })
    );

    assert!(
        state
            .set_asset_properties(SetAssetPropertiesArguments {
                key: "/max-age.html".into(),
                max_age: Some(Some(1)),
                headers: Some(Some(BTreeMap::from([(
                    "X-Content-Type-Options".into(),
                    "nosniff".into()
                )]))),
                allow_raw_access: None,
                is_aliased: None
            })
            .is_ok()
    );
    assert_eq!(
        state.get_asset_properties("/max-age.html".into()),
        Ok(AssetProperties {
            max_age: Some(1),
<<<<<<< HEAD
            headers: Some(HashMap::from([
                set_cookie_header.clone(),
                ("X-Content-Type-Options".into(), "nosniff".into())
            ])),
=======
            headers: Some(BTreeMap::from([(
                "X-Content-Type-Options".into(),
                "nosniff".into()
            )])),
>>>>>>> 4d96d1d1
            allow_raw_access: None,
            is_aliased: None
        })
    );

    assert!(
        state
            .set_asset_properties(SetAssetPropertiesArguments {
                key: "/max-age.html".into(),
                max_age: Some(None),
                headers: Some(None),
                allow_raw_access: None,
                is_aliased: None
            })
            .is_ok()
    );
    assert_eq!(
        state.get_asset_properties("/max-age.html".into()),
        Ok(AssetProperties {
            max_age: None,
            headers: Some(HashMap::from([set_cookie_header.clone()])),
            allow_raw_access: None,
            is_aliased: None
        })
    );

    assert!(
        state
            .set_asset_properties(SetAssetPropertiesArguments {
                key: "/max-age.html".into(),
                max_age: Some(Some(1)),
                headers: Some(Some(BTreeMap::from([(
                    "X-Content-Type-Options".into(),
                    "nosniff".into()
                )]))),
                allow_raw_access: None,
                is_aliased: None
            })
            .is_ok()
    );
    assert_eq!(
        state.get_asset_properties("/max-age.html".into()),
        Ok(AssetProperties {
            max_age: Some(1),
<<<<<<< HEAD
            headers: Some(HashMap::from([
                set_cookie_header.clone(),
                ("X-Content-Type-Options".into(), "nosniff".into())
            ])),
=======
            headers: Some(BTreeMap::from([(
                "X-Content-Type-Options".into(),
                "nosniff".into()
            )])),
>>>>>>> 4d96d1d1
            allow_raw_access: None,
            is_aliased: None
        })
    );

    assert!(
        state
            .set_asset_properties(SetAssetPropertiesArguments {
                key: "/max-age.html".into(),
                max_age: None,
                headers: Some(Some(BTreeMap::from([(
                    "new-header".into(),
                    "value".into()
                )]))),
                allow_raw_access: None,
                is_aliased: None
            })
            .is_ok()
    );
    assert_eq!(
        state.get_asset_properties("/max-age.html".into()),
        Ok(AssetProperties {
            max_age: Some(1),
<<<<<<< HEAD
            headers: Some(HashMap::from([
                set_cookie_header.clone(),
                ("new-header".into(), "value".into())
            ])),
=======
            headers: Some(BTreeMap::from([("new-header".into(), "value".into())])),
>>>>>>> 4d96d1d1
            allow_raw_access: None,
            is_aliased: None
        })
    );

    assert!(
        state
            .set_asset_properties(SetAssetPropertiesArguments {
                key: "/max-age.html".into(),
                max_age: Some(Some(2)),
                headers: None,
                allow_raw_access: None,
                is_aliased: None
            })
            .is_ok()
    );
    assert_eq!(
        state.get_asset_properties("/max-age.html".into()),
        Ok(AssetProperties {
            max_age: Some(2),
<<<<<<< HEAD
            headers: Some(HashMap::from([
                set_cookie_header.clone(),
                ("new-header".into(), "value".into())
            ])),
=======
            headers: Some(BTreeMap::from([("new-header".into(), "value".into())])),
>>>>>>> 4d96d1d1
            allow_raw_access: None,
            is_aliased: None
        })
    );

    assert!(
        state
            .set_asset_properties(SetAssetPropertiesArguments {
                key: "/max-age.html".into(),
                max_age: None,
                headers: None,
                allow_raw_access: None,
                is_aliased: Some(Some(false))
            })
            .is_ok()
    );
    assert_eq!(
        state.get_asset_properties("/max-age.html".into()),
        Ok(AssetProperties {
            max_age: Some(2),
<<<<<<< HEAD
            headers: Some(HashMap::from([
                set_cookie_header.clone(),
                ("new-header".into(), "value".into())
            ])),
=======
            headers: Some(BTreeMap::from([("new-header".into(), "value".into())])),
>>>>>>> 4d96d1d1
            allow_raw_access: None,
            is_aliased: Some(false)
        })
    );

    assert!(
        state
            .set_asset_properties(SetAssetPropertiesArguments {
                key: "/max-age.html".into(),
                max_age: None,
                headers: Some(None),
                allow_raw_access: None,
                is_aliased: Some(None)
            })
            .is_ok()
    );
    assert_eq!(
        state.get_asset_properties("/max-age.html".into()),
        Ok(AssetProperties {
            max_age: Some(2),
            headers: Some(HashMap::from([set_cookie_header.clone()])),
            allow_raw_access: None,
            is_aliased: None
        })
    );
}

#[test]
fn create_asset_fails_if_asset_exists() {
    let mut state = State::default();
    let time_now = 100_000_000_000;
    let canister_env = empty_canister_env();
    const FILE_BODY: &[u8] = b"<!DOCTYPE html><html>file body</html>";

    create_assets(
        &mut state,
        time_now,
        &canister_env,
        vec![
            AssetBuilder::new("/contents.html", "text/html")
                .with_encoding("identity", vec![FILE_BODY]),
        ],
    );

    assert!(
        state
            .create_asset(CreateAssetArguments {
                key: "/contents.html".to_string(),
                content_type: "text/html".to_string(),
                max_age: None,
                headers: None,
                allow_raw_access: None,
                enable_aliasing: None,
            })
            .unwrap_err()
            == "asset already exists"
    );
}

#[test]
fn support_aliases() {
    let mut state = State::default();
    let time_now = 100_000_000_000;
    let canister_env = empty_canister_env();
    const INDEX_BODY: &[u8] = b"<!DOCTYPE html><html>index</html>";
    const SUBDIR_INDEX_BODY: &[u8] = b"<!DOCTYPE html><html>subdir index</html>";
    const FILE_BODY: &[u8] = b"<!DOCTYPE html><html>file body</html>";

    create_assets(
        &mut state,
        time_now,
        &canister_env,
        vec![
            AssetBuilder::new("/contents.html", "text/html")
                .with_encoding("identity", vec![FILE_BODY]),
            AssetBuilder::new("/index.html", "text/html")
                .with_encoding("identity", vec![INDEX_BODY]),
            AssetBuilder::new("/subdirectory/index.html", "text/html")
                .with_encoding("identity", vec![SUBDIR_INDEX_BODY]),
        ],
    );

    let normal_request =
        certified_http_request(&state, RequestBuilder::get("/contents.html").build());
    assert_eq!(normal_request.body.as_ref(), FILE_BODY);

    let alias_add_html = certified_http_request(&state, RequestBuilder::get("/contents").build());
    assert_eq!(alias_add_html.body.as_ref(), FILE_BODY);

    let root_alias = certified_http_request(&state, RequestBuilder::get("/").build());
    assert_eq!(root_alias.body.as_ref(), INDEX_BODY);

    // cannot use certified request because this produces an invalid URL
    let empty_path_alias =
        state.http_request(RequestBuilder::get("").build(), &[], unused_callback());
    assert_eq!(empty_path_alias.body.as_ref(), INDEX_BODY);

    let subdirectory_index_alias =
        certified_http_request(&state, RequestBuilder::get("/subdirectory/index").build());
    assert_eq!(subdirectory_index_alias.body.as_ref(), SUBDIR_INDEX_BODY);

    let subdirectory_index_alias_2 =
        certified_http_request(&state, RequestBuilder::get("/subdirectory/").build());
    assert_eq!(subdirectory_index_alias_2.body.as_ref(), SUBDIR_INDEX_BODY);

    let subdirectory_index_alias_3 =
        certified_http_request(&state, RequestBuilder::get("/subdirectory").build());
    assert_eq!(subdirectory_index_alias_3.body.as_ref(), SUBDIR_INDEX_BODY);
}

#[test]
fn alias_enable_and_disable() {
    let mut state = State::default();
    let time_now = 100_000_000_000;
    let canister_env = empty_canister_env();
    const SUBDIR_INDEX_BODY: &[u8] = b"<!DOCTYPE html><html>subdir index</html>";
    const FILE_BODY: &[u8] = b"<!DOCTYPE html><html>file body</html>";

    create_assets(
        &mut state,
        time_now,
        &canister_env,
        vec![
            AssetBuilder::new("/contents.html", "text/html")
                .with_encoding("identity", vec![FILE_BODY]),
            AssetBuilder::new("/subdirectory/index.html", "text/html")
                .with_encoding("identity", vec![SUBDIR_INDEX_BODY]),
        ],
    );

    let alias_add_html = certified_http_request(&state, RequestBuilder::get("/contents").build());
    assert_eq!(alias_add_html.body.as_ref(), FILE_BODY);

    assert!(
        state
            .set_asset_properties(SetAssetPropertiesArguments {
                key: "/contents.html".into(),
                max_age: None,
                headers: None,
                allow_raw_access: None,
                is_aliased: Some(Some(false)),
            })
            .is_ok()
    );

    let no_more_alias = state.http_request(
        RequestBuilder::get("/contents").build(),
        &[],
        unused_callback(),
    );
    assert_ne!(no_more_alias.body.as_ref(), FILE_BODY);

    let other_alias_still_works =
        certified_http_request(&state, RequestBuilder::get("/subdirectory/index").build());
    assert_eq!(other_alias_still_works.body.as_ref(), SUBDIR_INDEX_BODY);

    create_assets(
        &mut state,
        time_now,
        &canister_env,
        vec![
            AssetBuilder::new("/contents.html", "text/html")
                .with_encoding("identity", vec![FILE_BODY])
                .with_aliasing(true),
        ],
    );

    assert!(
        state
            .set_asset_properties(SetAssetPropertiesArguments {
                key: "/contents.html".into(),
                max_age: None,
                headers: None,
                allow_raw_access: None,
                is_aliased: Some(Some(true)),
            })
            .is_ok()
    );
    let alias_add_html_again =
        certified_http_request(&state, RequestBuilder::get("/contents").build());
    assert_eq!(alias_add_html_again.body.as_ref(), FILE_BODY);
}

#[test]
fn alias_behavior_persists_through_upgrade() {
    let mut state = State::default();
    let time_now = 100_000_000_000;
    let canister_env = empty_canister_env();
    const SUBDIR_INDEX_BODY: &[u8] = b"<!DOCTYPE html><html>subdir index</html>";
    const FILE_BODY: &[u8] = b"<!DOCTYPE html><html>file body</html>";

    create_assets(
        &mut state,
        time_now,
        &canister_env,
        vec![
            AssetBuilder::new("/contents.html", "text/html")
                .with_encoding("identity", vec![FILE_BODY])
                .with_aliasing(false),
            AssetBuilder::new("/subdirectory/index.html", "text/html")
                .with_encoding("identity", vec![SUBDIR_INDEX_BODY]),
        ],
    );

    let alias_disabled = state.http_request(
        RequestBuilder::get("/contents").build(),
        &[],
        unused_callback(),
    );
    assert_ne!(alias_disabled.body.as_ref(), FILE_BODY);

    let alias_for_other_asset_still_works =
        certified_http_request(&state, RequestBuilder::get("/subdirectory").build());
    assert_eq!(
        alias_for_other_asset_still_works.body.as_ref(),
        SUBDIR_INDEX_BODY
    );

    let stable_state: StableStateV2 = state.into();
    let state: State = stable_state.into();

    let alias_stays_turned_off = state.http_request(
        RequestBuilder::get("/contents").build(),
        &[],
        unused_callback(),
    );
    assert_ne!(alias_stays_turned_off.body.as_ref(), FILE_BODY);

    let alias_for_other_asset_still_works =
        certified_http_request(&state, RequestBuilder::get("/subdirectory").build());
    assert_eq!(
        alias_for_other_asset_still_works.body.as_ref(),
        SUBDIR_INDEX_BODY
    );
}

#[test]
fn aliasing_name_clash() {
    let mut state = State::default();
    let time_now = 100_000_000_000;
    let canister_env = empty_canister_env();
    const FILE_BODY: &[u8] = b"<!DOCTYPE html><html>file body</html>";
    const FILE_BODY_2: &[u8] = b"<!DOCTYPE html><html>second body</html>";

    create_assets(
        &mut state,
        time_now,
        &canister_env,
        vec![
            AssetBuilder::new("/contents.html", "text/html")
                .with_encoding("identity", vec![FILE_BODY]),
        ],
    );

    let alias_add_html = certified_http_request(&state, RequestBuilder::get("/contents").build());
    assert_eq!(alias_add_html.body.as_ref(), FILE_BODY);

    create_assets(
        &mut state,
        time_now,
        &canister_env,
        vec![
            AssetBuilder::new("/contents", "text/html")
                .with_encoding("identity", vec![FILE_BODY_2]),
        ],
    );

    let alias_doesnt_overwrite_actual_file =
        certified_http_request(&state, RequestBuilder::get("/contents").build());
    assert_eq!(
        alias_doesnt_overwrite_actual_file.body.as_ref(),
        FILE_BODY_2
    );

    state.delete_asset(DeleteAssetArguments {
        key: "/contents".to_string(),
    });

    let alias_accessible_again =
        certified_http_request(&state, RequestBuilder::get("/contents").build());
    assert_eq!(alias_accessible_again.body.as_ref(), FILE_BODY);
}

#[test]
fn headers_cbor_deserialize_from_hashmap_to_btreemap() {
    // We want to make sure that deserializing from a HashMap to a BTreeMap works
    // so that frontend canister upgrades don't break
    for i in 0..100 {
        let old_headers: HashMap<String, String> = HashMap::from([
            // Order is not alphabetical on purpose here
            // to check that the BTreeMap orders them correctly
            ("c-name".into(), "c-value".into()),
            ("index".into(), i.to_string()),
            ("d-name".into(), "d-value".into()),
            ("b-name".into(), "b-value".into()),
            ("a-name".into(), "a-value".into()),
        ]);
        let serialized = serde_cbor::to_vec(&old_headers).unwrap();
        let new_headers: BTreeMap<String, String> = serde_cbor::from_slice(&serialized).unwrap();
        // Compare the order to check that the BTreeMap is deterministic
        assert_eq!(
            new_headers.into_iter().collect::<Vec<(String, String)>>(),
            vec![
                ("a-name".into(), "a-value".into()),
                ("b-name".into(), "b-value".into()),
                ("c-name".into(), "c-value".into()),
                ("d-name".into(), "d-value".into()),
                ("index".into(), i.to_string()),
            ]
        );
    }
}

#[test]
fn headers_candid_hashmap_btreemap_roundtrip() {
    for i in 0..100 {
        let old_headers: HashMap<String, String> = HashMap::from([
            ("a-name".into(), "a-value".into()),
            ("b-name".into(), "b-value".into()),
            ("c-name".into(), "c-value".into()),
            ("d-name".into(), "d-value".into()),
            ("index".into(), i.to_string()),
        ]);

        // Deserialize to BTreeMap
        let old_serialized = candid::encode_one(&old_headers).unwrap();
        let new_headers: BTreeMap<String, String> = candid::decode_one(&old_serialized).unwrap();
        assert_eq!(
            new_headers
                .clone()
                .into_iter()
                .collect::<Vec<(String, String)>>(),
            vec![
                ("a-name".into(), "a-value".into()),
                ("b-name".into(), "b-value".into()),
                ("c-name".into(), "c-value".into()),
                ("d-name".into(), "d-value".into()),
                ("index".into(), i.to_string()),
            ]
        );

        // Go back to HashMap
        let new_serialized = candid::encode_one(new_headers).unwrap();
        let old_deserialized: HashMap<String, String> =
            candid::decode_one(&new_serialized).unwrap();
        assert_eq!(
            old_deserialized, old_headers,
            "Old headers don't match, iteration: {i}",
        );
    }
}

#[cfg(test)]
mod allow_raw_access {
    use super::*;

    const FILE_BODY: &[u8] = b"<!DOCTYPE html><html>file body</html>";

    #[test]
    fn redirects_from_raw_to_certified() {
        let mut state = State::default();

        state.create_test_asset(
            AssetBuilder::new("/page.html", "text/html").with_allow_raw_access(Some(false)),
        );
        let response = state.fake_http_request("a-b-c.raw.icp0.io", "/page");
        dbg!(&response);
        assert_eq!(response.status_code, 308);
        assert_eq!(
            lookup_header(&response, "Location").unwrap(),
            "https://a-b-c.icp0.io/page"
        );
        let response = state.fake_http_request("a-b-c.raw.ic0.app", "/page");
        dbg!(&response);
        assert_eq!(response.status_code, 308);
        assert_eq!(
            lookup_header(&response, "Location").unwrap(),
            "https://a-b-c.ic0.app/page"
        );

        state.create_test_asset(
            AssetBuilder::new("/page2.html", "text/html").with_allow_raw_access(Some(false)),
        );
        let response = state.fake_http_request("a-b-c.raw.icp0.io", "/page2");
        dbg!(&response);
        assert_eq!(response.status_code, 308);
        assert_eq!(
            lookup_header(&response, "Location").unwrap(),
            "https://a-b-c.icp0.io/page2"
        );

        state.create_test_asset(
            AssetBuilder::new("/index.html", "text/html").with_allow_raw_access(Some(false)),
        );
        let response = state.fake_http_request("a-b-c.raw.icp0.io", "/");
        dbg!(&response);
        assert_eq!(response.status_code, 308);
        assert_eq!(
            lookup_header(&response, "Location").unwrap(),
            "https://a-b-c.icp0.io/"
        );

        let mut state = State::default();
        state.create_test_asset(
            AssetBuilder::new("/index.html", "text/html").with_allow_raw_access(Some(false)),
        );
        let response = state.fake_http_request("a-b-c.raw.icp0.io", "/");
        dbg!(&response);
        assert_eq!(response.status_code, 308);
        assert_eq!(
            lookup_header(&response, "Location").unwrap(),
            "https://a-b-c.icp0.io/"
        );
    }

    #[test]
    fn wont_redirect_from_raw_to_certified() {
        let mut state = State::default();
        state.create_test_asset(
            AssetBuilder::new("/blog.html", "text/html")
                .with_encoding("identity", vec![FILE_BODY])
                .with_allow_raw_access(Some(true)),
        );
        let response = state.fake_http_request("a-b-c.raw.icp0.io", "/blog.html");
        dbg!(&response);
        assert_eq!(response.status_code, 200);

        let mut state = State::default();
        state.create_test_asset(
            AssetBuilder::new("/index.html", "text/html")
                .with_encoding("identity", vec![FILE_BODY])
                .with_allow_raw_access(Some(true)),
        );
        let response = state.fake_http_request("a-b-c.raw.icp0.io", "/index.html");
        dbg!(&response);
        assert_eq!(response.status_code, 200);

        let mut state = State::default();
        state.create_test_asset(
            AssetBuilder::new("/index.html", "text/html")
                .with_encoding("identity", vec![FILE_BODY])
                .with_allow_raw_access(Some(true)),
        );
        let response = state.fake_http_request("a-b-c.localhost:4444", "/index.html");
        dbg!(&response);
        assert_eq!(response.status_code, 200);
    }
}

#[cfg(test)]
mod certificate_expression {
    use super::*;
    use crate::asset_certification::types::http::build_ic_certificate_expression_from_headers_and_encoding;
    use ic_representation_independent_hash::Value;

    #[test]
    fn ic_certificate_expression_value_from_headers() {
        let h = [
            ("a".into(), Value::String("".into())),
            ("b".into(), Value::String("".into())),
            ("c".into(), Value::String("".into())),
        ]
        .to_vec();
        let c = build_ic_certificate_expression_from_headers_and_encoding(&h, Some("not identity"));
        assert_eq!(
            c.expression,
            r#"default_certification(ValidationArgs{certification: Certification{no_request_certification: Empty{}, response_certification: ResponseCertification{certified_response_headers: ResponseHeaderList{headers: ["content-type", "content-encoding", "a", "b", "c"]}}}})"#
        );
        let c2 = build_ic_certificate_expression_from_headers_and_encoding(&h, Some("identity"));
        assert_eq!(
            c2.expression,
            r#"default_certification(ValidationArgs{certification: Certification{no_request_certification: Empty{}, response_certification: ResponseCertification{certified_response_headers: ResponseHeaderList{headers: ["content-type", "a", "b", "c"]}}}})"#
        );
    }

    #[test]
    fn ic_certificate_expression_present_for_new_assets() {
        let mut state = State::default();
        let time_now = 100_000_000_000;
        let canister_env = empty_canister_env();

        const BODY: &[u8] = b"<!DOCTYPE html><html></html>";

        create_assets(
            &mut state,
            time_now,
            &canister_env,
            vec![
                AssetBuilder::new("/contents.html", "text/html")
                    .with_encoding("identity", vec![BODY])
                    .with_max_age(604800)
                    .with_header("Access-Control-Allow-Origin", "*"),
            ],
        );

        let v1_response = certified_http_request(
            &state,
            RequestBuilder::get("/contents.html")
                .with_header("Accept-Encoding", "gzip,identity")
                .build(),
        );

        assert!(
            lookup_header(&v1_response, "ic-certificateexpression").is_none(),
            "superfluous ic-certificateexpression header detected in cert v1"
        );

        let response = certified_http_request(
            &state,
            RequestBuilder::get("/contents.html")
                .with_header("Accept-Encoding", "gzip,identity")
                .with_certificate_version(2)
                .build(),
        );

        assert!(
            lookup_header(&response, "ic-certificateexpression").is_some(),
            "Missing ic-certifiedexpression header in response: {:#?}",
            response,
        );
        assert_eq!(
            lookup_header(&response, "ic-certificateexpression").unwrap(),
            r#"default_certification(ValidationArgs{certification: Certification{no_request_certification: Empty{}, response_certification: ResponseCertification{certified_response_headers: ResponseHeaderList{headers: ["content-type", "cache-control", "Set-Cookie", "Access-Control-Allow-Origin"]}}}})"#,
            "Missing ic-certifiedexpression header in response: {:#?}",
            response,
        );
    }

    #[test]
    fn ic_certificate_expression_gets_updated_on_asset_properties_update() {
        let mut state = State::default();
        let time_now = 100_000_000_000;
        let canister_env = empty_canister_env();

        const BODY: &[u8] = b"<!DOCTYPE html><html></html>";

        create_assets(
            &mut state,
            time_now,
            &canister_env,
            vec![
                AssetBuilder::new("/contents.html", "text/html")
                    .with_encoding("gzip", vec![BODY])
                    .with_max_age(604800)
                    .with_header("Access-Control-Allow-Origin", "*"),
            ],
        );

        let response = certified_http_request(
            &state,
            RequestBuilder::get("/contents.html")
                .with_header("Accept-Encoding", "gzip,identity")
                .with_certificate_version(2)
                .build(),
        );

        assert!(
            lookup_header(&response, "ic-certificateexpression").is_some(),
            "Missing ic-certificateexpression header in response: {:#?}",
            response,
        );
        assert_eq!(
            lookup_header(&response, "ic-certificateexpression").unwrap(),
            r#"default_certification(ValidationArgs{certification: Certification{no_request_certification: Empty{}, response_certification: ResponseCertification{certified_response_headers: ResponseHeaderList{headers: ["content-type", "content-encoding", "cache-control", "Set-Cookie", "Access-Control-Allow-Origin"]}}}})"#,
            "Missing ic-certificateexpression header in response: {:#?}",
            response,
        );

        state
            .set_asset_properties(SetAssetPropertiesArguments {
                key: "/contents.html".into(),
                max_age: Some(None),
                headers: Some(Some(BTreeMap::from([(
                    "custom-header".into(),
                    "value".into(),
                )]))),
                allow_raw_access: None,
                is_aliased: None,
            })
            .unwrap();
        let response = certified_http_request(
            &state,
            RequestBuilder::get("/contents.html")
                .with_header("Accept-Encoding", "gzip,identity")
                .with_certificate_version(2)
                .build(),
        );
        assert!(
            lookup_header(&response, "ic-certificateexpression").is_some(),
            "Missing ic-certificateexpression header in response: {:#?}",
            response,
        );
        assert_eq!(
            lookup_header(&response, "ic-certificateexpression").unwrap(),
            r#"default_certification(ValidationArgs{certification: Certification{no_request_certification: Empty{}, response_certification: ResponseCertification{certified_response_headers: ResponseHeaderList{headers: ["content-type", "content-encoding", "custom-header", "Set-Cookie"]}}}})"#,
            "Missing ic-certifiedexpression header in response: {:#?}",
            response,
        );
    }
}

#[cfg(test)]
mod certification_v2 {
    use super::*;

    #[test]
    fn proper_header_structure() {
        let mut state = State::default();
        let time_now = 100_000_000_000;
        let canister_env = empty_canister_env();

        const BODY: &[u8] = b"<!DOCTYPE html><html></html>";
        const UPDATED_BODY: &[u8] = b"<!DOCTYPE html><html>lots of content!</html>";

        create_assets(
            &mut state,
            time_now,
            &canister_env,
            vec![
                AssetBuilder::new("/contents.html", "text/html")
                    .with_encoding("identity", vec![BODY])
                    .with_max_age(604800)
                    .with_header("Access-Control-Allow-Origin", "*"),
            ],
        );

        let response = certified_http_request(
            &state,
            RequestBuilder::get("/contents.html")
                .with_header("Accept-Encoding", "gzip,identity")
                .with_certificate_version(2)
                .build(),
        );

        let cert_header =
            lookup_header(&response, "ic-certificate").expect("ic-certificate header missing");

        assert!(
            cert_header.contains("version=2"),
            "cert is missing version indicator or has wrong version",
        );
        assert!(cert_header.contains("certificate=:"), "cert is missing",);
        assert!(cert_header.contains("tree=:"), "tree is missing",);
        assert!(!cert_header.contains("tree=::"), "tree is empty",);
        assert!(cert_header.contains("expr_path=:"), "expr_path is missing",);
        assert!(!cert_header.contains("expr_path=::"), "expr_path is empty",);

        create_assets(
            &mut state,
            time_now,
            &canister_env,
            vec![
                AssetBuilder::new("/contents.html", "text/html")
                    .with_encoding("identity", vec![UPDATED_BODY])
                    .with_max_age(604800)
                    .with_header("Access-Control-Allow-Origin", "*"),
            ],
        );

        let response = certified_http_request(
            &state,
            RequestBuilder::get("/contents.html")
                .with_header("Accept-Encoding", "gzip,identity")
                .with_certificate_version(2)
                .build(),
        );

        assert!(lookup_header(&response, "ic-certificate").is_some());
    }

    #[test]
    fn etag() {
        // For now only checks that defining a custom etag doesn't break certification.
        // Serving HTTP 304 responses if the etag matches is part of https://dfinity.atlassian.net/browse/SDK-191

        let mut state = State::default();
        let time_now = 100_000_000_000;
        let canister_env = empty_canister_env();

        const BODY: &[u8] = b"<!DOCTYPE html><html></html>";

        create_assets(
            &mut state,
            time_now,
            &canister_env,
            vec![
                AssetBuilder::new("/contents.html", "text/html")
                    .with_encoding("identity", vec![BODY])
                    .with_header("etag", "my-etag"),
            ],
        );

        let response = certified_http_request(
            &state,
            RequestBuilder::get("/contents.html")
                .with_header("Accept-Encoding", "gzip,identity")
                .with_certificate_version(1)
                .build(),
        );
        assert_eq!(
            lookup_header(&response, "etag").expect("ic-certificate header missing"),
            "my-etag"
        );

        let response = certified_http_request(
            &state,
            RequestBuilder::get("/contents.html")
                .with_header("Accept-Encoding", "gzip,identity")
                .with_certificate_version(2)
                .build(),
        );
        assert_eq!(
            lookup_header(&response, "etag").expect("ic-certificate header missing"),
            "my-etag"
        );
    }
}

#[cfg(test)]
mod evidence_computation {
    use std::collections::BTreeMap;

    use super::*;
    use crate::types::BatchOperation::SetAssetContent;
    use crate::types::{ClearArguments, ComputeEvidenceArguments, UnsetAssetContentArguments};

    #[test]
    fn evidence_with_set_single_chunk_asset_content() {
        let mut state = State::default();
        let time_now = 100_000_000_000;

        let batch_1 = state.create_batch(time_now).unwrap();
        const BODY: &[u8] = b"<!DOCTYPE html><html></html>";
        let chunk_1 = state
            .create_chunk(
                CreateChunkArg {
                    batch_id: batch_1.clone(),
                    content: ByteBuf::from(BODY.to_vec()),
                },
                time_now,
            )
            .unwrap();

        let create_asset = CreateAssetArguments {
            key: "/a/b/c".to_string(),
            content_type: "text/plain".to_string(),
            max_age: None,
            headers: None,
            enable_aliasing: None,
            allow_raw_access: None,
        };
        let set_asset_content = SetAssetContentArguments {
            key: "/a/b/c".to_string(),
            content_encoding: "identity".to_string(),
            chunk_ids: vec![chunk_1],
            last_chunk: None,
            sha256: None,
        };
        let cba = CommitBatchArguments {
            batch_id: batch_1.clone(),
            operations: vec![
                BatchOperation::CreateAsset(create_asset),
                BatchOperation::SetAssetContent(set_asset_content),
            ],
        };
        assert!(state.propose_commit_batch(cba).is_ok());
        assert!(matches!(
            state.compute_evidence(ComputeEvidenceArguments {
                batch_id: batch_1.clone(),
                max_iterations: Some(3),
            }),
            Ok(None)
        ));
        assert!(matches!(
            state.compute_evidence(ComputeEvidenceArguments {
                batch_id: batch_1,
                max_iterations: Some(1),
            }),
            Ok(Some(_))
        ));
    }

    #[test]
    fn evidence_with_set_multiple_chunk_asset_content() {
        let mut state = State::default();
        let time_now = 100_000_000_000;

        let batch_1 = state.create_batch(time_now).unwrap();
        const CHUNK_1_CONTENT: &[u8] = b"<!DOCTYPE html><html></html>";
        const CHUNK_2_CONTENT: &[u8] = b"there is more content here";
        let chunk_1 = state
            .create_chunk(
                CreateChunkArg {
                    batch_id: batch_1.clone(),
                    content: ByteBuf::from(CHUNK_1_CONTENT.to_vec()),
                },
                time_now,
            )
            .unwrap();
        let chunk_2 = state
            .create_chunk(
                CreateChunkArg {
                    batch_id: batch_1.clone(),
                    content: ByteBuf::from(CHUNK_2_CONTENT.to_vec()),
                },
                time_now,
            )
            .unwrap();

        let create_asset = CreateAssetArguments {
            key: "/a/b/c".to_string(),
            content_type: "text/plain".to_string(),
            max_age: None,
            headers: None,
            enable_aliasing: None,
            allow_raw_access: None,
        };
        let set_asset_content = SetAssetContentArguments {
            key: "/a/b/c".to_string(),
            content_encoding: "identity".to_string(),
            chunk_ids: vec![chunk_1, chunk_2],
            last_chunk: None,
            sha256: None,
        };
        let cba = CommitBatchArguments {
            batch_id: batch_1.clone(),
            operations: vec![
                BatchOperation::CreateAsset(create_asset),
                BatchOperation::SetAssetContent(set_asset_content),
            ],
        };
        assert!(state.propose_commit_batch(cba).is_ok());
        assert!(matches!(
            state.compute_evidence(ComputeEvidenceArguments {
                batch_id: batch_1.clone(),
                max_iterations: Some(4),
            }),
            Ok(None)
        ));
        assert!(matches!(
            state.compute_evidence(ComputeEvidenceArguments {
                batch_id: batch_1,
                max_iterations: Some(1),
            }),
            Ok(Some(_))
        ));
    }

    #[test]
    fn evidence_with_create_asset() {
        let mut state = State::default();
        let time_now = 100_000_000_000;

        let batch_id = state.create_batch(time_now).unwrap();
        let create_asset = CreateAssetArguments {
            key: "/a/b/c".to_string(),
            content_type: "text/plain".to_string(),
            max_age: None,
            headers: None,
            enable_aliasing: None,
            allow_raw_access: None,
        };
        let cba = CommitBatchArguments {
            batch_id: batch_id.clone(),
            operations: vec![BatchOperation::CreateAsset(create_asset)],
        };

        assert!(state.propose_commit_batch(cba).is_ok());

        let compute_args = ComputeEvidenceArguments {
            batch_id,
            max_iterations: Some(1),
        };
        assert!(
            state
                .compute_evidence(compute_args.clone())
                .unwrap()
                .is_none()
        );
        assert!(state.compute_evidence(compute_args).unwrap().is_some());
    }

    #[test]
    fn evidence_with_set_empty_asset_content() {
        let mut state = State::default();
        let time_now = 100_000_000_000;

        let batch_id = state.create_batch(time_now).unwrap();
        let create_asset = CreateAssetArguments {
            key: "/a/b/c".to_string(),
            content_type: "text/plain".to_string(),
            max_age: None,
            headers: None,
            enable_aliasing: None,
            allow_raw_access: None,
        };
        let set_asset_content = SetAssetContentArguments {
            key: "/a/b/c".to_string(),
            content_encoding: "identity".to_string(),
            chunk_ids: vec![],
            last_chunk: None,
            sha256: None,
        };
        let cba = CommitBatchArguments {
            batch_id: batch_id.clone(),
            operations: vec![
                BatchOperation::CreateAsset(create_asset),
                BatchOperation::SetAssetContent(set_asset_content),
            ],
        };
        assert!(state.propose_commit_batch(cba).is_ok());

        assert!(
            state
                .compute_evidence(ComputeEvidenceArguments {
                    batch_id: batch_id.clone(),
                    max_iterations: Some(3),
                })
                .unwrap()
                .is_none()
        );
        assert!(
            state
                .compute_evidence(ComputeEvidenceArguments {
                    batch_id,
                    max_iterations: Some(1),
                })
                .unwrap()
                .is_some()
        );
    }

    #[test]
    fn evidence_with_no_operations() {
        let mut state = State::default();
        let time_now = 100_000_000_000;

        let batch_id = state.create_batch(time_now).unwrap();
        let cba = CommitBatchArguments {
            batch_id: batch_id.clone(),
            operations: vec![],
        };
        assert!(state.propose_commit_batch(cba).is_ok());

        assert!(
            state
                .compute_evidence(ComputeEvidenceArguments {
                    batch_id,
                    max_iterations: Some(1),
                })
                .unwrap()
                .is_some()
        );
    }

    #[test]
    fn create_asset_same_fields_same_evidence() {
        let mut state = State::default();
        let time_now = 100_000_000_000;

        {
            let batch_1 = state.create_batch(time_now).unwrap();
            assert!(
                state
                    .propose_commit_batch(CommitBatchArguments {
                        batch_id: batch_1.clone(),
                        operations: vec![BatchOperation::CreateAsset(CreateAssetArguments {
                            key: "/a/b/c".to_string(),
                            content_type: "".to_string(),
                            max_age: None,
                            headers: None,
                            enable_aliasing: None,
                            allow_raw_access: None,
                        }),],
                    })
                    .is_ok()
            );
            let evidence_1 = state
                .compute_evidence(ComputeEvidenceArguments {
                    batch_id: batch_1.clone(),
                    max_iterations: Some(3),
                })
                .unwrap()
                .unwrap();
            delete_batch(&mut state, batch_1);

            let batch_2 = state.create_batch(time_now).unwrap();
            assert!(
                state
                    .propose_commit_batch(CommitBatchArguments {
                        batch_id: batch_2.clone(),
                        operations: vec![BatchOperation::CreateAsset(CreateAssetArguments {
                            key: "/a/b/c".to_string(),
                            content_type: "".to_string(),
                            max_age: None,
                            headers: None,
                            enable_aliasing: None,
                            allow_raw_access: None,
                        }),],
                    })
                    .is_ok()
            );
            let evidence_2 = state
                .compute_evidence(ComputeEvidenceArguments {
                    batch_id: batch_2.clone(),
                    max_iterations: Some(3),
                })
                .unwrap()
                .unwrap();
            delete_batch(&mut state, batch_2);

            assert_eq!(evidence_1, evidence_2);
        }

        {
            let batch_1 = state.create_batch(time_now).unwrap();
            assert!(
                state
                    .propose_commit_batch(CommitBatchArguments {
                        batch_id: batch_1.clone(),
                        operations: vec![BatchOperation::CreateAsset(CreateAssetArguments {
                            key: "/d".to_string(),
                            content_type: "text/plain".to_string(),
                            max_age: Some(98),
                            headers: Some(BTreeMap::from([
                                ("H1".to_string(), "V1".to_string()),
                                ("H2".to_string(), "V2".to_string())
                            ])),
                            enable_aliasing: Some(true),
                            allow_raw_access: Some(false),
                        }),],
                    })
                    .is_ok()
            );
            let evidence_1 = state
                .compute_evidence(ComputeEvidenceArguments {
                    batch_id: batch_1.clone(),
                    max_iterations: Some(3),
                })
                .unwrap()
                .unwrap();
            delete_batch(&mut state, batch_1);

            let batch_2 = state.create_batch(time_now).unwrap();
            assert!(
                state
                    .propose_commit_batch(CommitBatchArguments {
                        batch_id: batch_2.clone(),
                        operations: vec![BatchOperation::CreateAsset(CreateAssetArguments {
                            key: "/d".to_string(),
                            content_type: "text/plain".to_string(),
                            max_age: Some(98),
                            headers: Some(BTreeMap::from([
                                ("H1".to_string(), "V1".to_string()),
                                ("H2".to_string(), "V2".to_string())
                            ])),
                            enable_aliasing: Some(true),
                            allow_raw_access: Some(false),
                        }),],
                    })
                    .is_ok()
            );
            let evidence_2 = state
                .compute_evidence(ComputeEvidenceArguments {
                    batch_id: batch_2,
                    max_iterations: Some(3),
                })
                .unwrap()
                .unwrap();
            assert_eq!(evidence_1, evidence_2);
        }
    }

    #[test]
    fn create_asset_arguments_key_affects_evidence() {
        let mut state = State::default();
        let time_now = 100_000_000_000;

        let batch_1 = state.create_batch(time_now).unwrap();
        assert!(
            state
                .propose_commit_batch(CommitBatchArguments {
                    batch_id: batch_1.clone(),
                    operations: vec![BatchOperation::CreateAsset(CreateAssetArguments {
                        key: "/a/b/c".to_string(),
                        content_type: "".to_string(),
                        max_age: None,
                        headers: None,
                        enable_aliasing: None,
                        allow_raw_access: None,
                    }),],
                })
                .is_ok()
        );
        let evidence_1 = state
            .compute_evidence(ComputeEvidenceArguments {
                batch_id: batch_1.clone(),
                max_iterations: Some(3),
            })
            .unwrap()
            .unwrap();
        delete_batch(&mut state, batch_1);

        let batch_2 = state.create_batch(time_now).unwrap();
        assert!(
            state
                .propose_commit_batch(CommitBatchArguments {
                    batch_id: batch_2.clone(),
                    operations: vec![BatchOperation::CreateAsset(CreateAssetArguments {
                        key: "/d/e/f".to_string(),
                        content_type: "".to_string(),
                        max_age: None,
                        headers: None,
                        enable_aliasing: None,
                        allow_raw_access: None,
                    }),],
                })
                .is_ok()
        );
        let evidence_2 = state
            .compute_evidence(ComputeEvidenceArguments {
                batch_id: batch_2,
                max_iterations: Some(3),
            })
            .unwrap()
            .unwrap();

        assert_ne!(evidence_1, evidence_2);
    }

    #[test]
    fn create_asset_arguments_content_type_affects_evidence() {
        let mut state = State::default();
        let time_now = 100_000_000_000;

        let batch_1 = state.create_batch(time_now).unwrap();
        assert!(
            state
                .propose_commit_batch(CommitBatchArguments {
                    batch_id: batch_1.clone(),
                    operations: vec![BatchOperation::CreateAsset(CreateAssetArguments {
                        key: "/".to_string(),
                        content_type: "text/plain".to_string(),
                        max_age: None,
                        headers: None,
                        enable_aliasing: None,
                        allow_raw_access: None,
                    }),],
                })
                .is_ok()
        );
        let evidence_1 = state
            .compute_evidence(ComputeEvidenceArguments {
                batch_id: batch_1.clone(),
                max_iterations: Some(3),
            })
            .unwrap()
            .unwrap();
        delete_batch(&mut state, batch_1);

        let batch_2 = state.create_batch(time_now).unwrap();
        assert!(
            state
                .propose_commit_batch(CommitBatchArguments {
                    batch_id: batch_2.clone(),
                    operations: vec![BatchOperation::CreateAsset(CreateAssetArguments {
                        key: "/".to_string(),
                        content_type: "application/octet-stream".to_string(),
                        max_age: None,
                        headers: None,
                        enable_aliasing: None,
                        allow_raw_access: None,
                    }),],
                })
                .is_ok()
        );
        let evidence_2 = state
            .compute_evidence(ComputeEvidenceArguments {
                batch_id: batch_2,
                max_iterations: Some(3),
            })
            .unwrap()
            .unwrap();

        assert_ne!(evidence_1, evidence_2);
    }

    #[test]
    fn create_asset_arguments_max_age_affects_evidence() {
        let mut state = State::default();
        let time_now = 100_000_000_000;

        let batch_1 = state.create_batch(time_now).unwrap();
        assert!(
            state
                .propose_commit_batch(CommitBatchArguments {
                    batch_id: batch_1.clone(),
                    operations: vec![BatchOperation::CreateAsset(CreateAssetArguments {
                        key: "/".to_string(),
                        content_type: "".to_string(),
                        max_age: None,
                        headers: None,
                        enable_aliasing: None,
                        allow_raw_access: None,
                    }),],
                })
                .is_ok()
        );
        let evidence_1 = state
            .compute_evidence(ComputeEvidenceArguments {
                batch_id: batch_1.clone(),
                max_iterations: Some(3),
            })
            .unwrap()
            .unwrap();
        delete_batch(&mut state, batch_1);

        let batch_2 = state.create_batch(time_now).unwrap();
        assert!(
            state
                .propose_commit_batch(CommitBatchArguments {
                    batch_id: batch_2.clone(),
                    operations: vec![BatchOperation::CreateAsset(CreateAssetArguments {
                        key: "/".to_string(),
                        content_type: "".to_string(),
                        max_age: Some(32),
                        headers: None,
                        enable_aliasing: None,
                        allow_raw_access: None,
                    }),],
                })
                .is_ok()
        );

        let evidence_2 = state
            .compute_evidence(ComputeEvidenceArguments {
                batch_id: batch_2.clone(),
                max_iterations: Some(3),
            })
            .unwrap()
            .unwrap();
        delete_batch(&mut state, batch_2);

        let batch_3 = state.create_batch(time_now).unwrap();
        assert!(
            state
                .propose_commit_batch(CommitBatchArguments {
                    batch_id: batch_3.clone(),
                    operations: vec![BatchOperation::CreateAsset(CreateAssetArguments {
                        key: "/".to_string(),
                        content_type: "".to_string(),
                        max_age: Some(987),
                        headers: None,
                        enable_aliasing: None,
                        allow_raw_access: None,
                    }),],
                })
                .is_ok()
        );
        let evidence_3 = state
            .compute_evidence(ComputeEvidenceArguments {
                batch_id: batch_3,
                max_iterations: Some(3),
            })
            .unwrap()
            .unwrap();

        assert_ne!(evidence_1, evidence_2);
        assert_ne!(evidence_1, evidence_3);
        assert_ne!(evidence_2, evidence_3);
    }

    #[test]
    fn create_asset_arguments_headers_affect_evidence() {
        let mut state = State::default();
        let time_now = 100_000_000_000;

        let batch_1 = state.create_batch(time_now).unwrap();
        assert!(
            state
                .propose_commit_batch(CommitBatchArguments {
                    batch_id: batch_1.clone(),
                    operations: vec![BatchOperation::CreateAsset(CreateAssetArguments {
                        key: "/".to_string(),
                        content_type: "".to_string(),
                        max_age: None,
                        headers: Some(BTreeMap::from([("H1".to_string(), "V1".to_string()),])),
                        enable_aliasing: None,
                        allow_raw_access: None,
                    }),],
                })
                .is_ok()
        );
        let evidence_1 = state
            .compute_evidence(ComputeEvidenceArguments {
                batch_id: batch_1.clone(),
                max_iterations: Some(3),
            })
            .unwrap()
            .unwrap();
        delete_batch(&mut state, batch_1);

        let batch_2 = state.create_batch(time_now).unwrap();
        assert!(
            state
                .propose_commit_batch(CommitBatchArguments {
                    batch_id: batch_2.clone(),
                    operations: vec![BatchOperation::CreateAsset(CreateAssetArguments {
                        key: "/".to_string(),
                        content_type: "".to_string(),
                        max_age: None,
                        headers: Some(BTreeMap::from([("H1".to_string(), "V2".to_string()),])),
                        enable_aliasing: None,
                        allow_raw_access: None,
                    }),],
                })
                .is_ok()
        );
        let evidence_2 = state
            .compute_evidence(ComputeEvidenceArguments {
                batch_id: batch_2.clone(),
                max_iterations: Some(3),
            })
            .unwrap()
            .unwrap();
        delete_batch(&mut state, batch_2);

        let batch_3 = state.create_batch(time_now).unwrap();
        assert!(
            state
                .propose_commit_batch(CommitBatchArguments {
                    batch_id: batch_3.clone(),
                    operations: vec![BatchOperation::CreateAsset(CreateAssetArguments {
                        key: "/".to_string(),
                        content_type: "".to_string(),
                        max_age: None,
                        headers: Some(BTreeMap::from([("H2".to_string(), "V1".to_string()),])),
                        enable_aliasing: None,
                        allow_raw_access: None,
                    }),],
                })
                .is_ok()
        );

        let evidence_3 = state
            .compute_evidence(ComputeEvidenceArguments {
                batch_id: batch_3.clone(),
                max_iterations: Some(3),
            })
            .unwrap()
            .unwrap();
        delete_batch(&mut state, batch_3);

        let batch_4 = state.create_batch(time_now).unwrap();
        assert!(
            state
                .propose_commit_batch(CommitBatchArguments {
                    batch_id: batch_4.clone(),
                    operations: vec![BatchOperation::CreateAsset(CreateAssetArguments {
                        key: "/".to_string(),
                        content_type: "".to_string(),
                        max_age: None,
                        headers: Some(BTreeMap::from([
                            ("H1".to_string(), "V1".to_string()),
                            ("H2".to_string(), "V2".to_string()),
                        ])),
                        enable_aliasing: None,
                        allow_raw_access: None,
                    }),],
                })
                .is_ok()
        );
        let evidence_4 = state
            .compute_evidence(ComputeEvidenceArguments {
                batch_id: batch_4,
                max_iterations: Some(3),
            })
            .unwrap()
            .unwrap();

        assert_ne!(evidence_1, evidence_2);
        assert_ne!(evidence_1, evidence_3);
        assert_ne!(evidence_1, evidence_4);
        assert_ne!(evidence_2, evidence_3);
        assert_ne!(evidence_2, evidence_4);
        assert_ne!(evidence_3, evidence_4);
    }

    #[test]
    fn create_asset_arguments_enable_aliasing_affects_evidence() {
        let mut state = State::default();
        let time_now = 100_000_000_000;

        let batch_1 = state.create_batch(time_now).unwrap();
        assert!(
            state
                .propose_commit_batch(CommitBatchArguments {
                    batch_id: batch_1.clone(),
                    operations: vec![BatchOperation::CreateAsset(CreateAssetArguments {
                        key: "/".to_string(),
                        content_type: "".to_string(),
                        max_age: None,
                        headers: None,
                        enable_aliasing: None,
                        allow_raw_access: None,
                    }),],
                })
                .is_ok()
        );
        let evidence_1 = state
            .compute_evidence(ComputeEvidenceArguments {
                batch_id: batch_1.clone(),
                max_iterations: Some(3),
            })
            .unwrap()
            .unwrap();
        delete_batch(&mut state, batch_1);

        let batch_2 = state.create_batch(time_now).unwrap();
        assert!(
            state
                .propose_commit_batch(CommitBatchArguments {
                    batch_id: batch_2.clone(),
                    operations: vec![BatchOperation::CreateAsset(CreateAssetArguments {
                        key: "/".to_string(),
                        content_type: "".to_string(),
                        max_age: None,
                        headers: None,
                        enable_aliasing: Some(false),
                        allow_raw_access: None,
                    }),],
                })
                .is_ok()
        );

        let evidence_2 = state
            .compute_evidence(ComputeEvidenceArguments {
                batch_id: batch_2.clone(),
                max_iterations: Some(3),
            })
            .unwrap()
            .unwrap();
        delete_batch(&mut state, batch_2);

        let batch_3 = state.create_batch(time_now).unwrap();
        assert!(
            state
                .propose_commit_batch(CommitBatchArguments {
                    batch_id: batch_3.clone(),
                    operations: vec![BatchOperation::CreateAsset(CreateAssetArguments {
                        key: "/".to_string(),
                        content_type: "".to_string(),
                        max_age: None,
                        headers: None,
                        enable_aliasing: Some(true),
                        allow_raw_access: None,
                    }),],
                })
                .is_ok()
        );
        let evidence_3 = state
            .compute_evidence(ComputeEvidenceArguments {
                batch_id: batch_3,
                max_iterations: Some(3),
            })
            .unwrap()
            .unwrap();

        assert_ne!(evidence_1, evidence_2);
        assert_ne!(evidence_1, evidence_3);
        assert_ne!(evidence_2, evidence_3);
    }

    #[test]
    fn create_asset_arguments_allow_raw_access_affects_evidence() {
        let mut state = State::default();
        let time_now = 100_000_000_000;

        let batch_1 = state.create_batch(time_now).unwrap();
        assert!(
            state
                .propose_commit_batch(CommitBatchArguments {
                    batch_id: batch_1.clone(),
                    operations: vec![BatchOperation::CreateAsset(CreateAssetArguments {
                        key: "/".to_string(),
                        content_type: "".to_string(),
                        max_age: None,
                        headers: None,
                        enable_aliasing: None,
                        allow_raw_access: None,
                    }),],
                })
                .is_ok()
        );
        let evidence_1 = state
            .compute_evidence(ComputeEvidenceArguments {
                batch_id: batch_1.clone(),
                max_iterations: Some(3),
            })
            .unwrap()
            .unwrap();
        delete_batch(&mut state, batch_1);

        let batch_2 = state.create_batch(time_now).unwrap();
        assert!(
            state
                .propose_commit_batch(CommitBatchArguments {
                    batch_id: batch_2.clone(),
                    operations: vec![BatchOperation::CreateAsset(CreateAssetArguments {
                        key: "/".to_string(),
                        content_type: "".to_string(),
                        max_age: None,
                        headers: None,
                        enable_aliasing: None,
                        allow_raw_access: Some(false),
                    }),],
                })
                .is_ok()
        );

        let evidence_2 = state
            .compute_evidence(ComputeEvidenceArguments {
                batch_id: batch_2.clone(),
                max_iterations: Some(3),
            })
            .unwrap()
            .unwrap();
        delete_batch(&mut state, batch_2);

        let batch_3 = state.create_batch(time_now).unwrap();
        assert!(
            state
                .propose_commit_batch(CommitBatchArguments {
                    batch_id: batch_3.clone(),
                    operations: vec![BatchOperation::CreateAsset(CreateAssetArguments {
                        key: "/".to_string(),
                        content_type: "".to_string(),
                        max_age: None,
                        headers: None,
                        enable_aliasing: None,
                        allow_raw_access: Some(true),
                    }),],
                })
                .is_ok()
        );
        let evidence_3 = state
            .compute_evidence(ComputeEvidenceArguments {
                batch_id: batch_3,
                max_iterations: Some(3),
            })
            .unwrap()
            .unwrap();

        assert_ne!(evidence_1, evidence_2);
        assert_ne!(evidence_1, evidence_3);
        assert_ne!(evidence_2, evidence_3);
    }

    #[test]
    fn set_asset_content_arguments_key_affects_evidence() {
        let mut state = State::default();
        let time_now = 100_000_000_000;

        let batch_1 = state.create_batch(time_now).unwrap();
        assert!(
            state
                .propose_commit_batch(CommitBatchArguments {
                    batch_id: batch_1.clone(),
                    operations: vec![SetAssetContent(SetAssetContentArguments {
                        key: "/1".to_string(),
                        content_encoding: "identity".to_string(),
                        chunk_ids: vec![],
                        last_chunk: None,
                        sha256: None,
                    })],
                })
                .is_ok()
        );
        let evidence_1 = state
            .compute_evidence(ComputeEvidenceArguments {
                batch_id: batch_1.clone(),
                max_iterations: Some(3),
            })
            .unwrap()
            .unwrap();
        delete_batch(&mut state, batch_1);

        let batch_2 = state.create_batch(time_now).unwrap();
        assert!(
            state
                .propose_commit_batch(CommitBatchArguments {
                    batch_id: batch_2.clone(),
                    operations: vec![SetAssetContent(SetAssetContentArguments {
                        key: "/2".to_string(),
                        content_encoding: "identity".to_string(),
                        chunk_ids: vec![],
                        last_chunk: None,
                        sha256: None,
                    })],
                })
                .is_ok()
        );
        let evidence_2 = state
            .compute_evidence(ComputeEvidenceArguments {
                batch_id: batch_2,
                max_iterations: Some(3),
            })
            .unwrap()
            .unwrap();

        assert_ne!(evidence_1, evidence_2);
    }

    #[test]
    fn set_asset_content_arguments_content_encoding_affects_evidence() {
        let mut state = State::default();
        let time_now = 100_000_000_000;

        let batch_1 = state.create_batch(time_now).unwrap();
        assert!(
            state
                .propose_commit_batch(CommitBatchArguments {
                    batch_id: batch_1.clone(),
                    operations: vec![SetAssetContent(SetAssetContentArguments {
                        key: "/1".to_string(),
                        content_encoding: "identity".to_string(),
                        chunk_ids: vec![],
                        last_chunk: None,
                        sha256: None,
                    })],
                })
                .is_ok()
        );
        let evidence_1 = state
            .compute_evidence(ComputeEvidenceArguments {
                batch_id: batch_1.clone(),
                max_iterations: Some(3),
            })
            .unwrap()
            .unwrap();
        delete_batch(&mut state, batch_1);

        let batch_2 = state.create_batch(time_now).unwrap();
        assert!(
            state
                .propose_commit_batch(CommitBatchArguments {
                    batch_id: batch_2.clone(),
                    operations: vec![SetAssetContent(SetAssetContentArguments {
                        key: "/1".to_string(),
                        content_encoding: "gzip".to_string(),
                        chunk_ids: vec![],
                        last_chunk: None,
                        sha256: None,
                    })],
                })
                .is_ok()
        );
        let evidence_2 = state
            .compute_evidence(ComputeEvidenceArguments {
                batch_id: batch_2,
                max_iterations: Some(3),
            })
            .unwrap()
            .unwrap();

        assert_ne!(evidence_1, evidence_2);
    }

    #[test]
    fn set_asset_content_arguments_chunk_contents_affects_evidence() {
        let mut state = State::default();
        let time_now = 100_000_000_000;

        const CHUNK_1_CONTENT: &[u8] = b"first batch chunk content";
        const CHUNK_2_CONTENT: &[u8] = b"second batch chunk content";

        let batch_1 = state.create_batch(time_now).unwrap();
        let chunk_1 = state
            .create_chunk(
                CreateChunkArg {
                    batch_id: batch_1.clone(),
                    content: ByteBuf::from(CHUNK_1_CONTENT),
                },
                time_now,
            )
            .unwrap();
        assert!(
            state
                .propose_commit_batch(CommitBatchArguments {
                    batch_id: batch_1.clone(),
                    operations: vec![SetAssetContent(SetAssetContentArguments {
                        key: "/1".to_string(),
                        content_encoding: "identity".to_string(),
                        chunk_ids: vec![chunk_1],
                        last_chunk: None,
                        sha256: None,
                    })],
                })
                .is_ok()
        );
        let evidence_1 = state
            .compute_evidence(ComputeEvidenceArguments {
                batch_id: batch_1.clone(),
                max_iterations: Some(3),
            })
            .unwrap()
            .unwrap();
        delete_batch(&mut state, batch_1);

        let batch_2 = state.create_batch(time_now).unwrap();
        let chunk_2 = state
            .create_chunk(
                CreateChunkArg {
                    batch_id: batch_2.clone(),
                    content: ByteBuf::from(CHUNK_2_CONTENT),
                },
                time_now,
            )
            .unwrap();
        assert!(
            state
                .propose_commit_batch(CommitBatchArguments {
                    batch_id: batch_2.clone(),
                    operations: vec![SetAssetContent(SetAssetContentArguments {
                        key: "/1".to_string(),
                        content_encoding: "identity".to_string(),
                        chunk_ids: vec![chunk_2],
                        last_chunk: None,
                        sha256: None,
                    })],
                })
                .is_ok()
        );
        let evidence_2 = state
            .compute_evidence(ComputeEvidenceArguments {
                batch_id: batch_2,
                max_iterations: Some(3),
            })
            .unwrap()
            .unwrap();

        assert_ne!(evidence_1, evidence_2);
    }
    #[test]
    fn set_asset_content_arguments_multiple_chunk_contents_affects_evidence() {
        let mut state = State::default();
        let time_now = 100_000_000_000;

        const CHUNK_1_CONTENT: &[u8] = b"first chunk, same for both";
        const BATCH_1_CHUNK_2_CONTENT: &[u8] = b"first batch second chunk content";
        const BATCH_2_CHUNK_2_CONTENT: &[u8] = b"second batch second chunk content";

        let batch_1 = state.create_batch(time_now).unwrap();
        {
            let chunk_1 = state
                .create_chunk(
                    CreateChunkArg {
                        batch_id: batch_1.clone(),
                        content: ByteBuf::from(CHUNK_1_CONTENT),
                    },
                    time_now,
                )
                .unwrap();
            let chunk_2 = state
                .create_chunk(
                    CreateChunkArg {
                        batch_id: batch_1.clone(),
                        content: ByteBuf::from(BATCH_1_CHUNK_2_CONTENT),
                    },
                    time_now,
                )
                .unwrap();

            assert!(
                state
                    .propose_commit_batch(CommitBatchArguments {
                        batch_id: batch_1.clone(),
                        operations: vec![SetAssetContent(SetAssetContentArguments {
                            key: "/1".to_string(),
                            content_encoding: "identity".to_string(),
                            chunk_ids: vec![chunk_1, chunk_2],
                            last_chunk: None,
                            sha256: None,
                        })],
                    })
                    .is_ok()
            );
        }
        let evidence_1 = state
            .compute_evidence(ComputeEvidenceArguments {
                batch_id: batch_1.clone(),
                max_iterations: Some(4),
            })
            .unwrap()
            .unwrap();
        delete_batch(&mut state, batch_1);

        let batch_2 = state.create_batch(time_now).unwrap();
        {
            let chunk_1 = state
                .create_chunk(
                    CreateChunkArg {
                        batch_id: batch_2.clone(),
                        content: ByteBuf::from(CHUNK_1_CONTENT),
                    },
                    time_now,
                )
                .unwrap();
            let chunk_2 = state
                .create_chunk(
                    CreateChunkArg {
                        batch_id: batch_2.clone(),
                        content: ByteBuf::from(BATCH_2_CHUNK_2_CONTENT),
                    },
                    time_now,
                )
                .unwrap();
            assert!(
                state
                    .propose_commit_batch(CommitBatchArguments {
                        batch_id: batch_2.clone(),
                        operations: vec![SetAssetContent(SetAssetContentArguments {
                            key: "/1".to_string(),
                            content_encoding: "identity".to_string(),
                            chunk_ids: vec![chunk_1, chunk_2],
                            last_chunk: None,
                            sha256: None,
                        })],
                    })
                    .is_ok()
            );
        }
        let evidence_2 = state
            .compute_evidence(ComputeEvidenceArguments {
                batch_id: batch_2,
                max_iterations: Some(4),
            })
            .unwrap()
            .unwrap();

        assert_ne!(evidence_1, evidence_2);
    }

    #[test]
    fn set_asset_content_arguments_sha256_affects_evidence() {
        let mut state = State::default();
        let time_now = 100_000_000_000;

        let sha256_1 = ByteBuf::from("01020304");
        let sha256_2 = ByteBuf::from("09080706");

        let batch_1 = state.create_batch(time_now).unwrap();
        assert!(
            state
                .propose_commit_batch(CommitBatchArguments {
                    batch_id: batch_1.clone(),
                    operations: vec![SetAssetContent(SetAssetContentArguments {
                        key: "/1".to_string(),
                        content_encoding: "identity".to_string(),
                        last_chunk: None,
                        chunk_ids: vec![],
                        sha256: Some(sha256_1),
                    })],
                })
                .is_ok()
        );
        let evidence_1 = state
            .compute_evidence(ComputeEvidenceArguments {
                batch_id: batch_1.clone(),
                max_iterations: Some(3),
            })
            .unwrap()
            .unwrap();
        delete_batch(&mut state, batch_1);

        let batch_2 = state.create_batch(time_now).unwrap();
        assert!(
            state
                .propose_commit_batch(CommitBatchArguments {
                    batch_id: batch_2.clone(),
                    operations: vec![SetAssetContent(SetAssetContentArguments {
                        key: "/1".to_string(),
                        content_encoding: "identity".to_string(),
                        last_chunk: None,
                        chunk_ids: vec![],
                        sha256: Some(sha256_2),
                    })],
                })
                .is_ok()
        );
        let evidence_2 = state
            .compute_evidence(ComputeEvidenceArguments {
                batch_id: batch_2,
                max_iterations: Some(3),
            })
            .unwrap()
            .unwrap();

        assert_ne!(evidence_1, evidence_2);
    }

    #[test]
    fn unset_asset_content_arguments_key_affects_evidence() {
        let mut state = State::default();
        let time_now = 100_000_000_000;

        let batch_1 = state.create_batch(time_now).unwrap();
        assert!(
            state
                .propose_commit_batch(CommitBatchArguments {
                    batch_id: batch_1.clone(),
                    operations: vec![BatchOperation::UnsetAssetContent(
                        UnsetAssetContentArguments {
                            key: "/1".to_string(),
                            content_encoding: "".to_string(),
                        }
                    ),],
                })
                .is_ok()
        );
        let evidence_1 = state
            .compute_evidence(ComputeEvidenceArguments {
                batch_id: batch_1.clone(),
                max_iterations: Some(3),
            })
            .unwrap()
            .unwrap();
        delete_batch(&mut state, batch_1);

        let batch_2 = state.create_batch(time_now).unwrap();
        assert!(
            state
                .propose_commit_batch(CommitBatchArguments {
                    batch_id: batch_2.clone(),
                    operations: vec![BatchOperation::UnsetAssetContent(
                        UnsetAssetContentArguments {
                            key: "/2".to_string(),
                            content_encoding: "".to_string(),
                        }
                    ),],
                })
                .is_ok()
        );
        let evidence_2 = state
            .compute_evidence(ComputeEvidenceArguments {
                batch_id: batch_2,
                max_iterations: Some(3),
            })
            .unwrap()
            .unwrap();

        assert_ne!(evidence_1, evidence_2);
    }

    #[test]
    fn unset_asset_content_arguments_content_encoding_affects_evidence() {
        let mut state = State::default();
        let time_now = 100_000_000_000;

        let batch_1 = state.create_batch(time_now).unwrap();
        assert!(
            state
                .propose_commit_batch(CommitBatchArguments {
                    batch_id: batch_1.clone(),
                    operations: vec![BatchOperation::UnsetAssetContent(
                        UnsetAssetContentArguments {
                            key: "/1".to_string(),
                            content_encoding: "identity".to_string(),
                        }
                    ),],
                })
                .is_ok()
        );
        let evidence_1 = state
            .compute_evidence(ComputeEvidenceArguments {
                batch_id: batch_1.clone(),
                max_iterations: Some(3),
            })
            .unwrap()
            .unwrap();
        delete_batch(&mut state, batch_1);

        let batch_2 = state.create_batch(time_now).unwrap();
        assert!(
            state
                .propose_commit_batch(CommitBatchArguments {
                    batch_id: batch_2.clone(),
                    operations: vec![BatchOperation::UnsetAssetContent(
                        UnsetAssetContentArguments {
                            key: "/1".to_string(),
                            content_encoding: "gzip".to_string(),
                        }
                    ),],
                })
                .is_ok()
        );
        let evidence_2 = state
            .compute_evidence(ComputeEvidenceArguments {
                batch_id: batch_2,
                max_iterations: Some(3),
            })
            .unwrap()
            .unwrap();

        assert_ne!(evidence_1, evidence_2);
    }

    #[test]
    fn delete_asset_content_arguments_key_affects_evidence() {
        // todo
        let mut state = State::default();
        let time_now = 100_000_000_000;

        let batch_1 = state.create_batch(time_now).unwrap();
        assert!(
            state
                .propose_commit_batch(CommitBatchArguments {
                    batch_id: batch_1.clone(),
                    operations: vec![BatchOperation::DeleteAsset(DeleteAssetArguments {
                        key: "/1".to_string(),
                    }),],
                })
                .is_ok()
        );
        let evidence_1 = state
            .compute_evidence(ComputeEvidenceArguments {
                batch_id: batch_1.clone(),
                max_iterations: Some(3),
            })
            .unwrap()
            .unwrap();
        delete_batch(&mut state, batch_1);

        let batch_2 = state.create_batch(time_now).unwrap();
        assert!(
            state
                .propose_commit_batch(CommitBatchArguments {
                    batch_id: batch_2.clone(),
                    operations: vec![BatchOperation::DeleteAsset(DeleteAssetArguments {
                        key: "/2".to_string(),
                    }),],
                })
                .is_ok()
        );
        let evidence_2 = state
            .compute_evidence(ComputeEvidenceArguments {
                batch_id: batch_2,
                max_iterations: Some(3),
            })
            .unwrap()
            .unwrap();

        assert_ne!(evidence_1, evidence_2);
    }

    #[test]
    fn clear_affects_evidence() {
        let mut state = State::default();
        let time_now = 100_000_000_000;

        let batch_1 = state.create_batch(time_now).unwrap();
        assert!(
            state
                .propose_commit_batch(CommitBatchArguments {
                    batch_id: batch_1.clone(),
                    operations: vec![BatchOperation::Clear(ClearArguments {}),],
                })
                .is_ok()
        );
        let evidence_1 = state
            .compute_evidence(ComputeEvidenceArguments {
                batch_id: batch_1.clone(),
                max_iterations: Some(3),
            })
            .unwrap()
            .unwrap();
        delete_batch(&mut state, batch_1);

        let batch_2 = state.create_batch(time_now).unwrap();
        assert!(
            state
                .propose_commit_batch(CommitBatchArguments {
                    batch_id: batch_2.clone(),
                    operations: vec![
                        BatchOperation::Clear(ClearArguments {}),
                        BatchOperation::Clear(ClearArguments {})
                    ],
                })
                .is_ok()
        );
        let evidence_2 = state
            .compute_evidence(ComputeEvidenceArguments {
                batch_id: batch_2,
                max_iterations: Some(3),
            })
            .unwrap()
            .unwrap();

        assert_ne!(evidence_1, evidence_2);
    }

    #[test]
    fn set_asset_properties_arguments_key_affects_evidence() {
        let mut state = State::default();
        let time_now = 100_000_000_000;

        let batch_1 = state.create_batch(time_now).unwrap();
        assert!(
            state
                .propose_commit_batch(CommitBatchArguments {
                    batch_id: batch_1.clone(),
                    operations: vec![BatchOperation::SetAssetProperties(
                        SetAssetPropertiesArguments {
                            key: "/1".to_string(),
                            max_age: Some(Some(100)),
                            headers: None,
                            allow_raw_access: Some(Some(false)),
                            is_aliased: Some(Some(true))
                        }
                    ),],
                })
                .is_ok()
        );
        let evidence_1 = state
            .compute_evidence(ComputeEvidenceArguments {
                batch_id: batch_1.clone(),
                max_iterations: Some(3),
            })
            .unwrap()
            .unwrap();
        delete_batch(&mut state, batch_1);

        let batch_2 = state.create_batch(time_now).unwrap();
        assert!(
            state
                .propose_commit_batch(CommitBatchArguments {
                    batch_id: batch_2.clone(),
                    operations: vec![BatchOperation::SetAssetProperties(
                        SetAssetPropertiesArguments {
                            key: "/2".to_string(),
                            max_age: Some(Some(100)),
                            headers: None,
                            allow_raw_access: Some(Some(false)),
                            is_aliased: Some(Some(true))
                        }
                    ),],
                })
                .is_ok()
        );
        let evidence_2 = state
            .compute_evidence(ComputeEvidenceArguments {
                batch_id: batch_2,
                max_iterations: Some(3),
            })
            .unwrap()
            .unwrap();

        assert_ne!(evidence_1, evidence_2);
    }

    #[test]
    fn set_asset_properties_arguments_properties_affects_evidence() {
        fn generate_unique_set_asset_properties() -> Vec<SetAssetPropertiesArguments> {
            let mut result = vec![];
            for max_age in &[None, Some(None), Some(Some(100))] {
                for headers in &[
                    None,
                    Some(None),
                    Some(Some(BTreeMap::from([(
                        String::from("a"),
                        String::from("b"),
                    )]))),
                ] {
                    for allow_raw_access in &[None, Some(None), Some(Some(true)), Some(Some(false))]
                    {
                        for is_aliased in &[None, Some(None), Some(Some(true)), Some(Some(false))] {
                            result.push(SetAssetPropertiesArguments {
                                key: "/1".to_string(),
                                max_age: *max_age,
                                headers: headers.clone(),
                                allow_raw_access: *allow_raw_access,
                                is_aliased: *is_aliased,
                            });
                        }
                    }
                }
            }
            result
        }

        fn compute_evidence_for_set_asset_properties(
            args: SetAssetPropertiesArguments,
        ) -> serde_bytes::ByteBuf {
            let mut state = State::default();
            let time_now = 100_000_000_000;
            let batch = state.create_batch(time_now).unwrap();
            assert!(
                state
                    .propose_commit_batch(CommitBatchArguments {
                        batch_id: batch.clone(),
                        operations: vec![BatchOperation::SetAssetProperties(args)],
                    })
                    .is_ok()
            );

            state
                .compute_evidence(ComputeEvidenceArguments {
                    batch_id: batch,
                    max_iterations: Some(3),
                })
                .unwrap()
                .unwrap()
        }

        let instances = generate_unique_set_asset_properties();
        let evidences = instances
            .into_iter()
            .map(compute_evidence_for_set_asset_properties)
            .collect::<Vec<_>>();

        // Check if all evidences are different.
        for i in 0..evidences.len() {
            for j in (i + 1)..evidences.len() {
                assert_ne!(evidences[i], evidences[j]);
            }
        }
    }
}

#[cfg(test)]
mod validate_commit_proposed_batch {
    use super::*;
    use crate::types::ComputeEvidenceArguments;

    #[test]
    fn batch_not_found() {
        let mut state = State::default();
        let time_now = 100_000_000_000;
        let canister_env = empty_canister_env();

        match state.validate_commit_proposed_batch(CommitProposedBatchArguments {
            batch_id: 1_u8.into(),
            evidence: Default::default(),
        }) {
            Err(err) if err.contains("batch not found") => (),
            other => panic!("expected 'batch not found' error, got: {:?}", other),
        }

        match state.commit_proposed_batch(
            CommitProposedBatchArguments {
                batch_id: 1_u8.into(),
                evidence: Default::default(),
            },
            time_now,
            &canister_env,
        ) {
            Err(err) if err.contains("batch not found") => (),
            other => panic!("expected 'batch not found' error, got: {:?}", other),
        }
    }

    #[test]
    fn no_commit_batch_arguments() {
        let mut state = State::default();
        let time_now = 100_000_000_000;
        let canister_env = empty_canister_env();
        let batch_id = state.create_batch(time_now).unwrap();

        match state.validate_commit_proposed_batch(CommitProposedBatchArguments {
            batch_id: batch_id.clone(),
            evidence: Default::default(),
        }) {
            Err(err) if err.contains("batch does not have CommitBatchArguments") => (),
            other => panic!("expected 'batch not found' error, got: {:?}", other),
        }

        match state.commit_proposed_batch(
            CommitProposedBatchArguments {
                batch_id,
                evidence: Default::default(),
            },
            time_now,
            &canister_env,
        ) {
            Err(err) if err.contains("batch does not have CommitBatchArguments") => (),
            other => panic!("expected 'batch not found' error, got: {:?}", other),
        }
    }

    #[test]
    fn evidence_not_computed() {
        let mut state = State::default();
        let time_now = 100_000_000_000;
        let canister_env = empty_canister_env();
        let batch_id = state.create_batch(time_now).unwrap();

        assert!(
            state
                .propose_commit_batch(CommitBatchArguments {
                    batch_id: batch_id.clone(),
                    operations: vec![],
                })
                .is_ok()
        );

        match state.validate_commit_proposed_batch(CommitProposedBatchArguments {
            batch_id: batch_id.clone(),
            evidence: Default::default(),
        }) {
            Err(err) if err.contains("batch does not have computed evidence") => (),
            other => panic!("expected 'batch not found' error, got: {:?}", other),
        }
        match state.commit_proposed_batch(
            CommitProposedBatchArguments {
                batch_id,
                evidence: Default::default(),
            },
            time_now,
            &canister_env,
        ) {
            Err(err) if err.contains("batch does not have computed evidence") => (),
            other => panic!("expected 'batch not found' error, got: {:?}", other),
        }
    }

    #[test]
    fn evidence_does_not_match() {
        let mut state = State::default();
        let time_now = 100_000_000_000;
        let canister_env = empty_canister_env();
        let batch_id = state.create_batch(time_now).unwrap();

        assert!(
            state
                .propose_commit_batch(CommitBatchArguments {
                    batch_id: batch_id.clone(),
                    operations: vec![],
                })
                .is_ok()
        );

        assert!(matches!(
            state.compute_evidence(ComputeEvidenceArguments {
                batch_id: batch_id.clone(),
                max_iterations: Some(1),
            }),
            Ok(Some(_))
        ));

        match state.validate_commit_proposed_batch(CommitProposedBatchArguments {
            batch_id: batch_id.clone(),
            evidence: Default::default(),
        }) {
            Err(err) if err.contains("does not match presented evidence") => (),
            other => panic!("expected 'batch not found' error, got: {:?}", other),
        }

        match state.commit_proposed_batch(
            CommitProposedBatchArguments {
                batch_id,
                evidence: Default::default(),
            },
            time_now,
            &canister_env,
        ) {
            Err(err) if err.contains("does not match presented evidence") => (),
            other => panic!("expected 'batch not found' error, got: {:?}", other),
        }
    }

    #[test]
    fn all_good() {
        let mut state = State::default();
        let time_now = 100_000_000_000;
        let canister_env = empty_canister_env();
        let batch_id = state.create_batch(time_now).unwrap();

        assert!(
            state
                .propose_commit_batch(CommitBatchArguments {
                    batch_id: batch_id.clone(),
                    operations: vec![],
                })
                .is_ok()
        );

        let compute_evidence_result = state.compute_evidence(ComputeEvidenceArguments {
            batch_id: batch_id.clone(),
            max_iterations: Some(1),
        });
        assert!(matches!(compute_evidence_result, Ok(Some(_))));

        let evidence = if let Ok(Some(computed_evidence)) = compute_evidence_result {
            computed_evidence
        } else {
            unreachable!()
        };

        assert_eq!(
            state
                .validate_commit_proposed_batch(CommitProposedBatchArguments {
                    batch_id: batch_id.clone(),
                    evidence: evidence.clone(),
                },)
                .unwrap(),
            "commit proposed batch 0 with evidence e3b0c44298fc1c149afbf4c8996fb92427ae41e4649b934ca495991b7852b855"
        );

        state
            .commit_proposed_batch(
                CommitProposedBatchArguments { batch_id, evidence },
                time_now,
                &canister_env,
            )
            .unwrap();
    }
}

#[cfg(test)]
mod configuration_methods {
    use super::*;
    use crate::types::ConfigureArguments;

    #[test]
    fn empty_config() {
        let state = State::default();

        let x = state.get_configuration();
        assert!(x.max_batches.is_none());
        assert!(x.max_chunks.is_none());
        assert!(x.max_bytes.is_none());
    }

    #[test]
    fn set_only_max_batches() {
        let mut state = State::default();

        state.configure(ConfigureArguments {
            max_batches: Some(Some(47)),
            max_chunks: None,
            max_bytes: None,
        });

        let x = state.get_configuration();
        assert_eq!(x.max_batches, Some(47));
        assert_eq!(x.max_chunks, None);
        assert_eq!(x.max_bytes, None);
    }

    #[test]
    fn unset_only_max_batches() {
        let mut state = State::default();
        state.configure(ConfigureArguments {
            max_batches: Some(Some(47)),
            max_chunks: Some(Some(67)),
            max_bytes: Some(Some(77)),
        });
        let x = state.get_configuration();
        assert_eq!(x.max_batches, Some(47));
        assert_eq!(x.max_chunks, Some(67));
        assert_eq!(x.max_bytes, Some(77));

        state.configure(ConfigureArguments {
            max_batches: Some(None),
            max_chunks: None,
            max_bytes: None,
        });

        let x = state.get_configuration();
        assert_eq!(x.max_batches, None);
        assert_eq!(x.max_chunks, Some(67));
        assert_eq!(x.max_bytes, Some(77));
    }

    #[test]
    fn change_only_max_batches() {
        let mut state = State::default();
        state.configure(ConfigureArguments {
            max_batches: Some(Some(47)),
            max_chunks: Some(Some(67)),
            max_bytes: Some(Some(77)),
        });
        let x = state.get_configuration();
        assert_eq!(x.max_batches, Some(47));
        assert_eq!(x.max_chunks, Some(67));
        assert_eq!(x.max_bytes, Some(77));

        state.configure(ConfigureArguments {
            max_batches: Some(Some(35)),
            max_chunks: None,
            max_bytes: None,
        });

        let x = state.get_configuration();
        assert_eq!(x.max_batches, Some(35));
        assert_eq!(x.max_chunks, Some(67));
        assert_eq!(x.max_bytes, Some(77));
    }

    #[test]
    fn set_only_max_chunks() {
        let mut state = State::default();

        state.configure(ConfigureArguments {
            max_batches: None,
            max_chunks: Some(Some(23)),
            max_bytes: None,
        });

        let x = state.get_configuration();
        assert_eq!(x.max_batches, None);
        assert_eq!(x.max_chunks, Some(23));
        assert_eq!(x.max_bytes, None);
    }

    #[test]
    fn unset_only_max_chunks() {
        let mut state = State::default();
        state.configure(ConfigureArguments {
            max_batches: Some(Some(47)),
            max_chunks: Some(Some(67)),
            max_bytes: Some(Some(77)),
        });
        let x = state.get_configuration();
        assert_eq!(x.max_batches, Some(47));
        assert_eq!(x.max_chunks, Some(67));
        assert_eq!(x.max_bytes, Some(77));

        state.configure(ConfigureArguments {
            max_batches: None,
            max_chunks: Some(None),
            max_bytes: None,
        });

        let x = state.get_configuration();
        assert_eq!(x.max_batches, Some(47));
        assert_eq!(x.max_chunks, None);
        assert_eq!(x.max_bytes, Some(77));
    }

    #[test]
    fn change_only_max_chunks() {
        let mut state = State::default();
        state.configure(ConfigureArguments {
            max_batches: Some(Some(47)),
            max_chunks: Some(Some(67)),
            max_bytes: Some(Some(77)),
        });
        let x = state.get_configuration();
        assert_eq!(x.max_batches, Some(47));
        assert_eq!(x.max_chunks, Some(67));
        assert_eq!(x.max_bytes, Some(77));

        state.configure(ConfigureArguments {
            max_batches: None,
            max_chunks: Some(Some(54)),
            max_bytes: None,
        });

        let x = state.get_configuration();
        assert_eq!(x.max_batches, Some(47));
        assert_eq!(x.max_chunks, Some(54));
        assert_eq!(x.max_bytes, Some(77));
    }
}

#[cfg(test)]
mod enforce_limits {
    use super::*;
    use crate::types::ConfigureArguments;

    #[test]
    fn cannot_create_batch_if_batch_already_proposed_with_no_batch_limit() {
        cannot_create_batch_if_batch_already_proposed_with_batch_limit(None);
    }

    #[test]
    fn cannot_create_batch_if_batch_already_proposed_with_a_batch_limit() {
        // test with a batch limit to make sure we get the right message (not: batch limit exceeded)
        cannot_create_batch_if_batch_already_proposed_with_batch_limit(Some(1));
    }

    fn cannot_create_batch_if_batch_already_proposed_with_batch_limit(max_batches: Option<u64>) {
        let mut state = State::default();
        let time_now = 100_000_000_000;

        state.configure(ConfigureArguments {
            max_batches: Some(max_batches),
            max_chunks: None,
            max_bytes: None,
        });

        let batch_id = state.create_batch(time_now).unwrap();
        let cba = CommitBatchArguments {
            batch_id: batch_id.clone(),
            operations: vec![],
        };
        assert!(state.propose_commit_batch(cba).is_ok());

        assert_eq!(
            state
                .create_batch(time_now + BATCH_EXPIRY_NANOS - 1)
                .unwrap_err(),
            "Batch 0 has not completed evidence computation.  Wait for it to expire or delete it to propose another."
        );

        assert!(
            state
                .compute_evidence(ComputeEvidenceArguments {
                    batch_id,
                    max_iterations: Some(1),
                })
                .unwrap()
                .is_some()
        );

        assert_eq!(
            state
                .create_batch(time_now + BATCH_EXPIRY_NANOS + 1)
                .unwrap_err(),
            "Batch 0 is already proposed.  Delete or execute it to propose another."
        );
    }

    #[test]
    fn max_batches() {
        let mut state = State::default();
        let time_now = 100_000_000_000;
        state.configure(ConfigureArguments {
            max_batches: Some(Some(3)),
            max_chunks: None,
            max_bytes: None,
        });
        state.create_batch(time_now).unwrap();
        state.create_batch(time_now).unwrap();
        state.create_batch(time_now).unwrap();
        assert_eq!(
            state.create_batch(time_now).unwrap_err(),
            "batch limit exceeded"
        );
    }

    #[test]
    fn max_chunks() {
        let mut state = State::default();
        let time_now = 100_000_000_000;
        state.configure(ConfigureArguments {
            max_batches: None,
            max_chunks: Some(Some(3)),
            max_bytes: None,
        });
        let batch_1 = state.create_batch(time_now).unwrap();
        let batch_2 = state.create_batch(time_now).unwrap();

        state
            .create_chunk(
                CreateChunkArg {
                    batch_id: batch_1.clone(),
                    content: ByteBuf::new(),
                },
                time_now,
            )
            .unwrap();
        state
            .create_chunk(
                CreateChunkArg {
                    batch_id: batch_2.clone(),
                    content: ByteBuf::new(),
                },
                time_now,
            )
            .unwrap();
        assert_eq!(
            state
                .create_chunks(
                    CreateChunksArg {
                        batch_id: batch_2.clone(),
                        content: vec![ByteBuf::new(), ByteBuf::new()]
                    },
                    time_now
                )
                .unwrap_err(),
            "chunk limit exceeded"
        );
        state
            .create_chunk(
                CreateChunkArg {
                    batch_id: batch_2.clone(),
                    content: ByteBuf::new(),
                },
                time_now,
            )
            .unwrap();

        assert_eq!(
            state
                .create_chunk(
                    CreateChunkArg {
                        batch_id: batch_1,
                        content: ByteBuf::new(),
                    },
                    time_now
                )
                .unwrap_err(),
            "chunk limit exceeded"
        );
        assert_eq!(
            state
                .create_chunk(
                    CreateChunkArg {
                        batch_id: batch_2,
                        content: ByteBuf::new(),
                    },
                    time_now
                )
                .unwrap_err(),
            "chunk limit exceeded"
        );
    }

    #[test]
    fn max_bytes() {
        let mut state = State::default();
        let time_now = 100_000_000_000;
        state.configure(ConfigureArguments {
            max_batches: None,
            max_chunks: None,
            max_bytes: Some(Some(289)),
        });
        let c0 = vec![0u8; 100];
        let c1 = vec![1u8; 100];
        let c2 = vec![2u8; 90];
        let c3 = vec![3u8; 89];
        let c4 = vec![4u8; 1];

        let batch_1 = state.create_batch(time_now).unwrap();
        let batch_2 = state.create_batch(time_now).unwrap();
        assert_eq!(
            state
                .create_chunks(
                    CreateChunksArg {
                        batch_id: batch_1.clone(),
                        content: vec![
                            ByteBuf::from(c0.clone()),
                            ByteBuf::from(c1.clone()),
                            ByteBuf::from(c2.clone())
                        ]
                    },
                    time_now
                )
                .unwrap_err(),
            "byte limit exceeded"
        );
        state
            .create_chunks(
                CreateChunksArg {
                    batch_id: batch_1.clone(),
                    content: vec![ByteBuf::from(c0), ByteBuf::from(c1)],
                },
                time_now,
            )
            .unwrap();
        assert_eq!(
            state
                .create_chunk(
                    CreateChunkArg {
                        batch_id: batch_2.clone(),
                        content: ByteBuf::from(c2),
                    },
                    time_now
                )
                .unwrap_err(),
            "byte limit exceeded"
        );
        state
            .create_chunk(
                CreateChunkArg {
                    batch_id: batch_2,
                    content: ByteBuf::from(c3),
                },
                time_now,
            )
            .unwrap();
        assert_eq!(
            state
                .create_chunk(
                    CreateChunkArg {
                        batch_id: batch_1,
                        content: ByteBuf::from(c4),
                    },
                    time_now
                )
                .unwrap_err(),
            "byte limit exceeded"
        );
    }
}<|MERGE_RESOLUTION|>--- conflicted
+++ resolved
@@ -1275,17 +1275,10 @@
         state.get_asset_properties("/contents.html".into()),
         Ok(AssetProperties {
             max_age: None,
-<<<<<<< HEAD
-            headers: Some(HashMap::from([
+            headers: Some(BTreeMap::from([
                 set_cookie_header.clone(),
                 ("Access-Control-Allow-Origin".into(), "*".into())
             ])),
-=======
-            headers: Some(BTreeMap::from([(
-                "Access-Control-Allow-Origin".into(),
-                "*".into()
-            )])),
->>>>>>> 4d96d1d1
             allow_raw_access: None,
             is_aliased: None
         })
@@ -1294,17 +1287,10 @@
         state.get_asset_properties("/max-age.html".into()),
         Ok(AssetProperties {
             max_age: Some(604800),
-<<<<<<< HEAD
-            headers: Some(HashMap::from([
+            headers: Some(BTreeMap::from([
                 set_cookie_header.clone(),
                 ("X-Content-Type-Options".into(), "nosniff".into())
             ])),
-=======
-            headers: Some(BTreeMap::from([(
-                "X-Content-Type-Options".into(),
-                "nosniff".into()
-            )])),
->>>>>>> 4d96d1d1
             allow_raw_access: None,
             is_aliased: None
         })
@@ -1328,17 +1314,10 @@
         state.get_asset_properties("/max-age.html".into()),
         Ok(AssetProperties {
             max_age: Some(1),
-<<<<<<< HEAD
-            headers: Some(HashMap::from([
+            headers: Some(BTreeMap::from([
                 set_cookie_header.clone(),
                 ("X-Content-Type-Options".into(), "nosniff".into())
             ])),
-=======
-            headers: Some(BTreeMap::from([(
-                "X-Content-Type-Options".into(),
-                "nosniff".into()
-            )])),
->>>>>>> 4d96d1d1
             allow_raw_access: None,
             is_aliased: None
         })
@@ -1359,7 +1338,7 @@
         state.get_asset_properties("/max-age.html".into()),
         Ok(AssetProperties {
             max_age: None,
-            headers: Some(HashMap::from([set_cookie_header.clone()])),
+            headers: Some(BTreeMap::from([set_cookie_header.clone()])),
             allow_raw_access: None,
             is_aliased: None
         })
@@ -1383,17 +1362,10 @@
         state.get_asset_properties("/max-age.html".into()),
         Ok(AssetProperties {
             max_age: Some(1),
-<<<<<<< HEAD
-            headers: Some(HashMap::from([
+            headers: Some(BTreeMap::from([
                 set_cookie_header.clone(),
                 ("X-Content-Type-Options".into(), "nosniff".into())
             ])),
-=======
-            headers: Some(BTreeMap::from([(
-                "X-Content-Type-Options".into(),
-                "nosniff".into()
-            )])),
->>>>>>> 4d96d1d1
             allow_raw_access: None,
             is_aliased: None
         })
@@ -1417,14 +1389,10 @@
         state.get_asset_properties("/max-age.html".into()),
         Ok(AssetProperties {
             max_age: Some(1),
-<<<<<<< HEAD
-            headers: Some(HashMap::from([
+            headers: Some(BTreeMap::from([
                 set_cookie_header.clone(),
                 ("new-header".into(), "value".into())
             ])),
-=======
-            headers: Some(BTreeMap::from([("new-header".into(), "value".into())])),
->>>>>>> 4d96d1d1
             allow_raw_access: None,
             is_aliased: None
         })
@@ -1445,14 +1413,10 @@
         state.get_asset_properties("/max-age.html".into()),
         Ok(AssetProperties {
             max_age: Some(2),
-<<<<<<< HEAD
-            headers: Some(HashMap::from([
+            headers: Some(BTreeMap::from([
                 set_cookie_header.clone(),
                 ("new-header".into(), "value".into())
             ])),
-=======
-            headers: Some(BTreeMap::from([("new-header".into(), "value".into())])),
->>>>>>> 4d96d1d1
             allow_raw_access: None,
             is_aliased: None
         })
@@ -1473,14 +1437,10 @@
         state.get_asset_properties("/max-age.html".into()),
         Ok(AssetProperties {
             max_age: Some(2),
-<<<<<<< HEAD
-            headers: Some(HashMap::from([
+            headers: Some(BTreeMap::from([
                 set_cookie_header.clone(),
                 ("new-header".into(), "value".into())
             ])),
-=======
-            headers: Some(BTreeMap::from([("new-header".into(), "value".into())])),
->>>>>>> 4d96d1d1
             allow_raw_access: None,
             is_aliased: Some(false)
         })
@@ -1501,7 +1461,7 @@
         state.get_asset_properties("/max-age.html".into()),
         Ok(AssetProperties {
             max_age: Some(2),
-            headers: Some(HashMap::from([set_cookie_header.clone()])),
+            headers: Some(BTreeMap::from([set_cookie_header.clone()])),
             allow_raw_access: None,
             is_aliased: None
         })
