use std::collections::HashMap;

use crate::state_machine::{StableState, State, BATCH_EXPIRY_NANOS};
use crate::types::{
<<<<<<< HEAD
    AssetProperties, BatchId, BatchOperation, CommitBatchArguments, CreateAssetArguments,
    CreateChunkArg, HttpRequest, HttpResponse, SetAssetContentArguments,
    SetAssetPropertiesArguments, StreamingStrategy,
=======
    BatchId, BatchOperation, CommitBatchArguments, CreateAssetArguments, CreateChunkArg,
    DeleteAssetArguments, HttpRequest, HttpResponse, SetAssetContentArguments, StreamingStrategy,
>>>>>>> 980f2d51
};
use crate::url_decode::{url_decode, UrlDecodeError};
use candid::Principal;
use serde_bytes::ByteBuf;

fn some_principal() -> Principal {
    Principal::from_text("ryjl3-tyaaa-aaaaa-aaaba-cai").unwrap()
}

fn unused_callback() -> candid::Func {
    candid::Func {
        method: "unused".to_string(),
        principal: some_principal(),
    }
}

struct AssetBuilder {
    name: String,
    content_type: String,
    max_age: Option<u64>,
    encodings: Vec<(String, Vec<ByteBuf>)>,
    headers: Option<HashMap<String, String>>,
    aliasing: Option<bool>,
}

impl AssetBuilder {
    fn new(name: impl AsRef<str>, content_type: impl AsRef<str>) -> Self {
        Self {
            name: name.as_ref().to_string(),
            content_type: content_type.as_ref().to_string(),
            max_age: None,
            encodings: vec![],
            headers: None,
            aliasing: None,
        }
    }

    fn with_max_age(mut self, max_age: u64) -> Self {
        self.max_age = Some(max_age);
        self
    }

    fn with_encoding(mut self, name: impl AsRef<str>, chunks: Vec<impl AsRef<[u8]>>) -> Self {
        self.encodings.push((
            name.as_ref().to_string(),
            chunks
                .into_iter()
                .map(|c| ByteBuf::from(c.as_ref().to_vec()))
                .collect(),
        ));
        self
    }

    fn with_header(mut self, header_key: &str, header_value: &str) -> Self {
        let hm = self.headers.get_or_insert(HashMap::new());
        hm.insert(header_key.to_string(), header_value.to_string());
        self
    }

    fn with_aliasing(mut self, aliasing: bool) -> Self {
        self.aliasing = Some(aliasing);
        self
    }
}

struct RequestBuilder {
    resource: String,
    method: String,
    headers: Vec<(String, String)>,
    body: ByteBuf,
}

impl RequestBuilder {
    fn get(resource: impl AsRef<str>) -> Self {
        Self {
            resource: resource.as_ref().to_string(),
            method: "GET".to_string(),
            headers: vec![],
            body: ByteBuf::new(),
        }
    }

    fn with_header(mut self, name: impl AsRef<str>, value: impl AsRef<str>) -> Self {
        self.headers
            .push((name.as_ref().to_string(), value.as_ref().to_string()));
        self
    }

    fn build(self) -> HttpRequest {
        HttpRequest {
            method: self.method,
            url: self.resource,
            headers: self.headers,
            body: self.body,
        }
    }
}

fn create_assets(state: &mut State, time_now: u64, assets: Vec<AssetBuilder>) -> BatchId {
    let batch_id = state.create_batch(time_now);

    let mut operations = vec![];

    for asset in assets {
        operations.push(BatchOperation::CreateAsset(CreateAssetArguments {
            key: asset.name.clone(),
            content_type: asset.content_type,
            max_age: asset.max_age,
            headers: asset.headers,
            enable_aliasing: asset.aliasing,
        }));

        for (enc, chunks) in asset.encodings {
            let mut chunk_ids = vec![];
            for chunk in chunks {
                chunk_ids.push(
                    state
                        .create_chunk(
                            CreateChunkArg {
                                batch_id: batch_id.clone(),
                                content: chunk,
                            },
                            time_now,
                        )
                        .unwrap(),
                );
            }

            operations.push(BatchOperation::SetAssetContent({
                SetAssetContentArguments {
                    key: asset.name.clone(),
                    content_encoding: enc,
                    chunk_ids,
                    sha256: None,
                }
            }));
        }
    }

    state
        .commit_batch(
            CommitBatchArguments {
                batch_id: batch_id.clone(),
                operations,
            },
            time_now,
        )
        .unwrap();

    batch_id
}

fn lookup_header<'a>(response: &'a HttpResponse, header: &str) -> Option<&'a str> {
    response
        .headers
        .iter()
        .find_map(|(h, v)| h.eq_ignore_ascii_case(header).then(|| v.as_str()))
}

#[test]
fn can_create_assets_using_batch_api() {
    let mut state = State::default();
    let time_now = 100_000_000_000;

    const BODY: &[u8] = b"<!DOCTYPE html><html></html>";

    let batch_id = create_assets(
        &mut state,
        time_now,
        vec![AssetBuilder::new("/contents.html", "text/html").with_encoding("identity", vec![BODY])],
    );

    let response = state.http_request(
        RequestBuilder::get("/contents.html")
            .with_header("Accept-Encoding", "gzip,identity")
            .build(),
        &[],
        unused_callback(),
    );

    assert_eq!(response.status_code, 200);
    assert_eq!(response.body.as_ref(), BODY);

    // Try to update a completed batch.
    let error_msg = state
        .create_chunk(
            CreateChunkArg {
                batch_id,
                content: ByteBuf::new(),
            },
            time_now,
        )
        .unwrap_err();

    let expected = "batch not found";
    assert!(
        error_msg.contains(expected),
        "expected '{}' error, got: {}",
        expected,
        error_msg
    );
}

#[test]
fn batches_are_dropped_after_timeout() {
    let mut state = State::default();
    let time_now = 100_000_000_000;

    let batch_1 = state.create_batch(time_now);

    const BODY: &[u8] = b"<!DOCTYPE html><html></html>";

    let _chunk_1 = state
        .create_chunk(
            CreateChunkArg {
                batch_id: batch_1.clone(),
                content: ByteBuf::from(BODY.to_vec()),
            },
            time_now,
        )
        .unwrap();

    let time_now = time_now + BATCH_EXPIRY_NANOS + 1;
    let _batch_2 = state.create_batch(time_now);

    match state.create_chunk(
        CreateChunkArg {
            batch_id: batch_1,
            content: ByteBuf::from(BODY.to_vec()),
        },
        time_now,
    ) {
        Err(err) if err.contains("batch not found") => (),
        other => panic!("expected 'batch not found' error, got: {:?}", other),
    }
}

#[test]
fn returns_index_file_for_missing_assets() {
    let mut state = State::default();
    let time_now = 100_000_000_000;

    const INDEX_BODY: &[u8] = b"<!DOCTYPE html><html>Index</html>";
    const OTHER_BODY: &[u8] = b"<!DOCTYPE html><html>Other</html>";

    create_assets(
        &mut state,
        time_now,
        vec![
            AssetBuilder::new("/index.html", "text/html")
                .with_encoding("identity", vec![INDEX_BODY]),
            AssetBuilder::new("/other.html", "text/html")
                .with_encoding("identity", vec![OTHER_BODY]),
        ],
    );

    let response = state.http_request(
        RequestBuilder::get("/missing.html")
            .with_header("Accept-Encoding", "gzip,identity")
            .build(),
        &[],
        unused_callback(),
    );

    assert_eq!(response.status_code, 200);
    assert_eq!(response.body.as_ref(), INDEX_BODY);
}

#[test]
fn preserves_state_on_stable_roundtrip() {
    let mut state = State::default();
    let time_now = 100_000_000_000;

    const INDEX_BODY: &[u8] = b"<!DOCTYPE html><html>Index</html>";

    create_assets(
        &mut state,
        time_now,
        vec![AssetBuilder::new("/index.html", "text/html")
            .with_encoding("identity", vec![INDEX_BODY])],
    );

    let stable_state: StableState = state.into();
    let state: State = stable_state.into();

    let response = state.http_request(
        RequestBuilder::get("/index.html")
            .with_header("Accept-Encoding", "gzip,identity")
            .build(),
        &[],
        unused_callback(),
    );
    assert_eq!(response.status_code, 200);
    assert_eq!(response.body.as_ref(), INDEX_BODY);
}

#[test]
fn uses_streaming_for_multichunk_assets() {
    let mut state = State::default();
    let time_now = 100_000_000_000;

    const INDEX_BODY_CHUNK_1: &[u8] = b"<!DOCTYPE html>";
    const INDEX_BODY_CHUNK_2: &[u8] = b"<html>Index</html>";

    create_assets(
        &mut state,
        time_now,
        vec![AssetBuilder::new("/index.html", "text/html")
            .with_encoding("identity", vec![INDEX_BODY_CHUNK_1, INDEX_BODY_CHUNK_2])],
    );

    let streaming_callback = candid::Func {
        method: "stream".to_string(),
        principal: some_principal(),
    };
    let response = state.http_request(
        RequestBuilder::get("/index.html")
            .with_header("Accept-Encoding", "gzip,identity")
            .build(),
        &[],
        streaming_callback.clone(),
    );

    assert_eq!(response.status_code, 200);
    assert_eq!(response.body.as_ref(), INDEX_BODY_CHUNK_1);

    let StreamingStrategy::Callback { callback, token } = response
        .streaming_strategy
        .expect("missing streaming strategy");
    assert_eq!(callback, streaming_callback);

    let streaming_response = state.http_request_streaming_callback(token).unwrap();
    assert_eq!(streaming_response.body.as_ref(), INDEX_BODY_CHUNK_2);
    assert!(
        streaming_response.token.is_none(),
        "Unexpected streaming response: {:?}",
        streaming_response
    );
}

#[test]
fn supports_max_age_headers() {
    let mut state = State::default();
    let time_now = 100_000_000_000;

    const BODY: &[u8] = b"<!DOCTYPE html><html></html>";

    create_assets(
        &mut state,
        time_now,
        vec![
            AssetBuilder::new("/contents.html", "text/html").with_encoding("identity", vec![BODY]),
            AssetBuilder::new("/max-age.html", "text/html")
                .with_max_age(604800)
                .with_encoding("identity", vec![BODY]),
        ],
    );

    let response = state.http_request(
        RequestBuilder::get("/contents.html")
            .with_header("Accept-Encoding", "gzip,identity")
            .build(),
        &[],
        unused_callback(),
    );

    assert_eq!(response.status_code, 200);
    assert_eq!(response.body.as_ref(), BODY);
    assert!(
        lookup_header(&response, "Cache-Control").is_none(),
        "Unexpected Cache-Control header in response: {:#?}",
        response,
    );

    let response = state.http_request(
        RequestBuilder::get("/max-age.html")
            .with_header("Accept-Encoding", "gzip,identity")
            .build(),
        &[],
        unused_callback(),
    );

    assert_eq!(response.status_code, 200);
    assert_eq!(response.body.as_ref(), BODY);
    assert_eq!(
        lookup_header(&response, "Cache-Control"),
        Some("max-age=604800"),
        "No matching Cache-Control header in response: {:#?}",
        response,
    );
}

#[test]
fn check_url_decode() {
    assert_eq!(
        url_decode("/%"),
        Err(UrlDecodeError::InvalidPercentEncoding)
    );
    assert_eq!(url_decode("/%%"), Ok("/%".to_string()));
    assert_eq!(url_decode("/%20a"), Ok("/ a".to_string()));
    assert_eq!(
        url_decode("/%%+a%20+%@"),
        Err(UrlDecodeError::InvalidPercentEncoding)
    );
    assert_eq!(
        url_decode("/has%percent.txt"),
        Err(UrlDecodeError::InvalidPercentEncoding)
    );
    assert_eq!(url_decode("/%e6"), Ok("/æ".to_string()));
}

#[test]
fn supports_custom_http_headers() {
    let mut state = State::default();
    let time_now = 100_000_000_000;

    const BODY: &[u8] = b"<!DOCTYPE html><html></html>";

    create_assets(
        &mut state,
        time_now,
        vec![
            AssetBuilder::new("/contents.html", "text/html")
                .with_encoding("identity", vec![BODY])
                .with_header("Access-Control-Allow-Origin", "*"),
            AssetBuilder::new("/max-age.html", "text/html")
                .with_max_age(604800)
                .with_encoding("identity", vec![BODY])
                .with_header("X-Content-Type-Options", "nosniff"),
        ],
    );

    let response = state.http_request(
        RequestBuilder::get("/contents.html")
            .with_header("Accept-Encoding", "gzip,identity")
            .build(),
        &[],
        unused_callback(),
    );

    assert_eq!(response.status_code, 200);
    assert_eq!(response.body.as_ref(), BODY);
    assert!(
        lookup_header(&response, "Access-Control-Allow-Origin").is_some(),
        "Missing Access-Control-Allow-Origin header in response: {:#?}",
        response,
    );
    assert!(
        lookup_header(&response, "Access-Control-Allow-Origin") == Some("*"),
        "Incorrect value for Access-Control-Allow-Origin header in response: {:#?}",
        response,
    );

    let response = state.http_request(
        RequestBuilder::get("/max-age.html")
            .with_header("Accept-Encoding", "gzip,identity")
            .build(),
        &[],
        unused_callback(),
    );

    assert_eq!(response.status_code, 200);
    assert_eq!(response.body.as_ref(), BODY);
    assert_eq!(
        lookup_header(&response, "Cache-Control"),
        Some("max-age=604800"),
        "No matching Cache-Control header in response: {:#?}",
        response,
    );
    assert!(
        lookup_header(&response, "X-Content-Type-Options").is_some(),
        "Missing X-Content-Type-Options header in response: {:#?}",
        response,
    );
    assert!(
        lookup_header(&response, "X-Content-Type-Options") == Some("nosniff"),
        "Incorrect value for X-Content-Type-Options header in response: {:#?}",
        response,
    );
}

#[test]
<<<<<<< HEAD
fn supports_getting_and_setting_asset_properties() {
    let mut state = State::default();
    let time_now = 100_000_000_000;

    const BODY: &[u8] = b"<!DOCTYPE html><html></html>";
=======
fn support_aliases() {
    let mut state = State::default();
    let time_now = 100_000_000_000;
    const INDEX_BODY: &[u8] = b"<!DOCTYPE html><html>index</html>";
    const SUBDIR_INDEX_BODY: &[u8] = b"<!DOCTYPE html><html>subdir index</html>";
    const FILE_BODY: &[u8] = b"<!DOCTYPE html><html>file body</html>";

    create_assets(
        &mut state,
        time_now,
        vec![
            AssetBuilder::new("/contents.html", "text/html")
                .with_encoding("identity", vec![FILE_BODY]),
            AssetBuilder::new("/index.html", "text/html")
                .with_encoding("identity", vec![INDEX_BODY]),
            AssetBuilder::new("/subdirectory/index.html", "text/html")
                .with_encoding("identity", vec![SUBDIR_INDEX_BODY]),
        ],
    );

    let normal_request = state.http_request(
        RequestBuilder::get("/contents.html").build(),
        &[],
        unused_callback(),
    );
    assert_eq!(normal_request.body.as_ref(), FILE_BODY);

    let alias_add_html = state.http_request(
        RequestBuilder::get("/contents").build(),
        &[],
        unused_callback(),
    );
    assert_eq!(alias_add_html.body.as_ref(), FILE_BODY);

    let root_alias = state.http_request(RequestBuilder::get("/").build(), &[], unused_callback());
    assert_eq!(root_alias.body.as_ref(), INDEX_BODY);

    let empty_path_alias =
        state.http_request(RequestBuilder::get("").build(), &[], unused_callback());
    assert_eq!(empty_path_alias.body.as_ref(), INDEX_BODY);

    let subdirectory_index_alias = state.http_request(
        RequestBuilder::get("/subdirectory/index").build(),
        &[],
        unused_callback(),
    );
    assert_eq!(subdirectory_index_alias.body.as_ref(), SUBDIR_INDEX_BODY);

    let subdirectory_index_alias_2 = state.http_request(
        RequestBuilder::get("/subdirectory/").build(),
        &[],
        unused_callback(),
    );
    assert_eq!(subdirectory_index_alias_2.body.as_ref(), SUBDIR_INDEX_BODY);

    let subdirectory_index_alias_3 = state.http_request(
        RequestBuilder::get("/subdirectory").build(),
        &[],
        unused_callback(),
    );
    assert_eq!(subdirectory_index_alias_3.body.as_ref(), SUBDIR_INDEX_BODY);
}

#[ignore = "SDK-817 will enable this"]
#[test]
fn alias_enable_and_disable() {
    let mut state = State::default();
    let time_now = 100_000_000_000;
    const SUBDIR_INDEX_BODY: &[u8] = b"<!DOCTYPE html><html>subdir index</html>";
    const FILE_BODY: &[u8] = b"<!DOCTYPE html><html>file body</html>";
>>>>>>> 980f2d51

    create_assets(
        &mut state,
        time_now,
        vec![
            AssetBuilder::new("/contents.html", "text/html")
<<<<<<< HEAD
                .with_encoding("identity", vec![BODY])
                .with_header("Access-Control-Allow-Origin", "*"),
            AssetBuilder::new("/max-age.html", "text/html")
                .with_max_age(604800)
                .with_encoding("identity", vec![BODY])
                .with_header("X-Content-Type-Options", "nosniff"),
        ],
    );

    assert_eq!(
        state.get_asset_properties("/contents.html".into()),
        Ok(AssetProperties {
            max_age: None,
            headers: Some(HashMap::from([(
                "Access-Control-Allow-Origin".into(),
                "*".into()
            )]))
        })
    );
    assert_eq!(
        state.get_asset_properties("/max-age.html".into()),
        Ok(AssetProperties {
            max_age: Some(604800),
            headers: Some(HashMap::from([(
                "X-Content-Type-Options".into(),
                "nosniff".into()
            )]))
        })
    );

    assert!(state
        .set_asset_properties(SetAssetPropertiesArguments {
            key: "/max-age.html".into(),
            max_age: Some(Some(1)),
            headers: Some(Some(HashMap::from([(
                "X-Content-Type-Options".into(),
                "nosniff".into()
            )])))
        })
        .is_ok());
    assert_eq!(
        state.get_asset_properties("/max-age.html".into()),
        Ok(AssetProperties {
            max_age: Some(1),
            headers: Some(HashMap::from([(
                "X-Content-Type-Options".into(),
                "nosniff".into()
            )]))
        })
    );

    assert!(state
        .set_asset_properties(SetAssetPropertiesArguments {
            key: "/max-age.html".into(),
            max_age: Some(None),
            headers: Some(None)
        })
        .is_ok());
    assert_eq!(
        state.get_asset_properties("/max-age.html".into()),
        Ok(AssetProperties {
            max_age: None,
            headers: None
        })
    );

    assert!(state
        .set_asset_properties(SetAssetPropertiesArguments {
            key: "/max-age.html".into(),
            max_age: Some(Some(1)),
            headers: Some(Some(HashMap::from([(
                "X-Content-Type-Options".into(),
                "nosniff".into()
            )])))
        })
        .is_ok());
    assert_eq!(
        state.get_asset_properties("/max-age.html".into()),
        Ok(AssetProperties {
            max_age: Some(1),
            headers: Some(HashMap::from([(
                "X-Content-Type-Options".into(),
                "nosniff".into()
            )]))
        })
    );

    assert!(state
        .set_asset_properties(SetAssetPropertiesArguments {
            key: "/max-age.html".into(),
            max_age: None,
            headers: Some(Some(HashMap::from([("new-header".into(), "value".into())])))
        })
        .is_ok());
    assert_eq!(
        state.get_asset_properties("/max-age.html".into()),
        Ok(AssetProperties {
            max_age: Some(1),
            headers: Some(HashMap::from([("new-header".into(), "value".into())]))
        })
    );

    assert!(state
        .set_asset_properties(SetAssetPropertiesArguments {
            key: "/max-age.html".into(),
            max_age: Some(Some(2)),
            headers: None
        })
        .is_ok());
    assert_eq!(
        state.get_asset_properties("/max-age.html".into()),
        Ok(AssetProperties {
            max_age: Some(2),
            headers: Some(HashMap::from([("new-header".into(), "value".into())]))
        })
    );

    assert!(state
        .set_asset_properties(SetAssetPropertiesArguments {
            key: "/max-age.html".into(),
            max_age: None,
            headers: Some(None)
        })
        .is_ok());
    assert_eq!(
        state.get_asset_properties("/max-age.html".into()),
        Ok(AssetProperties {
            max_age: Some(2),
            headers: None
        })
    );
=======
                .with_encoding("identity", vec![FILE_BODY]),
            AssetBuilder::new("/subdirectory/index.html", "text/html")
                .with_encoding("identity", vec![SUBDIR_INDEX_BODY]),
        ],
    );

    let alias_add_html = state.http_request(
        RequestBuilder::get("/contents").build(),
        &[],
        unused_callback(),
    );
    assert_eq!(alias_add_html.body.as_ref(), FILE_BODY);

    create_assets(
        &mut state,
        time_now,
        vec![AssetBuilder::new("/contents.html", "text/html")
            .with_encoding("identity", vec![FILE_BODY])
            .with_aliasing(false)],
    );

    let no_more_alias = state.http_request(
        RequestBuilder::get("/contents").build(),
        &[],
        unused_callback(),
    );
    assert_ne!(no_more_alias.body.as_ref(), FILE_BODY);

    let other_alias_still_works = state.http_request(
        RequestBuilder::get("/subdirectory/index").build(),
        &[],
        unused_callback(),
    );
    assert_eq!(other_alias_still_works.body.as_ref(), SUBDIR_INDEX_BODY);

    create_assets(
        &mut state,
        time_now,
        vec![AssetBuilder::new("/contents.html", "text/html")
            .with_encoding("identity", vec![FILE_BODY])
            .with_aliasing(true)],
    );

    let alias_add_html_again = state.http_request(
        RequestBuilder::get("/contents").build(),
        &[],
        unused_callback(),
    );
    assert_eq!(alias_add_html_again.body.as_ref(), FILE_BODY);
}

#[test]
fn alias_behavior_persists_through_upgrade() {
    let mut state = State::default();
    let time_now = 100_000_000_000;
    const SUBDIR_INDEX_BODY: &[u8] = b"<!DOCTYPE html><html>subdir index</html>";
    const FILE_BODY: &[u8] = b"<!DOCTYPE html><html>file body</html>";

    create_assets(
        &mut state,
        time_now,
        vec![
            AssetBuilder::new("/contents.html", "text/html")
                .with_encoding("identity", vec![FILE_BODY])
                .with_aliasing(false),
            AssetBuilder::new("/subdirectory/index.html", "text/html")
                .with_encoding("identity", vec![SUBDIR_INDEX_BODY]),
        ],
    );

    let alias_disabled = state.http_request(
        RequestBuilder::get("/contents").build(),
        &[],
        unused_callback(),
    );
    assert_ne!(alias_disabled.body.as_ref(), FILE_BODY);

    let alias_for_other_asset_still_works = state.http_request(
        RequestBuilder::get("/subdirectory").build(),
        &[],
        unused_callback(),
    );
    assert_eq!(
        alias_for_other_asset_still_works.body.as_ref(),
        SUBDIR_INDEX_BODY
    );

    let stable_state: StableState = state.into();
    let state: State = stable_state.into();

    let alias_stays_turned_off = state.http_request(
        RequestBuilder::get("/contents").build(),
        &[],
        unused_callback(),
    );
    assert_ne!(alias_stays_turned_off.body.as_ref(), FILE_BODY);

    let alias_for_other_asset_still_works = state.http_request(
        RequestBuilder::get("/subdirectory").build(),
        &[],
        unused_callback(),
    );
    assert_eq!(
        alias_for_other_asset_still_works.body.as_ref(),
        SUBDIR_INDEX_BODY
    );
}

#[test]
fn aliasing_name_clash() {
    let mut state = State::default();
    let time_now = 100_000_000_000;
    const FILE_BODY: &[u8] = b"<!DOCTYPE html><html>file body</html>";
    const FILE_BODY_2: &[u8] = b"<!DOCTYPE html><html>second body</html>";

    create_assets(
        &mut state,
        time_now,
        vec![AssetBuilder::new("/contents.html", "text/html")
            .with_encoding("identity", vec![FILE_BODY])],
    );

    let alias_add_html = state.http_request(
        RequestBuilder::get("/contents").build(),
        &[],
        unused_callback(),
    );
    assert_eq!(alias_add_html.body.as_ref(), FILE_BODY);

    create_assets(
        &mut state,
        time_now,
        vec![AssetBuilder::new("/contents", "text/html")
            .with_encoding("identity", vec![FILE_BODY_2])],
    );

    let alias_doesnt_overwrite_actual_file = state.http_request(
        RequestBuilder::get("/contents").build(),
        &[],
        unused_callback(),
    );
    assert_eq!(
        alias_doesnt_overwrite_actual_file.body.as_ref(),
        FILE_BODY_2
    );

    state.delete_asset(DeleteAssetArguments {
        key: "/contents".to_string(),
    });

    let alias_accessible_again = state.http_request(
        RequestBuilder::get("/contents").build(),
        &[],
        unused_callback(),
    );
    assert_eq!(alias_accessible_again.body.as_ref(), FILE_BODY);
>>>>>>> 980f2d51
}<|MERGE_RESOLUTION|>--- conflicted
+++ resolved
@@ -2,14 +2,9 @@
 
 use crate::state_machine::{StableState, State, BATCH_EXPIRY_NANOS};
 use crate::types::{
-<<<<<<< HEAD
     AssetProperties, BatchId, BatchOperation, CommitBatchArguments, CreateAssetArguments,
-    CreateChunkArg, HttpRequest, HttpResponse, SetAssetContentArguments,
+    CreateChunkArg, DeleteAssetArguments, HttpRequest, HttpResponse, SetAssetContentArguments,
     SetAssetPropertiesArguments, StreamingStrategy,
-=======
-    BatchId, BatchOperation, CommitBatchArguments, CreateAssetArguments, CreateChunkArg,
-    DeleteAssetArguments, HttpRequest, HttpResponse, SetAssetContentArguments, StreamingStrategy,
->>>>>>> 980f2d51
 };
 use crate::url_decode::{url_decode, UrlDecodeError};
 use candid::Principal;
@@ -492,20 +487,157 @@
 }
 
 #[test]
-<<<<<<< HEAD
 fn supports_getting_and_setting_asset_properties() {
     let mut state = State::default();
     let time_now = 100_000_000_000;
 
     const BODY: &[u8] = b"<!DOCTYPE html><html></html>";
-=======
+
+    create_assets(
+        &mut state,
+        time_now,
+        vec![
+            AssetBuilder::new("/contents.html", "text/html")
+                .with_encoding("identity", vec![BODY])
+                .with_header("Access-Control-Allow-Origin", "*"),
+            AssetBuilder::new("/max-age.html", "text/html")
+                .with_max_age(604800)
+                .with_encoding("identity", vec![BODY])
+                .with_header("X-Content-Type-Options", "nosniff"),
+        ],
+    );
+
+    assert_eq!(
+        state.get_asset_properties("/contents.html".into()),
+        Ok(AssetProperties {
+            max_age: None,
+            headers: Some(HashMap::from([(
+                "Access-Control-Allow-Origin".into(),
+                "*".into()
+            )]))
+        })
+    );
+    assert_eq!(
+        state.get_asset_properties("/max-age.html".into()),
+        Ok(AssetProperties {
+            max_age: Some(604800),
+            headers: Some(HashMap::from([(
+                "X-Content-Type-Options".into(),
+                "nosniff".into()
+            )]))
+        })
+    );
+
+    assert!(state
+        .set_asset_properties(SetAssetPropertiesArguments {
+            key: "/max-age.html".into(),
+            max_age: Some(Some(1)),
+            headers: Some(Some(HashMap::from([(
+                "X-Content-Type-Options".into(),
+                "nosniff".into()
+            )])))
+        })
+        .is_ok());
+    assert_eq!(
+        state.get_asset_properties("/max-age.html".into()),
+        Ok(AssetProperties {
+            max_age: Some(1),
+            headers: Some(HashMap::from([(
+                "X-Content-Type-Options".into(),
+                "nosniff".into()
+            )]))
+        })
+    );
+
+    assert!(state
+        .set_asset_properties(SetAssetPropertiesArguments {
+            key: "/max-age.html".into(),
+            max_age: Some(None),
+            headers: Some(None)
+        })
+        .is_ok());
+    assert_eq!(
+        state.get_asset_properties("/max-age.html".into()),
+        Ok(AssetProperties {
+            max_age: None,
+            headers: None
+        })
+    );
+
+    assert!(state
+        .set_asset_properties(SetAssetPropertiesArguments {
+            key: "/max-age.html".into(),
+            max_age: Some(Some(1)),
+            headers: Some(Some(HashMap::from([(
+                "X-Content-Type-Options".into(),
+                "nosniff".into()
+            )])))
+        })
+        .is_ok());
+    assert_eq!(
+        state.get_asset_properties("/max-age.html".into()),
+        Ok(AssetProperties {
+            max_age: Some(1),
+            headers: Some(HashMap::from([(
+                "X-Content-Type-Options".into(),
+                "nosniff".into()
+            )]))
+        })
+    );
+
+    assert!(state
+        .set_asset_properties(SetAssetPropertiesArguments {
+            key: "/max-age.html".into(),
+            max_age: None,
+            headers: Some(Some(HashMap::from([("new-header".into(), "value".into())])))
+        })
+        .is_ok());
+    assert_eq!(
+        state.get_asset_properties("/max-age.html".into()),
+        Ok(AssetProperties {
+            max_age: Some(1),
+            headers: Some(HashMap::from([("new-header".into(), "value".into())]))
+        })
+    );
+
+    assert!(state
+        .set_asset_properties(SetAssetPropertiesArguments {
+            key: "/max-age.html".into(),
+            max_age: Some(Some(2)),
+            headers: None
+        })
+        .is_ok());
+    assert_eq!(
+        state.get_asset_properties("/max-age.html".into()),
+        Ok(AssetProperties {
+            max_age: Some(2),
+            headers: Some(HashMap::from([("new-header".into(), "value".into())]))
+        })
+    );
+
+    assert!(state
+        .set_asset_properties(SetAssetPropertiesArguments {
+            key: "/max-age.html".into(),
+            max_age: None,
+            headers: Some(None)
+        })
+        .is_ok());
+    assert_eq!(
+        state.get_asset_properties("/max-age.html".into()),
+        Ok(AssetProperties {
+            max_age: Some(2),
+            headers: None
+        })
+    );
+}
+
+#[test]
 fn support_aliases() {
     let mut state = State::default();
     let time_now = 100_000_000_000;
     const INDEX_BODY: &[u8] = b"<!DOCTYPE html><html>index</html>";
     const SUBDIR_INDEX_BODY: &[u8] = b"<!DOCTYPE html><html>subdir index</html>";
     const FILE_BODY: &[u8] = b"<!DOCTYPE html><html>file body</html>";
-
     create_assets(
         &mut state,
         time_now,
@@ -569,146 +701,12 @@
     let time_now = 100_000_000_000;
     const SUBDIR_INDEX_BODY: &[u8] = b"<!DOCTYPE html><html>subdir index</html>";
     const FILE_BODY: &[u8] = b"<!DOCTYPE html><html>file body</html>";
->>>>>>> 980f2d51
 
     create_assets(
         &mut state,
         time_now,
         vec![
             AssetBuilder::new("/contents.html", "text/html")
-<<<<<<< HEAD
-                .with_encoding("identity", vec![BODY])
-                .with_header("Access-Control-Allow-Origin", "*"),
-            AssetBuilder::new("/max-age.html", "text/html")
-                .with_max_age(604800)
-                .with_encoding("identity", vec![BODY])
-                .with_header("X-Content-Type-Options", "nosniff"),
-        ],
-    );
-
-    assert_eq!(
-        state.get_asset_properties("/contents.html".into()),
-        Ok(AssetProperties {
-            max_age: None,
-            headers: Some(HashMap::from([(
-                "Access-Control-Allow-Origin".into(),
-                "*".into()
-            )]))
-        })
-    );
-    assert_eq!(
-        state.get_asset_properties("/max-age.html".into()),
-        Ok(AssetProperties {
-            max_age: Some(604800),
-            headers: Some(HashMap::from([(
-                "X-Content-Type-Options".into(),
-                "nosniff".into()
-            )]))
-        })
-    );
-
-    assert!(state
-        .set_asset_properties(SetAssetPropertiesArguments {
-            key: "/max-age.html".into(),
-            max_age: Some(Some(1)),
-            headers: Some(Some(HashMap::from([(
-                "X-Content-Type-Options".into(),
-                "nosniff".into()
-            )])))
-        })
-        .is_ok());
-    assert_eq!(
-        state.get_asset_properties("/max-age.html".into()),
-        Ok(AssetProperties {
-            max_age: Some(1),
-            headers: Some(HashMap::from([(
-                "X-Content-Type-Options".into(),
-                "nosniff".into()
-            )]))
-        })
-    );
-
-    assert!(state
-        .set_asset_properties(SetAssetPropertiesArguments {
-            key: "/max-age.html".into(),
-            max_age: Some(None),
-            headers: Some(None)
-        })
-        .is_ok());
-    assert_eq!(
-        state.get_asset_properties("/max-age.html".into()),
-        Ok(AssetProperties {
-            max_age: None,
-            headers: None
-        })
-    );
-
-    assert!(state
-        .set_asset_properties(SetAssetPropertiesArguments {
-            key: "/max-age.html".into(),
-            max_age: Some(Some(1)),
-            headers: Some(Some(HashMap::from([(
-                "X-Content-Type-Options".into(),
-                "nosniff".into()
-            )])))
-        })
-        .is_ok());
-    assert_eq!(
-        state.get_asset_properties("/max-age.html".into()),
-        Ok(AssetProperties {
-            max_age: Some(1),
-            headers: Some(HashMap::from([(
-                "X-Content-Type-Options".into(),
-                "nosniff".into()
-            )]))
-        })
-    );
-
-    assert!(state
-        .set_asset_properties(SetAssetPropertiesArguments {
-            key: "/max-age.html".into(),
-            max_age: None,
-            headers: Some(Some(HashMap::from([("new-header".into(), "value".into())])))
-        })
-        .is_ok());
-    assert_eq!(
-        state.get_asset_properties("/max-age.html".into()),
-        Ok(AssetProperties {
-            max_age: Some(1),
-            headers: Some(HashMap::from([("new-header".into(), "value".into())]))
-        })
-    );
-
-    assert!(state
-        .set_asset_properties(SetAssetPropertiesArguments {
-            key: "/max-age.html".into(),
-            max_age: Some(Some(2)),
-            headers: None
-        })
-        .is_ok());
-    assert_eq!(
-        state.get_asset_properties("/max-age.html".into()),
-        Ok(AssetProperties {
-            max_age: Some(2),
-            headers: Some(HashMap::from([("new-header".into(), "value".into())]))
-        })
-    );
-
-    assert!(state
-        .set_asset_properties(SetAssetPropertiesArguments {
-            key: "/max-age.html".into(),
-            max_age: None,
-            headers: Some(None)
-        })
-        .is_ok());
-    assert_eq!(
-        state.get_asset_properties("/max-age.html".into()),
-        Ok(AssetProperties {
-            max_age: Some(2),
-            headers: None
-        })
-    );
-=======
                 .with_encoding("identity", vec![FILE_BODY]),
             AssetBuilder::new("/subdirectory/index.html", "text/html")
                 .with_encoding("identity", vec![SUBDIR_INDEX_BODY]),
@@ -865,5 +863,4 @@
         unused_callback(),
     );
     assert_eq!(alias_accessible_again.body.as_ref(), FILE_BODY);
->>>>>>> 980f2d51
 }