use std::collections::HashMap;

use crate::http::{HttpRequest, HttpResponse, StreamingStrategy};
use crate::state_machine::{StableState, State, BATCH_EXPIRY_NANOS};
use crate::types::{
    AssetProperties, BatchId, BatchOperation, CommitBatchArguments, CreateAssetArguments,
    CreateChunkArg, DeleteAssetArguments, DeleteBatchArguments, SetAssetContentArguments,
    SetAssetPropertiesArguments,
};
use crate::url_decode::{url_decode, UrlDecodeError};
use candid::{Nat, Principal};
use serde_bytes::ByteBuf;

fn some_principal() -> Principal {
    Principal::from_text("ryjl3-tyaaa-aaaaa-aaaba-cai").unwrap()
}

fn unused_callback() -> candid::Func {
    candid::Func {
        method: "unused".to_string(),
        principal: some_principal(),
    }
}

struct AssetBuilder {
    name: String,
    content_type: String,
    encodings: Vec<(String, Vec<ByteBuf>)>,
    max_age: Option<u64>,
    headers: Option<HashMap<String, String>>,
    aliasing: Option<bool>,
    allow_raw_access: Option<bool>,
}

impl AssetBuilder {
    fn new(name: impl AsRef<str>, content_type: impl AsRef<str>) -> Self {
        Self {
            name: name.as_ref().to_string(),
            content_type: content_type.as_ref().to_string(),
            encodings: vec![],
            max_age: None,
            headers: None,
            aliasing: None,
            allow_raw_access: None,
        }
    }

    fn with_max_age(mut self, max_age: u64) -> Self {
        self.max_age = Some(max_age);
        self
    }

    fn with_encoding(mut self, name: impl AsRef<str>, chunks: Vec<impl AsRef<[u8]>>) -> Self {
        self.encodings.push((
            name.as_ref().to_string(),
            chunks
                .into_iter()
                .map(|c| ByteBuf::from(c.as_ref().to_vec()))
                .collect(),
        ));
        self
    }

    fn with_header(mut self, header_key: &str, header_value: &str) -> Self {
        let hm = self.headers.get_or_insert(HashMap::new());
        hm.insert(header_key.to_string(), header_value.to_string());
        self
    }

    fn with_aliasing(mut self, aliasing: bool) -> Self {
        self.aliasing = Some(aliasing);
        self
    }

    fn with_allow_raw_access(mut self, allow_raw_access: Option<bool>) -> Self {
        self.allow_raw_access = allow_raw_access;
        self
    }
}

struct RequestBuilder {
    resource: String,
    method: String,
    headers: Vec<(String, String)>,
    body: ByteBuf,
    certificate_version: Option<Nat>,
}

impl RequestBuilder {
    fn get(resource: impl AsRef<str>) -> Self {
        Self {
            resource: resource.as_ref().to_string(),
            method: "GET".to_string(),
            headers: vec![],
            body: ByteBuf::new(),
            certificate_version: None,
        }
    }

    fn with_header(mut self, name: impl AsRef<str>, value: impl AsRef<str>) -> Self {
        self.headers
            .push((name.as_ref().to_string(), value.as_ref().to_string()));
        self
    }

    fn with_certificate_version(mut self, version: impl Into<Nat>) -> Self {
        self.certificate_version = Some(version.into());
        self
    }

    fn build(self) -> HttpRequest {
        HttpRequest {
            method: self.method,
            url: self.resource,
            headers: self.headers,
            body: self.body,
            certificate_version: self.certificate_version,
        }
    }
}

fn create_assets(state: &mut State, time_now: u64, assets: Vec<AssetBuilder>) -> BatchId {
    let batch_id = state.create_batch(time_now);

    let mut operations = vec![];

    for asset in assets {
        operations.push(BatchOperation::CreateAsset(CreateAssetArguments {
            key: asset.name.clone(),
            content_type: asset.content_type,
            max_age: asset.max_age,
            headers: asset.headers,
            enable_aliasing: asset.aliasing,
            allow_raw_access: asset.allow_raw_access,
        }));

        for (enc, chunks) in asset.encodings {
            let mut chunk_ids = vec![];
            for chunk in chunks {
                chunk_ids.push(
                    state
                        .create_chunk(
                            CreateChunkArg {
                                batch_id: batch_id.clone(),
                                content: chunk,
                            },
                            time_now,
                        )
                        .unwrap(),
                );
            }

            operations.push(BatchOperation::SetAssetContent({
                SetAssetContentArguments {
                    key: asset.name.clone(),
                    content_encoding: enc,
                    chunk_ids,
                    sha256: None,
                }
            }));
        }
    }

    state
        .commit_batch(
            CommitBatchArguments {
                batch_id: batch_id.clone(),
                operations,
            },
            time_now,
        )
        .unwrap();

    batch_id
}

fn lookup_header<'a>(response: &'a HttpResponse, header: &str) -> Option<&'a str> {
    response
        .headers
        .iter()
        .find_map(|(h, v)| h.eq_ignore_ascii_case(header).then_some(v.as_str()))
}

impl State {
    fn fake_http_request(&self, host: &str, path: &str) -> HttpResponse {
        let fake_cert = [0xca, 0xfe];
        self.http_request(
            RequestBuilder::get(path).with_header("Host", host).build(),
            &fake_cert,
            unused_callback(),
        )
    }

    fn create_test_asset(&mut self, asset: AssetBuilder) {
        create_assets(self, 100_000_000_000, vec![asset]);
    }
}

#[test]
fn can_create_assets_using_batch_api() {
    let mut state = State::default();
    let time_now = 100_000_000_000;

    const BODY: &[u8] = b"<!DOCTYPE html><html></html>";

    let batch_id = create_assets(
        &mut state,
        time_now,
        vec![AssetBuilder::new("/contents.html", "text/html").with_encoding("identity", vec![BODY])],
    );

    let response = state.http_request(
        RequestBuilder::get("/contents.html")
            .with_header("Accept-Encoding", "gzip,identity")
            .build(),
        &[],
        unused_callback(),
    );

    assert_eq!(response.status_code, 200);
    assert_eq!(response.body.as_ref(), BODY);

    // Try to update a completed batch.
    let error_msg = state
        .create_chunk(
            CreateChunkArg {
                batch_id,
                content: ByteBuf::new(),
            },
            time_now,
        )
        .unwrap_err();

    let expected = "batch not found";
    assert!(
        error_msg.contains(expected),
        "expected '{}' error, got: {}",
        expected,
        error_msg
    );
}

#[test]
fn serve_correct_encoding() {
    let mut state = State::default();
    let time_now = 100_000_000_000;

    const IDENTITY_BODY: &[u8] = b"<!DOCTYPE html><html></html>";
    const GZIP_BODY: &[u8] = b"this is 'gzipped' content";

    create_assets(
        &mut state,
        time_now,
        vec![
            AssetBuilder::new("/contents.html", "text/html")
                .with_encoding("identity", vec![IDENTITY_BODY]),
            AssetBuilder::new("/contents.html", "text/html").with_encoding("gzip", vec![GZIP_BODY]),
        ],
    );

    let identity_response = state.http_request(
        RequestBuilder::get("/contents.html")
            .with_header("Accept-Encoding", "identity")
            .with_certificate_version(2)
            .build(),
        &[],
        unused_callback(),
    );
    assert_eq!(identity_response.status_code, 200);
    assert_eq!(identity_response.body.as_ref(), IDENTITY_BODY);

    let gzip_response = state.http_request(
        RequestBuilder::get("/contents.html")
            .with_header("Accept-Encoding", "gzip")
            .with_certificate_version(2)
            .build(),
        &[],
        unused_callback(),
    );
    assert_eq!(gzip_response.status_code, 200);
    assert_eq!(gzip_response.body.as_ref(), GZIP_BODY);

    // V1 serves only the most important encoding - in this case "identity"
    let v1_response = state.http_request(
        RequestBuilder::get("/contents.html")
            .with_header("Accept-Encoding", "gzip")
            .with_certificate_version(1)
            .build(),
        &[],
        unused_callback(),
    );
    assert_eq!(v1_response.status_code, 200);
    assert_eq!(v1_response.body.as_ref(), IDENTITY_BODY);
}

#[test]
fn batches_are_dropped_after_timeout() {
    let mut state = State::default();
    let time_now = 100_000_000_000;

    let batch_1 = state.create_batch(time_now);

    const BODY: &[u8] = b"<!DOCTYPE html><html></html>";

    let _chunk_1 = state
        .create_chunk(
            CreateChunkArg {
                batch_id: batch_1.clone(),
                content: ByteBuf::from(BODY.to_vec()),
            },
            time_now,
        )
        .unwrap();

    let time_now = time_now + BATCH_EXPIRY_NANOS + 1;
    let _batch_2 = state.create_batch(time_now);

    match state.create_chunk(
        CreateChunkArg {
            batch_id: batch_1,
            content: ByteBuf::from(BODY.to_vec()),
        },
        time_now,
    ) {
        Err(err) if err.contains("batch not found") => (),
        other => panic!("expected 'batch not found' error, got: {:?}", other),
    }
}

#[test]
fn can_propose_commit_batch_exactly_once() {
    let mut state = State::default();
    let time_now = 100_000_000_000;

    let batch_1 = state.create_batch(time_now);

    let args = CommitBatchArguments {
        batch_id: batch_1,
        operations: vec![],
    };
    assert_eq!(Ok(()), state.propose_commit_batch(args.clone()));
    match state.propose_commit_batch(args) {
        Err(err) if err == "batch already has proposed CommitBatchArguments".to_string() => {}
        other => panic!("expected batch already proposed error, got: {:?}", other),
    };
}

#[test]
fn cannot_create_chunk_in_proposed_batch_() {
    let mut state = State::default();
    let time_now = 100_000_000_000;

    let batch_1 = state.create_batch(time_now);

    let args = CommitBatchArguments {
        batch_id: batch_1.clone(),
        operations: vec![],
    };
    assert_eq!(Ok(()), state.propose_commit_batch(args.clone()));

    const BODY: &[u8] = b"<!DOCTYPE html><html></html>";
    match state.create_chunk(
        CreateChunkArg {
            batch_id: batch_1,
            content: ByteBuf::from(BODY.to_vec()),
        },
        time_now,
    ) {
        Err(err) if err == "batch has been proposed".to_string() => {}
        other => panic!("expected batch already proposed error, got: {:?}", other),
    }
}

#[test]
fn batches_with_proposed_commit_args_do_not_expire() {
    let mut state = State::default();
    let time_now = 100_000_000_000;

    let batch_1 = state.create_batch(time_now);

    const BODY: &[u8] = b"<!DOCTYPE html><html></html>";

    let _chunk_1 = state
        .create_chunk(
            CreateChunkArg {
                batch_id: batch_1.clone(),
                content: ByteBuf::from(BODY.to_vec()),
            },
            time_now,
        )
        .unwrap();

    let args = CommitBatchArguments {
        batch_id: batch_1.clone(),
        operations: vec![],
    };
    assert_eq!(Ok(()), state.propose_commit_batch(args.clone()));

    let time_now = time_now + BATCH_EXPIRY_NANOS + 1;
    let _batch_2 = state.create_batch(time_now);

    match state.create_chunk(
        CreateChunkArg {
            batch_id: batch_1,
            content: ByteBuf::from(BODY.to_vec()),
        },
        time_now,
    ) {
        Err(err) if err == "batch has been proposed".to_string() => {}
        other => panic!("expected batch already proposed error, got: {:?}", other),
    }
}

#[test]
fn can_delete_proposed_batch() {
    let mut state = State::default();
    let time_now = 100_000_000_000;

    let batch_1 = state.create_batch(time_now);

    let args = CommitBatchArguments {
        batch_id: batch_1.clone(),
        operations: vec![],
    };
    assert_eq!(Ok(()), state.propose_commit_batch(args.clone()));
    let delete_args = DeleteBatchArguments {
        batch_id: batch_1.clone(),
    };
    assert_eq!(Ok(()), state.delete_batch(delete_args.clone()));
    assert_eq!(
        Err("batch not found".to_string()),
        state.delete_batch(delete_args)
    );
}

#[test]
fn can_delete_batch_with_chunks() {
    let mut state = State::default();
    let time_now = 100_000_000_000;

    let batch_1 = state.create_batch(time_now);

    const BODY: &[u8] = b"<!DOCTYPE html><html></html>";
    let _chunk_1 = state
        .create_chunk(
            CreateChunkArg {
                batch_id: batch_1.clone(),
                content: ByteBuf::from(BODY.to_vec()),
            },
            time_now,
        )
        .unwrap();

    let delete_args = DeleteBatchArguments {
        batch_id: batch_1.clone(),
    };
    assert_eq!(Ok(()), state.delete_batch(delete_args.clone()));
    assert_eq!(
        Err("batch not found".to_string()),
        state.delete_batch(delete_args)
    );
}

#[test]
fn returns_index_file_for_missing_assets() {
    let mut state = State::default();
    let time_now = 100_000_000_000;

    const INDEX_BODY: &[u8] = b"<!DOCTYPE html><html>Index</html>";
    const OTHER_BODY: &[u8] = b"<!DOCTYPE html><html>Other</html>";

    create_assets(
        &mut state,
        time_now,
        vec![
            AssetBuilder::new("/index.html", "text/html")
                .with_encoding("identity", vec![INDEX_BODY]),
            AssetBuilder::new("/other.html", "text/html")
                .with_encoding("identity", vec![OTHER_BODY]),
        ],
    );

    let response = state.http_request(
        RequestBuilder::get("/missing.html")
            .with_header("Accept-Encoding", "gzip,identity")
            .build(),
        &[],
        unused_callback(),
    );

    assert_eq!(response.status_code, 200);
    assert_eq!(response.body.as_ref(), INDEX_BODY);
}

#[test]
fn preserves_state_on_stable_roundtrip() {
    let mut state = State::default();
    let time_now = 100_000_000_000;

    const INDEX_BODY: &[u8] = b"<!DOCTYPE html><html>Index</html>";

    create_assets(
        &mut state,
        time_now,
        vec![AssetBuilder::new("/index.html", "text/html")
            .with_encoding("identity", vec![INDEX_BODY])],
    );

    let stable_state: StableState = state.into();
    let state: State = stable_state.into();

    let response = state.http_request(
        RequestBuilder::get("/index.html")
            .with_header("Accept-Encoding", "gzip,identity")
            .build(),
        &[],
        unused_callback(),
    );
    assert_eq!(response.status_code, 200);
    assert_eq!(response.body.as_ref(), INDEX_BODY);
}

#[test]
fn uses_streaming_for_multichunk_assets() {
    let mut state = State::default();
    let time_now = 100_000_000_000;

    const INDEX_BODY_CHUNK_1: &[u8] = b"<!DOCTYPE html>";
    const INDEX_BODY_CHUNK_2: &[u8] = b"<html>Index</html>";

    create_assets(
        &mut state,
        time_now,
        vec![AssetBuilder::new("/index.html", "text/html")
            .with_encoding("identity", vec![INDEX_BODY_CHUNK_1, INDEX_BODY_CHUNK_2])],
    );

    let streaming_callback = candid::Func {
        method: "stream".to_string(),
        principal: some_principal(),
    };
    let response = state.http_request(
        RequestBuilder::get("/index.html")
            .with_header("Accept-Encoding", "gzip,identity")
            .build(),
        &[],
        streaming_callback.clone(),
    );

    assert_eq!(response.status_code, 200);
    assert_eq!(response.body.as_ref(), INDEX_BODY_CHUNK_1);

    let StreamingStrategy::Callback { callback, token } = response
        .streaming_strategy
        .expect("missing streaming strategy");
    assert_eq!(callback, streaming_callback);

    let streaming_response = state.http_request_streaming_callback(token).unwrap();
    assert_eq!(streaming_response.body.as_ref(), INDEX_BODY_CHUNK_2);
    assert!(
        streaming_response.token.is_none(),
        "Unexpected streaming response: {:?}",
        streaming_response
    );
}

#[test]
fn supports_max_age_headers() {
    let mut state = State::default();
    let time_now = 100_000_000_000;

    const BODY: &[u8] = b"<!DOCTYPE html><html></html>";

    create_assets(
        &mut state,
        time_now,
        vec![
            AssetBuilder::new("/contents.html", "text/html").with_encoding("identity", vec![BODY]),
            AssetBuilder::new("/max-age.html", "text/html")
                .with_max_age(604800)
                .with_encoding("identity", vec![BODY]),
        ],
    );

    let response = state.http_request(
        RequestBuilder::get("/contents.html")
            .with_header("Accept-Encoding", "gzip,identity")
            .build(),
        &[],
        unused_callback(),
    );

    assert_eq!(response.status_code, 200);
    assert_eq!(response.body.as_ref(), BODY);
    assert!(
        lookup_header(&response, "Cache-Control").is_none(),
        "Unexpected Cache-Control header in response: {:#?}",
        response,
    );

    let response = state.http_request(
        RequestBuilder::get("/max-age.html")
            .with_header("Accept-Encoding", "gzip,identity")
            .build(),
        &[],
        unused_callback(),
    );

    assert_eq!(response.status_code, 200);
    assert_eq!(response.body.as_ref(), BODY);
    assert_eq!(
        lookup_header(&response, "Cache-Control"),
        Some("max-age=604800"),
        "No matching Cache-Control header in response: {:#?}",
        response,
    );
}

#[test]
fn check_url_decode() {
    assert_eq!(
        url_decode("/%"),
        Err(UrlDecodeError::InvalidPercentEncoding)
    );
    assert_eq!(url_decode("/%%"), Ok("/%".to_string()));
    assert_eq!(url_decode("/%20a"), Ok("/ a".to_string()));
    assert_eq!(
        url_decode("/%%+a%20+%@"),
        Err(UrlDecodeError::InvalidPercentEncoding)
    );
    assert_eq!(
        url_decode("/has%percent.txt"),
        Err(UrlDecodeError::InvalidPercentEncoding)
    );
    assert_eq!(url_decode("/%e6"), Ok("/æ".to_string()));
}

#[test]
fn supports_custom_http_headers() {
    let mut state = State::default();
    let time_now = 100_000_000_000;

    const BODY: &[u8] = b"<!DOCTYPE html><html></html>";

    create_assets(
        &mut state,
        time_now,
        vec![
            AssetBuilder::new("/contents.html", "text/html")
                .with_encoding("identity", vec![BODY])
                .with_header("Access-Control-Allow-Origin", "*"),
            AssetBuilder::new("/max-age.html", "text/html")
                .with_max_age(604800)
                .with_encoding("identity", vec![BODY])
                .with_header("X-Content-Type-Options", "nosniff"),
        ],
    );

    let response = state.http_request(
        RequestBuilder::get("/contents.html")
            .with_header("Accept-Encoding", "gzip,identity")
            .build(),
        &[],
        unused_callback(),
    );

    assert_eq!(response.status_code, 200);
    assert_eq!(response.body.as_ref(), BODY);
    assert!(
        lookup_header(&response, "Access-Control-Allow-Origin").is_some(),
        "Missing Access-Control-Allow-Origin header in response: {:#?}",
        response,
    );
    assert!(
        lookup_header(&response, "Access-Control-Allow-Origin") == Some("*"),
        "Incorrect value for Access-Control-Allow-Origin header in response: {:#?}",
        response,
    );

    let response = state.http_request(
        RequestBuilder::get("/max-age.html")
            .with_header("Accept-Encoding", "gzip,identity")
            .build(),
        &[],
        unused_callback(),
    );

    assert_eq!(response.status_code, 200);
    assert_eq!(response.body.as_ref(), BODY);
    assert_eq!(
        lookup_header(&response, "Cache-Control"),
        Some("max-age=604800"),
        "No matching Cache-Control header in response: {:#?}",
        response,
    );
    assert!(
        lookup_header(&response, "X-Content-Type-Options").is_some(),
        "Missing X-Content-Type-Options header in response: {:#?}",
        response,
    );
    assert!(
        lookup_header(&response, "X-Content-Type-Options") == Some("nosniff"),
        "Incorrect value for X-Content-Type-Options header in response: {:#?}",
        response,
    );
}

#[test]
fn supports_getting_and_setting_asset_properties() {
    let mut state = State::default();
    let time_now = 100_000_000_000;

    const BODY: &[u8] = b"<!DOCTYPE html><html></html>";

    create_assets(
        &mut state,
        time_now,
        vec![
            AssetBuilder::new("/contents.html", "text/html")
                .with_encoding("identity", vec![BODY])
                .with_header("Access-Control-Allow-Origin", "*"),
            AssetBuilder::new("/max-age.html", "text/html")
                .with_max_age(604800)
                .with_encoding("identity", vec![BODY])
                .with_header("X-Content-Type-Options", "nosniff"),
        ],
    );

    assert_eq!(
        state.get_asset_properties("/contents.html".into()),
        Ok(AssetProperties {
            max_age: None,
            headers: Some(HashMap::from([(
                "Access-Control-Allow-Origin".into(),
                "*".into()
            )])),
            allow_raw_access: None,
            is_aliased: None
        })
    );
    assert_eq!(
        state.get_asset_properties("/max-age.html".into()),
        Ok(AssetProperties {
            max_age: Some(604800),
            headers: Some(HashMap::from([(
                "X-Content-Type-Options".into(),
                "nosniff".into()
            )])),
            allow_raw_access: None,
            is_aliased: None
        })
    );

    assert!(state
        .set_asset_properties(SetAssetPropertiesArguments {
            key: "/max-age.html".into(),
            max_age: Some(Some(1)),
            headers: Some(Some(HashMap::from([(
                "X-Content-Type-Options".into(),
                "nosniff".into()
            )]))),
            allow_raw_access: None,
            is_aliased: None
        })
        .is_ok());
    assert_eq!(
        state.get_asset_properties("/max-age.html".into()),
        Ok(AssetProperties {
            max_age: Some(1),
            headers: Some(HashMap::from([(
                "X-Content-Type-Options".into(),
                "nosniff".into()
            )])),
            allow_raw_access: None,
            is_aliased: None
        })
    );

    assert!(state
        .set_asset_properties(SetAssetPropertiesArguments {
            key: "/max-age.html".into(),
            max_age: Some(None),
            headers: Some(None),
            allow_raw_access: None,
            is_aliased: None
        })
        .is_ok());
    assert_eq!(
        state.get_asset_properties("/max-age.html".into()),
        Ok(AssetProperties {
            max_age: None,
            headers: None,
            allow_raw_access: None,
            is_aliased: None
        })
    );

    assert!(state
        .set_asset_properties(SetAssetPropertiesArguments {
            key: "/max-age.html".into(),
            max_age: Some(Some(1)),
            headers: Some(Some(HashMap::from([(
                "X-Content-Type-Options".into(),
                "nosniff".into()
            )]))),
            allow_raw_access: None,
            is_aliased: None
        })
        .is_ok());
    assert_eq!(
        state.get_asset_properties("/max-age.html".into()),
        Ok(AssetProperties {
            max_age: Some(1),
            headers: Some(HashMap::from([(
                "X-Content-Type-Options".into(),
                "nosniff".into()
            )])),
            allow_raw_access: None,
            is_aliased: None
        })
    );

    assert!(state
        .set_asset_properties(SetAssetPropertiesArguments {
            key: "/max-age.html".into(),
            max_age: None,
            headers: Some(Some(HashMap::from([("new-header".into(), "value".into())]))),
            allow_raw_access: None,
            is_aliased: None
        })
        .is_ok());
    assert_eq!(
        state.get_asset_properties("/max-age.html".into()),
        Ok(AssetProperties {
            max_age: Some(1),
            headers: Some(HashMap::from([("new-header".into(), "value".into())])),
            allow_raw_access: None,
            is_aliased: None
        })
    );

    assert!(state
        .set_asset_properties(SetAssetPropertiesArguments {
            key: "/max-age.html".into(),
            max_age: Some(Some(2)),
            headers: None,
            allow_raw_access: None,
            is_aliased: None
        })
        .is_ok());
    assert_eq!(
        state.get_asset_properties("/max-age.html".into()),
        Ok(AssetProperties {
            max_age: Some(2),
            headers: Some(HashMap::from([("new-header".into(), "value".into())])),
            allow_raw_access: None,
            is_aliased: None
        })
    );

    assert!(state
        .set_asset_properties(SetAssetPropertiesArguments {
            key: "/max-age.html".into(),
            max_age: None,
            headers: None,
            allow_raw_access: None,
            is_aliased: Some(Some(false))
        })
        .is_ok());
    assert_eq!(
        state.get_asset_properties("/max-age.html".into()),
        Ok(AssetProperties {
            max_age: Some(2),
            headers: Some(HashMap::from([("new-header".into(), "value".into())])),
            allow_raw_access: None,
            is_aliased: Some(false)
        })
    );

    assert!(state
        .set_asset_properties(SetAssetPropertiesArguments {
            key: "/max-age.html".into(),
            max_age: None,
            headers: Some(None),
            allow_raw_access: None,
            is_aliased: Some(None)
        })
        .is_ok());
    assert_eq!(
        state.get_asset_properties("/max-age.html".into()),
        Ok(AssetProperties {
            max_age: Some(2),
            headers: None,
            allow_raw_access: None,
            is_aliased: None
        })
    );
}

#[test]
fn support_aliases() {
    let mut state = State::default();
    let time_now = 100_000_000_000;
    const INDEX_BODY: &[u8] = b"<!DOCTYPE html><html>index</html>";
    const SUBDIR_INDEX_BODY: &[u8] = b"<!DOCTYPE html><html>subdir index</html>";
    const FILE_BODY: &[u8] = b"<!DOCTYPE html><html>file body</html>";
    create_assets(
        &mut state,
        time_now,
        vec![
            AssetBuilder::new("/contents.html", "text/html")
                .with_encoding("identity", vec![FILE_BODY]),
            AssetBuilder::new("/index.html", "text/html")
                .with_encoding("identity", vec![INDEX_BODY]),
            AssetBuilder::new("/subdirectory/index.html", "text/html")
                .with_encoding("identity", vec![SUBDIR_INDEX_BODY]),
        ],
    );

    let normal_request = state.http_request(
        RequestBuilder::get("/contents.html").build(),
        &[],
        unused_callback(),
    );
    assert_eq!(normal_request.body.as_ref(), FILE_BODY);

    let alias_add_html = state.http_request(
        RequestBuilder::get("/contents").build(),
        &[],
        unused_callback(),
    );
    assert_eq!(alias_add_html.body.as_ref(), FILE_BODY);

    let root_alias = state.http_request(RequestBuilder::get("/").build(), &[], unused_callback());
    assert_eq!(root_alias.body.as_ref(), INDEX_BODY);

    let empty_path_alias =
        state.http_request(RequestBuilder::get("").build(), &[], unused_callback());
    assert_eq!(empty_path_alias.body.as_ref(), INDEX_BODY);

    let subdirectory_index_alias = state.http_request(
        RequestBuilder::get("/subdirectory/index").build(),
        &[],
        unused_callback(),
    );
    assert_eq!(subdirectory_index_alias.body.as_ref(), SUBDIR_INDEX_BODY);

    let subdirectory_index_alias_2 = state.http_request(
        RequestBuilder::get("/subdirectory/").build(),
        &[],
        unused_callback(),
    );
    assert_eq!(subdirectory_index_alias_2.body.as_ref(), SUBDIR_INDEX_BODY);

    let subdirectory_index_alias_3 = state.http_request(
        RequestBuilder::get("/subdirectory").build(),
        &[],
        unused_callback(),
    );
    assert_eq!(subdirectory_index_alias_3.body.as_ref(), SUBDIR_INDEX_BODY);
}

#[test]
fn alias_enable_and_disable() {
    let mut state = State::default();
    let time_now = 100_000_000_000;
    const SUBDIR_INDEX_BODY: &[u8] = b"<!DOCTYPE html><html>subdir index</html>";
    const FILE_BODY: &[u8] = b"<!DOCTYPE html><html>file body</html>";

    create_assets(
        &mut state,
        time_now,
        vec![
            AssetBuilder::new("/contents.html", "text/html")
                .with_encoding("identity", vec![FILE_BODY]),
            AssetBuilder::new("/subdirectory/index.html", "text/html")
                .with_encoding("identity", vec![SUBDIR_INDEX_BODY]),
        ],
    );

    let alias_add_html = state.http_request(
        RequestBuilder::get("/contents").build(),
        &[],
        unused_callback(),
    );
    assert_eq!(alias_add_html.body.as_ref(), FILE_BODY);

    assert!(state
        .set_asset_properties(SetAssetPropertiesArguments {
            key: "/contents.html".into(),
            max_age: None,
            headers: None,
            allow_raw_access: None,
            is_aliased: Some(Some(false)),
        })
        .is_ok());

    let no_more_alias = state.http_request(
        RequestBuilder::get("/contents").build(),
        &[],
        unused_callback(),
    );
    assert_ne!(no_more_alias.body.as_ref(), FILE_BODY);

    let other_alias_still_works = state.http_request(
        RequestBuilder::get("/subdirectory/index").build(),
        &[],
        unused_callback(),
    );
    assert_eq!(other_alias_still_works.body.as_ref(), SUBDIR_INDEX_BODY);

    create_assets(
        &mut state,
        time_now,
        vec![AssetBuilder::new("/contents.html", "text/html")
            .with_encoding("identity", vec![FILE_BODY])
            .with_aliasing(true)],
    );

    assert!(state
        .set_asset_properties(SetAssetPropertiesArguments {
            key: "/contents.html".into(),
            max_age: None,
            headers: None,
            allow_raw_access: None,
            is_aliased: Some(Some(true)),
        })
        .is_ok());
    let alias_add_html_again = state.http_request(
        RequestBuilder::get("/contents").build(),
        &[],
        unused_callback(),
    );
    assert_eq!(alias_add_html_again.body.as_ref(), FILE_BODY);
}

#[test]
fn alias_behavior_persists_through_upgrade() {
    let mut state = State::default();
    let time_now = 100_000_000_000;
    const SUBDIR_INDEX_BODY: &[u8] = b"<!DOCTYPE html><html>subdir index</html>";
    const FILE_BODY: &[u8] = b"<!DOCTYPE html><html>file body</html>";

    create_assets(
        &mut state,
        time_now,
        vec![
            AssetBuilder::new("/contents.html", "text/html")
                .with_encoding("identity", vec![FILE_BODY])
                .with_aliasing(false),
            AssetBuilder::new("/subdirectory/index.html", "text/html")
                .with_encoding("identity", vec![SUBDIR_INDEX_BODY]),
        ],
    );

    let alias_disabled = state.http_request(
        RequestBuilder::get("/contents").build(),
        &[],
        unused_callback(),
    );
    assert_ne!(alias_disabled.body.as_ref(), FILE_BODY);

    let alias_for_other_asset_still_works = state.http_request(
        RequestBuilder::get("/subdirectory").build(),
        &[],
        unused_callback(),
    );
    assert_eq!(
        alias_for_other_asset_still_works.body.as_ref(),
        SUBDIR_INDEX_BODY
    );

    let stable_state: StableState = state.into();
    let state: State = stable_state.into();

    let alias_stays_turned_off = state.http_request(
        RequestBuilder::get("/contents").build(),
        &[],
        unused_callback(),
    );
    assert_ne!(alias_stays_turned_off.body.as_ref(), FILE_BODY);

    let alias_for_other_asset_still_works = state.http_request(
        RequestBuilder::get("/subdirectory").build(),
        &[],
        unused_callback(),
    );
    assert_eq!(
        alias_for_other_asset_still_works.body.as_ref(),
        SUBDIR_INDEX_BODY
    );
}

#[test]
fn aliasing_name_clash() {
    let mut state = State::default();
    let time_now = 100_000_000_000;
    const FILE_BODY: &[u8] = b"<!DOCTYPE html><html>file body</html>";
    const FILE_BODY_2: &[u8] = b"<!DOCTYPE html><html>second body</html>";

    create_assets(
        &mut state,
        time_now,
        vec![AssetBuilder::new("/contents.html", "text/html")
            .with_encoding("identity", vec![FILE_BODY])],
    );

    let alias_add_html = state.http_request(
        RequestBuilder::get("/contents").build(),
        &[],
        unused_callback(),
    );
    assert_eq!(alias_add_html.body.as_ref(), FILE_BODY);

    create_assets(
        &mut state,
        time_now,
        vec![AssetBuilder::new("/contents", "text/html")
            .with_encoding("identity", vec![FILE_BODY_2])],
    );

    let alias_doesnt_overwrite_actual_file = state.http_request(
        RequestBuilder::get("/contents").build(),
        &[],
        unused_callback(),
    );
    assert_eq!(
        alias_doesnt_overwrite_actual_file.body.as_ref(),
        FILE_BODY_2
    );

    state.delete_asset(DeleteAssetArguments {
        key: "/contents".to_string(),
    });

    let alias_accessible_again = state.http_request(
        RequestBuilder::get("/contents").build(),
        &[],
        unused_callback(),
    );
    assert_eq!(alias_accessible_again.body.as_ref(), FILE_BODY);
}

#[cfg(test)]
mod allow_raw_access {
    use super::*;

    const FILE_BODY: &[u8] = b"<!DOCTYPE html><html>file body</html>";

    #[test]
    fn redirects_from_raw_to_certified() {
        let mut state = State::default();

        state.create_test_asset(
            AssetBuilder::new("/page.html", "text/html").with_allow_raw_access(Some(false)),
        );
        let response = state.fake_http_request("a-b-c.raw.icp0.io", "/page");
        dbg!(&response);
        assert_eq!(response.status_code, 308);
        assert_eq!(
            lookup_header(&response, "Location").unwrap(),
            "https://a-b-c.icp0.io/page"
        );

        state.create_test_asset(AssetBuilder::new("/page2.html", "text/html"));
        let response = state.fake_http_request("a-b-c.raw.icp0.io", "/page2");
        dbg!(&response);
        assert_eq!(response.status_code, 308);
        assert_eq!(
            lookup_header(&response, "Location").unwrap(),
            "https://a-b-c.icp0.io/page2"
        );

        state.create_test_asset(AssetBuilder::new("/index.html", "text/html"));
        let response = state.fake_http_request("a-b-c.raw.icp0.io", "/");
        dbg!(&response);
        assert_eq!(response.status_code, 308);
        assert_eq!(
            lookup_header(&response, "Location").unwrap(),
            "https://a-b-c.icp0.io/"
        );

        let mut state = State::default();
        state.create_test_asset(
            AssetBuilder::new("/index.html", "text/html").with_allow_raw_access(Some(false)),
        );
        let response = state.fake_http_request("a-b-c.raw.icp0.io", "/");
        dbg!(&response);
        assert_eq!(response.status_code, 308);
        assert_eq!(
            lookup_header(&response, "Location").unwrap(),
            "https://a-b-c.icp0.io/"
        );
    }

    #[test]
    fn wont_redirect_from_raw_to_certified() {
        let mut state = State::default();
        state.create_test_asset(
            AssetBuilder::new("/blog.html", "text/html")
                .with_encoding("identity", vec![FILE_BODY])
                .with_allow_raw_access(Some(true)),
        );
        let response = state.fake_http_request("a-b-c.raw.icp0.io", "/blog.html");
        dbg!(&response);
        assert_eq!(response.status_code, 200);

        let mut state = State::default();
        state.create_test_asset(
            AssetBuilder::new("/index.html", "text/html")
                .with_encoding("identity", vec![FILE_BODY])
                .with_allow_raw_access(Some(true)),
        );
        let response = state.fake_http_request("a-b-c.raw.icp0.io", "/index.html");
        dbg!(&response);
        assert_eq!(response.status_code, 200);

        let mut state = State::default();
        state.create_test_asset(
            AssetBuilder::new("/index.html", "text/html")
                .with_encoding("identity", vec![FILE_BODY])
                .with_allow_raw_access(Some(true)),
        );
        let response = state.fake_http_request("a-b-c.localhost:4444", "/index.html");
        dbg!(&response);
        assert_eq!(response.status_code, 200);
    }
}

#[cfg(test)]
<<<<<<< HEAD
mod certificate_expression {
    use crate::http::build_ic_certificate_expression_from_headers_and_encoding;

    use super::*;

    #[test]
    fn ic_certificate_expression_value_from_headers() {
        let h = ["a", "b", "c"].to_vec();
        let c = build_ic_certificate_expression_from_headers_and_encoding(&h, "not identity");
        assert_eq!(
            c.ic_certificate_expression,
            r#"default_certification(ValidationArgs{certification: Certification{no_request_certification: Empty{}, response_certification: ResponseCertification{certified_response_headers: ResponseHeaderList{headers: ["content-type", "content-encoding", "a", "b", "c"]}}}})"#
        );
    }

    #[test]
    fn ic_certificate_expression_present_for_new_assets() {
        let mut state = State::default();
        let time_now = 100_000_000_000;

        const BODY: &[u8] = b"<!DOCTYPE html><html></html>";

        create_assets(
            &mut state,
            time_now,
            vec![AssetBuilder::new("/contents.html", "text/html")
                .with_encoding("identity", vec![BODY])
                .with_max_age(604800)
                .with_header("Access-Control-Allow-Origin", "*")],
        );

        let v1_response = state.http_request(
            RequestBuilder::get("/contents.html")
                .with_header("Accept-Encoding", "gzip,identity")
                .build(),
            &[],
            unused_callback(),
        );

        assert!(
            lookup_header(&v1_response, "ic-certificateexpression").is_none(),
            "superfluous ic-certificateexpression header detected in cert v1"
        );

        let response = state.http_request(
            RequestBuilder::get("/contents.html")
                .with_header("Accept-Encoding", "gzip,identity")
                .with_certificate_version(2)
                .build(),
            &[],
            unused_callback(),
        );

        assert!(
            lookup_header(&response, "ic-certificateexpression").is_some(),
            "Missing ic-certifiedexpression header in response: {:#?}",
            response,
        );
        assert_eq!(
            lookup_header(&response, "ic-certificateexpression").unwrap(),
            r#"default_certification(ValidationArgs{certification: Certification{no_request_certification: Empty{}, response_certification: ResponseCertification{certified_response_headers: ResponseHeaderList{headers: ["content-type", "cache-control", "Access-Control-Allow-Origin"]}}}})"#,
            "Missing ic-certifiedexpression header in response: {:#?}",
            response,
        );
    }

    #[test]
    fn ic_certificate_expression_gets_updated_on_asset_properties_update() {
        let mut state = State::default();
        let time_now = 100_000_000_000;

        const BODY: &[u8] = b"<!DOCTYPE html><html></html>";

        create_assets(
            &mut state,
            time_now,
            vec![AssetBuilder::new("/contents.html", "text/html")
                .with_encoding("gzip", vec![BODY])
                .with_max_age(604800)
                .with_header("Access-Control-Allow-Origin", "*")],
        );

        let response = state.http_request(
            RequestBuilder::get("/contents.html")
                .with_header("Accept-Encoding", "gzip,identity")
                .with_certificate_version(2)
                .build(),
            &[],
            unused_callback(),
        );

        assert!(
            lookup_header(&response, "ic-certificateexpression").is_some(),
            "Missing ic-certificateexpression header in response: {:#?}",
            response,
        );
        assert_eq!(
            lookup_header(&response, "ic-certificateexpression").unwrap(),
            r#"default_certification(ValidationArgs{certification: Certification{no_request_certification: Empty{}, response_certification: ResponseCertification{certified_response_headers: ResponseHeaderList{headers: ["content-type", "content-encoding", "cache-control", "Access-Control-Allow-Origin"]}}}})"#,
            "Missing ic-certificateexpression header in response: {:#?}",
            response,
        );

        state
            .set_asset_properties(SetAssetPropertiesArguments {
                key: "/contents.html".into(),
                max_age: Some(None),
                headers: Some(Some(HashMap::from([(
                    "custom-header".into(),
                    "value".into(),
                )]))),
                allow_raw_access: None,
            })
            .unwrap();
        let response = state.http_request(
            RequestBuilder::get("/contents.html")
                .with_header("Accept-Encoding", "gzip,identity")
                .with_certificate_version(2)
                .build(),
            &[],
            unused_callback(),
        );
        assert!(
            lookup_header(&response, "ic-certificateexpression").is_some(),
            "Missing ic-certificateexpression header in response: {:#?}",
            response,
        );
        assert_eq!(
            lookup_header(&response, "ic-certificateexpression").unwrap(),
            r#"default_certification(ValidationArgs{certification: Certification{no_request_certification: Empty{}, response_certification: ResponseCertification{certified_response_headers: ResponseHeaderList{headers: ["content-type", "content-encoding", "custom-header"]}}}})"#,
            "Missing ic-certifiedexpression header in response: {:#?}",
            response,
        );
    }
}

#[cfg(test)]
mod certification_v2 {
    use super::*;

    #[test]
    fn proper_header_structure() {
        let mut state = State::default();
        let time_now = 100_000_000_000;

        const BODY: &[u8] = b"<!DOCTYPE html><html></html>";
        const UPDATED_BODY: &[u8] = b"<!DOCTYPE html><html>lots of content!</html>";

        create_assets(
            &mut state,
            time_now,
            vec![AssetBuilder::new("/contents.html", "text/html")
                .with_encoding("identity", vec![BODY])
                .with_max_age(604800)
                .with_header("Access-Control-Allow-Origin", "*")],
        );

        let response = state.http_request(
            RequestBuilder::get("/contents.html")
                .with_header("Accept-Encoding", "gzip,identity")
                .with_certificate_version(2)
                .build(),
            &[],
            unused_callback(),
        );

        let cert_header =
            lookup_header(&response, "ic-certificate").expect("ic-certificate header missing");

        println!("IC-Certificate: {}", cert_header);

        assert!(
            cert_header.contains("version=2"),
            "cert is missing version indicator or has wrong version",
        );
        assert!(cert_header.contains("certificate=:"), "cert is missing",);
        assert!(cert_header.contains("tree=:"), "tree is missing",);
        assert!(!cert_header.contains("tree=::"), "tree is empty",);
        assert!(cert_header.contains("expr_path=:"), "expr_path is missing",);
        assert!(!cert_header.contains("expr_path=::"), "expr_path is empty",);

        assert!(cert_header == "version=2, certificate=::, tree=:2dn3gwGCBFggYqb51osZ8yEgbrtk+Z981k9J9Q0m4VEH/xmnuU6SDJqDAklodHRwX2V4cHKDAYIEWCA1sd2JIxN6F1cM5ZJxdJdNmNNEDXnePdxl5Yz/nMkXmIMCTWNvbnRlbnRzLmh0bWyDAkM8JD6DAlggwrQrUBLlYvqrQCZVjsbrUysHuLEniI92YbWT58HhfgGDAkCDAYMCWCCsJkJx/PNM4lug1TVlVDNINmk6i6Mlt5TkF2ZiU75aSoIDQIMCWCDFaHrIHl7UaWlUtBt+VDFkwpI+dahytlBeV0Be5LB6GIIDQA==:, expr_path=:2dn3g2lodHRwX2V4cHJtY29udGVudHMuaHRtbGM8JD4=:");

        create_assets(
            &mut state,
            time_now,
            vec![AssetBuilder::new("/contents.html", "text/html")
                .with_encoding("identity", vec![UPDATED_BODY])
                .with_max_age(604800)
                .with_header("Access-Control-Allow-Origin", "*")],
        );

        let response = state.http_request(
            RequestBuilder::get("/contents.html")
                .with_header("Accept-Encoding", "gzip,identity")
                .with_certificate_version(2)
                .build(),
            &[],
            unused_callback(),
        );

        let cert_header = lookup_header(&response, "ic-certificate")
            .expect("after update: ic-certificate header missing");

        println!("Updated IC-Certificate: {}", cert_header);

        assert!(cert_header == "version=2, certificate=::, tree=:2dn3gwGCBFgg1hasIZe9DV/qkwMJwOyFED/kYwg4LKtr0BWWcxuIqI6DAklodHRwX2V4cHKDAYIEWCB8ve5ZiB9SeCaYdKsv2ZfHSFZBomzvLxZtXtSxzg26iYMCTWNvbnRlbnRzLmh0bWyDAkM8JD6DAlggwrQrUBLlYvqrQCZVjsbrUysHuLEniI92YbWT58HhfgGDAkCDAYMCWCCsJkJx/PNM4lug1TVlVDNINmk6i6Mlt5TkF2ZiU75aSoIDQIMCWCC8DBBYlQxiaVAOAV6uWwZ3un2feoZJc0MW5MYdsWFsLIIDQA==:, expr_path=:2dn3g2lodHRwX2V4cHJtY29udGVudHMuaHRtbGM8JD4=:");
=======
mod evidence_computation {
    use super::*;
    use crate::types::BatchOperation::SetAssetContent;
    use crate::types::{ClearArguments, ComputeEvidenceArguments, UnsetAssetContentArguments};

    #[test]
    fn evidence_with_set_single_chunk_asset_content() {
        let mut state = State::default();
        let time_now = 100_000_000_000;

        let batch_1 = state.create_batch(time_now);
        const BODY: &[u8] = b"<!DOCTYPE html><html></html>";
        let chunk_1 = state
            .create_chunk(
                CreateChunkArg {
                    batch_id: batch_1.clone(),
                    content: ByteBuf::from(BODY.to_vec()),
                },
                time_now,
            )
            .unwrap();

        let create_asset = CreateAssetArguments {
            key: "/a/b/c".to_string(),
            content_type: "text/plain".to_string(),
            max_age: None,
            headers: None,
            enable_aliasing: None,
            allow_raw_access: None,
        };
        let set_asset_content = SetAssetContentArguments {
            key: "/a/b/c".to_string(),
            content_encoding: "identity".to_string(),
            chunk_ids: vec![chunk_1],
            sha256: None,
        };
        let cba = CommitBatchArguments {
            batch_id: batch_1.clone(),
            operations: vec![
                BatchOperation::CreateAsset(create_asset),
                BatchOperation::SetAssetContent(set_asset_content),
            ],
        };
        assert!(state.propose_commit_batch(cba).is_ok());
        assert!(matches!(
            state.compute_evidence(ComputeEvidenceArguments {
                batch_id: batch_1.clone(),
                max_iterations: Some(3),
            }),
            Ok(None)
        ));
        assert!(matches!(
            state.compute_evidence(ComputeEvidenceArguments {
                batch_id: batch_1.clone(),
                max_iterations: Some(1),
            }),
            Ok(Some(_))
        ));
    }

    #[test]
    fn evidence_with_set_multiple_chunk_asset_content() {
        let mut state = State::default();
        let time_now = 100_000_000_000;

        let batch_1 = state.create_batch(time_now);
        const CHUNK_1_CONTENT: &[u8] = b"<!DOCTYPE html><html></html>";
        const CHUNK_2_CONTENT: &[u8] = b"there is more content here";
        let chunk_1 = state
            .create_chunk(
                CreateChunkArg {
                    batch_id: batch_1.clone(),
                    content: ByteBuf::from(CHUNK_1_CONTENT.to_vec()),
                },
                time_now,
            )
            .unwrap();
        let chunk_2 = state
            .create_chunk(
                CreateChunkArg {
                    batch_id: batch_1.clone(),
                    content: ByteBuf::from(CHUNK_2_CONTENT.to_vec()),
                },
                time_now,
            )
            .unwrap();

        let create_asset = CreateAssetArguments {
            key: "/a/b/c".to_string(),
            content_type: "text/plain".to_string(),
            max_age: None,
            headers: None,
            enable_aliasing: None,
            allow_raw_access: None,
        };
        let set_asset_content = SetAssetContentArguments {
            key: "/a/b/c".to_string(),
            content_encoding: "identity".to_string(),
            chunk_ids: vec![chunk_1, chunk_2],
            sha256: None,
        };
        let cba = CommitBatchArguments {
            batch_id: batch_1.clone(),
            operations: vec![
                BatchOperation::CreateAsset(create_asset),
                BatchOperation::SetAssetContent(set_asset_content),
            ],
        };
        assert!(state.propose_commit_batch(cba).is_ok());
        assert!(matches!(
            state.compute_evidence(ComputeEvidenceArguments {
                batch_id: batch_1.clone(),
                max_iterations: Some(4),
            }),
            Ok(None)
        ));
        assert!(matches!(
            state.compute_evidence(ComputeEvidenceArguments {
                batch_id: batch_1.clone(),
                max_iterations: Some(1),
            }),
            Ok(Some(_))
        ));
    }

    #[test]
    fn evidence_with_create_asset() {
        let mut state = State::default();
        let time_now = 100_000_000_000;

        let batch_id = state.create_batch(time_now);
        let create_asset = CreateAssetArguments {
            key: "/a/b/c".to_string(),
            content_type: "text/plain".to_string(),
            max_age: None,
            headers: None,
            enable_aliasing: None,
            allow_raw_access: None,
        };
        let cba = CommitBatchArguments {
            batch_id: batch_id.clone(),
            operations: vec![BatchOperation::CreateAsset(create_asset)],
        };

        assert!(state.propose_commit_batch(cba).is_ok());

        let compute_args = ComputeEvidenceArguments {
            batch_id: batch_id.clone(),
            max_iterations: Some(1),
        };
        assert!(state
            .compute_evidence(compute_args.clone())
            .unwrap()
            .is_none());
        assert!(state.compute_evidence(compute_args).unwrap().is_some());
    }

    #[test]
    fn evidence_with_set_empty_asset_content() {
        let mut state = State::default();
        let time_now = 100_000_000_000;

        let batch_id = state.create_batch(time_now);
        let create_asset = CreateAssetArguments {
            key: "/a/b/c".to_string(),
            content_type: "text/plain".to_string(),
            max_age: None,
            headers: None,
            enable_aliasing: None,
            allow_raw_access: None,
        };
        let set_asset_content = SetAssetContentArguments {
            key: "/a/b/c".to_string(),
            content_encoding: "identity".to_string(),
            chunk_ids: vec![],
            sha256: None,
        };
        let cba = CommitBatchArguments {
            batch_id: batch_id.clone(),
            operations: vec![
                BatchOperation::CreateAsset(create_asset),
                BatchOperation::SetAssetContent(set_asset_content),
            ],
        };
        assert!(state.propose_commit_batch(cba).is_ok());

        assert!(state
            .compute_evidence(ComputeEvidenceArguments {
                batch_id: batch_id.clone(),
                max_iterations: Some(3),
            })
            .unwrap()
            .is_none());
        assert!(state
            .compute_evidence(ComputeEvidenceArguments {
                batch_id: batch_id.clone(),
                max_iterations: Some(1),
            })
            .unwrap()
            .is_some());
    }

    #[test]
    fn evidence_with_no_operations() {
        let mut state = State::default();
        let time_now = 100_000_000_000;

        let batch_id = state.create_batch(time_now);
        let cba = CommitBatchArguments {
            batch_id: batch_id.clone(),
            operations: vec![],
        };
        assert!(state.propose_commit_batch(cba).is_ok());

        assert!(state
            .compute_evidence(ComputeEvidenceArguments {
                batch_id: batch_id.clone(),
                max_iterations: Some(1),
            })
            .unwrap()
            .is_some());
    }

    #[test]
    fn create_asset_same_fields_same_evidence() {
        let mut state = State::default();
        let time_now = 100_000_000_000;

        {
            let batch_1 = state.create_batch(time_now);
            assert!(state
                .propose_commit_batch(CommitBatchArguments {
                    batch_id: batch_1.clone(),
                    operations: vec![BatchOperation::CreateAsset(CreateAssetArguments {
                        key: "/a/b/c".to_string(),
                        content_type: "".to_string(),
                        max_age: None,
                        headers: None,
                        enable_aliasing: None,
                        allow_raw_access: None,
                    }),],
                })
                .is_ok());
            let evidence_1 = state
                .compute_evidence(ComputeEvidenceArguments {
                    batch_id: batch_1.clone(),
                    max_iterations: Some(3),
                })
                .unwrap()
                .unwrap();

            let batch_2 = state.create_batch(time_now);
            assert!(state
                .propose_commit_batch(CommitBatchArguments {
                    batch_id: batch_2.clone(),
                    operations: vec![BatchOperation::CreateAsset(CreateAssetArguments {
                        key: "/a/b/c".to_string(),
                        content_type: "".to_string(),
                        max_age: None,
                        headers: None,
                        enable_aliasing: None,
                        allow_raw_access: None,
                    }),],
                })
                .is_ok());
            let evidence_2 = state
                .compute_evidence(ComputeEvidenceArguments {
                    batch_id: batch_2.clone(),
                    max_iterations: Some(3),
                })
                .unwrap()
                .unwrap();

            assert_eq!(evidence_1, evidence_2);
        }

        {
            let batch_1 = state.create_batch(time_now);
            assert!(state
                .propose_commit_batch(CommitBatchArguments {
                    batch_id: batch_1.clone(),
                    operations: vec![BatchOperation::CreateAsset(CreateAssetArguments {
                        key: "/d".to_string(),
                        content_type: "text/plain".to_string(),
                        max_age: Some(98),
                        headers: Some(HashMap::from([
                            ("H1".to_string(), "V1".to_string()),
                            ("H2".to_string(), "V2".to_string())
                        ])),
                        enable_aliasing: Some(true),
                        allow_raw_access: Some(false),
                    }),],
                })
                .is_ok());
            let evidence_1 = state
                .compute_evidence(ComputeEvidenceArguments {
                    batch_id: batch_1.clone(),
                    max_iterations: Some(3),
                })
                .unwrap()
                .unwrap();

            let batch_2 = state.create_batch(time_now);
            assert!(state
                .propose_commit_batch(CommitBatchArguments {
                    batch_id: batch_2.clone(),
                    operations: vec![BatchOperation::CreateAsset(CreateAssetArguments {
                        key: "/d".to_string(),
                        content_type: "text/plain".to_string(),
                        max_age: Some(98),
                        headers: Some(HashMap::from([
                            ("H1".to_string(), "V1".to_string()),
                            ("H2".to_string(), "V2".to_string())
                        ])),
                        enable_aliasing: Some(true),
                        allow_raw_access: Some(false),
                    }),],
                })
                .is_ok());
            let evidence_2 = state
                .compute_evidence(ComputeEvidenceArguments {
                    batch_id: batch_2.clone(),
                    max_iterations: Some(3),
                })
                .unwrap()
                .unwrap();
            assert_eq!(evidence_1, evidence_2);
        }
    }

    #[test]
    fn create_asset_arguments_key_affects_evidence() {
        let mut state = State::default();
        let time_now = 100_000_000_000;

        let batch_1 = state.create_batch(time_now);
        assert!(state
            .propose_commit_batch(CommitBatchArguments {
                batch_id: batch_1.clone(),
                operations: vec![BatchOperation::CreateAsset(CreateAssetArguments {
                    key: "/a/b/c".to_string(),
                    content_type: "".to_string(),
                    max_age: None,
                    headers: None,
                    enable_aliasing: None,
                    allow_raw_access: None,
                }),],
            })
            .is_ok());
        let evidence_1 = state
            .compute_evidence(ComputeEvidenceArguments {
                batch_id: batch_1.clone(),
                max_iterations: Some(3),
            })
            .unwrap()
            .unwrap();

        let batch_2 = state.create_batch(time_now);
        assert!(state
            .propose_commit_batch(CommitBatchArguments {
                batch_id: batch_2.clone(),
                operations: vec![BatchOperation::CreateAsset(CreateAssetArguments {
                    key: "/d/e/f".to_string(),
                    content_type: "".to_string(),
                    max_age: None,
                    headers: None,
                    enable_aliasing: None,
                    allow_raw_access: None,
                }),],
            })
            .is_ok());
        let evidence_2 = state
            .compute_evidence(ComputeEvidenceArguments {
                batch_id: batch_2.clone(),
                max_iterations: Some(3),
            })
            .unwrap()
            .unwrap();

        assert_ne!(evidence_1, evidence_2);
    }

    #[test]
    fn create_asset_arguments_content_type_affects_evidence() {
        let mut state = State::default();
        let time_now = 100_000_000_000;

        let batch_1 = state.create_batch(time_now);
        assert!(state
            .propose_commit_batch(CommitBatchArguments {
                batch_id: batch_1.clone(),
                operations: vec![BatchOperation::CreateAsset(CreateAssetArguments {
                    key: "/".to_string(),
                    content_type: "text/plain".to_string(),
                    max_age: None,
                    headers: None,
                    enable_aliasing: None,
                    allow_raw_access: None,
                }),],
            })
            .is_ok());
        let evidence_1 = state
            .compute_evidence(ComputeEvidenceArguments {
                batch_id: batch_1.clone(),
                max_iterations: Some(3),
            })
            .unwrap()
            .unwrap();

        let batch_2 = state.create_batch(time_now);
        assert!(state
            .propose_commit_batch(CommitBatchArguments {
                batch_id: batch_2.clone(),
                operations: vec![BatchOperation::CreateAsset(CreateAssetArguments {
                    key: "/".to_string(),
                    content_type: "application/octet-stream".to_string(),
                    max_age: None,
                    headers: None,
                    enable_aliasing: None,
                    allow_raw_access: None,
                }),],
            })
            .is_ok());
        let evidence_2 = state
            .compute_evidence(ComputeEvidenceArguments {
                batch_id: batch_2.clone(),
                max_iterations: Some(3),
            })
            .unwrap()
            .unwrap();

        assert_ne!(evidence_1, evidence_2);
    }

    #[test]
    fn create_asset_arguments_max_age_affects_evidence() {
        let mut state = State::default();
        let time_now = 100_000_000_000;

        let batch_1 = state.create_batch(time_now);
        assert!(state
            .propose_commit_batch(CommitBatchArguments {
                batch_id: batch_1.clone(),
                operations: vec![BatchOperation::CreateAsset(CreateAssetArguments {
                    key: "/".to_string(),
                    content_type: "".to_string(),
                    max_age: None,
                    headers: None,
                    enable_aliasing: None,
                    allow_raw_access: None,
                }),],
            })
            .is_ok());
        let evidence_1 = state
            .compute_evidence(ComputeEvidenceArguments {
                batch_id: batch_1.clone(),
                max_iterations: Some(3),
            })
            .unwrap()
            .unwrap();

        let batch_2 = state.create_batch(time_now);
        assert!(state
            .propose_commit_batch(CommitBatchArguments {
                batch_id: batch_2.clone(),
                operations: vec![BatchOperation::CreateAsset(CreateAssetArguments {
                    key: "/".to_string(),
                    content_type: "".to_string(),
                    max_age: Some(32),
                    headers: None,
                    enable_aliasing: None,
                    allow_raw_access: None,
                }),],
            })
            .is_ok());

        let evidence_2 = state
            .compute_evidence(ComputeEvidenceArguments {
                batch_id: batch_2.clone(),
                max_iterations: Some(3),
            })
            .unwrap()
            .unwrap();

        let batch_3 = state.create_batch(time_now);
        assert!(state
            .propose_commit_batch(CommitBatchArguments {
                batch_id: batch_3.clone(),
                operations: vec![BatchOperation::CreateAsset(CreateAssetArguments {
                    key: "/".to_string(),
                    content_type: "".to_string(),
                    max_age: Some(987),
                    headers: None,
                    enable_aliasing: None,
                    allow_raw_access: None,
                }),],
            })
            .is_ok());
        let evidence_3 = state
            .compute_evidence(ComputeEvidenceArguments {
                batch_id: batch_3.clone(),
                max_iterations: Some(3),
            })
            .unwrap()
            .unwrap();

        assert_ne!(evidence_1, evidence_2);
        assert_ne!(evidence_1, evidence_3);
        assert_ne!(evidence_2, evidence_3);
    }

    #[test]
    fn create_asset_arguments_headers_affect_evidence() {
        let mut state = State::default();
        let time_now = 100_000_000_000;

        let batch_1 = state.create_batch(time_now);
        assert!(state
            .propose_commit_batch(CommitBatchArguments {
                batch_id: batch_1.clone(),
                operations: vec![BatchOperation::CreateAsset(CreateAssetArguments {
                    key: "/".to_string(),
                    content_type: "".to_string(),
                    max_age: None,
                    headers: Some(HashMap::from([("H1".to_string(), "V1".to_string()),])),
                    enable_aliasing: None,
                    allow_raw_access: None,
                }),],
            })
            .is_ok());
        let evidence_1 = state
            .compute_evidence(ComputeEvidenceArguments {
                batch_id: batch_1.clone(),
                max_iterations: Some(3),
            })
            .unwrap()
            .unwrap();

        let batch_2 = state.create_batch(time_now);
        assert!(state
            .propose_commit_batch(CommitBatchArguments {
                batch_id: batch_2.clone(),
                operations: vec![BatchOperation::CreateAsset(CreateAssetArguments {
                    key: "/".to_string(),
                    content_type: "".to_string(),
                    max_age: None,
                    headers: Some(HashMap::from([("H1".to_string(), "V2".to_string()),])),
                    enable_aliasing: None,
                    allow_raw_access: None,
                }),],
            })
            .is_ok());
        let evidence_2 = state
            .compute_evidence(ComputeEvidenceArguments {
                batch_id: batch_2.clone(),
                max_iterations: Some(3),
            })
            .unwrap()
            .unwrap();

        let batch_3 = state.create_batch(time_now);
        assert!(state
            .propose_commit_batch(CommitBatchArguments {
                batch_id: batch_3.clone(),
                operations: vec![BatchOperation::CreateAsset(CreateAssetArguments {
                    key: "/".to_string(),
                    content_type: "".to_string(),
                    max_age: None,
                    headers: Some(HashMap::from([("H2".to_string(), "V1".to_string()),])),
                    enable_aliasing: None,
                    allow_raw_access: None,
                }),],
            })
            .is_ok());

        let evidence_3 = state
            .compute_evidence(ComputeEvidenceArguments {
                batch_id: batch_3.clone(),
                max_iterations: Some(3),
            })
            .unwrap()
            .unwrap();

        let batch_4 = state.create_batch(time_now);
        assert!(state
            .propose_commit_batch(CommitBatchArguments {
                batch_id: batch_4.clone(),
                operations: vec![BatchOperation::CreateAsset(CreateAssetArguments {
                    key: "/".to_string(),
                    content_type: "".to_string(),
                    max_age: None,
                    headers: Some(HashMap::from([
                        ("H1".to_string(), "V1".to_string()),
                        ("H2".to_string(), "V2".to_string()),
                    ])),
                    enable_aliasing: None,
                    allow_raw_access: None,
                }),],
            })
            .is_ok());
        let evidence_4 = state
            .compute_evidence(ComputeEvidenceArguments {
                batch_id: batch_4.clone(),
                max_iterations: Some(3),
            })
            .unwrap()
            .unwrap();

        assert_ne!(evidence_1, evidence_2);
        assert_ne!(evidence_1, evidence_3);
        assert_ne!(evidence_1, evidence_4);
        assert_ne!(evidence_2, evidence_3);
        assert_ne!(evidence_2, evidence_4);
        assert_ne!(evidence_3, evidence_4);
    }

    #[test]
    fn create_asset_arguments_enable_aliasing_affects_evidence() {
        let mut state = State::default();
        let time_now = 100_000_000_000;

        let batch_1 = state.create_batch(time_now);
        assert!(state
            .propose_commit_batch(CommitBatchArguments {
                batch_id: batch_1.clone(),
                operations: vec![BatchOperation::CreateAsset(CreateAssetArguments {
                    key: "/".to_string(),
                    content_type: "".to_string(),
                    max_age: None,
                    headers: None,
                    enable_aliasing: None,
                    allow_raw_access: None,
                }),],
            })
            .is_ok());
        let evidence_1 = state
            .compute_evidence(ComputeEvidenceArguments {
                batch_id: batch_1.clone(),
                max_iterations: Some(3),
            })
            .unwrap()
            .unwrap();

        let batch_2 = state.create_batch(time_now);
        assert!(state
            .propose_commit_batch(CommitBatchArguments {
                batch_id: batch_2.clone(),
                operations: vec![BatchOperation::CreateAsset(CreateAssetArguments {
                    key: "/".to_string(),
                    content_type: "".to_string(),
                    max_age: None,
                    headers: None,
                    enable_aliasing: Some(false),
                    allow_raw_access: None,
                }),],
            })
            .is_ok());

        let evidence_2 = state
            .compute_evidence(ComputeEvidenceArguments {
                batch_id: batch_2.clone(),
                max_iterations: Some(3),
            })
            .unwrap()
            .unwrap();

        let batch_3 = state.create_batch(time_now);
        assert!(state
            .propose_commit_batch(CommitBatchArguments {
                batch_id: batch_3.clone(),
                operations: vec![BatchOperation::CreateAsset(CreateAssetArguments {
                    key: "/".to_string(),
                    content_type: "".to_string(),
                    max_age: None,
                    headers: None,
                    enable_aliasing: Some(true),
                    allow_raw_access: None,
                }),],
            })
            .is_ok());
        let evidence_3 = state
            .compute_evidence(ComputeEvidenceArguments {
                batch_id: batch_3.clone(),
                max_iterations: Some(3),
            })
            .unwrap()
            .unwrap();

        assert_ne!(evidence_1, evidence_2);
        assert_ne!(evidence_1, evidence_3);
        assert_ne!(evidence_2, evidence_3);
    }

    #[test]
    fn create_asset_arguments_allow_raw_access_affects_evidence() {
        let mut state = State::default();
        let time_now = 100_000_000_000;

        let batch_1 = state.create_batch(time_now);
        assert!(state
            .propose_commit_batch(CommitBatchArguments {
                batch_id: batch_1.clone(),
                operations: vec![BatchOperation::CreateAsset(CreateAssetArguments {
                    key: "/".to_string(),
                    content_type: "".to_string(),
                    max_age: None,
                    headers: None,
                    enable_aliasing: None,
                    allow_raw_access: None,
                }),],
            })
            .is_ok());
        let evidence_1 = state
            .compute_evidence(ComputeEvidenceArguments {
                batch_id: batch_1.clone(),
                max_iterations: Some(3),
            })
            .unwrap()
            .unwrap();

        let batch_2 = state.create_batch(time_now);
        assert!(state
            .propose_commit_batch(CommitBatchArguments {
                batch_id: batch_2.clone(),
                operations: vec![BatchOperation::CreateAsset(CreateAssetArguments {
                    key: "/".to_string(),
                    content_type: "".to_string(),
                    max_age: None,
                    headers: None,
                    enable_aliasing: None,
                    allow_raw_access: Some(false),
                }),],
            })
            .is_ok());

        let evidence_2 = state
            .compute_evidence(ComputeEvidenceArguments {
                batch_id: batch_2.clone(),
                max_iterations: Some(3),
            })
            .unwrap()
            .unwrap();

        let batch_3 = state.create_batch(time_now);
        assert!(state
            .propose_commit_batch(CommitBatchArguments {
                batch_id: batch_3.clone(),
                operations: vec![BatchOperation::CreateAsset(CreateAssetArguments {
                    key: "/".to_string(),
                    content_type: "".to_string(),
                    max_age: None,
                    headers: None,
                    enable_aliasing: None,
                    allow_raw_access: Some(true),
                }),],
            })
            .is_ok());
        let evidence_3 = state
            .compute_evidence(ComputeEvidenceArguments {
                batch_id: batch_3.clone(),
                max_iterations: Some(3),
            })
            .unwrap()
            .unwrap();

        assert_ne!(evidence_1, evidence_2);
        assert_ne!(evidence_1, evidence_3);
        assert_ne!(evidence_2, evidence_3);
    }

    #[test]
    fn set_asset_content_arguments_key_affects_evidence() {
        let mut state = State::default();
        let time_now = 100_000_000_000;

        let batch_1 = state.create_batch(time_now);
        assert!(state
            .propose_commit_batch(CommitBatchArguments {
                batch_id: batch_1.clone(),
                operations: vec![SetAssetContent(SetAssetContentArguments {
                    key: "/1".to_string(),
                    content_encoding: "identity".to_string(),
                    chunk_ids: vec![],
                    sha256: None,
                })],
            })
            .is_ok());
        let evidence_1 = state
            .compute_evidence(ComputeEvidenceArguments {
                batch_id: batch_1.clone(),
                max_iterations: Some(3),
            })
            .unwrap()
            .unwrap();

        let batch_2 = state.create_batch(time_now);
        assert!(state
            .propose_commit_batch(CommitBatchArguments {
                batch_id: batch_2.clone(),
                operations: vec![SetAssetContent(SetAssetContentArguments {
                    key: "/2".to_string(),
                    content_encoding: "identity".to_string(),
                    chunk_ids: vec![],
                    sha256: None,
                })],
            })
            .is_ok());
        let evidence_2 = state
            .compute_evidence(ComputeEvidenceArguments {
                batch_id: batch_2.clone(),
                max_iterations: Some(3),
            })
            .unwrap()
            .unwrap();

        assert_ne!(evidence_1, evidence_2);
    }

    #[test]
    fn set_asset_content_arguments_content_encoding_affects_evidence() {
        let mut state = State::default();
        let time_now = 100_000_000_000;

        let batch_1 = state.create_batch(time_now);
        assert!(state
            .propose_commit_batch(CommitBatchArguments {
                batch_id: batch_1.clone(),
                operations: vec![SetAssetContent(SetAssetContentArguments {
                    key: "/1".to_string(),
                    content_encoding: "identity".to_string(),
                    chunk_ids: vec![],
                    sha256: None,
                })],
            })
            .is_ok());
        let evidence_1 = state
            .compute_evidence(ComputeEvidenceArguments {
                batch_id: batch_1.clone(),
                max_iterations: Some(3),
            })
            .unwrap()
            .unwrap();

        let batch_2 = state.create_batch(time_now);
        assert!(state
            .propose_commit_batch(CommitBatchArguments {
                batch_id: batch_2.clone(),
                operations: vec![SetAssetContent(SetAssetContentArguments {
                    key: "/1".to_string(),
                    content_encoding: "gzip".to_string(),
                    chunk_ids: vec![],
                    sha256: None,
                })],
            })
            .is_ok());
        let evidence_2 = state
            .compute_evidence(ComputeEvidenceArguments {
                batch_id: batch_2.clone(),
                max_iterations: Some(3),
            })
            .unwrap()
            .unwrap();

        assert_ne!(evidence_1, evidence_2);
    }

    #[test]
    fn set_asset_content_arguments_chunk_contents_affects_evidence() {
        let mut state = State::default();
        let time_now = 100_000_000_000;

        const CHUNK_1_CONTENT: &[u8] = b"first batch chunk content";
        const CHUNK_2_CONTENT: &[u8] = b"second batch chunk content";

        let batch_1 = state.create_batch(time_now);
        let chunk_1 = state
            .create_chunk(
                CreateChunkArg {
                    batch_id: batch_1.clone(),
                    content: ByteBuf::from(CHUNK_1_CONTENT),
                },
                time_now,
            )
            .unwrap();
        assert!(state
            .propose_commit_batch(CommitBatchArguments {
                batch_id: batch_1.clone(),
                operations: vec![SetAssetContent(SetAssetContentArguments {
                    key: "/1".to_string(),
                    content_encoding: "identity".to_string(),
                    chunk_ids: vec![chunk_1.clone()],
                    sha256: None,
                })],
            })
            .is_ok());
        let evidence_1 = state
            .compute_evidence(ComputeEvidenceArguments {
                batch_id: batch_1.clone(),
                max_iterations: Some(3),
            })
            .unwrap()
            .unwrap();

        let batch_2 = state.create_batch(time_now);
        let chunk_2 = state
            .create_chunk(
                CreateChunkArg {
                    batch_id: batch_2.clone(),
                    content: ByteBuf::from(CHUNK_2_CONTENT),
                },
                time_now,
            )
            .unwrap();
        assert!(state
            .propose_commit_batch(CommitBatchArguments {
                batch_id: batch_2.clone(),
                operations: vec![SetAssetContent(SetAssetContentArguments {
                    key: "/1".to_string(),
                    content_encoding: "identity".to_string(),
                    chunk_ids: vec![chunk_2],
                    sha256: None,
                })],
            })
            .is_ok());
        let evidence_2 = state
            .compute_evidence(ComputeEvidenceArguments {
                batch_id: batch_2.clone(),
                max_iterations: Some(3),
            })
            .unwrap()
            .unwrap();

        assert_ne!(evidence_1, evidence_2);
    }
    #[test]
    fn set_asset_content_arguments_multiple_chunk_contents_affects_evidence() {
        let mut state = State::default();
        let time_now = 100_000_000_000;

        const CHUNK_1_CONTENT: &[u8] = b"first chunk, same for both";
        const BATCH_1_CHUNK_2_CONTENT: &[u8] = b"first batch second chunk content";
        const BATCH_2_CHUNK_2_CONTENT: &[u8] = b"second batch second chunk content";

        let batch_1 = state.create_batch(time_now);
        {
            let chunk_1 = state
                .create_chunk(
                    CreateChunkArg {
                        batch_id: batch_1.clone(),
                        content: ByteBuf::from(CHUNK_1_CONTENT),
                    },
                    time_now,
                )
                .unwrap();
            let chunk_2 = state
                .create_chunk(
                    CreateChunkArg {
                        batch_id: batch_1.clone(),
                        content: ByteBuf::from(BATCH_1_CHUNK_2_CONTENT),
                    },
                    time_now,
                )
                .unwrap();

            assert!(state
                .propose_commit_batch(CommitBatchArguments {
                    batch_id: batch_1.clone(),
                    operations: vec![SetAssetContent(SetAssetContentArguments {
                        key: "/1".to_string(),
                        content_encoding: "identity".to_string(),
                        chunk_ids: vec![chunk_1.clone(), chunk_2],
                        sha256: None,
                    })],
                })
                .is_ok());
        }
        let evidence_1 = state
            .compute_evidence(ComputeEvidenceArguments {
                batch_id: batch_1.clone(),
                max_iterations: Some(4),
            })
            .unwrap()
            .unwrap();

        let batch_2 = state.create_batch(time_now);
        {
            let chunk_1 = state
                .create_chunk(
                    CreateChunkArg {
                        batch_id: batch_2.clone(),
                        content: ByteBuf::from(CHUNK_1_CONTENT),
                    },
                    time_now,
                )
                .unwrap();
            let chunk_2 = state
                .create_chunk(
                    CreateChunkArg {
                        batch_id: batch_2.clone(),
                        content: ByteBuf::from(BATCH_2_CHUNK_2_CONTENT),
                    },
                    time_now,
                )
                .unwrap();
            assert!(state
                .propose_commit_batch(CommitBatchArguments {
                    batch_id: batch_2.clone(),
                    operations: vec![SetAssetContent(SetAssetContentArguments {
                        key: "/1".to_string(),
                        content_encoding: "identity".to_string(),
                        chunk_ids: vec![chunk_1, chunk_2],
                        sha256: None,
                    })],
                })
                .is_ok());
        }
        let evidence_2 = state
            .compute_evidence(ComputeEvidenceArguments {
                batch_id: batch_2.clone(),
                max_iterations: Some(4),
            })
            .unwrap()
            .unwrap();

        assert_ne!(evidence_1, evidence_2);
    }

    #[test]
    fn set_asset_content_arguments_sha256_affects_evidence() {
        let mut state = State::default();
        let time_now = 100_000_000_000;

        let sha256_1 = ByteBuf::from("01020304");
        let sha256_2 = ByteBuf::from("09080706");

        let batch_1 = state.create_batch(time_now);
        assert!(state
            .propose_commit_batch(CommitBatchArguments {
                batch_id: batch_1.clone(),
                operations: vec![SetAssetContent(SetAssetContentArguments {
                    key: "/1".to_string(),
                    content_encoding: "identity".to_string(),
                    chunk_ids: vec![],
                    sha256: Some(sha256_1),
                })],
            })
            .is_ok());
        let evidence_1 = state
            .compute_evidence(ComputeEvidenceArguments {
                batch_id: batch_1.clone(),
                max_iterations: Some(3),
            })
            .unwrap()
            .unwrap();

        let batch_2 = state.create_batch(time_now);
        assert!(state
            .propose_commit_batch(CommitBatchArguments {
                batch_id: batch_2.clone(),
                operations: vec![SetAssetContent(SetAssetContentArguments {
                    key: "/1".to_string(),
                    content_encoding: "identity".to_string(),
                    chunk_ids: vec![],
                    sha256: Some(sha256_2),
                })],
            })
            .is_ok());
        let evidence_2 = state
            .compute_evidence(ComputeEvidenceArguments {
                batch_id: batch_2.clone(),
                max_iterations: Some(3),
            })
            .unwrap()
            .unwrap();

        assert_ne!(evidence_1, evidence_2);
    }

    #[test]
    fn unset_asset_content_arguments_key_affects_evidence() {
        let mut state = State::default();
        let time_now = 100_000_000_000;

        let batch_1 = state.create_batch(time_now);
        assert!(state
            .propose_commit_batch(CommitBatchArguments {
                batch_id: batch_1.clone(),
                operations: vec![BatchOperation::UnsetAssetContent(
                    UnsetAssetContentArguments {
                        key: "/1".to_string(),
                        content_encoding: "".to_string(),
                    }
                ),],
            })
            .is_ok());
        let evidence_1 = state
            .compute_evidence(ComputeEvidenceArguments {
                batch_id: batch_1.clone(),
                max_iterations: Some(3),
            })
            .unwrap()
            .unwrap();

        let batch_2 = state.create_batch(time_now);
        assert!(state
            .propose_commit_batch(CommitBatchArguments {
                batch_id: batch_2.clone(),
                operations: vec![BatchOperation::UnsetAssetContent(
                    UnsetAssetContentArguments {
                        key: "/2".to_string(),
                        content_encoding: "".to_string(),
                    }
                ),],
            })
            .is_ok());
        let evidence_2 = state
            .compute_evidence(ComputeEvidenceArguments {
                batch_id: batch_2.clone(),
                max_iterations: Some(3),
            })
            .unwrap()
            .unwrap();

        assert_ne!(evidence_1, evidence_2);
    }

    #[test]
    fn unset_asset_content_arguments_content_encoding_affects_evidence() {
        let mut state = State::default();
        let time_now = 100_000_000_000;

        let batch_1 = state.create_batch(time_now);
        assert!(state
            .propose_commit_batch(CommitBatchArguments {
                batch_id: batch_1.clone(),
                operations: vec![BatchOperation::UnsetAssetContent(
                    UnsetAssetContentArguments {
                        key: "/1".to_string(),
                        content_encoding: "identity".to_string(),
                    }
                ),],
            })
            .is_ok());
        let evidence_1 = state
            .compute_evidence(ComputeEvidenceArguments {
                batch_id: batch_1.clone(),
                max_iterations: Some(3),
            })
            .unwrap()
            .unwrap();

        let batch_2 = state.create_batch(time_now);
        assert!(state
            .propose_commit_batch(CommitBatchArguments {
                batch_id: batch_2.clone(),
                operations: vec![BatchOperation::UnsetAssetContent(
                    UnsetAssetContentArguments {
                        key: "/1".to_string(),
                        content_encoding: "gzip".to_string(),
                    }
                ),],
            })
            .is_ok());
        let evidence_2 = state
            .compute_evidence(ComputeEvidenceArguments {
                batch_id: batch_2.clone(),
                max_iterations: Some(3),
            })
            .unwrap()
            .unwrap();

        assert_ne!(evidence_1, evidence_2);
    }

    #[test]
    fn delete_asset_content_arguments_key_affects_evidence() {
        // todo
        let mut state = State::default();
        let time_now = 100_000_000_000;

        let batch_1 = state.create_batch(time_now);
        assert!(state
            .propose_commit_batch(CommitBatchArguments {
                batch_id: batch_1.clone(),
                operations: vec![BatchOperation::DeleteAsset(DeleteAssetArguments {
                    key: "/1".to_string(),
                }),],
            })
            .is_ok());
        let evidence_1 = state
            .compute_evidence(ComputeEvidenceArguments {
                batch_id: batch_1.clone(),
                max_iterations: Some(3),
            })
            .unwrap()
            .unwrap();

        let batch_2 = state.create_batch(time_now);
        assert!(state
            .propose_commit_batch(CommitBatchArguments {
                batch_id: batch_2.clone(),
                operations: vec![BatchOperation::DeleteAsset(DeleteAssetArguments {
                    key: "/2".to_string(),
                }),],
            })
            .is_ok());
        let evidence_2 = state
            .compute_evidence(ComputeEvidenceArguments {
                batch_id: batch_2.clone(),
                max_iterations: Some(3),
            })
            .unwrap()
            .unwrap();

        assert_ne!(evidence_1, evidence_2);
    }

    #[test]
    fn clear_affects_evidence() {
        let mut state = State::default();
        let time_now = 100_000_000_000;

        let batch_1 = state.create_batch(time_now);
        assert!(state
            .propose_commit_batch(CommitBatchArguments {
                batch_id: batch_1.clone(),
                operations: vec![BatchOperation::Clear(ClearArguments {}),],
            })
            .is_ok());
        let evidence_1 = state
            .compute_evidence(ComputeEvidenceArguments {
                batch_id: batch_1.clone(),
                max_iterations: Some(3),
            })
            .unwrap()
            .unwrap();

        let batch_2 = state.create_batch(time_now);
        assert!(state
            .propose_commit_batch(CommitBatchArguments {
                batch_id: batch_2.clone(),
                operations: vec![
                    BatchOperation::Clear(ClearArguments {}),
                    BatchOperation::Clear(ClearArguments {})
                ],
            })
            .is_ok());
        let evidence_2 = state
            .compute_evidence(ComputeEvidenceArguments {
                batch_id: batch_2.clone(),
                max_iterations: Some(3),
            })
            .unwrap()
            .unwrap();

        assert_ne!(evidence_1, evidence_2);
>>>>>>> b3ff5674
    }
}<|MERGE_RESOLUTION|>--- conflicted
+++ resolved
@@ -1228,7 +1228,6 @@
 }
 
 #[cfg(test)]
-<<<<<<< HEAD
 mod certificate_expression {
     use crate::http::build_ic_certificate_expression_from_headers_and_encoding;
 
@@ -1341,6 +1340,7 @@
                     "value".into(),
                 )]))),
                 allow_raw_access: None,
+                is_aliased: None,
             })
             .unwrap();
         let response = state.http_request(
@@ -1436,7 +1436,10 @@
         println!("Updated IC-Certificate: {}", cert_header);
 
         assert!(cert_header == "version=2, certificate=::, tree=:2dn3gwGCBFgg1hasIZe9DV/qkwMJwOyFED/kYwg4LKtr0BWWcxuIqI6DAklodHRwX2V4cHKDAYIEWCB8ve5ZiB9SeCaYdKsv2ZfHSFZBomzvLxZtXtSxzg26iYMCTWNvbnRlbnRzLmh0bWyDAkM8JD6DAlggwrQrUBLlYvqrQCZVjsbrUysHuLEniI92YbWT58HhfgGDAkCDAYMCWCCsJkJx/PNM4lug1TVlVDNINmk6i6Mlt5TkF2ZiU75aSoIDQIMCWCC8DBBYlQxiaVAOAV6uWwZ3un2feoZJc0MW5MYdsWFsLIIDQA==:, expr_path=:2dn3g2lodHRwX2V4cHJtY29udGVudHMuaHRtbGM8JD4=:");
-=======
+    }
+}
+
+#[cfg(test)]
 mod evidence_computation {
     use super::*;
     use crate::types::BatchOperation::SetAssetContent;
@@ -2693,6 +2696,5 @@
             .unwrap();
 
         assert_ne!(evidence_1, evidence_2);
->>>>>>> b3ff5674
     }
 }