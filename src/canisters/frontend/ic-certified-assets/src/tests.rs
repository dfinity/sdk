use crate::asset_certification::types::http::{
    CallbackFunc, HttpRequest, HttpResponse, StreamingCallbackToken, StreamingStrategy,
};
use crate::state_machine::{StableState, State, BATCH_EXPIRY_NANOS};
use crate::types::{
    AssetProperties, BatchId, BatchOperation, CommitBatchArguments, CommitProposedBatchArguments,
    ComputeEvidenceArguments, CreateAssetArguments, CreateChunkArg, DeleteAssetArguments,
    DeleteBatchArguments, GetArg, GetChunkArg, SetAssetContentArguments,
    SetAssetPropertiesArguments,
};
use crate::url_decode::{url_decode, UrlDecodeError};
use candid::{Nat, Principal};
use ic_certification_testing::CertificateBuilder;
use ic_crypto_tree_hash::Digest;
use ic_response_verification_test_utils::{
    base64_encode, create_canister_id, get_current_timestamp,
};
use serde_bytes::ByteBuf;
use std::collections::HashMap;

// from ic-response-verification tests
const MAX_CERT_TIME_OFFSET_NS: u128 = 300_000_000_000;

fn some_principal() -> Principal {
    Principal::from_text("ryjl3-tyaaa-aaaaa-aaaba-cai").unwrap()
}

fn unused_callback() -> CallbackFunc {
    CallbackFunc::new(some_principal(), "unused".to_string())
}

pub fn verify_response(
    state: &State,
    request: &HttpRequest,
    response: &HttpResponse,
) -> anyhow::Result<bool> {
    let mut response = response.clone();
    let current_time = get_current_timestamp();
    let canister_id = create_canister_id("rdmx6-jaaaa-aaaaa-aaadq-cai");
    let min_requested_verification_version = request.get_certificate_version();

    // inject certificate into IC-Certificate header with 'certificate=::'
    let data = CertificateBuilder::new(
        &canister_id.to_string(),
        Digest(state.root_hash()).as_bytes(),
    )?
    .with_time(current_time)
    .build()?;
    let replacement_cert_value = base64_encode(&data.cbor_encoded_certificate);
    let (_, header_value) = response
        .headers
        .iter_mut()
        .find(|(header, _)| header == "IC-Certificate")
        .expect("HttpResponse is missing 'IC-Certificate' header");
    *header_value = header_value.replace(
        "certificate=::",
        &format!("certificate=:{replacement_cert_value}:"),
    );

    // actual verification
    let request = ic_http_certification::http::HttpRequest {
        method: request.method.clone(),
        url: request.url.clone(),
        headers: request.headers.clone(),
        body: request.body[..].into(),
    };
    let response = ic_http_certification::http::HttpResponse {
        status_code: response.status_code,
        headers: response.headers,
        body: response.body[..].into(),
        upgrade: None,
    };
    Ok(ic_response_verification::verify_request_response_pair(
        request,
        response,
        canister_id.as_ref(),
        current_time,
        MAX_CERT_TIME_OFFSET_NS,
        &data.root_key,
        min_requested_verification_version.try_into().unwrap(),
    )
    .map(|res| res.response.is_some())?)
}

fn certified_http_request(state: &State, request: HttpRequest) -> HttpResponse {
    let response = state.http_request(request.clone(), &[], unused_callback());
    match verify_response(state, &request, &response) {
        Err(err) => panic!(
            "Response verification failed with error {:?}. Response: {:#?}",
            err, response
        ),
        Ok(success) => {
            if !success {
                panic!("Response verification failed. Response: {:?}", response)
            }
        }
    }
    response
}

struct AssetBuilder {
    name: String,
    content_type: String,
    encodings: Vec<(String, Vec<ByteBuf>)>,
    max_age: Option<u64>,
    headers: Option<HashMap<String, String>>,
    aliasing: Option<bool>,
    allow_raw_access: Option<bool>,
}

impl AssetBuilder {
    fn new(name: impl AsRef<str>, content_type: impl AsRef<str>) -> Self {
        Self {
            name: name.as_ref().to_string(),
            content_type: content_type.as_ref().to_string(),
            encodings: vec![],
            max_age: None,
            headers: None,
            aliasing: None,
            allow_raw_access: None,
        }
    }

    fn with_max_age(mut self, max_age: u64) -> Self {
        self.max_age = Some(max_age);
        self
    }

    fn with_encoding(mut self, name: impl AsRef<str>, chunks: Vec<impl AsRef<[u8]>>) -> Self {
        self.encodings.push((
            name.as_ref().to_string(),
            chunks
                .into_iter()
                .map(|c| ByteBuf::from(c.as_ref().to_vec()))
                .collect(),
        ));
        self
    }

    fn with_header(mut self, header_key: &str, header_value: &str) -> Self {
        let hm = self.headers.get_or_insert(HashMap::new());
        hm.insert(header_key.to_string(), header_value.to_string());
        self
    }

    fn with_aliasing(mut self, aliasing: bool) -> Self {
        self.aliasing = Some(aliasing);
        self
    }

    fn with_allow_raw_access(mut self, allow_raw_access: Option<bool>) -> Self {
        self.allow_raw_access = allow_raw_access;
        self
    }
}

struct RequestBuilder {
    resource: String,
    method: String,
    headers: Vec<(String, String)>,
    body: ByteBuf,
    certificate_version: Option<u16>,
}

impl RequestBuilder {
    fn get(resource: impl AsRef<str>) -> Self {
        Self {
            resource: resource.as_ref().to_string(),
            method: "GET".to_string(),
            headers: vec![],
            body: ByteBuf::new(),
            certificate_version: None,
        }
    }

    fn with_header(mut self, name: impl AsRef<str>, value: impl AsRef<str>) -> Self {
        self.headers
            .push((name.as_ref().to_string(), value.as_ref().to_string()));
        self
    }

    fn with_certificate_version(mut self, version: u16) -> Self {
        self.certificate_version = Some(version);
        self
    }

    fn build(self) -> HttpRequest {
        HttpRequest {
            method: self.method,
            url: self.resource,
            headers: self.headers,
            body: self.body,
            certificate_version: self.certificate_version,
        }
    }
}

fn create_assets(state: &mut State, time_now: u64, assets: Vec<AssetBuilder>) -> BatchId {
    let batch_id = state.create_batch(time_now).unwrap();

    let operations =
        assemble_create_assets_and_set_contents_operations(state, time_now, assets, &batch_id);

    state
        .commit_batch(
            CommitBatchArguments {
                batch_id: batch_id.clone(),
                operations,
            },
            time_now,
        )
        .unwrap();

    batch_id
}

fn create_assets_by_proposal(
    state: &mut State,
    time_now: u64,
    assets: Vec<AssetBuilder>,
) -> BatchId {
    let batch_id = state.create_batch(time_now).unwrap();

    let operations =
        assemble_create_assets_and_set_contents_operations(state, time_now, assets, &batch_id);

    state
        .propose_commit_batch(CommitBatchArguments {
            batch_id: batch_id.clone(),
            operations,
        })
        .unwrap();

    let evidence = state
        .compute_evidence(ComputeEvidenceArguments {
            batch_id: batch_id.clone(),
            max_iterations: Some(100),
        })
        .unwrap()
        .unwrap();

    state
        .commit_proposed_batch(
            CommitProposedBatchArguments {
                batch_id: batch_id.clone(),
                evidence,
            },
            time_now,
        )
        .unwrap();

    batch_id
}

fn assemble_create_assets_and_set_contents_operations(
    state: &mut State,
    time_now: u64,
    assets: Vec<AssetBuilder>,
    batch_id: &BatchId,
) -> Vec<BatchOperation> {
    let mut operations = vec![];

    for asset in assets {
        if state.get_asset_properties(asset.name.clone()).is_ok() {
            operations.push(BatchOperation::DeleteAsset(DeleteAssetArguments {
                key: asset.name.clone(),
            }));
        }
        operations.push(BatchOperation::CreateAsset(CreateAssetArguments {
            key: asset.name.clone(),
            content_type: asset.content_type,
            max_age: asset.max_age,
            headers: asset.headers,
            enable_aliasing: asset.aliasing,
            allow_raw_access: asset.allow_raw_access,
        }));

        for (enc, chunks) in asset.encodings {
            let mut chunk_ids = vec![];
            for chunk in chunks {
                chunk_ids.push(
                    state
                        .create_chunk(
                            CreateChunkArg {
                                batch_id: batch_id.clone(),
                                content: chunk,
                            },
                            time_now,
                        )
                        .unwrap(),
                );
            }

            operations.push(BatchOperation::SetAssetContent({
                SetAssetContentArguments {
                    key: asset.name.clone(),
                    content_encoding: enc,
                    chunk_ids,
                    sha256: None,
                }
            }));
        }
    }
    operations
}

fn delete_batch(state: &mut State, batch_id: BatchId) {
    state
        .delete_batch(DeleteBatchArguments { batch_id })
        .unwrap();
}

fn lookup_header<'a>(response: &'a HttpResponse, header: &str) -> Option<&'a str> {
    response
        .headers
        .iter()
        .find_map(|(h, v)| h.eq_ignore_ascii_case(header).then_some(v.as_str()))
}

impl State {
    fn fake_http_request(&self, host: &str, path: &str) -> HttpResponse {
        let fake_cert = [0xca, 0xfe];
        self.http_request(
            RequestBuilder::get(path).with_header("Host", host).build(),
            &fake_cert,
            unused_callback(),
        )
    }

    fn create_test_asset(&mut self, asset: AssetBuilder) {
        create_assets(self, 100_000_000_000, vec![asset]);
    }
}

#[test]
fn can_create_assets_using_batch_api() {
    let mut state = State::default();
    let time_now = 100_000_000_000;

    const BODY: &[u8] = b"<!DOCTYPE html><html></html>";

    let batch_id = create_assets(
        &mut state,
        time_now,
        vec![AssetBuilder::new("/contents.html", "text/html").with_encoding("identity", vec![BODY])],
    );

    let response = certified_http_request(
        &state,
        RequestBuilder::get("/contents.html")
            .with_header("Accept-Encoding", "gzip,identity")
            .build(),
    );

    assert_eq!(response.status_code, 200);
    assert_eq!(response.body.as_ref(), BODY);

    // Try to update a completed batch.
    let error_msg = state
        .create_chunk(
            CreateChunkArg {
                batch_id,
                content: ByteBuf::new(),
            },
            time_now,
        )
        .unwrap_err();

    let expected = "batch not found";
    assert!(
        error_msg.contains(expected),
        "expected '{}' error, got: {}",
        expected,
        error_msg
    );
}

#[test]
fn serve_correct_encoding_v1() {
    let mut state = State::default();
    let time_now = 100_000_000_000;

    const IDENTITY_BODY: &[u8] = b"<!DOCTYPE html><html></html>";
    const GZIP_BODY: &[u8] = b"this is 'gzipped' content";

    create_assets(
        &mut state,
        time_now,
        vec![
            AssetBuilder::new("/contents.html", "text/html")
                .with_encoding("identity", vec![IDENTITY_BODY])
                .with_encoding("gzip", vec![GZIP_BODY]),
            AssetBuilder::new("/only-identity.html", "text/html")
                .with_encoding("identity", vec![IDENTITY_BODY]),
            AssetBuilder::new("/no-encoding.html", "text/html"),
        ],
    );

    // Most important encoding is returned with certificate
    let identity_response = certified_http_request(
        &state,
        RequestBuilder::get("/contents.html")
            .with_header("Accept-Encoding", "identity")
            .build(),
    );
    assert_eq!(identity_response.status_code, 200);
    assert_eq!(identity_response.body.as_ref(), IDENTITY_BODY);
    assert!(lookup_header(&identity_response, "IC-Certificate").is_some());

    // If only uncertified encoding is accepted, return it without any certificate
    let gzip_response = state.http_request(
        RequestBuilder::get("/contents.html")
            .with_header("Accept-Encoding", "gzip")
            .build(),
        &[],
        unused_callback(),
    );
    assert_eq!(gzip_response.status_code, 200);
    assert_eq!(gzip_response.body.as_ref(), GZIP_BODY);
    assert!(lookup_header(&gzip_response, "IC-Certificate").is_some());

    // If no encoding matches, return most important encoding with certificate
    let unknown_encoding_response = certified_http_request(
        &state,
        RequestBuilder::get("/contents.html")
            .with_header("Accept-Encoding", "unknown")
            .build(),
    );
    assert_eq!(unknown_encoding_response.status_code, 200);
    assert_eq!(unknown_encoding_response.body.as_ref(), IDENTITY_BODY);
    assert!(lookup_header(&unknown_encoding_response, "IC-Certificate").is_some());

    let unknown_encoding_response_2 = certified_http_request(
        &state,
        RequestBuilder::get("/only-identity.html")
            .with_header("Accept-Encoding", "gzip")
            .build(),
    );
    assert_eq!(unknown_encoding_response_2.status_code, 200);
    assert_eq!(unknown_encoding_response_2.body.as_ref(), IDENTITY_BODY);
    assert!(lookup_header(&unknown_encoding_response_2, "IC-Certificate").is_some());

    // Serve 404 if the requested asset has no encoding uploaded at all
    // certification v1 cannot certify 404
    let no_encoding_response = state.http_request(
        RequestBuilder::get("/no-encoding.html")
            .with_header("Accept-Encoding", "identity")
            .build(),
        &[],
        unused_callback(),
    );
    assert_eq!(no_encoding_response.status_code, 404);
    assert_eq!(no_encoding_response.body.as_ref(), "not found".as_bytes());
}

#[test]
fn serve_correct_encoding_v2() {
    let mut state = State::default();
    let time_now = 100_000_000_000;

    const IDENTITY_BODY: &[u8] = b"<!DOCTYPE html><html></html>";
    const GZIP_BODY: &[u8] = b"this is 'gzipped' content";

    create_assets(
        &mut state,
        time_now,
        vec![
            AssetBuilder::new("/contents.html", "text/html")
                .with_encoding("identity", vec![IDENTITY_BODY])
                .with_encoding("gzip", vec![GZIP_BODY]),
            AssetBuilder::new("/no-encoding.html", "text/html"),
        ],
    );

    let identity_response = certified_http_request(
        &state,
        RequestBuilder::get("/contents.html")
            .with_header("Accept-Encoding", "identity")
            .with_certificate_version(2)
            .build(),
    );
    assert_eq!(identity_response.status_code, 200);
    assert_eq!(identity_response.body.as_ref(), IDENTITY_BODY);
    assert!(lookup_header(&identity_response, "IC-Certificate").is_some());

    let gzip_response = certified_http_request(
        &state,
        RequestBuilder::get("/contents.html")
            .with_header("Accept-Encoding", "gzip")
            .with_certificate_version(2)
            .build(),
    );
    assert_eq!(gzip_response.status_code, 200);
    assert_eq!(gzip_response.body.as_ref(), GZIP_BODY);
    assert!(lookup_header(&gzip_response, "IC-Certificate").is_some());

    let no_encoding_response = certified_http_request(
        &state,
        RequestBuilder::get("/no-encoding.html")
            .with_header("Accept-Encoding", "identity")
            .with_certificate_version(2)
            .build(),
    );
    assert_eq!(no_encoding_response.status_code, 404);
    assert_eq!(no_encoding_response.body.as_ref(), "not found".as_bytes());
    assert!(lookup_header(&no_encoding_response, "IC-Certificate").is_some());
}

#[test]
fn serve_fallback_v2() {
    let mut state = State::default();
    let time_now = 100_000_000_000;

    const INDEX_BODY: &[u8] = b"<!DOCTYPE html><html></html>";
    const OTHER_BODY: &[u8] = b"<!DOCTYPE html><html>other content</html>";

    create_assets(
        &mut state,
        time_now,
        vec![
            AssetBuilder::new("/index.html", "text/html")
                .with_encoding("identity", vec![INDEX_BODY]),
            AssetBuilder::new("/deep/nested/folder/index.html", "text/html")
                .with_encoding("identity", vec![OTHER_BODY]),
            AssetBuilder::new("/deep/nested/folder/a_file.html", "text/html")
                .with_encoding("identity", vec![OTHER_BODY]),
            AssetBuilder::new("/deep/nested/sibling/another_file.html", "text/html")
                .with_encoding("identity", vec![OTHER_BODY]),
            AssetBuilder::new("/deep/nested/sibling/a_file.html", "text/html")
                .with_encoding("identity", vec![OTHER_BODY]),
        ],
    );

    let identity_response = certified_http_request(
        &state,
        RequestBuilder::get("/index.html")
            .with_header("Accept-Encoding", "identity")
            .with_certificate_version(2)
            .build(),
    );
    let certificate_header = lookup_header(&identity_response, "IC-Certificate").unwrap();
    println!("certificate_header: {}", certificate_header);

    assert_eq!(identity_response.status_code, 200);
    assert_eq!(identity_response.body.as_ref(), INDEX_BODY);
    assert!(certificate_header.contains("expr_path=:2dn3g2lodHRwX2V4cHJqaW5kZXguaHRtbGM8JD4=:"));

    let fallback_response = certified_http_request(
        &state,
        RequestBuilder::get("/nonexistent")
            .with_header("Accept-Encoding", "identity")
            .with_certificate_version(2)
            .build(),
    );
    let certificate_header = lookup_header(&fallback_response, "IC-Certificate").unwrap();
    assert_eq!(fallback_response.status_code, 200);
    assert_eq!(fallback_response.body.as_ref(), INDEX_BODY);
    assert!(certificate_header.contains("expr_path=:2dn3gmlodHRwX2V4cHJjPCo+:"));

    let valid_response = certified_http_request(
        &state,
        RequestBuilder::get("/deep/nested/folder/a_file.html")
            .with_header("Accept-Encoding", "identity")
            .with_certificate_version(2)
            .build(),
    );
    assert_eq!(valid_response.status_code, 200);
    assert_eq!(valid_response.body.as_ref(), OTHER_BODY);

    let fallback_response = certified_http_request(
        &state,
        RequestBuilder::get("/deep/nested/folder/nonexistent")
            .with_header("Accept-Encoding", "identity")
            .with_certificate_version(2)
            .build(),
    );
    assert_eq!(fallback_response.status_code, 200);
    assert_eq!(fallback_response.body.as_ref(), INDEX_BODY);
}

#[test]
fn serve_fallback_v1() {
    let mut state = State::default();
    let time_now = 100_000_000_000;

    const INDEX_BODY: &[u8] = b"<!DOCTYPE html><html></html>";

    create_assets(
        &mut state,
        time_now,
        vec![AssetBuilder::new("/index.html", "text/html")
            .with_encoding("identity", vec![INDEX_BODY])],
    );

    let identity_response = certified_http_request(
        &state,
        RequestBuilder::get("/index.html")
            .with_header("Accept-Encoding", "identity")
            .build(),
    );
    assert_eq!(identity_response.status_code, 200);
    assert_eq!(identity_response.body.as_ref(), INDEX_BODY);
    assert!(lookup_header(&identity_response, "IC-Certificate").is_some());

    let fallback_response = certified_http_request(
        &state,
        RequestBuilder::get("/nonexistent")
            .with_header("Accept-Encoding", "identity")
            .build(),
    );
    assert_eq!(fallback_response.status_code, 200);
    assert_eq!(fallback_response.body.as_ref(), INDEX_BODY);
    assert!(lookup_header(&fallback_response, "IC-Certificate").is_some());
}

#[test]
fn can_create_assets_using_batch_proposal_api() {
    let mut state = State::default();
    let time_now = 100_000_000_000;

    const BODY: &[u8] = b"<!DOCTYPE html><html></html>";

    let batch_id = create_assets_by_proposal(
        &mut state,
        time_now,
        vec![AssetBuilder::new("/contents.html", "text/html").with_encoding("identity", vec![BODY])],
    );

    let response = certified_http_request(
        &state,
        RequestBuilder::get("/contents.html")
            .with_header("Accept-Encoding", "gzip,identity")
            .build(),
    );

    assert_eq!(response.status_code, 200);
    assert_eq!(response.body.as_ref(), BODY);

    // Try to update a completed batch.
    let error_msg = state
        .create_chunk(
            CreateChunkArg {
                batch_id,
                content: ByteBuf::new(),
            },
            time_now,
        )
        .unwrap_err();

    let expected = "batch not found";
    assert!(
        error_msg.contains(expected),
        "expected '{}' error, got: {}",
        expected,
        error_msg
    );
}

#[test]
fn batches_are_dropped_after_timeout() {
    let mut state = State::default();
    let time_now = 100_000_000_000;

    let batch_1 = state.create_batch(time_now).unwrap();

    const BODY: &[u8] = b"<!DOCTYPE html><html></html>";

    let _chunk_1 = state
        .create_chunk(
            CreateChunkArg {
                batch_id: batch_1.clone(),
                content: ByteBuf::from(BODY.to_vec()),
            },
            time_now,
        )
        .unwrap();

    let time_now = time_now + BATCH_EXPIRY_NANOS + 1;
    let _batch_2 = state.create_batch(time_now);

    match state.create_chunk(
        CreateChunkArg {
            batch_id: batch_1,
            content: ByteBuf::from(BODY.to_vec()),
        },
        time_now,
    ) {
        Err(err) if err.contains("batch not found") => (),
        other => panic!("expected 'batch not found' error, got: {:?}", other),
    }
}

#[test]
fn can_propose_commit_batch_exactly_once() {
    let mut state = State::default();
    let time_now = 100_000_000_000;

    let batch_1 = state.create_batch(time_now).unwrap();

    let args = CommitBatchArguments {
        batch_id: batch_1,
        operations: vec![],
    };
    assert_eq!(Ok(()), state.propose_commit_batch(args.clone()));
    match state.propose_commit_batch(args) {
        Err(err) if err == *"batch already has proposed CommitBatchArguments" => {}
        other => panic!("expected batch already proposed error, got: {:?}", other),
    };
}

#[test]
fn cannot_create_chunk_in_proposed_batch_() {
    let mut state = State::default();
    let time_now = 100_000_000_000;

    let batch_1 = state.create_batch(time_now).unwrap();

    let args = CommitBatchArguments {
        batch_id: batch_1.clone(),
        operations: vec![],
    };
    assert_eq!(Ok(()), state.propose_commit_batch(args));

    const BODY: &[u8] = b"<!DOCTYPE html><html></html>";
    match state.create_chunk(
        CreateChunkArg {
            batch_id: batch_1,
            content: ByteBuf::from(BODY.to_vec()),
        },
        time_now,
    ) {
        Err(err) if err == *"batch has been proposed" => {}
        other => panic!("expected batch already proposed error, got: {:?}", other),
    }
}

#[test]
fn batches_with_proposed_commit_args_do_not_expire() {
    let mut state = State::default();
    let time_now = 100_000_000_000;

    let batch_1 = state.create_batch(time_now).unwrap();

    const BODY: &[u8] = b"<!DOCTYPE html><html></html>";

    let _chunk_1 = state
        .create_chunk(
            CreateChunkArg {
                batch_id: batch_1.clone(),
                content: ByteBuf::from(BODY.to_vec()),
            },
            time_now,
        )
        .unwrap();

    let args = CommitBatchArguments {
        batch_id: batch_1.clone(),
        operations: vec![],
    };
    assert_eq!(Ok(()), state.propose_commit_batch(args));

    let time_now = time_now + BATCH_EXPIRY_NANOS + 1;
    let _batch_2 = state.create_batch(time_now);

    match state.create_chunk(
        CreateChunkArg {
            batch_id: batch_1,
            content: ByteBuf::from(BODY.to_vec()),
        },
        time_now,
    ) {
        Err(err) if err.contains("batch not found") => (),
        other => panic!("expected 'batch not found' error, got: {:?}", other),
    }
}

#[test]
fn batches_with_evidence_do_not_expire() {
    let mut state = State::default();
    let time_now = 100_000_000_000;

    let batch_1 = state.create_batch(time_now).unwrap();

    const BODY: &[u8] = b"<!DOCTYPE html><html></html>";

    let _chunk_1 = state
        .create_chunk(
            CreateChunkArg {
                batch_id: batch_1.clone(),
                content: ByteBuf::from(BODY.to_vec()),
            },
            time_now,
        )
        .unwrap();

    let args = CommitBatchArguments {
        batch_id: batch_1.clone(),
        operations: vec![],
    };
    assert_eq!(Ok(()), state.propose_commit_batch(args));
    assert!(matches!(
        state.compute_evidence(ComputeEvidenceArguments {
            batch_id: batch_1.clone(),
            max_iterations: Some(3),
        }),
        Ok(Some(_))
    ));

    let time_now = time_now + BATCH_EXPIRY_NANOS + 1;
    let _batch_2 = state.create_batch(time_now);

    match state.create_chunk(
        CreateChunkArg {
            batch_id: batch_1,
            content: ByteBuf::from(BODY.to_vec()),
        },
        time_now,
    ) {
        Err(err) if err == *"batch has been proposed" => {}
        other => panic!("expected batch already proposed error, got: {:?}", other),
    }
}

#[test]
fn can_delete_proposed_batch() {
    let mut state = State::default();
    let time_now = 100_000_000_000;

    let batch_1 = state.create_batch(time_now).unwrap();

    let args = CommitBatchArguments {
        batch_id: batch_1.clone(),
        operations: vec![],
    };
    assert_eq!(Ok(()), state.propose_commit_batch(args));
    let delete_args = DeleteBatchArguments { batch_id: batch_1 };
    assert_eq!(Ok(()), state.delete_batch(delete_args.clone()));
    assert_eq!(
        Err("batch not found".to_string()),
        state.delete_batch(delete_args)
    );
}

#[test]
fn can_delete_batch_with_chunks() {
    let mut state = State::default();
    let time_now = 100_000_000_000;

    let batch_1 = state.create_batch(time_now).unwrap();

    const BODY: &[u8] = b"<!DOCTYPE html><html></html>";
    let _chunk_1 = state
        .create_chunk(
            CreateChunkArg {
                batch_id: batch_1.clone(),
                content: ByteBuf::from(BODY.to_vec()),
            },
            time_now,
        )
        .unwrap();

    let delete_args = DeleteBatchArguments { batch_id: batch_1 };
    assert_eq!(Ok(()), state.delete_batch(delete_args.clone()));
    assert_eq!(
        Err("batch not found".to_string()),
        state.delete_batch(delete_args)
    );
}

#[test]
fn returns_index_file_for_missing_assets() {
    let mut state = State::default();
    let time_now = 100_000_000_000;

    const INDEX_BODY: &[u8] = b"<!DOCTYPE html><html>Index</html>";
    const OTHER_BODY: &[u8] = b"<!DOCTYPE html><html>Other</html>";

    create_assets(
        &mut state,
        time_now,
        vec![
            AssetBuilder::new("/index.html", "text/html")
                .with_encoding("identity", vec![INDEX_BODY]),
            AssetBuilder::new("/other.html", "text/html")
                .with_encoding("identity", vec![OTHER_BODY]),
        ],
    );

    let response = certified_http_request(
        &state,
        RequestBuilder::get("/missing.html")
            .with_header("Accept-Encoding", "gzip,identity")
            .build(),
    );

    assert_eq!(response.status_code, 200);
    assert_eq!(response.body.as_ref(), INDEX_BODY);
}

#[test]
fn preserves_state_on_stable_roundtrip() {
    let mut state = State::default();
    let time_now = 100_000_000_000;

    const INDEX_BODY: &[u8] = b"<!DOCTYPE html><html>Index</html>";

    create_assets(
        &mut state,
        time_now,
        vec![AssetBuilder::new("/index.html", "text/html")
            .with_encoding("identity", vec![INDEX_BODY])],
    );

    let stable_state: StableState = state.into();
    let state: State = stable_state.into();

    let response = certified_http_request(
        &state,
        RequestBuilder::get("/index.html")
            .with_header("Accept-Encoding", "gzip,identity")
            .build(),
    );
    assert_eq!(response.status_code, 200);
    assert_eq!(response.body.as_ref(), INDEX_BODY);
}

#[test]
fn uses_streaming_for_multichunk_assets() {
    let mut state = State::default();
    let time_now = 100_000_000_000;

    const INDEX_BODY_CHUNK_1: &[u8] = b"<!DOCTYPE html>";
    const INDEX_BODY_CHUNK_2: &[u8] = b"<html>Index</html>";

    create_assets(
        &mut state,
        time_now,
        vec![AssetBuilder::new("/index.html", "text/html")
            .with_encoding("identity", vec![INDEX_BODY_CHUNK_1, INDEX_BODY_CHUNK_2])],
    );

    let streaming_callback = CallbackFunc::new(some_principal(), "stream".to_string());
    let response = state.http_request(
        RequestBuilder::get("/index.html")
            .with_header("Accept-Encoding", "gzip,identity")
            .build(),
        &[],
        streaming_callback.clone(),
    );

    assert_eq!(response.status_code, 200);
    assert_eq!(response.body.as_ref(), INDEX_BODY_CHUNK_1);

    let StreamingStrategy::Callback { callback, token } = response
        .streaming_strategy
        .expect("missing streaming strategy");
    assert_eq!(callback, streaming_callback);

    // sha256 is required
    assert_eq!(
        state
            .http_request_streaming_callback(StreamingCallbackToken {
                key: "/index.html".to_string(),
                content_encoding: "identity".to_string(),
<<<<<<< HEAD
                index: Nat::from(1u8),
=======
                index: Nat::from(1_u8),
>>>>>>> 81cab158
                sha256: None,
            })
            .unwrap_err(),
        "sha256 required"
    );

    let streaming_response = state.http_request_streaming_callback(token).unwrap();
    assert_eq!(streaming_response.body.as_ref(), INDEX_BODY_CHUNK_2);
    assert!(
        streaming_response.token.is_none(),
        "Unexpected streaming response: {:?}",
        streaming_response
    );
}

#[test]
fn get_and_get_chunk_for_multichunk_assets() {
    let mut state = State::default();
    let time_now = 100_000_000_000;

    const INDEX_BODY_CHUNK_0: &[u8] = b"<!DOCTYPE html>";
    const INDEX_BODY_CHUNK_1: &[u8] = b"<html>Index</html>";

    create_assets(
        &mut state,
        time_now,
        vec![AssetBuilder::new("/index.html", "text/html")
            .with_encoding("identity", vec![INDEX_BODY_CHUNK_0, INDEX_BODY_CHUNK_1])],
    );

    let chunk_0 = state
        .get(GetArg {
            key: "/index.html".to_string(),
            accept_encodings: vec!["identity".to_string()],
        })
        .unwrap();
    assert_eq!(chunk_0.content.as_ref(), INDEX_BODY_CHUNK_0);

    let chunk_1 = state
        .get_chunk(GetChunkArg {
            key: "/index.html".to_string(),
            content_encoding: "identity".to_string(),
<<<<<<< HEAD
            index: Nat::from(1u8),
=======
            index: Nat::from(1_u8),
>>>>>>> 81cab158
            sha256: chunk_0.sha256,
        })
        .unwrap();
    assert_eq!(chunk_1.as_ref(), INDEX_BODY_CHUNK_1);

    // get_chunk fails if we don't pass the sha256
    assert_eq!(
        state
            .get_chunk(GetChunkArg {
                key: "/index.html".to_string(),
                content_encoding: "identity".to_string(),
<<<<<<< HEAD
                index: Nat::from(1u8),
=======
                index: Nat::from(1_u8),
>>>>>>> 81cab158
                sha256: None,
            })
            .unwrap_err(),
        "sha256 required".to_string()
    );
}

#[test]
fn supports_max_age_headers() {
    let mut state = State::default();
    let time_now = 100_000_000_000;

    const BODY: &[u8] = b"<!DOCTYPE html><html></html>";

    create_assets(
        &mut state,
        time_now,
        vec![
            AssetBuilder::new("/contents.html", "text/html").with_encoding("identity", vec![BODY]),
            AssetBuilder::new("/max-age.html", "text/html")
                .with_max_age(604800)
                .with_encoding("identity", vec![BODY]),
        ],
    );

    let response = certified_http_request(
        &state,
        RequestBuilder::get("/contents.html")
            .with_header("Accept-Encoding", "gzip,identity")
            .build(),
    );

    assert_eq!(response.status_code, 200);
    assert_eq!(response.body.as_ref(), BODY);
    assert!(
        lookup_header(&response, "Cache-Control").is_none(),
        "Unexpected Cache-Control header in response: {:#?}",
        response,
    );

    let response = certified_http_request(
        &state,
        RequestBuilder::get("/max-age.html")
            .with_header("Accept-Encoding", "gzip,identity")
            .build(),
    );

    assert_eq!(response.status_code, 200);
    assert_eq!(response.body.as_ref(), BODY);
    assert_eq!(
        lookup_header(&response, "Cache-Control"),
        Some("max-age=604800"),
        "No matching Cache-Control header in response: {:#?}",
        response,
    );
}

#[test]
fn check_url_decode() {
    assert_eq!(
        url_decode("/%"),
        Err(UrlDecodeError::InvalidPercentEncoding)
    );
    assert_eq!(url_decode("/%%"), Ok("/%".to_string()));
    assert_eq!(url_decode("/%20a"), Ok("/ a".to_string()));
    assert_eq!(
        url_decode("/%%+a%20+%@"),
        Err(UrlDecodeError::InvalidPercentEncoding)
    );
    assert_eq!(
        url_decode("/has%percent.txt"),
        Err(UrlDecodeError::InvalidPercentEncoding)
    );
    assert_eq!(url_decode("/%e6"), Ok("/æ".to_string()));
}

#[test]
fn supports_custom_http_headers() {
    let mut state = State::default();
    let time_now = 100_000_000_000;

    const BODY: &[u8] = b"<!DOCTYPE html><html></html>";

    create_assets(
        &mut state,
        time_now,
        vec![
            AssetBuilder::new("/contents.html", "text/html")
                .with_encoding("identity", vec![BODY])
                .with_header("Access-Control-Allow-Origin", "*"),
            AssetBuilder::new("/max-age.html", "text/html")
                .with_max_age(604800)
                .with_encoding("identity", vec![BODY])
                .with_header("X-Content-Type-Options", "nosniff"),
        ],
    );

    let response = certified_http_request(
        &state,
        RequestBuilder::get("/contents.html")
            .with_header("Accept-Encoding", "gzip,identity")
            .build(),
    );

    assert_eq!(response.status_code, 200);
    assert_eq!(response.body.as_ref(), BODY);
    assert!(
        lookup_header(&response, "Access-Control-Allow-Origin").is_some(),
        "Missing Access-Control-Allow-Origin header in response: {:#?}",
        response,
    );
    assert!(
        lookup_header(&response, "Access-Control-Allow-Origin") == Some("*"),
        "Incorrect value for Access-Control-Allow-Origin header in response: {:#?}",
        response,
    );

    let response = certified_http_request(
        &state,
        RequestBuilder::get("/max-age.html")
            .with_header("Accept-Encoding", "gzip,identity")
            .build(),
    );

    assert_eq!(response.status_code, 200);
    assert_eq!(response.body.as_ref(), BODY);
    assert_eq!(
        lookup_header(&response, "Cache-Control"),
        Some("max-age=604800"),
        "No matching Cache-Control header in response: {:#?}",
        response,
    );
    assert!(
        lookup_header(&response, "X-Content-Type-Options").is_some(),
        "Missing X-Content-Type-Options header in response: {:#?}",
        response,
    );
    assert!(
        lookup_header(&response, "X-Content-Type-Options") == Some("nosniff"),
        "Incorrect value for X-Content-Type-Options header in response: {:#?}",
        response,
    );
}

#[test]
fn supports_getting_and_setting_asset_properties() {
    let mut state = State::default();
    let time_now = 100_000_000_000;

    const BODY: &[u8] = b"<!DOCTYPE html><html></html>";

    create_assets(
        &mut state,
        time_now,
        vec![
            AssetBuilder::new("/contents.html", "text/html")
                .with_encoding("identity", vec![BODY])
                .with_header("Access-Control-Allow-Origin", "*"),
            AssetBuilder::new("/max-age.html", "text/html")
                .with_max_age(604800)
                .with_encoding("identity", vec![BODY])
                .with_header("X-Content-Type-Options", "nosniff"),
        ],
    );

    assert_eq!(
        state.get_asset_properties("/contents.html".into()),
        Ok(AssetProperties {
            max_age: None,
            headers: Some(HashMap::from([(
                "Access-Control-Allow-Origin".into(),
                "*".into()
            )])),
            allow_raw_access: None,
            is_aliased: None
        })
    );
    assert_eq!(
        state.get_asset_properties("/max-age.html".into()),
        Ok(AssetProperties {
            max_age: Some(604800),
            headers: Some(HashMap::from([(
                "X-Content-Type-Options".into(),
                "nosniff".into()
            )])),
            allow_raw_access: None,
            is_aliased: None
        })
    );

    assert!(state
        .set_asset_properties(SetAssetPropertiesArguments {
            key: "/max-age.html".into(),
            max_age: Some(Some(1)),
            headers: Some(Some(HashMap::from([(
                "X-Content-Type-Options".into(),
                "nosniff".into()
            )]))),
            allow_raw_access: None,
            is_aliased: None
        })
        .is_ok());
    assert_eq!(
        state.get_asset_properties("/max-age.html".into()),
        Ok(AssetProperties {
            max_age: Some(1),
            headers: Some(HashMap::from([(
                "X-Content-Type-Options".into(),
                "nosniff".into()
            )])),
            allow_raw_access: None,
            is_aliased: None
        })
    );

    assert!(state
        .set_asset_properties(SetAssetPropertiesArguments {
            key: "/max-age.html".into(),
            max_age: Some(None),
            headers: Some(None),
            allow_raw_access: None,
            is_aliased: None
        })
        .is_ok());
    assert_eq!(
        state.get_asset_properties("/max-age.html".into()),
        Ok(AssetProperties {
            max_age: None,
            headers: None,
            allow_raw_access: None,
            is_aliased: None
        })
    );

    assert!(state
        .set_asset_properties(SetAssetPropertiesArguments {
            key: "/max-age.html".into(),
            max_age: Some(Some(1)),
            headers: Some(Some(HashMap::from([(
                "X-Content-Type-Options".into(),
                "nosniff".into()
            )]))),
            allow_raw_access: None,
            is_aliased: None
        })
        .is_ok());
    assert_eq!(
        state.get_asset_properties("/max-age.html".into()),
        Ok(AssetProperties {
            max_age: Some(1),
            headers: Some(HashMap::from([(
                "X-Content-Type-Options".into(),
                "nosniff".into()
            )])),
            allow_raw_access: None,
            is_aliased: None
        })
    );

    assert!(state
        .set_asset_properties(SetAssetPropertiesArguments {
            key: "/max-age.html".into(),
            max_age: None,
            headers: Some(Some(HashMap::from([("new-header".into(), "value".into())]))),
            allow_raw_access: None,
            is_aliased: None
        })
        .is_ok());
    assert_eq!(
        state.get_asset_properties("/max-age.html".into()),
        Ok(AssetProperties {
            max_age: Some(1),
            headers: Some(HashMap::from([("new-header".into(), "value".into())])),
            allow_raw_access: None,
            is_aliased: None
        })
    );

    assert!(state
        .set_asset_properties(SetAssetPropertiesArguments {
            key: "/max-age.html".into(),
            max_age: Some(Some(2)),
            headers: None,
            allow_raw_access: None,
            is_aliased: None
        })
        .is_ok());
    assert_eq!(
        state.get_asset_properties("/max-age.html".into()),
        Ok(AssetProperties {
            max_age: Some(2),
            headers: Some(HashMap::from([("new-header".into(), "value".into())])),
            allow_raw_access: None,
            is_aliased: None
        })
    );

    assert!(state
        .set_asset_properties(SetAssetPropertiesArguments {
            key: "/max-age.html".into(),
            max_age: None,
            headers: None,
            allow_raw_access: None,
            is_aliased: Some(Some(false))
        })
        .is_ok());
    assert_eq!(
        state.get_asset_properties("/max-age.html".into()),
        Ok(AssetProperties {
            max_age: Some(2),
            headers: Some(HashMap::from([("new-header".into(), "value".into())])),
            allow_raw_access: None,
            is_aliased: Some(false)
        })
    );

    assert!(state
        .set_asset_properties(SetAssetPropertiesArguments {
            key: "/max-age.html".into(),
            max_age: None,
            headers: Some(None),
            allow_raw_access: None,
            is_aliased: Some(None)
        })
        .is_ok());
    assert_eq!(
        state.get_asset_properties("/max-age.html".into()),
        Ok(AssetProperties {
            max_age: Some(2),
            headers: None,
            allow_raw_access: None,
            is_aliased: None
        })
    );
}

#[test]
fn create_asset_fails_if_asset_exists() {
    let mut state = State::default();
    let time_now = 100_000_000_000;
    const FILE_BODY: &[u8] = b"<!DOCTYPE html><html>file body</html>";

    create_assets(
        &mut state,
        time_now,
        vec![AssetBuilder::new("/contents.html", "text/html")
            .with_encoding("identity", vec![FILE_BODY])],
    );

    assert!(
        state
            .create_asset(CreateAssetArguments {
                key: "/contents.html".to_string(),
                content_type: "text/html".to_string(),
                max_age: None,
                headers: None,
                allow_raw_access: None,
                enable_aliasing: None,
            })
            .unwrap_err()
            == "asset already exists"
    );
}

#[test]
fn support_aliases() {
    let mut state = State::default();
    let time_now = 100_000_000_000;
    const INDEX_BODY: &[u8] = b"<!DOCTYPE html><html>index</html>";
    const SUBDIR_INDEX_BODY: &[u8] = b"<!DOCTYPE html><html>subdir index</html>";
    const FILE_BODY: &[u8] = b"<!DOCTYPE html><html>file body</html>";
    create_assets(
        &mut state,
        time_now,
        vec![
            AssetBuilder::new("/contents.html", "text/html")
                .with_encoding("identity", vec![FILE_BODY]),
            AssetBuilder::new("/index.html", "text/html")
                .with_encoding("identity", vec![INDEX_BODY]),
            AssetBuilder::new("/subdirectory/index.html", "text/html")
                .with_encoding("identity", vec![SUBDIR_INDEX_BODY]),
        ],
    );

    let normal_request =
        certified_http_request(&state, RequestBuilder::get("/contents.html").build());
    assert_eq!(normal_request.body.as_ref(), FILE_BODY);

    let alias_add_html = certified_http_request(&state, RequestBuilder::get("/contents").build());
    assert_eq!(alias_add_html.body.as_ref(), FILE_BODY);

    let root_alias = certified_http_request(&state, RequestBuilder::get("/").build());
    assert_eq!(root_alias.body.as_ref(), INDEX_BODY);

    // cannot use certified request because this produces an invalid URL
    let empty_path_alias =
        state.http_request(RequestBuilder::get("").build(), &[], unused_callback());
    assert_eq!(empty_path_alias.body.as_ref(), INDEX_BODY);

    let subdirectory_index_alias =
        certified_http_request(&state, RequestBuilder::get("/subdirectory/index").build());
    assert_eq!(subdirectory_index_alias.body.as_ref(), SUBDIR_INDEX_BODY);

    let subdirectory_index_alias_2 =
        certified_http_request(&state, RequestBuilder::get("/subdirectory/").build());
    assert_eq!(subdirectory_index_alias_2.body.as_ref(), SUBDIR_INDEX_BODY);

    let subdirectory_index_alias_3 =
        certified_http_request(&state, RequestBuilder::get("/subdirectory").build());
    assert_eq!(subdirectory_index_alias_3.body.as_ref(), SUBDIR_INDEX_BODY);
}

#[test]
fn alias_enable_and_disable() {
    let mut state = State::default();
    let time_now = 100_000_000_000;
    const SUBDIR_INDEX_BODY: &[u8] = b"<!DOCTYPE html><html>subdir index</html>";
    const FILE_BODY: &[u8] = b"<!DOCTYPE html><html>file body</html>";

    create_assets(
        &mut state,
        time_now,
        vec![
            AssetBuilder::new("/contents.html", "text/html")
                .with_encoding("identity", vec![FILE_BODY]),
            AssetBuilder::new("/subdirectory/index.html", "text/html")
                .with_encoding("identity", vec![SUBDIR_INDEX_BODY]),
        ],
    );

    let alias_add_html = certified_http_request(&state, RequestBuilder::get("/contents").build());
    assert_eq!(alias_add_html.body.as_ref(), FILE_BODY);

    assert!(state
        .set_asset_properties(SetAssetPropertiesArguments {
            key: "/contents.html".into(),
            max_age: None,
            headers: None,
            allow_raw_access: None,
            is_aliased: Some(Some(false)),
        })
        .is_ok());

    let no_more_alias = state.http_request(
        RequestBuilder::get("/contents").build(),
        &[],
        unused_callback(),
    );
    assert_ne!(no_more_alias.body.as_ref(), FILE_BODY);

    let other_alias_still_works =
        certified_http_request(&state, RequestBuilder::get("/subdirectory/index").build());
    assert_eq!(other_alias_still_works.body.as_ref(), SUBDIR_INDEX_BODY);

    create_assets(
        &mut state,
        time_now,
        vec![AssetBuilder::new("/contents.html", "text/html")
            .with_encoding("identity", vec![FILE_BODY])
            .with_aliasing(true)],
    );

    assert!(state
        .set_asset_properties(SetAssetPropertiesArguments {
            key: "/contents.html".into(),
            max_age: None,
            headers: None,
            allow_raw_access: None,
            is_aliased: Some(Some(true)),
        })
        .is_ok());
    let alias_add_html_again =
        certified_http_request(&state, RequestBuilder::get("/contents").build());
    assert_eq!(alias_add_html_again.body.as_ref(), FILE_BODY);
}

#[test]
fn alias_behavior_persists_through_upgrade() {
    let mut state = State::default();
    let time_now = 100_000_000_000;
    const SUBDIR_INDEX_BODY: &[u8] = b"<!DOCTYPE html><html>subdir index</html>";
    const FILE_BODY: &[u8] = b"<!DOCTYPE html><html>file body</html>";

    create_assets(
        &mut state,
        time_now,
        vec![
            AssetBuilder::new("/contents.html", "text/html")
                .with_encoding("identity", vec![FILE_BODY])
                .with_aliasing(false),
            AssetBuilder::new("/subdirectory/index.html", "text/html")
                .with_encoding("identity", vec![SUBDIR_INDEX_BODY]),
        ],
    );

    let alias_disabled = state.http_request(
        RequestBuilder::get("/contents").build(),
        &[],
        unused_callback(),
    );
    assert_ne!(alias_disabled.body.as_ref(), FILE_BODY);

    let alias_for_other_asset_still_works =
        certified_http_request(&state, RequestBuilder::get("/subdirectory").build());
    assert_eq!(
        alias_for_other_asset_still_works.body.as_ref(),
        SUBDIR_INDEX_BODY
    );

    let stable_state: StableState = state.into();
    let state: State = stable_state.into();

    let alias_stays_turned_off = state.http_request(
        RequestBuilder::get("/contents").build(),
        &[],
        unused_callback(),
    );
    assert_ne!(alias_stays_turned_off.body.as_ref(), FILE_BODY);

    let alias_for_other_asset_still_works =
        certified_http_request(&state, RequestBuilder::get("/subdirectory").build());
    assert_eq!(
        alias_for_other_asset_still_works.body.as_ref(),
        SUBDIR_INDEX_BODY
    );
}

#[test]
fn aliasing_name_clash() {
    let mut state = State::default();
    let time_now = 100_000_000_000;
    const FILE_BODY: &[u8] = b"<!DOCTYPE html><html>file body</html>";
    const FILE_BODY_2: &[u8] = b"<!DOCTYPE html><html>second body</html>";

    create_assets(
        &mut state,
        time_now,
        vec![AssetBuilder::new("/contents.html", "text/html")
            .with_encoding("identity", vec![FILE_BODY])],
    );

    let alias_add_html = certified_http_request(&state, RequestBuilder::get("/contents").build());
    assert_eq!(alias_add_html.body.as_ref(), FILE_BODY);

    create_assets(
        &mut state,
        time_now,
        vec![AssetBuilder::new("/contents", "text/html")
            .with_encoding("identity", vec![FILE_BODY_2])],
    );

    let alias_doesnt_overwrite_actual_file =
        certified_http_request(&state, RequestBuilder::get("/contents").build());
    assert_eq!(
        alias_doesnt_overwrite_actual_file.body.as_ref(),
        FILE_BODY_2
    );

    state.delete_asset(DeleteAssetArguments {
        key: "/contents".to_string(),
    });

    let alias_accessible_again =
        certified_http_request(&state, RequestBuilder::get("/contents").build());
    assert_eq!(alias_accessible_again.body.as_ref(), FILE_BODY);
}

#[cfg(test)]
mod allow_raw_access {
    use super::*;

    const FILE_BODY: &[u8] = b"<!DOCTYPE html><html>file body</html>";

    #[test]
    fn redirects_from_raw_to_certified() {
        let mut state = State::default();

        state.create_test_asset(
            AssetBuilder::new("/page.html", "text/html").with_allow_raw_access(Some(false)),
        );
        let response = state.fake_http_request("a-b-c.raw.icp0.io", "/page");
        dbg!(&response);
        assert_eq!(response.status_code, 308);
        assert_eq!(
            lookup_header(&response, "Location").unwrap(),
            "https://a-b-c.icp0.io/page"
        );
        let response = state.fake_http_request("a-b-c.raw.ic0.app", "/page");
        dbg!(&response);
        assert_eq!(response.status_code, 308);
        assert_eq!(
            lookup_header(&response, "Location").unwrap(),
            "https://a-b-c.ic0.app/page"
        );

        state.create_test_asset(
            AssetBuilder::new("/page2.html", "text/html").with_allow_raw_access(Some(false)),
        );
        let response = state.fake_http_request("a-b-c.raw.icp0.io", "/page2");
        dbg!(&response);
        assert_eq!(response.status_code, 308);
        assert_eq!(
            lookup_header(&response, "Location").unwrap(),
            "https://a-b-c.icp0.io/page2"
        );

        state.create_test_asset(
            AssetBuilder::new("/index.html", "text/html").with_allow_raw_access(Some(false)),
        );
        let response = state.fake_http_request("a-b-c.raw.icp0.io", "/");
        dbg!(&response);
        assert_eq!(response.status_code, 308);
        assert_eq!(
            lookup_header(&response, "Location").unwrap(),
            "https://a-b-c.icp0.io/"
        );

        let mut state = State::default();
        state.create_test_asset(
            AssetBuilder::new("/index.html", "text/html").with_allow_raw_access(Some(false)),
        );
        let response = state.fake_http_request("a-b-c.raw.icp0.io", "/");
        dbg!(&response);
        assert_eq!(response.status_code, 308);
        assert_eq!(
            lookup_header(&response, "Location").unwrap(),
            "https://a-b-c.icp0.io/"
        );
    }

    #[test]
    fn wont_redirect_from_raw_to_certified() {
        let mut state = State::default();
        state.create_test_asset(
            AssetBuilder::new("/blog.html", "text/html")
                .with_encoding("identity", vec![FILE_BODY])
                .with_allow_raw_access(Some(true)),
        );
        let response = state.fake_http_request("a-b-c.raw.icp0.io", "/blog.html");
        dbg!(&response);
        assert_eq!(response.status_code, 200);

        let mut state = State::default();
        state.create_test_asset(
            AssetBuilder::new("/index.html", "text/html")
                .with_encoding("identity", vec![FILE_BODY])
                .with_allow_raw_access(Some(true)),
        );
        let response = state.fake_http_request("a-b-c.raw.icp0.io", "/index.html");
        dbg!(&response);
        assert_eq!(response.status_code, 200);

        let mut state = State::default();
        state.create_test_asset(
            AssetBuilder::new("/index.html", "text/html")
                .with_encoding("identity", vec![FILE_BODY])
                .with_allow_raw_access(Some(true)),
        );
        let response = state.fake_http_request("a-b-c.localhost:4444", "/index.html");
        dbg!(&response);
        assert_eq!(response.status_code, 200);
    }
}

#[cfg(test)]
mod certificate_expression {
    use super::*;
    use crate::asset_certification::types::http::build_ic_certificate_expression_from_headers_and_encoding;
    use ic_representation_independent_hash::Value;

    #[test]
    fn ic_certificate_expression_value_from_headers() {
        let h = [
            ("a".into(), Value::String("".into())),
            ("b".into(), Value::String("".into())),
            ("c".into(), Value::String("".into())),
        ]
        .to_vec();
        let c = build_ic_certificate_expression_from_headers_and_encoding(&h, Some("not identity"));
        assert_eq!(
            c.expression,
            r#"default_certification(ValidationArgs{certification: Certification{no_request_certification: Empty{}, response_certification: ResponseCertification{certified_response_headers: ResponseHeaderList{headers: ["content-type", "content-encoding", "a", "b", "c"]}}}})"#
        );
        let c2 = build_ic_certificate_expression_from_headers_and_encoding(&h, Some("identity"));
        assert_eq!(
            c2.expression,
            r#"default_certification(ValidationArgs{certification: Certification{no_request_certification: Empty{}, response_certification: ResponseCertification{certified_response_headers: ResponseHeaderList{headers: ["content-type", "a", "b", "c"]}}}})"#
        );
    }

    #[test]
    fn ic_certificate_expression_present_for_new_assets() {
        let mut state = State::default();
        let time_now = 100_000_000_000;

        const BODY: &[u8] = b"<!DOCTYPE html><html></html>";

        create_assets(
            &mut state,
            time_now,
            vec![AssetBuilder::new("/contents.html", "text/html")
                .with_encoding("identity", vec![BODY])
                .with_max_age(604800)
                .with_header("Access-Control-Allow-Origin", "*")],
        );

        let v1_response = certified_http_request(
            &state,
            RequestBuilder::get("/contents.html")
                .with_header("Accept-Encoding", "gzip,identity")
                .build(),
        );

        assert!(
            lookup_header(&v1_response, "ic-certificateexpression").is_none(),
            "superfluous ic-certificateexpression header detected in cert v1"
        );

        let response = certified_http_request(
            &state,
            RequestBuilder::get("/contents.html")
                .with_header("Accept-Encoding", "gzip,identity")
                .with_certificate_version(2)
                .build(),
        );

        assert!(
            lookup_header(&response, "ic-certificateexpression").is_some(),
            "Missing ic-certifiedexpression header in response: {:#?}",
            response,
        );
        assert_eq!(
            lookup_header(&response, "ic-certificateexpression").unwrap(),
            r#"default_certification(ValidationArgs{certification: Certification{no_request_certification: Empty{}, response_certification: ResponseCertification{certified_response_headers: ResponseHeaderList{headers: ["content-type", "cache-control", "Access-Control-Allow-Origin"]}}}})"#,
            "Missing ic-certifiedexpression header in response: {:#?}",
            response,
        );
    }

    #[test]
    fn ic_certificate_expression_gets_updated_on_asset_properties_update() {
        let mut state = State::default();
        let time_now = 100_000_000_000;

        const BODY: &[u8] = b"<!DOCTYPE html><html></html>";

        create_assets(
            &mut state,
            time_now,
            vec![AssetBuilder::new("/contents.html", "text/html")
                .with_encoding("gzip", vec![BODY])
                .with_max_age(604800)
                .with_header("Access-Control-Allow-Origin", "*")],
        );

        let response = certified_http_request(
            &state,
            RequestBuilder::get("/contents.html")
                .with_header("Accept-Encoding", "gzip,identity")
                .with_certificate_version(2)
                .build(),
        );

        assert!(
            lookup_header(&response, "ic-certificateexpression").is_some(),
            "Missing ic-certificateexpression header in response: {:#?}",
            response,
        );
        assert_eq!(
            lookup_header(&response, "ic-certificateexpression").unwrap(),
            r#"default_certification(ValidationArgs{certification: Certification{no_request_certification: Empty{}, response_certification: ResponseCertification{certified_response_headers: ResponseHeaderList{headers: ["content-type", "content-encoding", "cache-control", "Access-Control-Allow-Origin"]}}}})"#,
            "Missing ic-certificateexpression header in response: {:#?}",
            response,
        );

        state
            .set_asset_properties(SetAssetPropertiesArguments {
                key: "/contents.html".into(),
                max_age: Some(None),
                headers: Some(Some(HashMap::from([(
                    "custom-header".into(),
                    "value".into(),
                )]))),
                allow_raw_access: None,
                is_aliased: None,
            })
            .unwrap();
        let response = certified_http_request(
            &state,
            RequestBuilder::get("/contents.html")
                .with_header("Accept-Encoding", "gzip,identity")
                .with_certificate_version(2)
                .build(),
        );
        assert!(
            lookup_header(&response, "ic-certificateexpression").is_some(),
            "Missing ic-certificateexpression header in response: {:#?}",
            response,
        );
        assert_eq!(
            lookup_header(&response, "ic-certificateexpression").unwrap(),
            r#"default_certification(ValidationArgs{certification: Certification{no_request_certification: Empty{}, response_certification: ResponseCertification{certified_response_headers: ResponseHeaderList{headers: ["content-type", "content-encoding", "custom-header"]}}}})"#,
            "Missing ic-certifiedexpression header in response: {:#?}",
            response,
        );
    }
}

#[cfg(test)]
mod certification_v2 {
    use super::*;

    #[test]
    fn proper_header_structure() {
        let mut state = State::default();
        let time_now = 100_000_000_000;

        const BODY: &[u8] = b"<!DOCTYPE html><html></html>";
        const UPDATED_BODY: &[u8] = b"<!DOCTYPE html><html>lots of content!</html>";

        create_assets(
            &mut state,
            time_now,
            vec![AssetBuilder::new("/contents.html", "text/html")
                .with_encoding("identity", vec![BODY])
                .with_max_age(604800)
                .with_header("Access-Control-Allow-Origin", "*")],
        );

        let response = certified_http_request(
            &state,
            RequestBuilder::get("/contents.html")
                .with_header("Accept-Encoding", "gzip,identity")
                .with_certificate_version(2)
                .build(),
        );

        let cert_header =
            lookup_header(&response, "ic-certificate").expect("ic-certificate header missing");

        assert!(
            cert_header.contains("version=2"),
            "cert is missing version indicator or has wrong version",
        );
        assert!(cert_header.contains("certificate=:"), "cert is missing",);
        assert!(cert_header.contains("tree=:"), "tree is missing",);
        assert!(!cert_header.contains("tree=::"), "tree is empty",);
        assert!(cert_header.contains("expr_path=:"), "expr_path is missing",);
        assert!(!cert_header.contains("expr_path=::"), "expr_path is empty",);

        create_assets(
            &mut state,
            time_now,
            vec![AssetBuilder::new("/contents.html", "text/html")
                .with_encoding("identity", vec![UPDATED_BODY])
                .with_max_age(604800)
                .with_header("Access-Control-Allow-Origin", "*")],
        );

        let response = certified_http_request(
            &state,
            RequestBuilder::get("/contents.html")
                .with_header("Accept-Encoding", "gzip,identity")
                .with_certificate_version(2)
                .build(),
        );

        assert!(lookup_header(&response, "ic-certificate").is_some());
    }

    #[test]
    fn etag() {
        // For now only checks that defining a custom etag doesn't break certification.
        // Serving HTTP 304 responses if the etag matches is part of https://dfinity.atlassian.net/browse/SDK-191

        let mut state = State::default();
        let time_now = 100_000_000_000;

        const BODY: &[u8] = b"<!DOCTYPE html><html></html>";

        create_assets(
            &mut state,
            time_now,
            vec![AssetBuilder::new("/contents.html", "text/html")
                .with_encoding("identity", vec![BODY])
                .with_header("etag", "my-etag")],
        );

        let response = certified_http_request(
            &state,
            RequestBuilder::get("/contents.html")
                .with_header("Accept-Encoding", "gzip,identity")
                .with_certificate_version(1)
                .build(),
        );
        assert_eq!(
            lookup_header(&response, "etag").expect("ic-certificate header missing"),
            "my-etag"
        );

        let response = certified_http_request(
            &state,
            RequestBuilder::get("/contents.html")
                .with_header("Accept-Encoding", "gzip,identity")
                .with_certificate_version(2)
                .build(),
        );
        assert_eq!(
            lookup_header(&response, "etag").expect("ic-certificate header missing"),
            "my-etag"
        );
    }
}

#[cfg(test)]
mod evidence_computation {
    use super::*;
    use crate::types::BatchOperation::SetAssetContent;
    use crate::types::{ClearArguments, ComputeEvidenceArguments, UnsetAssetContentArguments};

    #[test]
    fn evidence_with_set_single_chunk_asset_content() {
        let mut state = State::default();
        let time_now = 100_000_000_000;

        let batch_1 = state.create_batch(time_now).unwrap();
        const BODY: &[u8] = b"<!DOCTYPE html><html></html>";
        let chunk_1 = state
            .create_chunk(
                CreateChunkArg {
                    batch_id: batch_1.clone(),
                    content: ByteBuf::from(BODY.to_vec()),
                },
                time_now,
            )
            .unwrap();

        let create_asset = CreateAssetArguments {
            key: "/a/b/c".to_string(),
            content_type: "text/plain".to_string(),
            max_age: None,
            headers: None,
            enable_aliasing: None,
            allow_raw_access: None,
        };
        let set_asset_content = SetAssetContentArguments {
            key: "/a/b/c".to_string(),
            content_encoding: "identity".to_string(),
            chunk_ids: vec![chunk_1],
            sha256: None,
        };
        let cba = CommitBatchArguments {
            batch_id: batch_1.clone(),
            operations: vec![
                BatchOperation::CreateAsset(create_asset),
                BatchOperation::SetAssetContent(set_asset_content),
            ],
        };
        assert!(state.propose_commit_batch(cba).is_ok());
        assert!(matches!(
            state.compute_evidence(ComputeEvidenceArguments {
                batch_id: batch_1.clone(),
                max_iterations: Some(3),
            }),
            Ok(None)
        ));
        assert!(matches!(
            state.compute_evidence(ComputeEvidenceArguments {
                batch_id: batch_1,
                max_iterations: Some(1),
            }),
            Ok(Some(_))
        ));
    }

    #[test]
    fn evidence_with_set_multiple_chunk_asset_content() {
        let mut state = State::default();
        let time_now = 100_000_000_000;

        let batch_1 = state.create_batch(time_now).unwrap();
        const CHUNK_1_CONTENT: &[u8] = b"<!DOCTYPE html><html></html>";
        const CHUNK_2_CONTENT: &[u8] = b"there is more content here";
        let chunk_1 = state
            .create_chunk(
                CreateChunkArg {
                    batch_id: batch_1.clone(),
                    content: ByteBuf::from(CHUNK_1_CONTENT.to_vec()),
                },
                time_now,
            )
            .unwrap();
        let chunk_2 = state
            .create_chunk(
                CreateChunkArg {
                    batch_id: batch_1.clone(),
                    content: ByteBuf::from(CHUNK_2_CONTENT.to_vec()),
                },
                time_now,
            )
            .unwrap();

        let create_asset = CreateAssetArguments {
            key: "/a/b/c".to_string(),
            content_type: "text/plain".to_string(),
            max_age: None,
            headers: None,
            enable_aliasing: None,
            allow_raw_access: None,
        };
        let set_asset_content = SetAssetContentArguments {
            key: "/a/b/c".to_string(),
            content_encoding: "identity".to_string(),
            chunk_ids: vec![chunk_1, chunk_2],
            sha256: None,
        };
        let cba = CommitBatchArguments {
            batch_id: batch_1.clone(),
            operations: vec![
                BatchOperation::CreateAsset(create_asset),
                BatchOperation::SetAssetContent(set_asset_content),
            ],
        };
        assert!(state.propose_commit_batch(cba).is_ok());
        assert!(matches!(
            state.compute_evidence(ComputeEvidenceArguments {
                batch_id: batch_1.clone(),
                max_iterations: Some(4),
            }),
            Ok(None)
        ));
        assert!(matches!(
            state.compute_evidence(ComputeEvidenceArguments {
                batch_id: batch_1,
                max_iterations: Some(1),
            }),
            Ok(Some(_))
        ));
    }

    #[test]
    fn evidence_with_create_asset() {
        let mut state = State::default();
        let time_now = 100_000_000_000;

        let batch_id = state.create_batch(time_now).unwrap();
        let create_asset = CreateAssetArguments {
            key: "/a/b/c".to_string(),
            content_type: "text/plain".to_string(),
            max_age: None,
            headers: None,
            enable_aliasing: None,
            allow_raw_access: None,
        };
        let cba = CommitBatchArguments {
            batch_id: batch_id.clone(),
            operations: vec![BatchOperation::CreateAsset(create_asset)],
        };

        assert!(state.propose_commit_batch(cba).is_ok());

        let compute_args = ComputeEvidenceArguments {
            batch_id,
            max_iterations: Some(1),
        };
        assert!(state
            .compute_evidence(compute_args.clone())
            .unwrap()
            .is_none());
        assert!(state.compute_evidence(compute_args).unwrap().is_some());
    }

    #[test]
    fn evidence_with_set_empty_asset_content() {
        let mut state = State::default();
        let time_now = 100_000_000_000;

        let batch_id = state.create_batch(time_now).unwrap();
        let create_asset = CreateAssetArguments {
            key: "/a/b/c".to_string(),
            content_type: "text/plain".to_string(),
            max_age: None,
            headers: None,
            enable_aliasing: None,
            allow_raw_access: None,
        };
        let set_asset_content = SetAssetContentArguments {
            key: "/a/b/c".to_string(),
            content_encoding: "identity".to_string(),
            chunk_ids: vec![],
            sha256: None,
        };
        let cba = CommitBatchArguments {
            batch_id: batch_id.clone(),
            operations: vec![
                BatchOperation::CreateAsset(create_asset),
                BatchOperation::SetAssetContent(set_asset_content),
            ],
        };
        assert!(state.propose_commit_batch(cba).is_ok());

        assert!(state
            .compute_evidence(ComputeEvidenceArguments {
                batch_id: batch_id.clone(),
                max_iterations: Some(3),
            })
            .unwrap()
            .is_none());
        assert!(state
            .compute_evidence(ComputeEvidenceArguments {
                batch_id,
                max_iterations: Some(1),
            })
            .unwrap()
            .is_some());
    }

    #[test]
    fn evidence_with_no_operations() {
        let mut state = State::default();
        let time_now = 100_000_000_000;

        let batch_id = state.create_batch(time_now).unwrap();
        let cba = CommitBatchArguments {
            batch_id: batch_id.clone(),
            operations: vec![],
        };
        assert!(state.propose_commit_batch(cba).is_ok());

        assert!(state
            .compute_evidence(ComputeEvidenceArguments {
                batch_id,
                max_iterations: Some(1),
            })
            .unwrap()
            .is_some());
    }

    #[test]
    fn create_asset_same_fields_same_evidence() {
        let mut state = State::default();
        let time_now = 100_000_000_000;

        {
            let batch_1 = state.create_batch(time_now).unwrap();
            assert!(state
                .propose_commit_batch(CommitBatchArguments {
                    batch_id: batch_1.clone(),
                    operations: vec![BatchOperation::CreateAsset(CreateAssetArguments {
                        key: "/a/b/c".to_string(),
                        content_type: "".to_string(),
                        max_age: None,
                        headers: None,
                        enable_aliasing: None,
                        allow_raw_access: None,
                    }),],
                })
                .is_ok());
            let evidence_1 = state
                .compute_evidence(ComputeEvidenceArguments {
                    batch_id: batch_1.clone(),
                    max_iterations: Some(3),
                })
                .unwrap()
                .unwrap();
            delete_batch(&mut state, batch_1);

            let batch_2 = state.create_batch(time_now).unwrap();
            assert!(state
                .propose_commit_batch(CommitBatchArguments {
                    batch_id: batch_2.clone(),
                    operations: vec![BatchOperation::CreateAsset(CreateAssetArguments {
                        key: "/a/b/c".to_string(),
                        content_type: "".to_string(),
                        max_age: None,
                        headers: None,
                        enable_aliasing: None,
                        allow_raw_access: None,
                    }),],
                })
                .is_ok());
            let evidence_2 = state
                .compute_evidence(ComputeEvidenceArguments {
                    batch_id: batch_2.clone(),
                    max_iterations: Some(3),
                })
                .unwrap()
                .unwrap();
            delete_batch(&mut state, batch_2);

            assert_eq!(evidence_1, evidence_2);
        }

        {
            let batch_1 = state.create_batch(time_now).unwrap();
            assert!(state
                .propose_commit_batch(CommitBatchArguments {
                    batch_id: batch_1.clone(),
                    operations: vec![BatchOperation::CreateAsset(CreateAssetArguments {
                        key: "/d".to_string(),
                        content_type: "text/plain".to_string(),
                        max_age: Some(98),
                        headers: Some(HashMap::from([
                            ("H1".to_string(), "V1".to_string()),
                            ("H2".to_string(), "V2".to_string())
                        ])),
                        enable_aliasing: Some(true),
                        allow_raw_access: Some(false),
                    }),],
                })
                .is_ok());
            let evidence_1 = state
                .compute_evidence(ComputeEvidenceArguments {
                    batch_id: batch_1.clone(),
                    max_iterations: Some(3),
                })
                .unwrap()
                .unwrap();
            delete_batch(&mut state, batch_1);

            let batch_2 = state.create_batch(time_now).unwrap();
            assert!(state
                .propose_commit_batch(CommitBatchArguments {
                    batch_id: batch_2.clone(),
                    operations: vec![BatchOperation::CreateAsset(CreateAssetArguments {
                        key: "/d".to_string(),
                        content_type: "text/plain".to_string(),
                        max_age: Some(98),
                        headers: Some(HashMap::from([
                            ("H1".to_string(), "V1".to_string()),
                            ("H2".to_string(), "V2".to_string())
                        ])),
                        enable_aliasing: Some(true),
                        allow_raw_access: Some(false),
                    }),],
                })
                .is_ok());
            let evidence_2 = state
                .compute_evidence(ComputeEvidenceArguments {
                    batch_id: batch_2,
                    max_iterations: Some(3),
                })
                .unwrap()
                .unwrap();
            assert_eq!(evidence_1, evidence_2);
        }
    }

    #[test]
    fn create_asset_arguments_key_affects_evidence() {
        let mut state = State::default();
        let time_now = 100_000_000_000;

        let batch_1 = state.create_batch(time_now).unwrap();
        assert!(state
            .propose_commit_batch(CommitBatchArguments {
                batch_id: batch_1.clone(),
                operations: vec![BatchOperation::CreateAsset(CreateAssetArguments {
                    key: "/a/b/c".to_string(),
                    content_type: "".to_string(),
                    max_age: None,
                    headers: None,
                    enable_aliasing: None,
                    allow_raw_access: None,
                }),],
            })
            .is_ok());
        let evidence_1 = state
            .compute_evidence(ComputeEvidenceArguments {
                batch_id: batch_1.clone(),
                max_iterations: Some(3),
            })
            .unwrap()
            .unwrap();
        delete_batch(&mut state, batch_1);

        let batch_2 = state.create_batch(time_now).unwrap();
        assert!(state
            .propose_commit_batch(CommitBatchArguments {
                batch_id: batch_2.clone(),
                operations: vec![BatchOperation::CreateAsset(CreateAssetArguments {
                    key: "/d/e/f".to_string(),
                    content_type: "".to_string(),
                    max_age: None,
                    headers: None,
                    enable_aliasing: None,
                    allow_raw_access: None,
                }),],
            })
            .is_ok());
        let evidence_2 = state
            .compute_evidence(ComputeEvidenceArguments {
                batch_id: batch_2,
                max_iterations: Some(3),
            })
            .unwrap()
            .unwrap();

        assert_ne!(evidence_1, evidence_2);
    }

    #[test]
    fn create_asset_arguments_content_type_affects_evidence() {
        let mut state = State::default();
        let time_now = 100_000_000_000;

        let batch_1 = state.create_batch(time_now).unwrap();
        assert!(state
            .propose_commit_batch(CommitBatchArguments {
                batch_id: batch_1.clone(),
                operations: vec![BatchOperation::CreateAsset(CreateAssetArguments {
                    key: "/".to_string(),
                    content_type: "text/plain".to_string(),
                    max_age: None,
                    headers: None,
                    enable_aliasing: None,
                    allow_raw_access: None,
                }),],
            })
            .is_ok());
        let evidence_1 = state
            .compute_evidence(ComputeEvidenceArguments {
                batch_id: batch_1.clone(),
                max_iterations: Some(3),
            })
            .unwrap()
            .unwrap();
        delete_batch(&mut state, batch_1);

        let batch_2 = state.create_batch(time_now).unwrap();
        assert!(state
            .propose_commit_batch(CommitBatchArguments {
                batch_id: batch_2.clone(),
                operations: vec![BatchOperation::CreateAsset(CreateAssetArguments {
                    key: "/".to_string(),
                    content_type: "application/octet-stream".to_string(),
                    max_age: None,
                    headers: None,
                    enable_aliasing: None,
                    allow_raw_access: None,
                }),],
            })
            .is_ok());
        let evidence_2 = state
            .compute_evidence(ComputeEvidenceArguments {
                batch_id: batch_2,
                max_iterations: Some(3),
            })
            .unwrap()
            .unwrap();

        assert_ne!(evidence_1, evidence_2);
    }

    #[test]
    fn create_asset_arguments_max_age_affects_evidence() {
        let mut state = State::default();
        let time_now = 100_000_000_000;

        let batch_1 = state.create_batch(time_now).unwrap();
        assert!(state
            .propose_commit_batch(CommitBatchArguments {
                batch_id: batch_1.clone(),
                operations: vec![BatchOperation::CreateAsset(CreateAssetArguments {
                    key: "/".to_string(),
                    content_type: "".to_string(),
                    max_age: None,
                    headers: None,
                    enable_aliasing: None,
                    allow_raw_access: None,
                }),],
            })
            .is_ok());
        let evidence_1 = state
            .compute_evidence(ComputeEvidenceArguments {
                batch_id: batch_1.clone(),
                max_iterations: Some(3),
            })
            .unwrap()
            .unwrap();
        delete_batch(&mut state, batch_1);

        let batch_2 = state.create_batch(time_now).unwrap();
        assert!(state
            .propose_commit_batch(CommitBatchArguments {
                batch_id: batch_2.clone(),
                operations: vec![BatchOperation::CreateAsset(CreateAssetArguments {
                    key: "/".to_string(),
                    content_type: "".to_string(),
                    max_age: Some(32),
                    headers: None,
                    enable_aliasing: None,
                    allow_raw_access: None,
                }),],
            })
            .is_ok());

        let evidence_2 = state
            .compute_evidence(ComputeEvidenceArguments {
                batch_id: batch_2.clone(),
                max_iterations: Some(3),
            })
            .unwrap()
            .unwrap();
        delete_batch(&mut state, batch_2);

        let batch_3 = state.create_batch(time_now).unwrap();
        assert!(state
            .propose_commit_batch(CommitBatchArguments {
                batch_id: batch_3.clone(),
                operations: vec![BatchOperation::CreateAsset(CreateAssetArguments {
                    key: "/".to_string(),
                    content_type: "".to_string(),
                    max_age: Some(987),
                    headers: None,
                    enable_aliasing: None,
                    allow_raw_access: None,
                }),],
            })
            .is_ok());
        let evidence_3 = state
            .compute_evidence(ComputeEvidenceArguments {
                batch_id: batch_3,
                max_iterations: Some(3),
            })
            .unwrap()
            .unwrap();

        assert_ne!(evidence_1, evidence_2);
        assert_ne!(evidence_1, evidence_3);
        assert_ne!(evidence_2, evidence_3);
    }

    #[test]
    fn create_asset_arguments_headers_affect_evidence() {
        let mut state = State::default();
        let time_now = 100_000_000_000;

        let batch_1 = state.create_batch(time_now).unwrap();
        assert!(state
            .propose_commit_batch(CommitBatchArguments {
                batch_id: batch_1.clone(),
                operations: vec![BatchOperation::CreateAsset(CreateAssetArguments {
                    key: "/".to_string(),
                    content_type: "".to_string(),
                    max_age: None,
                    headers: Some(HashMap::from([("H1".to_string(), "V1".to_string()),])),
                    enable_aliasing: None,
                    allow_raw_access: None,
                }),],
            })
            .is_ok());
        let evidence_1 = state
            .compute_evidence(ComputeEvidenceArguments {
                batch_id: batch_1.clone(),
                max_iterations: Some(3),
            })
            .unwrap()
            .unwrap();
        delete_batch(&mut state, batch_1);

        let batch_2 = state.create_batch(time_now).unwrap();
        assert!(state
            .propose_commit_batch(CommitBatchArguments {
                batch_id: batch_2.clone(),
                operations: vec![BatchOperation::CreateAsset(CreateAssetArguments {
                    key: "/".to_string(),
                    content_type: "".to_string(),
                    max_age: None,
                    headers: Some(HashMap::from([("H1".to_string(), "V2".to_string()),])),
                    enable_aliasing: None,
                    allow_raw_access: None,
                }),],
            })
            .is_ok());
        let evidence_2 = state
            .compute_evidence(ComputeEvidenceArguments {
                batch_id: batch_2.clone(),
                max_iterations: Some(3),
            })
            .unwrap()
            .unwrap();
        delete_batch(&mut state, batch_2);

        let batch_3 = state.create_batch(time_now).unwrap();
        assert!(state
            .propose_commit_batch(CommitBatchArguments {
                batch_id: batch_3.clone(),
                operations: vec![BatchOperation::CreateAsset(CreateAssetArguments {
                    key: "/".to_string(),
                    content_type: "".to_string(),
                    max_age: None,
                    headers: Some(HashMap::from([("H2".to_string(), "V1".to_string()),])),
                    enable_aliasing: None,
                    allow_raw_access: None,
                }),],
            })
            .is_ok());

        let evidence_3 = state
            .compute_evidence(ComputeEvidenceArguments {
                batch_id: batch_3.clone(),
                max_iterations: Some(3),
            })
            .unwrap()
            .unwrap();
        delete_batch(&mut state, batch_3);

        let batch_4 = state.create_batch(time_now).unwrap();
        assert!(state
            .propose_commit_batch(CommitBatchArguments {
                batch_id: batch_4.clone(),
                operations: vec![BatchOperation::CreateAsset(CreateAssetArguments {
                    key: "/".to_string(),
                    content_type: "".to_string(),
                    max_age: None,
                    headers: Some(HashMap::from([
                        ("H1".to_string(), "V1".to_string()),
                        ("H2".to_string(), "V2".to_string()),
                    ])),
                    enable_aliasing: None,
                    allow_raw_access: None,
                }),],
            })
            .is_ok());
        let evidence_4 = state
            .compute_evidence(ComputeEvidenceArguments {
                batch_id: batch_4,
                max_iterations: Some(3),
            })
            .unwrap()
            .unwrap();

        assert_ne!(evidence_1, evidence_2);
        assert_ne!(evidence_1, evidence_3);
        assert_ne!(evidence_1, evidence_4);
        assert_ne!(evidence_2, evidence_3);
        assert_ne!(evidence_2, evidence_4);
        assert_ne!(evidence_3, evidence_4);
    }

    #[test]
    fn create_asset_arguments_enable_aliasing_affects_evidence() {
        let mut state = State::default();
        let time_now = 100_000_000_000;

        let batch_1 = state.create_batch(time_now).unwrap();
        assert!(state
            .propose_commit_batch(CommitBatchArguments {
                batch_id: batch_1.clone(),
                operations: vec![BatchOperation::CreateAsset(CreateAssetArguments {
                    key: "/".to_string(),
                    content_type: "".to_string(),
                    max_age: None,
                    headers: None,
                    enable_aliasing: None,
                    allow_raw_access: None,
                }),],
            })
            .is_ok());
        let evidence_1 = state
            .compute_evidence(ComputeEvidenceArguments {
                batch_id: batch_1.clone(),
                max_iterations: Some(3),
            })
            .unwrap()
            .unwrap();
        delete_batch(&mut state, batch_1);

        let batch_2 = state.create_batch(time_now).unwrap();
        assert!(state
            .propose_commit_batch(CommitBatchArguments {
                batch_id: batch_2.clone(),
                operations: vec![BatchOperation::CreateAsset(CreateAssetArguments {
                    key: "/".to_string(),
                    content_type: "".to_string(),
                    max_age: None,
                    headers: None,
                    enable_aliasing: Some(false),
                    allow_raw_access: None,
                }),],
            })
            .is_ok());

        let evidence_2 = state
            .compute_evidence(ComputeEvidenceArguments {
                batch_id: batch_2.clone(),
                max_iterations: Some(3),
            })
            .unwrap()
            .unwrap();
        delete_batch(&mut state, batch_2);

        let batch_3 = state.create_batch(time_now).unwrap();
        assert!(state
            .propose_commit_batch(CommitBatchArguments {
                batch_id: batch_3.clone(),
                operations: vec![BatchOperation::CreateAsset(CreateAssetArguments {
                    key: "/".to_string(),
                    content_type: "".to_string(),
                    max_age: None,
                    headers: None,
                    enable_aliasing: Some(true),
                    allow_raw_access: None,
                }),],
            })
            .is_ok());
        let evidence_3 = state
            .compute_evidence(ComputeEvidenceArguments {
                batch_id: batch_3,
                max_iterations: Some(3),
            })
            .unwrap()
            .unwrap();

        assert_ne!(evidence_1, evidence_2);
        assert_ne!(evidence_1, evidence_3);
        assert_ne!(evidence_2, evidence_3);
    }

    #[test]
    fn create_asset_arguments_allow_raw_access_affects_evidence() {
        let mut state = State::default();
        let time_now = 100_000_000_000;

        let batch_1 = state.create_batch(time_now).unwrap();
        assert!(state
            .propose_commit_batch(CommitBatchArguments {
                batch_id: batch_1.clone(),
                operations: vec![BatchOperation::CreateAsset(CreateAssetArguments {
                    key: "/".to_string(),
                    content_type: "".to_string(),
                    max_age: None,
                    headers: None,
                    enable_aliasing: None,
                    allow_raw_access: None,
                }),],
            })
            .is_ok());
        let evidence_1 = state
            .compute_evidence(ComputeEvidenceArguments {
                batch_id: batch_1.clone(),
                max_iterations: Some(3),
            })
            .unwrap()
            .unwrap();
        delete_batch(&mut state, batch_1);

        let batch_2 = state.create_batch(time_now).unwrap();
        assert!(state
            .propose_commit_batch(CommitBatchArguments {
                batch_id: batch_2.clone(),
                operations: vec![BatchOperation::CreateAsset(CreateAssetArguments {
                    key: "/".to_string(),
                    content_type: "".to_string(),
                    max_age: None,
                    headers: None,
                    enable_aliasing: None,
                    allow_raw_access: Some(false),
                }),],
            })
            .is_ok());

        let evidence_2 = state
            .compute_evidence(ComputeEvidenceArguments {
                batch_id: batch_2.clone(),
                max_iterations: Some(3),
            })
            .unwrap()
            .unwrap();
        delete_batch(&mut state, batch_2);

        let batch_3 = state.create_batch(time_now).unwrap();
        assert!(state
            .propose_commit_batch(CommitBatchArguments {
                batch_id: batch_3.clone(),
                operations: vec![BatchOperation::CreateAsset(CreateAssetArguments {
                    key: "/".to_string(),
                    content_type: "".to_string(),
                    max_age: None,
                    headers: None,
                    enable_aliasing: None,
                    allow_raw_access: Some(true),
                }),],
            })
            .is_ok());
        let evidence_3 = state
            .compute_evidence(ComputeEvidenceArguments {
                batch_id: batch_3,
                max_iterations: Some(3),
            })
            .unwrap()
            .unwrap();

        assert_ne!(evidence_1, evidence_2);
        assert_ne!(evidence_1, evidence_3);
        assert_ne!(evidence_2, evidence_3);
    }

    #[test]
    fn set_asset_content_arguments_key_affects_evidence() {
        let mut state = State::default();
        let time_now = 100_000_000_000;

        let batch_1 = state.create_batch(time_now).unwrap();
        assert!(state
            .propose_commit_batch(CommitBatchArguments {
                batch_id: batch_1.clone(),
                operations: vec![SetAssetContent(SetAssetContentArguments {
                    key: "/1".to_string(),
                    content_encoding: "identity".to_string(),
                    chunk_ids: vec![],
                    sha256: None,
                })],
            })
            .is_ok());
        let evidence_1 = state
            .compute_evidence(ComputeEvidenceArguments {
                batch_id: batch_1.clone(),
                max_iterations: Some(3),
            })
            .unwrap()
            .unwrap();
        delete_batch(&mut state, batch_1);

        let batch_2 = state.create_batch(time_now).unwrap();
        assert!(state
            .propose_commit_batch(CommitBatchArguments {
                batch_id: batch_2.clone(),
                operations: vec![SetAssetContent(SetAssetContentArguments {
                    key: "/2".to_string(),
                    content_encoding: "identity".to_string(),
                    chunk_ids: vec![],
                    sha256: None,
                })],
            })
            .is_ok());
        let evidence_2 = state
            .compute_evidence(ComputeEvidenceArguments {
                batch_id: batch_2,
                max_iterations: Some(3),
            })
            .unwrap()
            .unwrap();

        assert_ne!(evidence_1, evidence_2);
    }

    #[test]
    fn set_asset_content_arguments_content_encoding_affects_evidence() {
        let mut state = State::default();
        let time_now = 100_000_000_000;

        let batch_1 = state.create_batch(time_now).unwrap();
        assert!(state
            .propose_commit_batch(CommitBatchArguments {
                batch_id: batch_1.clone(),
                operations: vec![SetAssetContent(SetAssetContentArguments {
                    key: "/1".to_string(),
                    content_encoding: "identity".to_string(),
                    chunk_ids: vec![],
                    sha256: None,
                })],
            })
            .is_ok());
        let evidence_1 = state
            .compute_evidence(ComputeEvidenceArguments {
                batch_id: batch_1.clone(),
                max_iterations: Some(3),
            })
            .unwrap()
            .unwrap();
        delete_batch(&mut state, batch_1);

        let batch_2 = state.create_batch(time_now).unwrap();
        assert!(state
            .propose_commit_batch(CommitBatchArguments {
                batch_id: batch_2.clone(),
                operations: vec![SetAssetContent(SetAssetContentArguments {
                    key: "/1".to_string(),
                    content_encoding: "gzip".to_string(),
                    chunk_ids: vec![],
                    sha256: None,
                })],
            })
            .is_ok());
        let evidence_2 = state
            .compute_evidence(ComputeEvidenceArguments {
                batch_id: batch_2,
                max_iterations: Some(3),
            })
            .unwrap()
            .unwrap();

        assert_ne!(evidence_1, evidence_2);
    }

    #[test]
    fn set_asset_content_arguments_chunk_contents_affects_evidence() {
        let mut state = State::default();
        let time_now = 100_000_000_000;

        const CHUNK_1_CONTENT: &[u8] = b"first batch chunk content";
        const CHUNK_2_CONTENT: &[u8] = b"second batch chunk content";

        let batch_1 = state.create_batch(time_now).unwrap();
        let chunk_1 = state
            .create_chunk(
                CreateChunkArg {
                    batch_id: batch_1.clone(),
                    content: ByteBuf::from(CHUNK_1_CONTENT),
                },
                time_now,
            )
            .unwrap();
        assert!(state
            .propose_commit_batch(CommitBatchArguments {
                batch_id: batch_1.clone(),
                operations: vec![SetAssetContent(SetAssetContentArguments {
                    key: "/1".to_string(),
                    content_encoding: "identity".to_string(),
                    chunk_ids: vec![chunk_1],
                    sha256: None,
                })],
            })
            .is_ok());
        let evidence_1 = state
            .compute_evidence(ComputeEvidenceArguments {
                batch_id: batch_1.clone(),
                max_iterations: Some(3),
            })
            .unwrap()
            .unwrap();
        delete_batch(&mut state, batch_1);

        let batch_2 = state.create_batch(time_now).unwrap();
        let chunk_2 = state
            .create_chunk(
                CreateChunkArg {
                    batch_id: batch_2.clone(),
                    content: ByteBuf::from(CHUNK_2_CONTENT),
                },
                time_now,
            )
            .unwrap();
        assert!(state
            .propose_commit_batch(CommitBatchArguments {
                batch_id: batch_2.clone(),
                operations: vec![SetAssetContent(SetAssetContentArguments {
                    key: "/1".to_string(),
                    content_encoding: "identity".to_string(),
                    chunk_ids: vec![chunk_2],
                    sha256: None,
                })],
            })
            .is_ok());
        let evidence_2 = state
            .compute_evidence(ComputeEvidenceArguments {
                batch_id: batch_2,
                max_iterations: Some(3),
            })
            .unwrap()
            .unwrap();

        assert_ne!(evidence_1, evidence_2);
    }
    #[test]
    fn set_asset_content_arguments_multiple_chunk_contents_affects_evidence() {
        let mut state = State::default();
        let time_now = 100_000_000_000;

        const CHUNK_1_CONTENT: &[u8] = b"first chunk, same for both";
        const BATCH_1_CHUNK_2_CONTENT: &[u8] = b"first batch second chunk content";
        const BATCH_2_CHUNK_2_CONTENT: &[u8] = b"second batch second chunk content";

        let batch_1 = state.create_batch(time_now).unwrap();
        {
            let chunk_1 = state
                .create_chunk(
                    CreateChunkArg {
                        batch_id: batch_1.clone(),
                        content: ByteBuf::from(CHUNK_1_CONTENT),
                    },
                    time_now,
                )
                .unwrap();
            let chunk_2 = state
                .create_chunk(
                    CreateChunkArg {
                        batch_id: batch_1.clone(),
                        content: ByteBuf::from(BATCH_1_CHUNK_2_CONTENT),
                    },
                    time_now,
                )
                .unwrap();

            assert!(state
                .propose_commit_batch(CommitBatchArguments {
                    batch_id: batch_1.clone(),
                    operations: vec![SetAssetContent(SetAssetContentArguments {
                        key: "/1".to_string(),
                        content_encoding: "identity".to_string(),
                        chunk_ids: vec![chunk_1, chunk_2],
                        sha256: None,
                    })],
                })
                .is_ok());
        }
        let evidence_1 = state
            .compute_evidence(ComputeEvidenceArguments {
                batch_id: batch_1.clone(),
                max_iterations: Some(4),
            })
            .unwrap()
            .unwrap();
        delete_batch(&mut state, batch_1);

        let batch_2 = state.create_batch(time_now).unwrap();
        {
            let chunk_1 = state
                .create_chunk(
                    CreateChunkArg {
                        batch_id: batch_2.clone(),
                        content: ByteBuf::from(CHUNK_1_CONTENT),
                    },
                    time_now,
                )
                .unwrap();
            let chunk_2 = state
                .create_chunk(
                    CreateChunkArg {
                        batch_id: batch_2.clone(),
                        content: ByteBuf::from(BATCH_2_CHUNK_2_CONTENT),
                    },
                    time_now,
                )
                .unwrap();
            assert!(state
                .propose_commit_batch(CommitBatchArguments {
                    batch_id: batch_2.clone(),
                    operations: vec![SetAssetContent(SetAssetContentArguments {
                        key: "/1".to_string(),
                        content_encoding: "identity".to_string(),
                        chunk_ids: vec![chunk_1, chunk_2],
                        sha256: None,
                    })],
                })
                .is_ok());
        }
        let evidence_2 = state
            .compute_evidence(ComputeEvidenceArguments {
                batch_id: batch_2,
                max_iterations: Some(4),
            })
            .unwrap()
            .unwrap();

        assert_ne!(evidence_1, evidence_2);
    }

    #[test]
    fn set_asset_content_arguments_sha256_affects_evidence() {
        let mut state = State::default();
        let time_now = 100_000_000_000;

        let sha256_1 = ByteBuf::from("01020304");
        let sha256_2 = ByteBuf::from("09080706");

        let batch_1 = state.create_batch(time_now).unwrap();
        assert!(state
            .propose_commit_batch(CommitBatchArguments {
                batch_id: batch_1.clone(),
                operations: vec![SetAssetContent(SetAssetContentArguments {
                    key: "/1".to_string(),
                    content_encoding: "identity".to_string(),
                    chunk_ids: vec![],
                    sha256: Some(sha256_1),
                })],
            })
            .is_ok());
        let evidence_1 = state
            .compute_evidence(ComputeEvidenceArguments {
                batch_id: batch_1.clone(),
                max_iterations: Some(3),
            })
            .unwrap()
            .unwrap();
        delete_batch(&mut state, batch_1);

        let batch_2 = state.create_batch(time_now).unwrap();
        assert!(state
            .propose_commit_batch(CommitBatchArguments {
                batch_id: batch_2.clone(),
                operations: vec![SetAssetContent(SetAssetContentArguments {
                    key: "/1".to_string(),
                    content_encoding: "identity".to_string(),
                    chunk_ids: vec![],
                    sha256: Some(sha256_2),
                })],
            })
            .is_ok());
        let evidence_2 = state
            .compute_evidence(ComputeEvidenceArguments {
                batch_id: batch_2,
                max_iterations: Some(3),
            })
            .unwrap()
            .unwrap();

        assert_ne!(evidence_1, evidence_2);
    }

    #[test]
    fn unset_asset_content_arguments_key_affects_evidence() {
        let mut state = State::default();
        let time_now = 100_000_000_000;

        let batch_1 = state.create_batch(time_now).unwrap();
        assert!(state
            .propose_commit_batch(CommitBatchArguments {
                batch_id: batch_1.clone(),
                operations: vec![BatchOperation::UnsetAssetContent(
                    UnsetAssetContentArguments {
                        key: "/1".to_string(),
                        content_encoding: "".to_string(),
                    }
                ),],
            })
            .is_ok());
        let evidence_1 = state
            .compute_evidence(ComputeEvidenceArguments {
                batch_id: batch_1.clone(),
                max_iterations: Some(3),
            })
            .unwrap()
            .unwrap();
        delete_batch(&mut state, batch_1);

        let batch_2 = state.create_batch(time_now).unwrap();
        assert!(state
            .propose_commit_batch(CommitBatchArguments {
                batch_id: batch_2.clone(),
                operations: vec![BatchOperation::UnsetAssetContent(
                    UnsetAssetContentArguments {
                        key: "/2".to_string(),
                        content_encoding: "".to_string(),
                    }
                ),],
            })
            .is_ok());
        let evidence_2 = state
            .compute_evidence(ComputeEvidenceArguments {
                batch_id: batch_2,
                max_iterations: Some(3),
            })
            .unwrap()
            .unwrap();

        assert_ne!(evidence_1, evidence_2);
    }

    #[test]
    fn unset_asset_content_arguments_content_encoding_affects_evidence() {
        let mut state = State::default();
        let time_now = 100_000_000_000;

        let batch_1 = state.create_batch(time_now).unwrap();
        assert!(state
            .propose_commit_batch(CommitBatchArguments {
                batch_id: batch_1.clone(),
                operations: vec![BatchOperation::UnsetAssetContent(
                    UnsetAssetContentArguments {
                        key: "/1".to_string(),
                        content_encoding: "identity".to_string(),
                    }
                ),],
            })
            .is_ok());
        let evidence_1 = state
            .compute_evidence(ComputeEvidenceArguments {
                batch_id: batch_1.clone(),
                max_iterations: Some(3),
            })
            .unwrap()
            .unwrap();
        delete_batch(&mut state, batch_1);

        let batch_2 = state.create_batch(time_now).unwrap();
        assert!(state
            .propose_commit_batch(CommitBatchArguments {
                batch_id: batch_2.clone(),
                operations: vec![BatchOperation::UnsetAssetContent(
                    UnsetAssetContentArguments {
                        key: "/1".to_string(),
                        content_encoding: "gzip".to_string(),
                    }
                ),],
            })
            .is_ok());
        let evidence_2 = state
            .compute_evidence(ComputeEvidenceArguments {
                batch_id: batch_2,
                max_iterations: Some(3),
            })
            .unwrap()
            .unwrap();

        assert_ne!(evidence_1, evidence_2);
    }

    #[test]
    fn delete_asset_content_arguments_key_affects_evidence() {
        // todo
        let mut state = State::default();
        let time_now = 100_000_000_000;

        let batch_1 = state.create_batch(time_now).unwrap();
        assert!(state
            .propose_commit_batch(CommitBatchArguments {
                batch_id: batch_1.clone(),
                operations: vec![BatchOperation::DeleteAsset(DeleteAssetArguments {
                    key: "/1".to_string(),
                }),],
            })
            .is_ok());
        let evidence_1 = state
            .compute_evidence(ComputeEvidenceArguments {
                batch_id: batch_1.clone(),
                max_iterations: Some(3),
            })
            .unwrap()
            .unwrap();
        delete_batch(&mut state, batch_1);

        let batch_2 = state.create_batch(time_now).unwrap();
        assert!(state
            .propose_commit_batch(CommitBatchArguments {
                batch_id: batch_2.clone(),
                operations: vec![BatchOperation::DeleteAsset(DeleteAssetArguments {
                    key: "/2".to_string(),
                }),],
            })
            .is_ok());
        let evidence_2 = state
            .compute_evidence(ComputeEvidenceArguments {
                batch_id: batch_2,
                max_iterations: Some(3),
            })
            .unwrap()
            .unwrap();

        assert_ne!(evidence_1, evidence_2);
    }

    #[test]
    fn clear_affects_evidence() {
        let mut state = State::default();
        let time_now = 100_000_000_000;

        let batch_1 = state.create_batch(time_now).unwrap();
        assert!(state
            .propose_commit_batch(CommitBatchArguments {
                batch_id: batch_1.clone(),
                operations: vec![BatchOperation::Clear(ClearArguments {}),],
            })
            .is_ok());
        let evidence_1 = state
            .compute_evidence(ComputeEvidenceArguments {
                batch_id: batch_1.clone(),
                max_iterations: Some(3),
            })
            .unwrap()
            .unwrap();
        delete_batch(&mut state, batch_1);

        let batch_2 = state.create_batch(time_now).unwrap();
        assert!(state
            .propose_commit_batch(CommitBatchArguments {
                batch_id: batch_2.clone(),
                operations: vec![
                    BatchOperation::Clear(ClearArguments {}),
                    BatchOperation::Clear(ClearArguments {})
                ],
            })
            .is_ok());
        let evidence_2 = state
            .compute_evidence(ComputeEvidenceArguments {
                batch_id: batch_2,
                max_iterations: Some(3),
            })
            .unwrap()
            .unwrap();

        assert_ne!(evidence_1, evidence_2);
    }

    #[test]
    fn set_asset_properties_arguments_key_affects_evidence() {
        let mut state = State::default();
        let time_now = 100_000_000_000;

        let batch_1 = state.create_batch(time_now).unwrap();
        assert!(state
            .propose_commit_batch(CommitBatchArguments {
                batch_id: batch_1.clone(),
                operations: vec![BatchOperation::SetAssetProperties(
                    SetAssetPropertiesArguments {
                        key: "/1".to_string(),
                        max_age: Some(Some(100)),
                        headers: None,
                        allow_raw_access: Some(Some(false)),
                        is_aliased: Some(Some(true))
                    }
                ),],
            })
            .is_ok());
        let evidence_1 = state
            .compute_evidence(ComputeEvidenceArguments {
                batch_id: batch_1.clone(),
                max_iterations: Some(3),
            })
            .unwrap()
            .unwrap();
        delete_batch(&mut state, batch_1);

        let batch_2 = state.create_batch(time_now).unwrap();
        assert!(state
            .propose_commit_batch(CommitBatchArguments {
                batch_id: batch_2.clone(),
                operations: vec![BatchOperation::SetAssetProperties(
                    SetAssetPropertiesArguments {
                        key: "/2".to_string(),
                        max_age: Some(Some(100)),
                        headers: None,
                        allow_raw_access: Some(Some(false)),
                        is_aliased: Some(Some(true))
                    }
                ),],
            })
            .is_ok());
        let evidence_2 = state
            .compute_evidence(ComputeEvidenceArguments {
                batch_id: batch_2,
                max_iterations: Some(3),
            })
            .unwrap()
            .unwrap();

        assert_ne!(evidence_1, evidence_2);
    }

    #[test]
    fn set_asset_properties_arguments_properties_affects_evidence() {
        fn generate_unique_set_asset_properties() -> Vec<SetAssetPropertiesArguments> {
            let mut result = vec![];
            for max_age in &[None, Some(None), Some(Some(100))] {
                for headers in &[
                    None,
                    Some(None),
                    Some(Some(HashMap::from([(
                        String::from("a"),
                        String::from("b"),
                    )]))),
                ] {
                    for allow_raw_access in &[None, Some(None), Some(Some(true)), Some(Some(false))]
                    {
                        for is_aliased in &[None, Some(None), Some(Some(true)), Some(Some(false))] {
                            result.push(SetAssetPropertiesArguments {
                                key: "/1".to_string(),
                                max_age: *max_age,
                                headers: headers.clone(),
                                allow_raw_access: *allow_raw_access,
                                is_aliased: *is_aliased,
                            });
                        }
                    }
                }
            }
            result
        }

        fn compute_evidence_for_set_asset_properties(
            args: SetAssetPropertiesArguments,
        ) -> serde_bytes::ByteBuf {
            let mut state = State::default();
            let time_now = 100_000_000_000;
            let batch = state.create_batch(time_now).unwrap();
            assert!(state
                .propose_commit_batch(CommitBatchArguments {
                    batch_id: batch.clone(),
                    operations: vec![BatchOperation::SetAssetProperties(args)],
                })
                .is_ok());

            state
                .compute_evidence(ComputeEvidenceArguments {
                    batch_id: batch,
                    max_iterations: Some(3),
                })
                .unwrap()
                .unwrap()
        }

        let instances = generate_unique_set_asset_properties();
        let evidences = instances
            .into_iter()
            .map(compute_evidence_for_set_asset_properties)
            .collect::<Vec<_>>();

        // Check if all evidences are different.
        for i in 0..evidences.len() {
            for j in (i + 1)..evidences.len() {
                assert_ne!(evidences[i], evidences[j]);
            }
        }
    }
}

#[cfg(test)]
mod validate_commit_proposed_batch {
    use super::*;
    use crate::types::ComputeEvidenceArguments;

    #[test]
    fn batch_not_found() {
        let mut state = State::default();
        let time_now = 100_000_000_000;

        match state.validate_commit_proposed_batch(CommitProposedBatchArguments {
<<<<<<< HEAD
            batch_id: 1u8.into(),
=======
            batch_id: 1_u8.into(),
>>>>>>> 81cab158
            evidence: Default::default(),
        }) {
            Err(err) if err.contains("batch not found") => (),
            other => panic!("expected 'batch not found' error, got: {:?}", other),
        }

        match state.commit_proposed_batch(
            CommitProposedBatchArguments {
<<<<<<< HEAD
                batch_id: 1u8.into(),
=======
                batch_id: 1_u8.into(),
>>>>>>> 81cab158
                evidence: Default::default(),
            },
            time_now,
        ) {
            Err(err) if err.contains("batch not found") => (),
            other => panic!("expected 'batch not found' error, got: {:?}", other),
        }
    }

    #[test]
    fn no_commit_batch_arguments() {
        let mut state = State::default();
        let time_now = 100_000_000_000;
        let batch_id = state.create_batch(time_now).unwrap();

        match state.validate_commit_proposed_batch(CommitProposedBatchArguments {
            batch_id: batch_id.clone(),
            evidence: Default::default(),
        }) {
            Err(err) if err.contains("batch does not have CommitBatchArguments") => (),
            other => panic!("expected 'batch not found' error, got: {:?}", other),
        }

        match state.commit_proposed_batch(
            CommitProposedBatchArguments {
                batch_id,
                evidence: Default::default(),
            },
            time_now,
        ) {
            Err(err) if err.contains("batch does not have CommitBatchArguments") => (),
            other => panic!("expected 'batch not found' error, got: {:?}", other),
        }
    }

    #[test]
    fn evidence_not_computed() {
        let mut state = State::default();
        let time_now = 100_000_000_000;
        let batch_id = state.create_batch(time_now).unwrap();

        assert!(state
            .propose_commit_batch(CommitBatchArguments {
                batch_id: batch_id.clone(),
                operations: vec![],
            })
            .is_ok());

        match state.validate_commit_proposed_batch(CommitProposedBatchArguments {
            batch_id: batch_id.clone(),
            evidence: Default::default(),
        }) {
            Err(err) if err.contains("batch does not have computed evidence") => (),
            other => panic!("expected 'batch not found' error, got: {:?}", other),
        }
        match state.commit_proposed_batch(
            CommitProposedBatchArguments {
                batch_id,
                evidence: Default::default(),
            },
            time_now,
        ) {
            Err(err) if err.contains("batch does not have computed evidence") => (),
            other => panic!("expected 'batch not found' error, got: {:?}", other),
        }
    }

    #[test]
    fn evidence_does_not_match() {
        let mut state = State::default();
        let time_now = 100_000_000_000;
        let batch_id = state.create_batch(time_now).unwrap();

        assert!(state
            .propose_commit_batch(CommitBatchArguments {
                batch_id: batch_id.clone(),
                operations: vec![],
            })
            .is_ok());

        assert!(matches!(
            state.compute_evidence(ComputeEvidenceArguments {
                batch_id: batch_id.clone(),
                max_iterations: Some(1),
            }),
            Ok(Some(_))
        ));

        match state.validate_commit_proposed_batch(CommitProposedBatchArguments {
            batch_id: batch_id.clone(),
            evidence: Default::default(),
        }) {
            Err(err) if err.contains("does not match presented evidence") => (),
            other => panic!("expected 'batch not found' error, got: {:?}", other),
        }

        match state.commit_proposed_batch(
            CommitProposedBatchArguments {
                batch_id,
                evidence: Default::default(),
            },
            time_now,
        ) {
            Err(err) if err.contains("does not match presented evidence") => (),
            other => panic!("expected 'batch not found' error, got: {:?}", other),
        }
    }

    #[test]
    fn all_good() {
        let mut state = State::default();
        let time_now = 100_000_000_000;
        let batch_id = state.create_batch(time_now).unwrap();

        assert!(state
            .propose_commit_batch(CommitBatchArguments {
                batch_id: batch_id.clone(),
                operations: vec![],
            })
            .is_ok());

        let compute_evidence_result = state.compute_evidence(ComputeEvidenceArguments {
            batch_id: batch_id.clone(),
            max_iterations: Some(1),
        });
        assert!(matches!(compute_evidence_result, Ok(Some(_))));

        let evidence = if let Ok(Some(computed_evidence)) = compute_evidence_result {
            computed_evidence
        } else {
            unreachable!()
        };

        assert_eq!(state.validate_commit_proposed_batch(
            CommitProposedBatchArguments {
                batch_id: batch_id.clone(),
                evidence: evidence.clone(),
            },
        ).unwrap(), "commit proposed batch 0 with evidence e3b0c44298fc1c149afbf4c8996fb92427ae41e4649b934ca495991b7852b855");

        state
            .commit_proposed_batch(
                CommitProposedBatchArguments { batch_id, evidence },
                time_now,
            )
            .unwrap();
    }
}

#[cfg(test)]
mod configuration_methods {
    use super::*;
    use crate::types::ConfigureArguments;

    #[test]
    fn empty_config() {
        let state = State::default();

        let x = state.get_configuration();
        assert!(x.max_batches.is_none());
        assert!(x.max_chunks.is_none());
        assert!(x.max_bytes.is_none());
    }

    #[test]
    fn set_only_max_batches() {
        let mut state = State::default();

        state.configure(ConfigureArguments {
            max_batches: Some(Some(47)),
            max_chunks: None,
            max_bytes: None,
        });

        let x = state.get_configuration();
        assert_eq!(x.max_batches, Some(47));
        assert_eq!(x.max_chunks, None);
        assert_eq!(x.max_bytes, None);
    }

    #[test]
    fn unset_only_max_batches() {
        let mut state = State::default();
        state.configure(ConfigureArguments {
            max_batches: Some(Some(47)),
            max_chunks: Some(Some(67)),
            max_bytes: Some(Some(77)),
        });
        let x = state.get_configuration();
        assert_eq!(x.max_batches, Some(47));
        assert_eq!(x.max_chunks, Some(67));
        assert_eq!(x.max_bytes, Some(77));

        state.configure(ConfigureArguments {
            max_batches: Some(None),
            max_chunks: None,
            max_bytes: None,
        });

        let x = state.get_configuration();
        assert_eq!(x.max_batches, None);
        assert_eq!(x.max_chunks, Some(67));
        assert_eq!(x.max_bytes, Some(77));
    }

    #[test]
    fn change_only_max_batches() {
        let mut state = State::default();
        state.configure(ConfigureArguments {
            max_batches: Some(Some(47)),
            max_chunks: Some(Some(67)),
            max_bytes: Some(Some(77)),
        });
        let x = state.get_configuration();
        assert_eq!(x.max_batches, Some(47));
        assert_eq!(x.max_chunks, Some(67));
        assert_eq!(x.max_bytes, Some(77));

        state.configure(ConfigureArguments {
            max_batches: Some(Some(35)),
            max_chunks: None,
            max_bytes: None,
        });

        let x = state.get_configuration();
        assert_eq!(x.max_batches, Some(35));
        assert_eq!(x.max_chunks, Some(67));
        assert_eq!(x.max_bytes, Some(77));
    }

    #[test]
    fn set_only_max_chunks() {
        let mut state = State::default();

        state.configure(ConfigureArguments {
            max_batches: None,
            max_chunks: Some(Some(23)),
            max_bytes: None,
        });

        let x = state.get_configuration();
        assert_eq!(x.max_batches, None);
        assert_eq!(x.max_chunks, Some(23));
        assert_eq!(x.max_bytes, None);
    }

    #[test]
    fn unset_only_max_chunks() {
        let mut state = State::default();
        state.configure(ConfigureArguments {
            max_batches: Some(Some(47)),
            max_chunks: Some(Some(67)),
            max_bytes: Some(Some(77)),
        });
        let x = state.get_configuration();
        assert_eq!(x.max_batches, Some(47));
        assert_eq!(x.max_chunks, Some(67));
        assert_eq!(x.max_bytes, Some(77));

        state.configure(ConfigureArguments {
            max_batches: None,
            max_chunks: Some(None),
            max_bytes: None,
        });

        let x = state.get_configuration();
        assert_eq!(x.max_batches, Some(47));
        assert_eq!(x.max_chunks, None);
        assert_eq!(x.max_bytes, Some(77));
    }

    #[test]
    fn change_only_max_chunks() {
        let mut state = State::default();
        state.configure(ConfigureArguments {
            max_batches: Some(Some(47)),
            max_chunks: Some(Some(67)),
            max_bytes: Some(Some(77)),
        });
        let x = state.get_configuration();
        assert_eq!(x.max_batches, Some(47));
        assert_eq!(x.max_chunks, Some(67));
        assert_eq!(x.max_bytes, Some(77));

        state.configure(ConfigureArguments {
            max_batches: None,
            max_chunks: Some(Some(54)),
            max_bytes: None,
        });

        let x = state.get_configuration();
        assert_eq!(x.max_batches, Some(47));
        assert_eq!(x.max_chunks, Some(54));
        assert_eq!(x.max_bytes, Some(77));
    }
}

#[cfg(test)]
mod enforce_limits {
    use super::*;
    use crate::types::ConfigureArguments;

    #[test]
    fn cannot_create_batch_if_batch_already_proposed_with_no_batch_limit() {
        cannot_create_batch_if_batch_already_proposed_with_batch_limit(None);
    }

    #[test]
    fn cannot_create_batch_if_batch_already_proposed_with_a_batch_limit() {
        // test with a batch limit to make sure we get the right message (not: batch limit exceeded)
        cannot_create_batch_if_batch_already_proposed_with_batch_limit(Some(1));
    }

    fn cannot_create_batch_if_batch_already_proposed_with_batch_limit(max_batches: Option<u64>) {
        let mut state = State::default();
        let time_now = 100_000_000_000;

        state.configure(ConfigureArguments {
            max_batches: Some(max_batches),
            max_chunks: None,
            max_bytes: None,
        });

        let batch_id = state.create_batch(time_now).unwrap();
        let cba = CommitBatchArguments {
            batch_id: batch_id.clone(),
            operations: vec![],
        };
        assert!(state.propose_commit_batch(cba).is_ok());

        assert_eq!(state.create_batch(time_now + BATCH_EXPIRY_NANOS - 1).unwrap_err(),
                   "Batch 0 has not completed evidence computation.  Wait for it to expire or delete it to propose another.");

        assert!(state
            .compute_evidence(ComputeEvidenceArguments {
                batch_id,
                max_iterations: Some(1),
            })
            .unwrap()
            .is_some());

        assert_eq!(
            state
                .create_batch(time_now + BATCH_EXPIRY_NANOS + 1)
                .unwrap_err(),
            "Batch 0 is already proposed.  Delete or execute it to propose another."
        );
    }

    #[test]
    fn max_batches() {
        let mut state = State::default();
        let time_now = 100_000_000_000;
        state.configure(ConfigureArguments {
            max_batches: Some(Some(3)),
            max_chunks: None,
            max_bytes: None,
        });
        state.create_batch(time_now).unwrap();
        state.create_batch(time_now).unwrap();
        state.create_batch(time_now).unwrap();
        assert_eq!(
            state.create_batch(time_now).unwrap_err(),
            "batch limit exceeded"
        );
    }

    #[test]
    fn max_chunks() {
        let mut state = State::default();
        let time_now = 100_000_000_000;
        state.configure(ConfigureArguments {
            max_batches: None,
            max_chunks: Some(Some(3)),
            max_bytes: None,
        });
        let batch_1 = state.create_batch(time_now).unwrap();
        let batch_2 = state.create_batch(time_now).unwrap();

        state
            .create_chunk(
                CreateChunkArg {
                    batch_id: batch_1.clone(),
                    content: ByteBuf::new(),
                },
                time_now,
            )
            .unwrap();
        state
            .create_chunk(
                CreateChunkArg {
                    batch_id: batch_2.clone(),
                    content: ByteBuf::new(),
                },
                time_now,
            )
            .unwrap();
        state
            .create_chunk(
                CreateChunkArg {
                    batch_id: batch_2.clone(),
                    content: ByteBuf::new(),
                },
                time_now,
            )
            .unwrap();

        assert_eq!(
            state
                .create_chunk(
                    CreateChunkArg {
                        batch_id: batch_1,
                        content: ByteBuf::new(),
                    },
                    time_now
                )
                .unwrap_err(),
            "chunk limit exceeded"
        );
        assert_eq!(
            state
                .create_chunk(
                    CreateChunkArg {
                        batch_id: batch_2,
                        content: ByteBuf::new(),
                    },
                    time_now
                )
                .unwrap_err(),
            "chunk limit exceeded"
        );
    }

    #[test]
    fn max_bytes() {
        let mut state = State::default();
        let time_now = 100_000_000_000;
        state.configure(ConfigureArguments {
            max_batches: None,
            max_chunks: None,
            max_bytes: Some(Some(289)),
        });
        let c0 = vec![0u8; 100];
        let c1 = vec![1u8; 100];
        let c2 = vec![2u8; 90];
        let c3 = vec![3u8; 89];
        let c4 = vec![4u8; 1];

        let batch_1 = state.create_batch(time_now).unwrap();
        let batch_2 = state.create_batch(time_now).unwrap();
        state
            .create_chunk(
                CreateChunkArg {
                    batch_id: batch_1.clone(),
                    content: ByteBuf::from(c0),
                },
                time_now,
            )
            .unwrap();
        state
            .create_chunk(
                CreateChunkArg {
                    batch_id: batch_2.clone(),
                    content: ByteBuf::from(c1),
                },
                time_now,
            )
            .unwrap();
        assert_eq!(
            state
                .create_chunk(
                    CreateChunkArg {
                        batch_id: batch_2.clone(),
                        content: ByteBuf::from(c2),
                    },
                    time_now
                )
                .unwrap_err(),
            "byte limit exceeded"
        );
        state
            .create_chunk(
                CreateChunkArg {
                    batch_id: batch_2,
                    content: ByteBuf::from(c3),
                },
                time_now,
            )
            .unwrap();
        assert_eq!(
            state
                .create_chunk(
                    CreateChunkArg {
                        batch_id: batch_1,
                        content: ByteBuf::from(c4),
                    },
                    time_now
                )
                .unwrap_err(),
            "byte limit exceeded"
        );
    }
}<|MERGE_RESOLUTION|>--- conflicted
+++ resolved
@@ -10,10 +10,11 @@
 };
 use crate::url_decode::{url_decode, UrlDecodeError};
 use candid::{Nat, Principal};
-use ic_certification_testing::CertificateBuilder;
 use ic_crypto_tree_hash::Digest;
+use ic_response_verification::ResponseVerificationError;
 use ic_response_verification_test_utils::{
-    base64_encode, create_canister_id, get_current_timestamp,
+    base64_encode, create_canister_id, get_current_timestamp, CanisterData, CertificateBuilder,
+    CertificateData,
 };
 use serde_bytes::ByteBuf;
 use std::collections::HashMap;
@@ -33,20 +34,21 @@
     state: &State,
     request: &HttpRequest,
     response: &HttpResponse,
-) -> anyhow::Result<bool> {
+) -> Result<bool, ResponseVerificationError> {
     let mut response = response.clone();
     let current_time = get_current_timestamp();
     let canister_id = create_canister_id("rdmx6-jaaaa-aaaaa-aaadq-cai");
     let min_requested_verification_version = request.get_certificate_version();
 
     // inject certificate into IC-Certificate header with 'certificate=::'
-    let data = CertificateBuilder::new(
-        &canister_id.to_string(),
-        Digest(state.root_hash()).as_bytes(),
-    )?
-    .with_time(current_time)
-    .build()?;
-    let replacement_cert_value = base64_encode(&data.cbor_encoded_certificate);
+    let (_cert, root_key, cert_cbor) =
+        CertificateBuilder::new(CertificateData::CanisterData(CanisterData {
+            canister_id,
+            certified_data: Digest(state.root_hash()),
+        }))
+        .with_time(current_time)
+        .build();
+    let replacement_cert_value = base64_encode(&cert_cbor);
     let (_, header_value) = response
         .headers
         .iter_mut()
@@ -58,28 +60,26 @@
     );
 
     // actual verification
-    let request = ic_http_certification::http::HttpRequest {
+    let request = ic_response_verification::types::Request {
         method: request.method.clone(),
         url: request.url.clone(),
         headers: request.headers.clone(),
-        body: request.body[..].into(),
     };
-    let response = ic_http_certification::http::HttpResponse {
+    let response = ic_response_verification::types::Response {
         status_code: response.status_code,
         headers: response.headers,
         body: response.body[..].into(),
-        upgrade: None,
     };
-    Ok(ic_response_verification::verify_request_response_pair(
+    ic_response_verification::verify_request_response_pair(
         request,
         response,
         canister_id.as_ref(),
         current_time,
         MAX_CERT_TIME_OFFSET_NS,
-        &data.root_key,
+        &root_key,
         min_requested_verification_version.try_into().unwrap(),
     )
-    .map(|res| res.response.is_some())?)
+    .map(|res| res.passed)
 }
 
 fn certified_http_request(state: &State, request: HttpRequest) -> HttpResponse {
@@ -962,11 +962,7 @@
             .http_request_streaming_callback(StreamingCallbackToken {
                 key: "/index.html".to_string(),
                 content_encoding: "identity".to_string(),
-<<<<<<< HEAD
-                index: Nat::from(1u8),
-=======
                 index: Nat::from(1_u8),
->>>>>>> 81cab158
                 sha256: None,
             })
             .unwrap_err(),
@@ -1009,11 +1005,7 @@
         .get_chunk(GetChunkArg {
             key: "/index.html".to_string(),
             content_encoding: "identity".to_string(),
-<<<<<<< HEAD
-            index: Nat::from(1u8),
-=======
             index: Nat::from(1_u8),
->>>>>>> 81cab158
             sha256: chunk_0.sha256,
         })
         .unwrap();
@@ -1025,11 +1017,7 @@
             .get_chunk(GetChunkArg {
                 key: "/index.html".to_string(),
                 content_encoding: "identity".to_string(),
-<<<<<<< HEAD
-                index: Nat::from(1u8),
-=======
                 index: Nat::from(1_u8),
->>>>>>> 81cab158
                 sha256: None,
             })
             .unwrap_err(),
@@ -3359,11 +3347,7 @@
         let time_now = 100_000_000_000;
 
         match state.validate_commit_proposed_batch(CommitProposedBatchArguments {
-<<<<<<< HEAD
-            batch_id: 1u8.into(),
-=======
             batch_id: 1_u8.into(),
->>>>>>> 81cab158
             evidence: Default::default(),
         }) {
             Err(err) if err.contains("batch not found") => (),
@@ -3372,11 +3356,7 @@
 
         match state.commit_proposed_batch(
             CommitProposedBatchArguments {
-<<<<<<< HEAD
-                batch_id: 1u8.into(),
-=======
                 batch_id: 1_u8.into(),
->>>>>>> 81cab158
                 evidence: Default::default(),
             },
             time_now,
