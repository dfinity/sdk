use std::collections::HashMap;

use crate::asset_certification::types::http::{HttpRequest, HttpResponse, StreamingStrategy};
use crate::state_machine::{StableState, State, BATCH_EXPIRY_NANOS};
use crate::types::{
    AssetProperties, BatchId, BatchOperation, CommitBatchArguments, CommitProposedBatchArguments,
    ComputeEvidenceArguments, CreateAssetArguments, CreateChunkArg, DeleteAssetArguments,
    DeleteBatchArguments, SetAssetContentArguments, SetAssetPropertiesArguments,
};
use crate::url_decode::{url_decode, UrlDecodeError};
use candid::Principal;
use ic_crypto_tree_hash::Digest;
use ic_response_verification::ResponseVerificationError;
use ic_response_verification_test_utils::{
    base64_encode, create_canister_id, get_current_timestamp, CanisterData, CertificateBuilder,
    CertificateData,
};
use serde_bytes::ByteBuf;

// from ic-response-verification tests
const MAX_CERT_TIME_OFFSET_NS: u128 = 300_000_000_000;

fn some_principal() -> Principal {
    Principal::from_text("ryjl3-tyaaa-aaaaa-aaaba-cai").unwrap()
}

fn unused_callback() -> candid::Func {
    candid::Func {
        method: "unused".to_string(),
        principal: some_principal(),
    }
}

pub fn verify_response(
    state: &State,
    request: &HttpRequest,
    response: &HttpResponse,
) -> Result<bool, ResponseVerificationError> {
    let mut response = response.clone();
    let current_time = get_current_timestamp();
    let canister_id = create_canister_id("rdmx6-jaaaa-aaaaa-aaadq-cai");
    let min_requested_verification_version = request.get_certificate_version();

    // inject certificate into IC-Certificate header with 'certificate=::'
    let (_cert, root_key, cert_cbor) =
        CertificateBuilder::new(CertificateData::CanisterData(CanisterData {
            canister_id,
            certified_data: Digest(state.root_hash()),
        }))
        .with_time(current_time)
        .build();
    let replacement_cert_value = base64_encode(&cert_cbor);
    let (_, header_value) = response
        .headers
        .iter_mut()
        .find(|(header, _)| header == "IC-Certificate")
        .expect("HttpResponse is missing 'IC-Certificate' header");
    *header_value = header_value.replace(
        "certificate=::",
        &format!("certificate=:{replacement_cert_value}:"),
    );

    // actual verification
    let request = ic_response_verification::types::Request {
        method: request.method.clone(),
        url: request.url.clone(),
        headers: request.headers.clone(),
    };
    let response = ic_response_verification::types::Response {
        status_code: response.status_code,
        headers: response.headers,
        body: response.body[..].into(),
    };
    ic_response_verification::verify_request_response_pair(
        request,
        response,
        canister_id.as_ref(),
        current_time,
        MAX_CERT_TIME_OFFSET_NS,
        &root_key,
        min_requested_verification_version.try_into().unwrap(),
    )
    .map(|res| res.passed)
}

fn certified_http_request(state: &State, request: HttpRequest) -> HttpResponse {
    let response = state.http_request(request.clone(), &[], unused_callback());
    assert!(verify_response(state, &request, &response).expect("Certificate validation failed."));
    response
}

struct AssetBuilder {
    name: String,
    content_type: String,
    encodings: Vec<(String, Vec<ByteBuf>)>,
    max_age: Option<u64>,
    headers: Option<HashMap<String, String>>,
    aliasing: Option<bool>,
    allow_raw_access: Option<bool>,
}

impl AssetBuilder {
    fn new(name: impl AsRef<str>, content_type: impl AsRef<str>) -> Self {
        Self {
            name: name.as_ref().to_string(),
            content_type: content_type.as_ref().to_string(),
            encodings: vec![],
            max_age: None,
            headers: None,
            aliasing: None,
            allow_raw_access: None,
        }
    }

    fn with_max_age(mut self, max_age: u64) -> Self {
        self.max_age = Some(max_age);
        self
    }

    fn with_encoding(mut self, name: impl AsRef<str>, chunks: Vec<impl AsRef<[u8]>>) -> Self {
        self.encodings.push((
            name.as_ref().to_string(),
            chunks
                .into_iter()
                .map(|c| ByteBuf::from(c.as_ref().to_vec()))
                .collect(),
        ));
        self
    }

    fn with_header(mut self, header_key: &str, header_value: &str) -> Self {
        let hm = self.headers.get_or_insert(HashMap::new());
        hm.insert(header_key.to_string(), header_value.to_string());
        self
    }

    fn with_aliasing(mut self, aliasing: bool) -> Self {
        self.aliasing = Some(aliasing);
        self
    }

    fn with_allow_raw_access(mut self, allow_raw_access: Option<bool>) -> Self {
        self.allow_raw_access = allow_raw_access;
        self
    }
}

struct RequestBuilder {
    resource: String,
    method: String,
    headers: Vec<(String, String)>,
    body: ByteBuf,
    certificate_version: Option<u16>,
}

impl RequestBuilder {
    fn get(resource: impl AsRef<str>) -> Self {
        Self {
            resource: resource.as_ref().to_string(),
            method: "GET".to_string(),
            headers: vec![],
            body: ByteBuf::new(),
            certificate_version: None,
        }
    }

    fn with_header(mut self, name: impl AsRef<str>, value: impl AsRef<str>) -> Self {
        self.headers
            .push((name.as_ref().to_string(), value.as_ref().to_string()));
        self
    }

    fn with_certificate_version(mut self, version: u16) -> Self {
        self.certificate_version = Some(version);
        self
    }

    fn build(self) -> HttpRequest {
        HttpRequest {
            method: self.method,
            url: self.resource,
            headers: self.headers,
            body: self.body,
            certificate_version: self.certificate_version,
        }
    }
}

fn create_assets(state: &mut State, time_now: u64, assets: Vec<AssetBuilder>) -> BatchId {
    let batch_id = state.create_batch(time_now).unwrap();

    let operations =
        assemble_create_assets_and_set_contents_operations(state, time_now, assets, &batch_id);

    state
        .commit_batch(
            CommitBatchArguments {
                batch_id: batch_id.clone(),
                operations,
            },
            time_now,
        )
        .unwrap();

    batch_id
}

fn create_assets_by_proposal(
    state: &mut State,
    time_now: u64,
    assets: Vec<AssetBuilder>,
) -> BatchId {
    let batch_id = state.create_batch(time_now).unwrap();

    let operations =
        assemble_create_assets_and_set_contents_operations(state, time_now, assets, &batch_id);

    state
        .propose_commit_batch(CommitBatchArguments {
            batch_id: batch_id.clone(),
            operations,
        })
        .unwrap();

    let evidence = state
        .compute_evidence(ComputeEvidenceArguments {
            batch_id: batch_id.clone(),
            max_iterations: Some(100),
        })
        .unwrap()
        .unwrap();

    state
        .commit_proposed_batch(
            CommitProposedBatchArguments {
                batch_id: batch_id.clone(),
                evidence,
            },
            time_now,
        )
        .unwrap();

    batch_id
}

fn assemble_create_assets_and_set_contents_operations(
    state: &mut State,
    time_now: u64,
    assets: Vec<AssetBuilder>,
    batch_id: &BatchId,
) -> Vec<BatchOperation> {
    let mut operations = vec![];

    for asset in assets {
        operations.push(BatchOperation::CreateAsset(CreateAssetArguments {
            key: asset.name.clone(),
            content_type: asset.content_type,
            max_age: asset.max_age,
            headers: asset.headers,
            enable_aliasing: asset.aliasing,
            allow_raw_access: asset.allow_raw_access,
        }));

        for (enc, chunks) in asset.encodings {
            let mut chunk_ids = vec![];
            for chunk in chunks {
                chunk_ids.push(
                    state
                        .create_chunk(
                            CreateChunkArg {
                                batch_id: batch_id.clone(),
                                content: chunk,
                            },
                            time_now,
                        )
                        .unwrap(),
                );
            }

            operations.push(BatchOperation::SetAssetContent({
                SetAssetContentArguments {
                    key: asset.name.clone(),
                    content_encoding: enc,
                    chunk_ids,
                    sha256: None,
                }
            }));
        }
    }
    operations
}

fn delete_batch(state: &mut State, batch_id: BatchId) {
    state
        .delete_batch(DeleteBatchArguments { batch_id })
        .unwrap();
}

fn lookup_header<'a>(response: &'a HttpResponse, header: &str) -> Option<&'a str> {
    response
        .headers
        .iter()
        .find_map(|(h, v)| h.eq_ignore_ascii_case(header).then_some(v.as_str()))
}

impl State {
    fn fake_http_request(&self, host: &str, path: &str) -> HttpResponse {
        let fake_cert = [0xca, 0xfe];
        self.http_request(
            RequestBuilder::get(path).with_header("Host", host).build(),
            &fake_cert,
            unused_callback(),
        )
    }

    fn create_test_asset(&mut self, asset: AssetBuilder) {
        create_assets(self, 100_000_000_000, vec![asset]);
    }
}

#[test]
fn can_create_assets_using_batch_api() {
    let mut state = State::default();
    let time_now = 100_000_000_000;

    const BODY: &[u8] = b"<!DOCTYPE html><html></html>";

    let batch_id = create_assets(
        &mut state,
        time_now,
        vec![AssetBuilder::new("/contents.html", "text/html").with_encoding("identity", vec![BODY])],
    );

    let response = certified_http_request(
        &state,
        RequestBuilder::get("/contents.html")
            .with_header("Accept-Encoding", "gzip,identity")
            .build(),
    );

    assert_eq!(response.status_code, 200);
    assert_eq!(response.body.as_ref(), BODY);

    // Try to update a completed batch.
    let error_msg = state
        .create_chunk(
            CreateChunkArg {
                batch_id,
                content: ByteBuf::new(),
            },
            time_now,
        )
        .unwrap_err();

    let expected = "batch not found";
    assert!(
        error_msg.contains(expected),
        "expected '{}' error, got: {}",
        expected,
        error_msg
    );
}

#[test]
fn serve_correct_encoding_v1() {
    let mut state = State::default();
    let time_now = 100_000_000_000;

    const IDENTITY_BODY: &[u8] = b"<!DOCTYPE html><html></html>";
    const GZIP_BODY: &[u8] = b"this is 'gzipped' content";

    create_assets(
        &mut state,
        time_now,
        vec![
            AssetBuilder::new("/contents.html", "text/html")
                .with_encoding("identity", vec![IDENTITY_BODY])
                .with_encoding("gzip", vec![GZIP_BODY]),
            AssetBuilder::new("/only-identity.html", "text/html")
                .with_encoding("identity", vec![IDENTITY_BODY]),
            AssetBuilder::new("/no-encoding.html", "text/html"),
        ],
    );

    // Most important encoding is returned with certificate
    let identity_response = certified_http_request(
        &state,
        RequestBuilder::get("/contents.html")
            .with_header("Accept-Encoding", "identity")
            .build(),
    );
    assert_eq!(identity_response.status_code, 200);
    assert_eq!(identity_response.body.as_ref(), IDENTITY_BODY);
    assert!(lookup_header(&identity_response, "IC-Certificate").is_some());

    // If only uncertified encoding is accepted, return it without any certificate
    let gzip_response = state.http_request(
        RequestBuilder::get("/contents.html")
            .with_header("Accept-Encoding", "gzip")
            .build(),
        &[],
        unused_callback(),
    );
    assert_eq!(gzip_response.status_code, 200);
    assert_eq!(gzip_response.body.as_ref(), GZIP_BODY);
    assert!(lookup_header(&gzip_response, "IC-Certificate").is_none());

    // If no encoding matches, return most important encoding with certificate
    let unknown_encoding_response = certified_http_request(
        &state,
        RequestBuilder::get("/contents.html")
            .with_header("Accept-Encoding", "unknown")
            .build(),
    );
    assert_eq!(unknown_encoding_response.status_code, 200);
    assert_eq!(unknown_encoding_response.body.as_ref(), IDENTITY_BODY);
    assert!(lookup_header(&unknown_encoding_response, "IC-Certificate").is_some());

    let unknown_encoding_response_2 = certified_http_request(
        &state,
        RequestBuilder::get("/only-identity.html")
            .with_header("Accept-Encoding", "gzip")
            .build(),
    );
    assert_eq!(unknown_encoding_response_2.status_code, 200);
    assert_eq!(unknown_encoding_response_2.body.as_ref(), IDENTITY_BODY);
    assert!(lookup_header(&unknown_encoding_response_2, "IC-Certificate").is_some());

    // Serve 404 if the requested asset has no encoding uploaded at all
    // certificatoin v1 cannot certify 404
    let no_encoding_response = state.http_request(
        RequestBuilder::get("/no-encoding.html")
            .with_header("Accept-Encoding", "identity")
            .build(),
        &[],
        unused_callback(),
    );
    assert_eq!(no_encoding_response.status_code, 404);
    assert_eq!(no_encoding_response.body.as_ref(), "not found".as_bytes());
}

#[test]
fn serve_correct_encoding_v2() {
    let mut state = State::default();
    let time_now = 100_000_000_000;

    const IDENTITY_BODY: &[u8] = b"<!DOCTYPE html><html></html>";
    const GZIP_BODY: &[u8] = b"this is 'gzipped' content";

    create_assets(
        &mut state,
        time_now,
        vec![
            AssetBuilder::new("/contents.html", "text/html")
                .with_encoding("identity", vec![IDENTITY_BODY]),
            AssetBuilder::new("/contents.html", "text/html").with_encoding("gzip", vec![GZIP_BODY]),
            AssetBuilder::new("/no-encoding.html", "text/html"),
        ],
    );

    let identity_response = certified_http_request(
        &state,
        RequestBuilder::get("/contents.html")
            .with_header("Accept-Encoding", "identity")
            .with_certificate_version(2)
            .build(),
    );
    assert_eq!(identity_response.status_code, 200);
    assert_eq!(identity_response.body.as_ref(), IDENTITY_BODY);
    assert!(lookup_header(&identity_response, "IC-Certificate").is_some());

    let gzip_response = certified_http_request(
        &state,
        RequestBuilder::get("/contents.html")
            .with_header("Accept-Encoding", "gzip")
            .with_certificate_version(2)
            .build(),
    );
    assert_eq!(gzip_response.status_code, 200);
    assert_eq!(gzip_response.body.as_ref(), GZIP_BODY);
    assert!(lookup_header(&gzip_response, "IC-Certificate").is_some());

    let no_encoding_response = certified_http_request(
        &state,
        RequestBuilder::get("/no-encoding.html")
            .with_header("Accept-Encoding", "identity")
            .with_certificate_version(2)
            .build(),
    );
    assert_eq!(no_encoding_response.status_code, 404);
    assert_eq!(no_encoding_response.body.as_ref(), "not found".as_bytes());
    assert!(lookup_header(&no_encoding_response, "IC-Certificate").is_some());
}

#[test]
fn serve_fallback_v2() {
    let mut state = State::default();
    let time_now = 100_000_000_000;

    const INDEX_BODY: &[u8] = b"<!DOCTYPE html><html></html>";

    create_assets(
        &mut state,
        time_now,
        vec![AssetBuilder::new("/index.html", "text/html")
            .with_encoding("identity", vec![INDEX_BODY])],
    );

    let identity_response = certified_http_request(
        &state,
        RequestBuilder::get("/index.html")
            .with_header("Accept-Encoding", "identity")
            .with_certificate_version(2)
            .build(),
    );
    let certificate_header = lookup_header(&identity_response, "IC-Certificate").unwrap();
    println!("certificate_header: {}", certificate_header);

    assert_eq!(identity_response.status_code, 200);
    assert_eq!(identity_response.body.as_ref(), INDEX_BODY);
    assert!(certificate_header.contains("expr_path=:2dn3g2lodHRwX2V4cHJqaW5kZXguaHRtbGM8JD4=:"));

    let fallback_response = certified_http_request(
        &state,
        RequestBuilder::get("/nonexistent")
            .with_header("Accept-Encoding", "identity")
            .with_certificate_version(2)
            .build(),
    );
    let certificate_header = lookup_header(&fallback_response, "IC-Certificate").unwrap();

    assert_eq!(fallback_response.status_code, 200);
    assert_eq!(fallback_response.body.as_ref(), INDEX_BODY);
    assert!(certificate_header.contains("expr_path=:2dn3gmlodHRwX2V4cHJjPCo+:"));
}

<<<<<<< HEAD
=======
#[test] // https://dfinity.atlassian.net/browse/SDK-1156 remove this test
fn serve_fallback_not_v2_return_v1_instead() {
    let mut state = State::default();
    let time_now = 100_000_000_000;

    const INDEX_BODY: &[u8] = b"<!DOCTYPE html><html></html>";

    create_assets(
        &mut state,
        time_now,
        vec![AssetBuilder::new("/index.html", "text/html")
            .with_encoding("identity", vec![INDEX_BODY])],
    );

    let identity_response = certified_http_request(
        &state,
        RequestBuilder::get("/index.html")
            .with_header("Accept-Encoding", "identity")
            .with_certificate_version(2)
            .build(),
    );
    let certificate_header = lookup_header(&identity_response, "IC-Certificate").unwrap();
    println!("certificate_header: {}", certificate_header);

    assert_eq!(identity_response.status_code, 200);
    assert_eq!(identity_response.body.as_ref(), INDEX_BODY);
    assert_eq!(certificate_header, "certificate=::, tree=:2dn3gwGDAktodHRwX2Fzc2V0c4MBggRYIM8ANxr3uBnyZ3YrWTYvfQjw6CmrHSRuIBULpYIb4aXrgwGCBFgg+jAbPRnbBTCe4Og4iYk7iLWjObu13VUiWYelXqXzECuDAksvaW5kZXguaHRtbIIDWCAWI/HQgRYNl23WWINz3W5z4kr5pv8FamU+vQ+6LzVbzYIEWCAOQBehfDTqG0vtSP22y3mC819U9XK+/bF1sp/8r+CJYQ==:");

    let fallback_response = certified_http_request(
        &state,
        RequestBuilder::get("/nonexistent")
            .with_header("Accept-Encoding", "identity")
            .with_certificate_version(2)
            .build(),
    );
    let certificate_header = lookup_header(&fallback_response, "IC-Certificate").unwrap();

    assert_eq!(fallback_response.status_code, 200);
    assert_eq!(fallback_response.body.as_ref(), INDEX_BODY);
    assert_eq!(certificate_header, "certificate=::, tree=:2dn3gwGDAktodHRwX2Fzc2V0c4MBggRYIM8ANxr3uBnyZ3YrWTYvfQjw6CmrHSRuIBULpYIb4aXrgwGCBFgg+jAbPRnbBTCe4Og4iYk7iLWjObu13VUiWYelXqXzECuDAksvaW5kZXguaHRtbIIDWCAWI/HQgRYNl23WWINz3W5z4kr5pv8FamU+vQ+6LzVbzYIEWCAOQBehfDTqG0vtSP22y3mC819U9XK+/bF1sp/8r+CJYQ==:");
}

>>>>>>> f8359800
#[test]
fn serve_fallback_v1() {
    let mut state = State::default();
    let time_now = 100_000_000_000;

    const INDEX_BODY: &[u8] = b"<!DOCTYPE html><html></html>";

    create_assets(
        &mut state,
        time_now,
        vec![AssetBuilder::new("/index.html", "text/html")
            .with_encoding("identity", vec![INDEX_BODY])],
    );

    let identity_response = certified_http_request(
        &state,
        RequestBuilder::get("/index.html")
            .with_header("Accept-Encoding", "identity")
            .build(),
    );
    assert_eq!(identity_response.status_code, 200);
    assert_eq!(identity_response.body.as_ref(), INDEX_BODY);
    assert!(lookup_header(&identity_response, "IC-Certificate").is_some());

    let fallback_response = certified_http_request(
        &state,
        RequestBuilder::get("/nonexistent")
            .with_header("Accept-Encoding", "identity")
            .build(),
    );
    assert_eq!(fallback_response.status_code, 200);
    assert_eq!(fallback_response.body.as_ref(), INDEX_BODY);
    assert!(lookup_header(&fallback_response, "IC-Certificate").is_some());
}

#[test]
fn can_create_assets_using_batch_proposal_api() {
    let mut state = State::default();
    let time_now = 100_000_000_000;

    const BODY: &[u8] = b"<!DOCTYPE html><html></html>";

    let batch_id = create_assets_by_proposal(
        &mut state,
        time_now,
        vec![AssetBuilder::new("/contents.html", "text/html").with_encoding("identity", vec![BODY])],
    );

    let response = certified_http_request(
        &state,
        RequestBuilder::get("/contents.html")
            .with_header("Accept-Encoding", "gzip,identity")
            .build(),
    );

    assert_eq!(response.status_code, 200);
    assert_eq!(response.body.as_ref(), BODY);

    // Try to update a completed batch.
    let error_msg = state
        .create_chunk(
            CreateChunkArg {
                batch_id,
                content: ByteBuf::new(),
            },
            time_now,
        )
        .unwrap_err();

    let expected = "batch not found";
    assert!(
        error_msg.contains(expected),
        "expected '{}' error, got: {}",
        expected,
        error_msg
    );
}

#[test]
fn batches_are_dropped_after_timeout() {
    let mut state = State::default();
    let time_now = 100_000_000_000;

    let batch_1 = state.create_batch(time_now).unwrap();

    const BODY: &[u8] = b"<!DOCTYPE html><html></html>";

    let _chunk_1 = state
        .create_chunk(
            CreateChunkArg {
                batch_id: batch_1.clone(),
                content: ByteBuf::from(BODY.to_vec()),
            },
            time_now,
        )
        .unwrap();

    let time_now = time_now + BATCH_EXPIRY_NANOS + 1;
    let _batch_2 = state.create_batch(time_now);

    match state.create_chunk(
        CreateChunkArg {
            batch_id: batch_1,
            content: ByteBuf::from(BODY.to_vec()),
        },
        time_now,
    ) {
        Err(err) if err.contains("batch not found") => (),
        other => panic!("expected 'batch not found' error, got: {:?}", other),
    }
}

#[test]
fn can_propose_commit_batch_exactly_once() {
    let mut state = State::default();
    let time_now = 100_000_000_000;

    let batch_1 = state.create_batch(time_now).unwrap();

    let args = CommitBatchArguments {
        batch_id: batch_1,
        operations: vec![],
    };
    assert_eq!(Ok(()), state.propose_commit_batch(args.clone()));
    match state.propose_commit_batch(args) {
        Err(err) if err == *"batch already has proposed CommitBatchArguments" => {}
        other => panic!("expected batch already proposed error, got: {:?}", other),
    };
}

#[test]
fn cannot_create_chunk_in_proposed_batch_() {
    let mut state = State::default();
    let time_now = 100_000_000_000;

    let batch_1 = state.create_batch(time_now).unwrap();

    let args = CommitBatchArguments {
        batch_id: batch_1.clone(),
        operations: vec![],
    };
    assert_eq!(Ok(()), state.propose_commit_batch(args));

    const BODY: &[u8] = b"<!DOCTYPE html><html></html>";
    match state.create_chunk(
        CreateChunkArg {
            batch_id: batch_1,
            content: ByteBuf::from(BODY.to_vec()),
        },
        time_now,
    ) {
        Err(err) if err == *"batch has been proposed" => {}
        other => panic!("expected batch already proposed error, got: {:?}", other),
    }
}

#[test]
fn batches_with_proposed_commit_args_do_not_expire() {
    let mut state = State::default();
    let time_now = 100_000_000_000;

    let batch_1 = state.create_batch(time_now).unwrap();

    const BODY: &[u8] = b"<!DOCTYPE html><html></html>";

    let _chunk_1 = state
        .create_chunk(
            CreateChunkArg {
                batch_id: batch_1.clone(),
                content: ByteBuf::from(BODY.to_vec()),
            },
            time_now,
        )
        .unwrap();

    let args = CommitBatchArguments {
        batch_id: batch_1.clone(),
        operations: vec![],
    };
    assert_eq!(Ok(()), state.propose_commit_batch(args));

    let time_now = time_now + BATCH_EXPIRY_NANOS + 1;
    let _batch_2 = state.create_batch(time_now);

    match state.create_chunk(
        CreateChunkArg {
            batch_id: batch_1,
            content: ByteBuf::from(BODY.to_vec()),
        },
        time_now,
    ) {
        Err(err) if err.contains("batch not found") => (),
        other => panic!("expected 'batch not found' error, got: {:?}", other),
    }
}

#[test]
fn batches_with_evidence_do_not_expire() {
    let mut state = State::default();
    let time_now = 100_000_000_000;

    let batch_1 = state.create_batch(time_now).unwrap();

    const BODY: &[u8] = b"<!DOCTYPE html><html></html>";

    let _chunk_1 = state
        .create_chunk(
            CreateChunkArg {
                batch_id: batch_1.clone(),
                content: ByteBuf::from(BODY.to_vec()),
            },
            time_now,
        )
        .unwrap();

    let args = CommitBatchArguments {
        batch_id: batch_1.clone(),
        operations: vec![],
    };
    assert_eq!(Ok(()), state.propose_commit_batch(args));
    assert!(matches!(
        state.compute_evidence(ComputeEvidenceArguments {
            batch_id: batch_1.clone(),
            max_iterations: Some(3),
        }),
        Ok(Some(_))
    ));

    let time_now = time_now + BATCH_EXPIRY_NANOS + 1;
    let _batch_2 = state.create_batch(time_now);

    match state.create_chunk(
        CreateChunkArg {
            batch_id: batch_1,
            content: ByteBuf::from(BODY.to_vec()),
        },
        time_now,
    ) {
        Err(err) if err == *"batch has been proposed" => {}
        other => panic!("expected batch already proposed error, got: {:?}", other),
    }
}

#[test]
fn can_delete_proposed_batch() {
    let mut state = State::default();
    let time_now = 100_000_000_000;

    let batch_1 = state.create_batch(time_now).unwrap();

    let args = CommitBatchArguments {
        batch_id: batch_1.clone(),
        operations: vec![],
    };
    assert_eq!(Ok(()), state.propose_commit_batch(args));
    let delete_args = DeleteBatchArguments { batch_id: batch_1 };
    assert_eq!(Ok(()), state.delete_batch(delete_args.clone()));
    assert_eq!(
        Err("batch not found".to_string()),
        state.delete_batch(delete_args)
    );
}

#[test]
fn can_delete_batch_with_chunks() {
    let mut state = State::default();
    let time_now = 100_000_000_000;

    let batch_1 = state.create_batch(time_now).unwrap();

    const BODY: &[u8] = b"<!DOCTYPE html><html></html>";
    let _chunk_1 = state
        .create_chunk(
            CreateChunkArg {
                batch_id: batch_1.clone(),
                content: ByteBuf::from(BODY.to_vec()),
            },
            time_now,
        )
        .unwrap();

    let delete_args = DeleteBatchArguments { batch_id: batch_1 };
    assert_eq!(Ok(()), state.delete_batch(delete_args.clone()));
    assert_eq!(
        Err("batch not found".to_string()),
        state.delete_batch(delete_args)
    );
}

#[test]
fn returns_index_file_for_missing_assets() {
    let mut state = State::default();
    let time_now = 100_000_000_000;

    const INDEX_BODY: &[u8] = b"<!DOCTYPE html><html>Index</html>";
    const OTHER_BODY: &[u8] = b"<!DOCTYPE html><html>Other</html>";

    create_assets(
        &mut state,
        time_now,
        vec![
            AssetBuilder::new("/index.html", "text/html")
                .with_encoding("identity", vec![INDEX_BODY]),
            AssetBuilder::new("/other.html", "text/html")
                .with_encoding("identity", vec![OTHER_BODY]),
        ],
    );

    let response = certified_http_request(
        &state,
        RequestBuilder::get("/missing.html")
            .with_header("Accept-Encoding", "gzip,identity")
            .build(),
    );

    assert_eq!(response.status_code, 200);
    assert_eq!(response.body.as_ref(), INDEX_BODY);
}

#[test]
fn preserves_state_on_stable_roundtrip() {
    let mut state = State::default();
    let time_now = 100_000_000_000;

    const INDEX_BODY: &[u8] = b"<!DOCTYPE html><html>Index</html>";

    create_assets(
        &mut state,
        time_now,
        vec![AssetBuilder::new("/index.html", "text/html")
            .with_encoding("identity", vec![INDEX_BODY])],
    );

    let stable_state: StableState = state.into();
    let state: State = stable_state.into();

    let response = certified_http_request(
        &state,
        RequestBuilder::get("/index.html")
            .with_header("Accept-Encoding", "gzip,identity")
            .build(),
    );
    assert_eq!(response.status_code, 200);
    assert_eq!(response.body.as_ref(), INDEX_BODY);
}

#[test]
fn uses_streaming_for_multichunk_assets() {
    let mut state = State::default();
    let time_now = 100_000_000_000;

    const INDEX_BODY_CHUNK_1: &[u8] = b"<!DOCTYPE html>";
    const INDEX_BODY_CHUNK_2: &[u8] = b"<html>Index</html>";

    create_assets(
        &mut state,
        time_now,
        vec![AssetBuilder::new("/index.html", "text/html")
            .with_encoding("identity", vec![INDEX_BODY_CHUNK_1, INDEX_BODY_CHUNK_2])],
    );

    let streaming_callback = candid::Func {
        method: "stream".to_string(),
        principal: some_principal(),
    };
    let response = state.http_request(
        RequestBuilder::get("/index.html")
            .with_header("Accept-Encoding", "gzip,identity")
            .build(),
        &[],
        streaming_callback.clone(),
    );

    assert_eq!(response.status_code, 200);
    assert_eq!(response.body.as_ref(), INDEX_BODY_CHUNK_1);

    let StreamingStrategy::Callback { callback, token } = response
        .streaming_strategy
        .expect("missing streaming strategy");
    assert_eq!(callback, streaming_callback);

    let streaming_response = state.http_request_streaming_callback(token).unwrap();
    assert_eq!(streaming_response.body.as_ref(), INDEX_BODY_CHUNK_2);
    assert!(
        streaming_response.token.is_none(),
        "Unexpected streaming response: {:?}",
        streaming_response
    );
}

#[test]
fn supports_max_age_headers() {
    let mut state = State::default();
    let time_now = 100_000_000_000;

    const BODY: &[u8] = b"<!DOCTYPE html><html></html>";

    create_assets(
        &mut state,
        time_now,
        vec![
            AssetBuilder::new("/contents.html", "text/html").with_encoding("identity", vec![BODY]),
            AssetBuilder::new("/max-age.html", "text/html")
                .with_max_age(604800)
                .with_encoding("identity", vec![BODY]),
        ],
    );

    let response = certified_http_request(
        &state,
        RequestBuilder::get("/contents.html")
            .with_header("Accept-Encoding", "gzip,identity")
            .build(),
    );

    assert_eq!(response.status_code, 200);
    assert_eq!(response.body.as_ref(), BODY);
    assert!(
        lookup_header(&response, "Cache-Control").is_none(),
        "Unexpected Cache-Control header in response: {:#?}",
        response,
    );

    let response = certified_http_request(
        &state,
        RequestBuilder::get("/max-age.html")
            .with_header("Accept-Encoding", "gzip,identity")
            .build(),
    );

    assert_eq!(response.status_code, 200);
    assert_eq!(response.body.as_ref(), BODY);
    assert_eq!(
        lookup_header(&response, "Cache-Control"),
        Some("max-age=604800"),
        "No matching Cache-Control header in response: {:#?}",
        response,
    );
}

#[test]
fn check_url_decode() {
    assert_eq!(
        url_decode("/%"),
        Err(UrlDecodeError::InvalidPercentEncoding)
    );
    assert_eq!(url_decode("/%%"), Ok("/%".to_string()));
    assert_eq!(url_decode("/%20a"), Ok("/ a".to_string()));
    assert_eq!(
        url_decode("/%%+a%20+%@"),
        Err(UrlDecodeError::InvalidPercentEncoding)
    );
    assert_eq!(
        url_decode("/has%percent.txt"),
        Err(UrlDecodeError::InvalidPercentEncoding)
    );
    assert_eq!(url_decode("/%e6"), Ok("/æ".to_string()));
}

#[test]
fn supports_custom_http_headers() {
    let mut state = State::default();
    let time_now = 100_000_000_000;

    const BODY: &[u8] = b"<!DOCTYPE html><html></html>";

    create_assets(
        &mut state,
        time_now,
        vec![
            AssetBuilder::new("/contents.html", "text/html")
                .with_encoding("identity", vec![BODY])
                .with_header("Access-Control-Allow-Origin", "*"),
            AssetBuilder::new("/max-age.html", "text/html")
                .with_max_age(604800)
                .with_encoding("identity", vec![BODY])
                .with_header("X-Content-Type-Options", "nosniff"),
        ],
    );

    let response = certified_http_request(
        &state,
        RequestBuilder::get("/contents.html")
            .with_header("Accept-Encoding", "gzip,identity")
            .build(),
    );

    assert_eq!(response.status_code, 200);
    assert_eq!(response.body.as_ref(), BODY);
    assert!(
        lookup_header(&response, "Access-Control-Allow-Origin").is_some(),
        "Missing Access-Control-Allow-Origin header in response: {:#?}",
        response,
    );
    assert!(
        lookup_header(&response, "Access-Control-Allow-Origin") == Some("*"),
        "Incorrect value for Access-Control-Allow-Origin header in response: {:#?}",
        response,
    );

    let response = certified_http_request(
        &state,
        RequestBuilder::get("/max-age.html")
            .with_header("Accept-Encoding", "gzip,identity")
            .build(),
    );

    assert_eq!(response.status_code, 200);
    assert_eq!(response.body.as_ref(), BODY);
    assert_eq!(
        lookup_header(&response, "Cache-Control"),
        Some("max-age=604800"),
        "No matching Cache-Control header in response: {:#?}",
        response,
    );
    assert!(
        lookup_header(&response, "X-Content-Type-Options").is_some(),
        "Missing X-Content-Type-Options header in response: {:#?}",
        response,
    );
    assert!(
        lookup_header(&response, "X-Content-Type-Options") == Some("nosniff"),
        "Incorrect value for X-Content-Type-Options header in response: {:#?}",
        response,
    );
}

#[test]
fn supports_getting_and_setting_asset_properties() {
    let mut state = State::default();
    let time_now = 100_000_000_000;

    const BODY: &[u8] = b"<!DOCTYPE html><html></html>";

    create_assets(
        &mut state,
        time_now,
        vec![
            AssetBuilder::new("/contents.html", "text/html")
                .with_encoding("identity", vec![BODY])
                .with_header("Access-Control-Allow-Origin", "*"),
            AssetBuilder::new("/max-age.html", "text/html")
                .with_max_age(604800)
                .with_encoding("identity", vec![BODY])
                .with_header("X-Content-Type-Options", "nosniff"),
        ],
    );

    assert_eq!(
        state.get_asset_properties("/contents.html".into()),
        Ok(AssetProperties {
            max_age: None,
            headers: Some(HashMap::from([(
                "Access-Control-Allow-Origin".into(),
                "*".into()
            )])),
            allow_raw_access: None,
            is_aliased: None
        })
    );
    assert_eq!(
        state.get_asset_properties("/max-age.html".into()),
        Ok(AssetProperties {
            max_age: Some(604800),
            headers: Some(HashMap::from([(
                "X-Content-Type-Options".into(),
                "nosniff".into()
            )])),
            allow_raw_access: None,
            is_aliased: None
        })
    );

    assert!(state
        .set_asset_properties(SetAssetPropertiesArguments {
            key: "/max-age.html".into(),
            max_age: Some(Some(1)),
            headers: Some(Some(HashMap::from([(
                "X-Content-Type-Options".into(),
                "nosniff".into()
            )]))),
            allow_raw_access: None,
            is_aliased: None
        })
        .is_ok());
    assert_eq!(
        state.get_asset_properties("/max-age.html".into()),
        Ok(AssetProperties {
            max_age: Some(1),
            headers: Some(HashMap::from([(
                "X-Content-Type-Options".into(),
                "nosniff".into()
            )])),
            allow_raw_access: None,
            is_aliased: None
        })
    );

    assert!(state
        .set_asset_properties(SetAssetPropertiesArguments {
            key: "/max-age.html".into(),
            max_age: Some(None),
            headers: Some(None),
            allow_raw_access: None,
            is_aliased: None
        })
        .is_ok());
    assert_eq!(
        state.get_asset_properties("/max-age.html".into()),
        Ok(AssetProperties {
            max_age: None,
            headers: None,
            allow_raw_access: None,
            is_aliased: None
        })
    );

    assert!(state
        .set_asset_properties(SetAssetPropertiesArguments {
            key: "/max-age.html".into(),
            max_age: Some(Some(1)),
            headers: Some(Some(HashMap::from([(
                "X-Content-Type-Options".into(),
                "nosniff".into()
            )]))),
            allow_raw_access: None,
            is_aliased: None
        })
        .is_ok());
    assert_eq!(
        state.get_asset_properties("/max-age.html".into()),
        Ok(AssetProperties {
            max_age: Some(1),
            headers: Some(HashMap::from([(
                "X-Content-Type-Options".into(),
                "nosniff".into()
            )])),
            allow_raw_access: None,
            is_aliased: None
        })
    );

    assert!(state
        .set_asset_properties(SetAssetPropertiesArguments {
            key: "/max-age.html".into(),
            max_age: None,
            headers: Some(Some(HashMap::from([("new-header".into(), "value".into())]))),
            allow_raw_access: None,
            is_aliased: None
        })
        .is_ok());
    assert_eq!(
        state.get_asset_properties("/max-age.html".into()),
        Ok(AssetProperties {
            max_age: Some(1),
            headers: Some(HashMap::from([("new-header".into(), "value".into())])),
            allow_raw_access: None,
            is_aliased: None
        })
    );

    assert!(state
        .set_asset_properties(SetAssetPropertiesArguments {
            key: "/max-age.html".into(),
            max_age: Some(Some(2)),
            headers: None,
            allow_raw_access: None,
            is_aliased: None
        })
        .is_ok());
    assert_eq!(
        state.get_asset_properties("/max-age.html".into()),
        Ok(AssetProperties {
            max_age: Some(2),
            headers: Some(HashMap::from([("new-header".into(), "value".into())])),
            allow_raw_access: None,
            is_aliased: None
        })
    );

    assert!(state
        .set_asset_properties(SetAssetPropertiesArguments {
            key: "/max-age.html".into(),
            max_age: None,
            headers: None,
            allow_raw_access: None,
            is_aliased: Some(Some(false))
        })
        .is_ok());
    assert_eq!(
        state.get_asset_properties("/max-age.html".into()),
        Ok(AssetProperties {
            max_age: Some(2),
            headers: Some(HashMap::from([("new-header".into(), "value".into())])),
            allow_raw_access: None,
            is_aliased: Some(false)
        })
    );

    assert!(state
        .set_asset_properties(SetAssetPropertiesArguments {
            key: "/max-age.html".into(),
            max_age: None,
            headers: Some(None),
            allow_raw_access: None,
            is_aliased: Some(None)
        })
        .is_ok());
    assert_eq!(
        state.get_asset_properties("/max-age.html".into()),
        Ok(AssetProperties {
            max_age: Some(2),
            headers: None,
            allow_raw_access: None,
            is_aliased: None
        })
    );
}

#[test]
fn support_aliases() {
    let mut state = State::default();
    let time_now = 100_000_000_000;
    const INDEX_BODY: &[u8] = b"<!DOCTYPE html><html>index</html>";
    const SUBDIR_INDEX_BODY: &[u8] = b"<!DOCTYPE html><html>subdir index</html>";
    const FILE_BODY: &[u8] = b"<!DOCTYPE html><html>file body</html>";
    create_assets(
        &mut state,
        time_now,
        vec![
            AssetBuilder::new("/contents.html", "text/html")
                .with_encoding("identity", vec![FILE_BODY]),
            AssetBuilder::new("/index.html", "text/html")
                .with_encoding("identity", vec![INDEX_BODY]),
            AssetBuilder::new("/subdirectory/index.html", "text/html")
                .with_encoding("identity", vec![SUBDIR_INDEX_BODY]),
        ],
    );

    let normal_request =
        certified_http_request(&state, RequestBuilder::get("/contents.html").build());
    assert_eq!(normal_request.body.as_ref(), FILE_BODY);

    let alias_add_html = certified_http_request(&state, RequestBuilder::get("/contents").build());
    assert_eq!(alias_add_html.body.as_ref(), FILE_BODY);

    let root_alias = certified_http_request(&state, RequestBuilder::get("/").build());
    assert_eq!(root_alias.body.as_ref(), INDEX_BODY);

    // cannot use certified request because this produces an invalid URL
    let empty_path_alias =
        state.http_request(RequestBuilder::get("").build(), &[], unused_callback());
    assert_eq!(empty_path_alias.body.as_ref(), INDEX_BODY);

    let subdirectory_index_alias =
        certified_http_request(&state, RequestBuilder::get("/subdirectory/index").build());
    assert_eq!(subdirectory_index_alias.body.as_ref(), SUBDIR_INDEX_BODY);

    let subdirectory_index_alias_2 =
        certified_http_request(&state, RequestBuilder::get("/subdirectory/").build());
    assert_eq!(subdirectory_index_alias_2.body.as_ref(), SUBDIR_INDEX_BODY);

    let subdirectory_index_alias_3 =
        certified_http_request(&state, RequestBuilder::get("/subdirectory").build());
    assert_eq!(subdirectory_index_alias_3.body.as_ref(), SUBDIR_INDEX_BODY);
}

#[test]
fn alias_enable_and_disable() {
    let mut state = State::default();
    let time_now = 100_000_000_000;
    const SUBDIR_INDEX_BODY: &[u8] = b"<!DOCTYPE html><html>subdir index</html>";
    const FILE_BODY: &[u8] = b"<!DOCTYPE html><html>file body</html>";

    create_assets(
        &mut state,
        time_now,
        vec![
            AssetBuilder::new("/contents.html", "text/html")
                .with_encoding("identity", vec![FILE_BODY]),
            AssetBuilder::new("/subdirectory/index.html", "text/html")
                .with_encoding("identity", vec![SUBDIR_INDEX_BODY]),
        ],
    );

    let alias_add_html = certified_http_request(&state, RequestBuilder::get("/contents").build());
    assert_eq!(alias_add_html.body.as_ref(), FILE_BODY);

    assert!(state
        .set_asset_properties(SetAssetPropertiesArguments {
            key: "/contents.html".into(),
            max_age: None,
            headers: None,
            allow_raw_access: None,
            is_aliased: Some(Some(false)),
        })
        .is_ok());

    let no_more_alias = state.http_request(
        RequestBuilder::get("/contents").build(),
        &[],
        unused_callback(),
    );
    assert_ne!(no_more_alias.body.as_ref(), FILE_BODY);

    let other_alias_still_works =
        certified_http_request(&state, RequestBuilder::get("/subdirectory/index").build());
    assert_eq!(other_alias_still_works.body.as_ref(), SUBDIR_INDEX_BODY);

    create_assets(
        &mut state,
        time_now,
        vec![AssetBuilder::new("/contents.html", "text/html")
            .with_encoding("identity", vec![FILE_BODY])
            .with_aliasing(true)],
    );

    assert!(state
        .set_asset_properties(SetAssetPropertiesArguments {
            key: "/contents.html".into(),
            max_age: None,
            headers: None,
            allow_raw_access: None,
            is_aliased: Some(Some(true)),
        })
        .is_ok());
    let alias_add_html_again =
        certified_http_request(&state, RequestBuilder::get("/contents").build());
    assert_eq!(alias_add_html_again.body.as_ref(), FILE_BODY);
}

#[test]
fn alias_behavior_persists_through_upgrade() {
    let mut state = State::default();
    let time_now = 100_000_000_000;
    const SUBDIR_INDEX_BODY: &[u8] = b"<!DOCTYPE html><html>subdir index</html>";
    const FILE_BODY: &[u8] = b"<!DOCTYPE html><html>file body</html>";

    create_assets(
        &mut state,
        time_now,
        vec![
            AssetBuilder::new("/contents.html", "text/html")
                .with_encoding("identity", vec![FILE_BODY])
                .with_aliasing(false),
            AssetBuilder::new("/subdirectory/index.html", "text/html")
                .with_encoding("identity", vec![SUBDIR_INDEX_BODY]),
        ],
    );

    let alias_disabled = state.http_request(
        RequestBuilder::get("/contents").build(),
        &[],
        unused_callback(),
    );
    assert_ne!(alias_disabled.body.as_ref(), FILE_BODY);

    let alias_for_other_asset_still_works =
        certified_http_request(&state, RequestBuilder::get("/subdirectory").build());
    assert_eq!(
        alias_for_other_asset_still_works.body.as_ref(),
        SUBDIR_INDEX_BODY
    );

    let stable_state: StableState = state.into();
    let state: State = stable_state.into();

    let alias_stays_turned_off = state.http_request(
        RequestBuilder::get("/contents").build(),
        &[],
        unused_callback(),
    );
    assert_ne!(alias_stays_turned_off.body.as_ref(), FILE_BODY);

    let alias_for_other_asset_still_works =
        certified_http_request(&state, RequestBuilder::get("/subdirectory").build());
    assert_eq!(
        alias_for_other_asset_still_works.body.as_ref(),
        SUBDIR_INDEX_BODY
    );
}

#[test]
fn aliasing_name_clash() {
    let mut state = State::default();
    let time_now = 100_000_000_000;
    const FILE_BODY: &[u8] = b"<!DOCTYPE html><html>file body</html>";
    const FILE_BODY_2: &[u8] = b"<!DOCTYPE html><html>second body</html>";

    create_assets(
        &mut state,
        time_now,
        vec![AssetBuilder::new("/contents.html", "text/html")
            .with_encoding("identity", vec![FILE_BODY])],
    );

    let alias_add_html = certified_http_request(&state, RequestBuilder::get("/contents").build());
    assert_eq!(alias_add_html.body.as_ref(), FILE_BODY);

    create_assets(
        &mut state,
        time_now,
        vec![AssetBuilder::new("/contents", "text/html")
            .with_encoding("identity", vec![FILE_BODY_2])],
    );

    let alias_doesnt_overwrite_actual_file =
        certified_http_request(&state, RequestBuilder::get("/contents").build());
    assert_eq!(
        alias_doesnt_overwrite_actual_file.body.as_ref(),
        FILE_BODY_2
    );

    state.delete_asset(DeleteAssetArguments {
        key: "/contents".to_string(),
    });

    let alias_accessible_again =
        certified_http_request(&state, RequestBuilder::get("/contents").build());
    assert_eq!(alias_accessible_again.body.as_ref(), FILE_BODY);
}

#[cfg(test)]
mod allow_raw_access {
    use super::*;

    const FILE_BODY: &[u8] = b"<!DOCTYPE html><html>file body</html>";

    #[test]
    fn redirects_from_raw_to_certified() {
        let mut state = State::default();

        state.create_test_asset(
            AssetBuilder::new("/page.html", "text/html").with_allow_raw_access(Some(false)),
        );
        let response = state.fake_http_request("a-b-c.raw.icp0.io", "/page");
        dbg!(&response);
        assert_eq!(response.status_code, 308);
        assert_eq!(
            lookup_header(&response, "Location").unwrap(),
            "https://a-b-c.icp0.io/page"
        );
        let response = state.fake_http_request("a-b-c.raw.ic0.app", "/page");
        dbg!(&response);
        assert_eq!(response.status_code, 308);
        assert_eq!(
            lookup_header(&response, "Location").unwrap(),
            "https://a-b-c.ic0.app/page"
        );

        state.create_test_asset(AssetBuilder::new("/page2.html", "text/html"));
        let response = state.fake_http_request("a-b-c.raw.icp0.io", "/page2");
        dbg!(&response);
        assert_eq!(response.status_code, 308);
        assert_eq!(
            lookup_header(&response, "Location").unwrap(),
            "https://a-b-c.icp0.io/page2"
        );

        state.create_test_asset(AssetBuilder::new("/index.html", "text/html"));
        let response = state.fake_http_request("a-b-c.raw.icp0.io", "/");
        dbg!(&response);
        assert_eq!(response.status_code, 308);
        assert_eq!(
            lookup_header(&response, "Location").unwrap(),
            "https://a-b-c.icp0.io/"
        );

        let mut state = State::default();
        state.create_test_asset(
            AssetBuilder::new("/index.html", "text/html").with_allow_raw_access(Some(false)),
        );
        let response = state.fake_http_request("a-b-c.raw.icp0.io", "/");
        dbg!(&response);
        assert_eq!(response.status_code, 308);
        assert_eq!(
            lookup_header(&response, "Location").unwrap(),
            "https://a-b-c.icp0.io/"
        );
    }

    #[test]
    fn wont_redirect_from_raw_to_certified() {
        let mut state = State::default();
        state.create_test_asset(
            AssetBuilder::new("/blog.html", "text/html")
                .with_encoding("identity", vec![FILE_BODY])
                .with_allow_raw_access(Some(true)),
        );
        let response = state.fake_http_request("a-b-c.raw.icp0.io", "/blog.html");
        dbg!(&response);
        assert_eq!(response.status_code, 200);

        let mut state = State::default();
        state.create_test_asset(
            AssetBuilder::new("/index.html", "text/html")
                .with_encoding("identity", vec![FILE_BODY])
                .with_allow_raw_access(Some(true)),
        );
        let response = state.fake_http_request("a-b-c.raw.icp0.io", "/index.html");
        dbg!(&response);
        assert_eq!(response.status_code, 200);

        let mut state = State::default();
        state.create_test_asset(
            AssetBuilder::new("/index.html", "text/html")
                .with_encoding("identity", vec![FILE_BODY])
                .with_allow_raw_access(Some(true)),
        );
        let response = state.fake_http_request("a-b-c.localhost:4444", "/index.html");
        dbg!(&response);
        assert_eq!(response.status_code, 200);
    }
}

#[cfg(test)]
mod certificate_expression {
    use ic_response_verification::hash::Value;

    use crate::asset_certification::types::http::build_ic_certificate_expression_from_headers_and_encoding;

    use super::*;

    #[test]
    fn ic_certificate_expression_value_from_headers() {
        let h = [
            ("a".into(), Value::String("".into())),
            ("b".into(), Value::String("".into())),
            ("c".into(), Value::String("".into())),
        ]
        .to_vec();
        let c = build_ic_certificate_expression_from_headers_and_encoding(&h, Some("not identity"));
        assert_eq!(
            c.expression,
            r#"default_certification(ValidationArgs{certification: Certification{no_request_certification: Empty{}, response_certification: ResponseCertification{certified_response_headers: ResponseHeaderList{headers: ["content-type", "content-encoding", "a", "b", "c"]}}}})"#
        );
        let c2 = build_ic_certificate_expression_from_headers_and_encoding(&h, Some("identity"));
        assert_eq!(
            c2.expression,
            r#"default_certification(ValidationArgs{certification: Certification{no_request_certification: Empty{}, response_certification: ResponseCertification{certified_response_headers: ResponseHeaderList{headers: ["content-type", "a", "b", "c"]}}}})"#
        );
    }

    #[test]
    fn ic_certificate_expression_present_for_new_assets() {
        let mut state = State::default();
        let time_now = 100_000_000_000;

        const BODY: &[u8] = b"<!DOCTYPE html><html></html>";

        create_assets(
            &mut state,
            time_now,
            vec![AssetBuilder::new("/contents.html", "text/html")
                .with_encoding("identity", vec![BODY])
                .with_max_age(604800)
                .with_header("Access-Control-Allow-Origin", "*")],
        );

        let v1_response = certified_http_request(
            &state,
            RequestBuilder::get("/contents.html")
                .with_header("Accept-Encoding", "gzip,identity")
                .build(),
        );

        assert!(
            lookup_header(&v1_response, "ic-certificateexpression").is_none(),
            "superfluous ic-certificateexpression header detected in cert v1"
        );

        let response = certified_http_request(
            &state,
            RequestBuilder::get("/contents.html")
                .with_header("Accept-Encoding", "gzip,identity")
                .with_certificate_version(2)
                .build(),
        );

        assert!(
            lookup_header(&response, "ic-certificateexpression").is_some(),
            "Missing ic-certifiedexpression header in response: {:#?}",
            response,
        );
        assert_eq!(
            lookup_header(&response, "ic-certificateexpression").unwrap(),
            r#"default_certification(ValidationArgs{certification: Certification{no_request_certification: Empty{}, response_certification: ResponseCertification{certified_response_headers: ResponseHeaderList{headers: ["content-type", "cache-control", "Access-Control-Allow-Origin"]}}}})"#,
            "Missing ic-certifiedexpression header in response: {:#?}",
            response,
        );
    }

<<<<<<< HEAD
=======
    #[test] // https://dfinity.atlassian.net/browse/SDK-1156 remove this test
    fn ic_certificate_expression_not_present_for_new_assets_returns_v1_instead() {
        let mut state = State::default();
        let time_now = 100_000_000_000;

        const BODY: &[u8] = b"<!DOCTYPE html><html></html>";

        create_assets(
            &mut state,
            time_now,
            vec![AssetBuilder::new("/contents.html", "text/html")
                .with_encoding("identity", vec![BODY])
                .with_max_age(604800)
                .with_header("Access-Control-Allow-Origin", "*")],
        );

        let v1_response = certified_http_request(
            &state,
            RequestBuilder::get("/contents.html")
                .with_header("Accept-Encoding", "gzip,identity")
                .build(),
        );

        assert!(
            lookup_header(&v1_response, "ic-certificateexpression").is_none(),
            "superfluous ic-certificateexpression header detected in cert v1"
        );

        let certificate_header = lookup_header(&v1_response, "IC-Certificate").unwrap();
        println!("certificate_header: {}", certificate_header);

        let response = certified_http_request(
            &state,
            RequestBuilder::get("/contents.html")
                .with_header("Accept-Encoding", "gzip,identity")
                .with_certificate_version(2)
                .build(),
        );

        assert!(
            lookup_header(&response, "ic-certificateexpression").is_none(),
            "superfluous ic-certificateexpression header detected in cert v1 (v2 was requested)"
        );

        let certificate_header = lookup_header(&response, "IC-Certificate").unwrap();
        println!("certificate_header: {}", certificate_header);

        assert_eq!(certificate_header, "certificate=::, tree=:2dn3gwGDAktodHRwX2Fzc2V0c4MBggRYIPbkugQuFf61qjQm/ka1BFqhVhGterJRS9TftCMiHmUugwJOL2NvbnRlbnRzLmh0bWyCA1ggFiPx0IEWDZdt1liDc91uc+JK+ab/BWplPr0Pui81W82CBFgg02FSy73IRVzQv9SWUfbPH8mnJJ3yhkomgW+YuEyVq8c=:");
    }

>>>>>>> f8359800
    #[test]
    fn ic_certificate_expression_gets_updated_on_asset_properties_update() {
        let mut state = State::default();
        let time_now = 100_000_000_000;

        const BODY: &[u8] = b"<!DOCTYPE html><html></html>";

        create_assets(
            &mut state,
            time_now,
            vec![AssetBuilder::new("/contents.html", "text/html")
                .with_encoding("gzip", vec![BODY])
                .with_max_age(604800)
                .with_header("Access-Control-Allow-Origin", "*")],
        );

        let response = certified_http_request(
            &state,
            RequestBuilder::get("/contents.html")
                .with_header("Accept-Encoding", "gzip,identity")
                .with_certificate_version(2)
                .build(),
        );

        assert!(
            lookup_header(&response, "ic-certificateexpression").is_some(),
            "Missing ic-certificateexpression header in response: {:#?}",
            response,
        );
        assert_eq!(
            lookup_header(&response, "ic-certificateexpression").unwrap(),
            r#"default_certification(ValidationArgs{certification: Certification{no_request_certification: Empty{}, response_certification: ResponseCertification{certified_response_headers: ResponseHeaderList{headers: ["content-type", "content-encoding", "cache-control", "Access-Control-Allow-Origin"]}}}})"#,
            "Missing ic-certificateexpression header in response: {:#?}",
            response,
        );

        state
            .set_asset_properties(SetAssetPropertiesArguments {
                key: "/contents.html".into(),
                max_age: Some(None),
                headers: Some(Some(HashMap::from([(
                    "custom-header".into(),
                    "value".into(),
                )]))),
                allow_raw_access: None,
                is_aliased: None,
            })
            .unwrap();
        let response = certified_http_request(
            &state,
            RequestBuilder::get("/contents.html")
                .with_header("Accept-Encoding", "gzip,identity")
                .with_certificate_version(2)
                .build(),
        );
        assert!(
            lookup_header(&response, "ic-certificateexpression").is_some(),
            "Missing ic-certificateexpression header in response: {:#?}",
            response,
        );
        assert_eq!(
            lookup_header(&response, "ic-certificateexpression").unwrap(),
            r#"default_certification(ValidationArgs{certification: Certification{no_request_certification: Empty{}, response_certification: ResponseCertification{certified_response_headers: ResponseHeaderList{headers: ["content-type", "content-encoding", "custom-header"]}}}})"#,
            "Missing ic-certifiedexpression header in response: {:#?}",
            response,
        );
    }
}

#[cfg(test)]
mod certification_v2 {
    use super::*;

    #[test]
    fn proper_header_structure() {
        let mut state = State::default();
        let time_now = 100_000_000_000;

        const BODY: &[u8] = b"<!DOCTYPE html><html></html>";
        const UPDATED_BODY: &[u8] = b"<!DOCTYPE html><html>lots of content!</html>";

        create_assets(
            &mut state,
            time_now,
            vec![AssetBuilder::new("/contents.html", "text/html")
                .with_encoding("identity", vec![BODY])
                .with_max_age(604800)
                .with_header("Access-Control-Allow-Origin", "*")],
        );

        let response = certified_http_request(
            &state,
            RequestBuilder::get("/contents.html")
                .with_header("Accept-Encoding", "gzip,identity")
                .with_certificate_version(2)
                .build(),
        );

        let cert_header =
            lookup_header(&response, "ic-certificate").expect("ic-certificate header missing");

        println!("IC-Certificate: {}", cert_header);

        assert!(
            cert_header.contains("version=2"),
            "cert is missing version indicator or has wrong version",
        );
        assert!(cert_header.contains("certificate=:"), "cert is missing",);
        assert!(cert_header.contains("tree=:"), "tree is missing",);
        assert!(!cert_header.contains("tree=::"), "tree is empty",);
        assert!(cert_header.contains("expr_path=:"), "expr_path is missing",);
        assert!(!cert_header.contains("expr_path=::"), "expr_path is empty",);

        assert!(cert_header == "version=2, certificate=::, tree=:2dn3gwGCBFggYqb51osZ8yEgbrtk+Z981k9J9Q0m4VEH/xmnuU6SDJqDAklodHRwX2V4cHKDAYIEWCA1sd2JIxN6F1cM5ZJxdJdNmNNEDXnePdxl5Yz/nMkXmIMCTWNvbnRlbnRzLmh0bWyDAkM8JD6DAlggwrQrUBLlYvqrQCZVjsbrUysHuLEniI92YbWT58HhfgGDAkCDAYMCWCCsJkJx/PNM4lug1TVlVDNINmk6i6Mlt5TkF2ZiU75aSoIDQIMCWCDFaHrIHl7UaWlUtBt+VDFkwpI+dahytlBeV0Be5LB6GIIDQA==:, expr_path=:2dn3g2lodHRwX2V4cHJtY29udGVudHMuaHRtbGM8JD4=:");

        create_assets(
            &mut state,
            time_now,
            vec![AssetBuilder::new("/contents.html", "text/html")
                .with_encoding("identity", vec![UPDATED_BODY])
                .with_max_age(604800)
                .with_header("Access-Control-Allow-Origin", "*")],
        );

        let response = certified_http_request(
            &state,
            RequestBuilder::get("/contents.html")
                .with_header("Accept-Encoding", "gzip,identity")
                .with_certificate_version(2)
                .build(),
        );

        let cert_header = lookup_header(&response, "ic-certificate")
            .expect("after update: ic-certificate header missing");

        println!("Updated IC-Certificate: {}", cert_header);

        assert!(cert_header == "version=2, certificate=::, tree=:2dn3gwGCBFgg1hasIZe9DV/qkwMJwOyFED/kYwg4LKtr0BWWcxuIqI6DAklodHRwX2V4cHKDAYIEWCB8ve5ZiB9SeCaYdKsv2ZfHSFZBomzvLxZtXtSxzg26iYMCTWNvbnRlbnRzLmh0bWyDAkM8JD6DAlggwrQrUBLlYvqrQCZVjsbrUysHuLEniI92YbWT58HhfgGDAkCDAYMCWCCsJkJx/PNM4lug1TVlVDNINmk6i6Mlt5TkF2ZiU75aSoIDQIMCWCC8DBBYlQxiaVAOAV6uWwZ3un2feoZJc0MW5MYdsWFsLIIDQA==:, expr_path=:2dn3g2lodHRwX2V4cHJtY29udGVudHMuaHRtbGM8JD4=:");
    }
}

#[cfg(test)]
mod evidence_computation {
    use super::*;
    use crate::types::BatchOperation::SetAssetContent;
    use crate::types::{ClearArguments, ComputeEvidenceArguments, UnsetAssetContentArguments};

    #[test]
    fn evidence_with_set_single_chunk_asset_content() {
        let mut state = State::default();
        let time_now = 100_000_000_000;

        let batch_1 = state.create_batch(time_now).unwrap();
        const BODY: &[u8] = b"<!DOCTYPE html><html></html>";
        let chunk_1 = state
            .create_chunk(
                CreateChunkArg {
                    batch_id: batch_1.clone(),
                    content: ByteBuf::from(BODY.to_vec()),
                },
                time_now,
            )
            .unwrap();

        let create_asset = CreateAssetArguments {
            key: "/a/b/c".to_string(),
            content_type: "text/plain".to_string(),
            max_age: None,
            headers: None,
            enable_aliasing: None,
            allow_raw_access: None,
        };
        let set_asset_content = SetAssetContentArguments {
            key: "/a/b/c".to_string(),
            content_encoding: "identity".to_string(),
            chunk_ids: vec![chunk_1],
            sha256: None,
        };
        let cba = CommitBatchArguments {
            batch_id: batch_1.clone(),
            operations: vec![
                BatchOperation::CreateAsset(create_asset),
                BatchOperation::SetAssetContent(set_asset_content),
            ],
        };
        assert!(state.propose_commit_batch(cba).is_ok());
        assert!(matches!(
            state.compute_evidence(ComputeEvidenceArguments {
                batch_id: batch_1.clone(),
                max_iterations: Some(3),
            }),
            Ok(None)
        ));
        assert!(matches!(
            state.compute_evidence(ComputeEvidenceArguments {
                batch_id: batch_1,
                max_iterations: Some(1),
            }),
            Ok(Some(_))
        ));
    }

    #[test]
    fn evidence_with_set_multiple_chunk_asset_content() {
        let mut state = State::default();
        let time_now = 100_000_000_000;

        let batch_1 = state.create_batch(time_now).unwrap();
        const CHUNK_1_CONTENT: &[u8] = b"<!DOCTYPE html><html></html>";
        const CHUNK_2_CONTENT: &[u8] = b"there is more content here";
        let chunk_1 = state
            .create_chunk(
                CreateChunkArg {
                    batch_id: batch_1.clone(),
                    content: ByteBuf::from(CHUNK_1_CONTENT.to_vec()),
                },
                time_now,
            )
            .unwrap();
        let chunk_2 = state
            .create_chunk(
                CreateChunkArg {
                    batch_id: batch_1.clone(),
                    content: ByteBuf::from(CHUNK_2_CONTENT.to_vec()),
                },
                time_now,
            )
            .unwrap();

        let create_asset = CreateAssetArguments {
            key: "/a/b/c".to_string(),
            content_type: "text/plain".to_string(),
            max_age: None,
            headers: None,
            enable_aliasing: None,
            allow_raw_access: None,
        };
        let set_asset_content = SetAssetContentArguments {
            key: "/a/b/c".to_string(),
            content_encoding: "identity".to_string(),
            chunk_ids: vec![chunk_1, chunk_2],
            sha256: None,
        };
        let cba = CommitBatchArguments {
            batch_id: batch_1.clone(),
            operations: vec![
                BatchOperation::CreateAsset(create_asset),
                BatchOperation::SetAssetContent(set_asset_content),
            ],
        };
        assert!(state.propose_commit_batch(cba).is_ok());
        assert!(matches!(
            state.compute_evidence(ComputeEvidenceArguments {
                batch_id: batch_1.clone(),
                max_iterations: Some(4),
            }),
            Ok(None)
        ));
        assert!(matches!(
            state.compute_evidence(ComputeEvidenceArguments {
                batch_id: batch_1,
                max_iterations: Some(1),
            }),
            Ok(Some(_))
        ));
    }

    #[test]
    fn evidence_with_create_asset() {
        let mut state = State::default();
        let time_now = 100_000_000_000;

        let batch_id = state.create_batch(time_now).unwrap();
        let create_asset = CreateAssetArguments {
            key: "/a/b/c".to_string(),
            content_type: "text/plain".to_string(),
            max_age: None,
            headers: None,
            enable_aliasing: None,
            allow_raw_access: None,
        };
        let cba = CommitBatchArguments {
            batch_id: batch_id.clone(),
            operations: vec![BatchOperation::CreateAsset(create_asset)],
        };

        assert!(state.propose_commit_batch(cba).is_ok());

        let compute_args = ComputeEvidenceArguments {
            batch_id,
            max_iterations: Some(1),
        };
        assert!(state
            .compute_evidence(compute_args.clone())
            .unwrap()
            .is_none());
        assert!(state.compute_evidence(compute_args).unwrap().is_some());
    }

    #[test]
    fn evidence_with_set_empty_asset_content() {
        let mut state = State::default();
        let time_now = 100_000_000_000;

        let batch_id = state.create_batch(time_now).unwrap();
        let create_asset = CreateAssetArguments {
            key: "/a/b/c".to_string(),
            content_type: "text/plain".to_string(),
            max_age: None,
            headers: None,
            enable_aliasing: None,
            allow_raw_access: None,
        };
        let set_asset_content = SetAssetContentArguments {
            key: "/a/b/c".to_string(),
            content_encoding: "identity".to_string(),
            chunk_ids: vec![],
            sha256: None,
        };
        let cba = CommitBatchArguments {
            batch_id: batch_id.clone(),
            operations: vec![
                BatchOperation::CreateAsset(create_asset),
                BatchOperation::SetAssetContent(set_asset_content),
            ],
        };
        assert!(state.propose_commit_batch(cba).is_ok());

        assert!(state
            .compute_evidence(ComputeEvidenceArguments {
                batch_id: batch_id.clone(),
                max_iterations: Some(3),
            })
            .unwrap()
            .is_none());
        assert!(state
            .compute_evidence(ComputeEvidenceArguments {
                batch_id,
                max_iterations: Some(1),
            })
            .unwrap()
            .is_some());
    }

    #[test]
    fn evidence_with_no_operations() {
        let mut state = State::default();
        let time_now = 100_000_000_000;

        let batch_id = state.create_batch(time_now).unwrap();
        let cba = CommitBatchArguments {
            batch_id: batch_id.clone(),
            operations: vec![],
        };
        assert!(state.propose_commit_batch(cba).is_ok());

        assert!(state
            .compute_evidence(ComputeEvidenceArguments {
                batch_id,
                max_iterations: Some(1),
            })
            .unwrap()
            .is_some());
    }

    #[test]
    fn create_asset_same_fields_same_evidence() {
        let mut state = State::default();
        let time_now = 100_000_000_000;

        {
            let batch_1 = state.create_batch(time_now).unwrap();
            assert!(state
                .propose_commit_batch(CommitBatchArguments {
                    batch_id: batch_1.clone(),
                    operations: vec![BatchOperation::CreateAsset(CreateAssetArguments {
                        key: "/a/b/c".to_string(),
                        content_type: "".to_string(),
                        max_age: None,
                        headers: None,
                        enable_aliasing: None,
                        allow_raw_access: None,
                    }),],
                })
                .is_ok());
            let evidence_1 = state
                .compute_evidence(ComputeEvidenceArguments {
                    batch_id: batch_1.clone(),
                    max_iterations: Some(3),
                })
                .unwrap()
                .unwrap();
            delete_batch(&mut state, batch_1);

            let batch_2 = state.create_batch(time_now).unwrap();
            assert!(state
                .propose_commit_batch(CommitBatchArguments {
                    batch_id: batch_2.clone(),
                    operations: vec![BatchOperation::CreateAsset(CreateAssetArguments {
                        key: "/a/b/c".to_string(),
                        content_type: "".to_string(),
                        max_age: None,
                        headers: None,
                        enable_aliasing: None,
                        allow_raw_access: None,
                    }),],
                })
                .is_ok());
            let evidence_2 = state
                .compute_evidence(ComputeEvidenceArguments {
                    batch_id: batch_2.clone(),
                    max_iterations: Some(3),
                })
                .unwrap()
                .unwrap();
            delete_batch(&mut state, batch_2);

            assert_eq!(evidence_1, evidence_2);
        }

        {
            let batch_1 = state.create_batch(time_now).unwrap();
            assert!(state
                .propose_commit_batch(CommitBatchArguments {
                    batch_id: batch_1.clone(),
                    operations: vec![BatchOperation::CreateAsset(CreateAssetArguments {
                        key: "/d".to_string(),
                        content_type: "text/plain".to_string(),
                        max_age: Some(98),
                        headers: Some(HashMap::from([
                            ("H1".to_string(), "V1".to_string()),
                            ("H2".to_string(), "V2".to_string())
                        ])),
                        enable_aliasing: Some(true),
                        allow_raw_access: Some(false),
                    }),],
                })
                .is_ok());
            let evidence_1 = state
                .compute_evidence(ComputeEvidenceArguments {
                    batch_id: batch_1.clone(),
                    max_iterations: Some(3),
                })
                .unwrap()
                .unwrap();
            delete_batch(&mut state, batch_1);

            let batch_2 = state.create_batch(time_now).unwrap();
            assert!(state
                .propose_commit_batch(CommitBatchArguments {
                    batch_id: batch_2.clone(),
                    operations: vec![BatchOperation::CreateAsset(CreateAssetArguments {
                        key: "/d".to_string(),
                        content_type: "text/plain".to_string(),
                        max_age: Some(98),
                        headers: Some(HashMap::from([
                            ("H1".to_string(), "V1".to_string()),
                            ("H2".to_string(), "V2".to_string())
                        ])),
                        enable_aliasing: Some(true),
                        allow_raw_access: Some(false),
                    }),],
                })
                .is_ok());
            let evidence_2 = state
                .compute_evidence(ComputeEvidenceArguments {
                    batch_id: batch_2,
                    max_iterations: Some(3),
                })
                .unwrap()
                .unwrap();
            assert_eq!(evidence_1, evidence_2);
        }
    }

    #[test]
    fn create_asset_arguments_key_affects_evidence() {
        let mut state = State::default();
        let time_now = 100_000_000_000;

        let batch_1 = state.create_batch(time_now).unwrap();
        assert!(state
            .propose_commit_batch(CommitBatchArguments {
                batch_id: batch_1.clone(),
                operations: vec![BatchOperation::CreateAsset(CreateAssetArguments {
                    key: "/a/b/c".to_string(),
                    content_type: "".to_string(),
                    max_age: None,
                    headers: None,
                    enable_aliasing: None,
                    allow_raw_access: None,
                }),],
            })
            .is_ok());
        let evidence_1 = state
            .compute_evidence(ComputeEvidenceArguments {
                batch_id: batch_1.clone(),
                max_iterations: Some(3),
            })
            .unwrap()
            .unwrap();
        delete_batch(&mut state, batch_1);

        let batch_2 = state.create_batch(time_now).unwrap();
        assert!(state
            .propose_commit_batch(CommitBatchArguments {
                batch_id: batch_2.clone(),
                operations: vec![BatchOperation::CreateAsset(CreateAssetArguments {
                    key: "/d/e/f".to_string(),
                    content_type: "".to_string(),
                    max_age: None,
                    headers: None,
                    enable_aliasing: None,
                    allow_raw_access: None,
                }),],
            })
            .is_ok());
        let evidence_2 = state
            .compute_evidence(ComputeEvidenceArguments {
                batch_id: batch_2,
                max_iterations: Some(3),
            })
            .unwrap()
            .unwrap();

        assert_ne!(evidence_1, evidence_2);
    }

    #[test]
    fn create_asset_arguments_content_type_affects_evidence() {
        let mut state = State::default();
        let time_now = 100_000_000_000;

        let batch_1 = state.create_batch(time_now).unwrap();
        assert!(state
            .propose_commit_batch(CommitBatchArguments {
                batch_id: batch_1.clone(),
                operations: vec![BatchOperation::CreateAsset(CreateAssetArguments {
                    key: "/".to_string(),
                    content_type: "text/plain".to_string(),
                    max_age: None,
                    headers: None,
                    enable_aliasing: None,
                    allow_raw_access: None,
                }),],
            })
            .is_ok());
        let evidence_1 = state
            .compute_evidence(ComputeEvidenceArguments {
                batch_id: batch_1.clone(),
                max_iterations: Some(3),
            })
            .unwrap()
            .unwrap();
        delete_batch(&mut state, batch_1);

        let batch_2 = state.create_batch(time_now).unwrap();
        assert!(state
            .propose_commit_batch(CommitBatchArguments {
                batch_id: batch_2.clone(),
                operations: vec![BatchOperation::CreateAsset(CreateAssetArguments {
                    key: "/".to_string(),
                    content_type: "application/octet-stream".to_string(),
                    max_age: None,
                    headers: None,
                    enable_aliasing: None,
                    allow_raw_access: None,
                }),],
            })
            .is_ok());
        let evidence_2 = state
            .compute_evidence(ComputeEvidenceArguments {
                batch_id: batch_2,
                max_iterations: Some(3),
            })
            .unwrap()
            .unwrap();

        assert_ne!(evidence_1, evidence_2);
    }

    #[test]
    fn create_asset_arguments_max_age_affects_evidence() {
        let mut state = State::default();
        let time_now = 100_000_000_000;

        let batch_1 = state.create_batch(time_now).unwrap();
        assert!(state
            .propose_commit_batch(CommitBatchArguments {
                batch_id: batch_1.clone(),
                operations: vec![BatchOperation::CreateAsset(CreateAssetArguments {
                    key: "/".to_string(),
                    content_type: "".to_string(),
                    max_age: None,
                    headers: None,
                    enable_aliasing: None,
                    allow_raw_access: None,
                }),],
            })
            .is_ok());
        let evidence_1 = state
            .compute_evidence(ComputeEvidenceArguments {
                batch_id: batch_1.clone(),
                max_iterations: Some(3),
            })
            .unwrap()
            .unwrap();
        delete_batch(&mut state, batch_1);

        let batch_2 = state.create_batch(time_now).unwrap();
        assert!(state
            .propose_commit_batch(CommitBatchArguments {
                batch_id: batch_2.clone(),
                operations: vec![BatchOperation::CreateAsset(CreateAssetArguments {
                    key: "/".to_string(),
                    content_type: "".to_string(),
                    max_age: Some(32),
                    headers: None,
                    enable_aliasing: None,
                    allow_raw_access: None,
                }),],
            })
            .is_ok());

        let evidence_2 = state
            .compute_evidence(ComputeEvidenceArguments {
                batch_id: batch_2.clone(),
                max_iterations: Some(3),
            })
            .unwrap()
            .unwrap();
        delete_batch(&mut state, batch_2);

        let batch_3 = state.create_batch(time_now).unwrap();
        assert!(state
            .propose_commit_batch(CommitBatchArguments {
                batch_id: batch_3.clone(),
                operations: vec![BatchOperation::CreateAsset(CreateAssetArguments {
                    key: "/".to_string(),
                    content_type: "".to_string(),
                    max_age: Some(987),
                    headers: None,
                    enable_aliasing: None,
                    allow_raw_access: None,
                }),],
            })
            .is_ok());
        let evidence_3 = state
            .compute_evidence(ComputeEvidenceArguments {
                batch_id: batch_3,
                max_iterations: Some(3),
            })
            .unwrap()
            .unwrap();

        assert_ne!(evidence_1, evidence_2);
        assert_ne!(evidence_1, evidence_3);
        assert_ne!(evidence_2, evidence_3);
    }

    #[test]
    fn create_asset_arguments_headers_affect_evidence() {
        let mut state = State::default();
        let time_now = 100_000_000_000;

        let batch_1 = state.create_batch(time_now).unwrap();
        assert!(state
            .propose_commit_batch(CommitBatchArguments {
                batch_id: batch_1.clone(),
                operations: vec![BatchOperation::CreateAsset(CreateAssetArguments {
                    key: "/".to_string(),
                    content_type: "".to_string(),
                    max_age: None,
                    headers: Some(HashMap::from([("H1".to_string(), "V1".to_string()),])),
                    enable_aliasing: None,
                    allow_raw_access: None,
                }),],
            })
            .is_ok());
        let evidence_1 = state
            .compute_evidence(ComputeEvidenceArguments {
                batch_id: batch_1.clone(),
                max_iterations: Some(3),
            })
            .unwrap()
            .unwrap();
        delete_batch(&mut state, batch_1);

        let batch_2 = state.create_batch(time_now).unwrap();
        assert!(state
            .propose_commit_batch(CommitBatchArguments {
                batch_id: batch_2.clone(),
                operations: vec![BatchOperation::CreateAsset(CreateAssetArguments {
                    key: "/".to_string(),
                    content_type: "".to_string(),
                    max_age: None,
                    headers: Some(HashMap::from([("H1".to_string(), "V2".to_string()),])),
                    enable_aliasing: None,
                    allow_raw_access: None,
                }),],
            })
            .is_ok());
        let evidence_2 = state
            .compute_evidence(ComputeEvidenceArguments {
                batch_id: batch_2.clone(),
                max_iterations: Some(3),
            })
            .unwrap()
            .unwrap();
        delete_batch(&mut state, batch_2);

        let batch_3 = state.create_batch(time_now).unwrap();
        assert!(state
            .propose_commit_batch(CommitBatchArguments {
                batch_id: batch_3.clone(),
                operations: vec![BatchOperation::CreateAsset(CreateAssetArguments {
                    key: "/".to_string(),
                    content_type: "".to_string(),
                    max_age: None,
                    headers: Some(HashMap::from([("H2".to_string(), "V1".to_string()),])),
                    enable_aliasing: None,
                    allow_raw_access: None,
                }),],
            })
            .is_ok());

        let evidence_3 = state
            .compute_evidence(ComputeEvidenceArguments {
                batch_id: batch_3.clone(),
                max_iterations: Some(3),
            })
            .unwrap()
            .unwrap();
        delete_batch(&mut state, batch_3);

        let batch_4 = state.create_batch(time_now).unwrap();
        assert!(state
            .propose_commit_batch(CommitBatchArguments {
                batch_id: batch_4.clone(),
                operations: vec![BatchOperation::CreateAsset(CreateAssetArguments {
                    key: "/".to_string(),
                    content_type: "".to_string(),
                    max_age: None,
                    headers: Some(HashMap::from([
                        ("H1".to_string(), "V1".to_string()),
                        ("H2".to_string(), "V2".to_string()),
                    ])),
                    enable_aliasing: None,
                    allow_raw_access: None,
                }),],
            })
            .is_ok());
        let evidence_4 = state
            .compute_evidence(ComputeEvidenceArguments {
                batch_id: batch_4,
                max_iterations: Some(3),
            })
            .unwrap()
            .unwrap();

        assert_ne!(evidence_1, evidence_2);
        assert_ne!(evidence_1, evidence_3);
        assert_ne!(evidence_1, evidence_4);
        assert_ne!(evidence_2, evidence_3);
        assert_ne!(evidence_2, evidence_4);
        assert_ne!(evidence_3, evidence_4);
    }

    #[test]
    fn create_asset_arguments_enable_aliasing_affects_evidence() {
        let mut state = State::default();
        let time_now = 100_000_000_000;

        let batch_1 = state.create_batch(time_now).unwrap();
        assert!(state
            .propose_commit_batch(CommitBatchArguments {
                batch_id: batch_1.clone(),
                operations: vec![BatchOperation::CreateAsset(CreateAssetArguments {
                    key: "/".to_string(),
                    content_type: "".to_string(),
                    max_age: None,
                    headers: None,
                    enable_aliasing: None,
                    allow_raw_access: None,
                }),],
            })
            .is_ok());
        let evidence_1 = state
            .compute_evidence(ComputeEvidenceArguments {
                batch_id: batch_1.clone(),
                max_iterations: Some(3),
            })
            .unwrap()
            .unwrap();
        delete_batch(&mut state, batch_1);

        let batch_2 = state.create_batch(time_now).unwrap();
        assert!(state
            .propose_commit_batch(CommitBatchArguments {
                batch_id: batch_2.clone(),
                operations: vec![BatchOperation::CreateAsset(CreateAssetArguments {
                    key: "/".to_string(),
                    content_type: "".to_string(),
                    max_age: None,
                    headers: None,
                    enable_aliasing: Some(false),
                    allow_raw_access: None,
                }),],
            })
            .is_ok());

        let evidence_2 = state
            .compute_evidence(ComputeEvidenceArguments {
                batch_id: batch_2.clone(),
                max_iterations: Some(3),
            })
            .unwrap()
            .unwrap();
        delete_batch(&mut state, batch_2);

        let batch_3 = state.create_batch(time_now).unwrap();
        assert!(state
            .propose_commit_batch(CommitBatchArguments {
                batch_id: batch_3.clone(),
                operations: vec![BatchOperation::CreateAsset(CreateAssetArguments {
                    key: "/".to_string(),
                    content_type: "".to_string(),
                    max_age: None,
                    headers: None,
                    enable_aliasing: Some(true),
                    allow_raw_access: None,
                }),],
            })
            .is_ok());
        let evidence_3 = state
            .compute_evidence(ComputeEvidenceArguments {
                batch_id: batch_3,
                max_iterations: Some(3),
            })
            .unwrap()
            .unwrap();

        assert_ne!(evidence_1, evidence_2);
        assert_ne!(evidence_1, evidence_3);
        assert_ne!(evidence_2, evidence_3);
    }

    #[test]
    fn create_asset_arguments_allow_raw_access_affects_evidence() {
        let mut state = State::default();
        let time_now = 100_000_000_000;

        let batch_1 = state.create_batch(time_now).unwrap();
        assert!(state
            .propose_commit_batch(CommitBatchArguments {
                batch_id: batch_1.clone(),
                operations: vec![BatchOperation::CreateAsset(CreateAssetArguments {
                    key: "/".to_string(),
                    content_type: "".to_string(),
                    max_age: None,
                    headers: None,
                    enable_aliasing: None,
                    allow_raw_access: None,
                }),],
            })
            .is_ok());
        let evidence_1 = state
            .compute_evidence(ComputeEvidenceArguments {
                batch_id: batch_1.clone(),
                max_iterations: Some(3),
            })
            .unwrap()
            .unwrap();
        delete_batch(&mut state, batch_1);

        let batch_2 = state.create_batch(time_now).unwrap();
        assert!(state
            .propose_commit_batch(CommitBatchArguments {
                batch_id: batch_2.clone(),
                operations: vec![BatchOperation::CreateAsset(CreateAssetArguments {
                    key: "/".to_string(),
                    content_type: "".to_string(),
                    max_age: None,
                    headers: None,
                    enable_aliasing: None,
                    allow_raw_access: Some(false),
                }),],
            })
            .is_ok());

        let evidence_2 = state
            .compute_evidence(ComputeEvidenceArguments {
                batch_id: batch_2.clone(),
                max_iterations: Some(3),
            })
            .unwrap()
            .unwrap();
        delete_batch(&mut state, batch_2);

        let batch_3 = state.create_batch(time_now).unwrap();
        assert!(state
            .propose_commit_batch(CommitBatchArguments {
                batch_id: batch_3.clone(),
                operations: vec![BatchOperation::CreateAsset(CreateAssetArguments {
                    key: "/".to_string(),
                    content_type: "".to_string(),
                    max_age: None,
                    headers: None,
                    enable_aliasing: None,
                    allow_raw_access: Some(true),
                }),],
            })
            .is_ok());
        let evidence_3 = state
            .compute_evidence(ComputeEvidenceArguments {
                batch_id: batch_3,
                max_iterations: Some(3),
            })
            .unwrap()
            .unwrap();

        assert_ne!(evidence_1, evidence_2);
        assert_ne!(evidence_1, evidence_3);
        assert_ne!(evidence_2, evidence_3);
    }

    #[test]
    fn set_asset_content_arguments_key_affects_evidence() {
        let mut state = State::default();
        let time_now = 100_000_000_000;

        let batch_1 = state.create_batch(time_now).unwrap();
        assert!(state
            .propose_commit_batch(CommitBatchArguments {
                batch_id: batch_1.clone(),
                operations: vec![SetAssetContent(SetAssetContentArguments {
                    key: "/1".to_string(),
                    content_encoding: "identity".to_string(),
                    chunk_ids: vec![],
                    sha256: None,
                })],
            })
            .is_ok());
        let evidence_1 = state
            .compute_evidence(ComputeEvidenceArguments {
                batch_id: batch_1.clone(),
                max_iterations: Some(3),
            })
            .unwrap()
            .unwrap();
        delete_batch(&mut state, batch_1);

        let batch_2 = state.create_batch(time_now).unwrap();
        assert!(state
            .propose_commit_batch(CommitBatchArguments {
                batch_id: batch_2.clone(),
                operations: vec![SetAssetContent(SetAssetContentArguments {
                    key: "/2".to_string(),
                    content_encoding: "identity".to_string(),
                    chunk_ids: vec![],
                    sha256: None,
                })],
            })
            .is_ok());
        let evidence_2 = state
            .compute_evidence(ComputeEvidenceArguments {
                batch_id: batch_2,
                max_iterations: Some(3),
            })
            .unwrap()
            .unwrap();

        assert_ne!(evidence_1, evidence_2);
    }

    #[test]
    fn set_asset_content_arguments_content_encoding_affects_evidence() {
        let mut state = State::default();
        let time_now = 100_000_000_000;

        let batch_1 = state.create_batch(time_now).unwrap();
        assert!(state
            .propose_commit_batch(CommitBatchArguments {
                batch_id: batch_1.clone(),
                operations: vec![SetAssetContent(SetAssetContentArguments {
                    key: "/1".to_string(),
                    content_encoding: "identity".to_string(),
                    chunk_ids: vec![],
                    sha256: None,
                })],
            })
            .is_ok());
        let evidence_1 = state
            .compute_evidence(ComputeEvidenceArguments {
                batch_id: batch_1.clone(),
                max_iterations: Some(3),
            })
            .unwrap()
            .unwrap();
        delete_batch(&mut state, batch_1);

        let batch_2 = state.create_batch(time_now).unwrap();
        assert!(state
            .propose_commit_batch(CommitBatchArguments {
                batch_id: batch_2.clone(),
                operations: vec![SetAssetContent(SetAssetContentArguments {
                    key: "/1".to_string(),
                    content_encoding: "gzip".to_string(),
                    chunk_ids: vec![],
                    sha256: None,
                })],
            })
            .is_ok());
        let evidence_2 = state
            .compute_evidence(ComputeEvidenceArguments {
                batch_id: batch_2,
                max_iterations: Some(3),
            })
            .unwrap()
            .unwrap();

        assert_ne!(evidence_1, evidence_2);
    }

    #[test]
    fn set_asset_content_arguments_chunk_contents_affects_evidence() {
        let mut state = State::default();
        let time_now = 100_000_000_000;

        const CHUNK_1_CONTENT: &[u8] = b"first batch chunk content";
        const CHUNK_2_CONTENT: &[u8] = b"second batch chunk content";

        let batch_1 = state.create_batch(time_now).unwrap();
        let chunk_1 = state
            .create_chunk(
                CreateChunkArg {
                    batch_id: batch_1.clone(),
                    content: ByteBuf::from(CHUNK_1_CONTENT),
                },
                time_now,
            )
            .unwrap();
        assert!(state
            .propose_commit_batch(CommitBatchArguments {
                batch_id: batch_1.clone(),
                operations: vec![SetAssetContent(SetAssetContentArguments {
                    key: "/1".to_string(),
                    content_encoding: "identity".to_string(),
                    chunk_ids: vec![chunk_1],
                    sha256: None,
                })],
            })
            .is_ok());
        let evidence_1 = state
            .compute_evidence(ComputeEvidenceArguments {
                batch_id: batch_1.clone(),
                max_iterations: Some(3),
            })
            .unwrap()
            .unwrap();
        delete_batch(&mut state, batch_1);

        let batch_2 = state.create_batch(time_now).unwrap();
        let chunk_2 = state
            .create_chunk(
                CreateChunkArg {
                    batch_id: batch_2.clone(),
                    content: ByteBuf::from(CHUNK_2_CONTENT),
                },
                time_now,
            )
            .unwrap();
        assert!(state
            .propose_commit_batch(CommitBatchArguments {
                batch_id: batch_2.clone(),
                operations: vec![SetAssetContent(SetAssetContentArguments {
                    key: "/1".to_string(),
                    content_encoding: "identity".to_string(),
                    chunk_ids: vec![chunk_2],
                    sha256: None,
                })],
            })
            .is_ok());
        let evidence_2 = state
            .compute_evidence(ComputeEvidenceArguments {
                batch_id: batch_2,
                max_iterations: Some(3),
            })
            .unwrap()
            .unwrap();

        assert_ne!(evidence_1, evidence_2);
    }
    #[test]
    fn set_asset_content_arguments_multiple_chunk_contents_affects_evidence() {
        let mut state = State::default();
        let time_now = 100_000_000_000;

        const CHUNK_1_CONTENT: &[u8] = b"first chunk, same for both";
        const BATCH_1_CHUNK_2_CONTENT: &[u8] = b"first batch second chunk content";
        const BATCH_2_CHUNK_2_CONTENT: &[u8] = b"second batch second chunk content";

        let batch_1 = state.create_batch(time_now).unwrap();
        {
            let chunk_1 = state
                .create_chunk(
                    CreateChunkArg {
                        batch_id: batch_1.clone(),
                        content: ByteBuf::from(CHUNK_1_CONTENT),
                    },
                    time_now,
                )
                .unwrap();
            let chunk_2 = state
                .create_chunk(
                    CreateChunkArg {
                        batch_id: batch_1.clone(),
                        content: ByteBuf::from(BATCH_1_CHUNK_2_CONTENT),
                    },
                    time_now,
                )
                .unwrap();

            assert!(state
                .propose_commit_batch(CommitBatchArguments {
                    batch_id: batch_1.clone(),
                    operations: vec![SetAssetContent(SetAssetContentArguments {
                        key: "/1".to_string(),
                        content_encoding: "identity".to_string(),
                        chunk_ids: vec![chunk_1, chunk_2],
                        sha256: None,
                    })],
                })
                .is_ok());
        }
        let evidence_1 = state
            .compute_evidence(ComputeEvidenceArguments {
                batch_id: batch_1.clone(),
                max_iterations: Some(4),
            })
            .unwrap()
            .unwrap();
        delete_batch(&mut state, batch_1);

        let batch_2 = state.create_batch(time_now).unwrap();
        {
            let chunk_1 = state
                .create_chunk(
                    CreateChunkArg {
                        batch_id: batch_2.clone(),
                        content: ByteBuf::from(CHUNK_1_CONTENT),
                    },
                    time_now,
                )
                .unwrap();
            let chunk_2 = state
                .create_chunk(
                    CreateChunkArg {
                        batch_id: batch_2.clone(),
                        content: ByteBuf::from(BATCH_2_CHUNK_2_CONTENT),
                    },
                    time_now,
                )
                .unwrap();
            assert!(state
                .propose_commit_batch(CommitBatchArguments {
                    batch_id: batch_2.clone(),
                    operations: vec![SetAssetContent(SetAssetContentArguments {
                        key: "/1".to_string(),
                        content_encoding: "identity".to_string(),
                        chunk_ids: vec![chunk_1, chunk_2],
                        sha256: None,
                    })],
                })
                .is_ok());
        }
        let evidence_2 = state
            .compute_evidence(ComputeEvidenceArguments {
                batch_id: batch_2,
                max_iterations: Some(4),
            })
            .unwrap()
            .unwrap();

        assert_ne!(evidence_1, evidence_2);
    }

    #[test]
    fn set_asset_content_arguments_sha256_affects_evidence() {
        let mut state = State::default();
        let time_now = 100_000_000_000;

        let sha256_1 = ByteBuf::from("01020304");
        let sha256_2 = ByteBuf::from("09080706");

        let batch_1 = state.create_batch(time_now).unwrap();
        assert!(state
            .propose_commit_batch(CommitBatchArguments {
                batch_id: batch_1.clone(),
                operations: vec![SetAssetContent(SetAssetContentArguments {
                    key: "/1".to_string(),
                    content_encoding: "identity".to_string(),
                    chunk_ids: vec![],
                    sha256: Some(sha256_1),
                })],
            })
            .is_ok());
        let evidence_1 = state
            .compute_evidence(ComputeEvidenceArguments {
                batch_id: batch_1.clone(),
                max_iterations: Some(3),
            })
            .unwrap()
            .unwrap();
        delete_batch(&mut state, batch_1);

        let batch_2 = state.create_batch(time_now).unwrap();
        assert!(state
            .propose_commit_batch(CommitBatchArguments {
                batch_id: batch_2.clone(),
                operations: vec![SetAssetContent(SetAssetContentArguments {
                    key: "/1".to_string(),
                    content_encoding: "identity".to_string(),
                    chunk_ids: vec![],
                    sha256: Some(sha256_2),
                })],
            })
            .is_ok());
        let evidence_2 = state
            .compute_evidence(ComputeEvidenceArguments {
                batch_id: batch_2,
                max_iterations: Some(3),
            })
            .unwrap()
            .unwrap();

        assert_ne!(evidence_1, evidence_2);
    }

    #[test]
    fn unset_asset_content_arguments_key_affects_evidence() {
        let mut state = State::default();
        let time_now = 100_000_000_000;

        let batch_1 = state.create_batch(time_now).unwrap();
        assert!(state
            .propose_commit_batch(CommitBatchArguments {
                batch_id: batch_1.clone(),
                operations: vec![BatchOperation::UnsetAssetContent(
                    UnsetAssetContentArguments {
                        key: "/1".to_string(),
                        content_encoding: "".to_string(),
                    }
                ),],
            })
            .is_ok());
        let evidence_1 = state
            .compute_evidence(ComputeEvidenceArguments {
                batch_id: batch_1.clone(),
                max_iterations: Some(3),
            })
            .unwrap()
            .unwrap();
        delete_batch(&mut state, batch_1);

        let batch_2 = state.create_batch(time_now).unwrap();
        assert!(state
            .propose_commit_batch(CommitBatchArguments {
                batch_id: batch_2.clone(),
                operations: vec![BatchOperation::UnsetAssetContent(
                    UnsetAssetContentArguments {
                        key: "/2".to_string(),
                        content_encoding: "".to_string(),
                    }
                ),],
            })
            .is_ok());
        let evidence_2 = state
            .compute_evidence(ComputeEvidenceArguments {
                batch_id: batch_2,
                max_iterations: Some(3),
            })
            .unwrap()
            .unwrap();

        assert_ne!(evidence_1, evidence_2);
    }

    #[test]
    fn unset_asset_content_arguments_content_encoding_affects_evidence() {
        let mut state = State::default();
        let time_now = 100_000_000_000;

        let batch_1 = state.create_batch(time_now).unwrap();
        assert!(state
            .propose_commit_batch(CommitBatchArguments {
                batch_id: batch_1.clone(),
                operations: vec![BatchOperation::UnsetAssetContent(
                    UnsetAssetContentArguments {
                        key: "/1".to_string(),
                        content_encoding: "identity".to_string(),
                    }
                ),],
            })
            .is_ok());
        let evidence_1 = state
            .compute_evidence(ComputeEvidenceArguments {
                batch_id: batch_1.clone(),
                max_iterations: Some(3),
            })
            .unwrap()
            .unwrap();
        delete_batch(&mut state, batch_1);

        let batch_2 = state.create_batch(time_now).unwrap();
        assert!(state
            .propose_commit_batch(CommitBatchArguments {
                batch_id: batch_2.clone(),
                operations: vec![BatchOperation::UnsetAssetContent(
                    UnsetAssetContentArguments {
                        key: "/1".to_string(),
                        content_encoding: "gzip".to_string(),
                    }
                ),],
            })
            .is_ok());
        let evidence_2 = state
            .compute_evidence(ComputeEvidenceArguments {
                batch_id: batch_2,
                max_iterations: Some(3),
            })
            .unwrap()
            .unwrap();

        assert_ne!(evidence_1, evidence_2);
    }

    #[test]
    fn delete_asset_content_arguments_key_affects_evidence() {
        // todo
        let mut state = State::default();
        let time_now = 100_000_000_000;

        let batch_1 = state.create_batch(time_now).unwrap();
        assert!(state
            .propose_commit_batch(CommitBatchArguments {
                batch_id: batch_1.clone(),
                operations: vec![BatchOperation::DeleteAsset(DeleteAssetArguments {
                    key: "/1".to_string(),
                }),],
            })
            .is_ok());
        let evidence_1 = state
            .compute_evidence(ComputeEvidenceArguments {
                batch_id: batch_1.clone(),
                max_iterations: Some(3),
            })
            .unwrap()
            .unwrap();
        delete_batch(&mut state, batch_1);

        let batch_2 = state.create_batch(time_now).unwrap();
        assert!(state
            .propose_commit_batch(CommitBatchArguments {
                batch_id: batch_2.clone(),
                operations: vec![BatchOperation::DeleteAsset(DeleteAssetArguments {
                    key: "/2".to_string(),
                }),],
            })
            .is_ok());
        let evidence_2 = state
            .compute_evidence(ComputeEvidenceArguments {
                batch_id: batch_2,
                max_iterations: Some(3),
            })
            .unwrap()
            .unwrap();

        assert_ne!(evidence_1, evidence_2);
    }

    #[test]
    fn clear_affects_evidence() {
        let mut state = State::default();
        let time_now = 100_000_000_000;

        let batch_1 = state.create_batch(time_now).unwrap();
        assert!(state
            .propose_commit_batch(CommitBatchArguments {
                batch_id: batch_1.clone(),
                operations: vec![BatchOperation::Clear(ClearArguments {}),],
            })
            .is_ok());
        let evidence_1 = state
            .compute_evidence(ComputeEvidenceArguments {
                batch_id: batch_1.clone(),
                max_iterations: Some(3),
            })
            .unwrap()
            .unwrap();
        delete_batch(&mut state, batch_1);

        let batch_2 = state.create_batch(time_now).unwrap();
        assert!(state
            .propose_commit_batch(CommitBatchArguments {
                batch_id: batch_2.clone(),
                operations: vec![
                    BatchOperation::Clear(ClearArguments {}),
                    BatchOperation::Clear(ClearArguments {})
                ],
            })
            .is_ok());
        let evidence_2 = state
            .compute_evidence(ComputeEvidenceArguments {
                batch_id: batch_2,
                max_iterations: Some(3),
            })
            .unwrap()
            .unwrap();

        assert_ne!(evidence_1, evidence_2);
    }

    #[test]
    fn set_asset_properties_arguments_key_affects_evidence() {
        let mut state = State::default();
        let time_now = 100_000_000_000;

        let batch_1 = state.create_batch(time_now).unwrap();
        assert!(state
            .propose_commit_batch(CommitBatchArguments {
                batch_id: batch_1.clone(),
                operations: vec![BatchOperation::SetAssetProperties(
                    SetAssetPropertiesArguments {
                        key: "/1".to_string(),
                        max_age: Some(Some(100)),
                        headers: None,
                        allow_raw_access: Some(Some(false)),
                        is_aliased: Some(Some(true))
                    }
                ),],
            })
            .is_ok());
        let evidence_1 = state
            .compute_evidence(ComputeEvidenceArguments {
                batch_id: batch_1.clone(),
                max_iterations: Some(3),
            })
            .unwrap()
            .unwrap();
        delete_batch(&mut state, batch_1);

        let batch_2 = state.create_batch(time_now).unwrap();
        assert!(state
            .propose_commit_batch(CommitBatchArguments {
                batch_id: batch_2.clone(),
                operations: vec![BatchOperation::SetAssetProperties(
                    SetAssetPropertiesArguments {
                        key: "/2".to_string(),
                        max_age: Some(Some(100)),
                        headers: None,
                        allow_raw_access: Some(Some(false)),
                        is_aliased: Some(Some(true))
                    }
                ),],
            })
            .is_ok());
        let evidence_2 = state
            .compute_evidence(ComputeEvidenceArguments {
                batch_id: batch_2,
                max_iterations: Some(3),
            })
            .unwrap()
            .unwrap();

        assert_ne!(evidence_1, evidence_2);
    }

    #[test]
    fn set_asset_properties_arguments_properties_affects_evidence() {
        fn generate_unique_set_asset_properties() -> Vec<SetAssetPropertiesArguments> {
            let mut result = vec![];
            for max_age in &[None, Some(None), Some(Some(100))] {
                for headers in &[
                    None,
                    Some(None),
                    Some(Some(HashMap::from([(
                        String::from("a"),
                        String::from("b"),
                    )]))),
                ] {
                    for allow_raw_access in &[None, Some(None), Some(Some(true)), Some(Some(false))]
                    {
                        for is_aliased in &[None, Some(None), Some(Some(true)), Some(Some(false))] {
                            result.push(SetAssetPropertiesArguments {
                                key: "/1".to_string(),
                                max_age: *max_age,
                                headers: headers.clone(),
                                allow_raw_access: *allow_raw_access,
                                is_aliased: *is_aliased,
                            });
                        }
                    }
                }
            }
            result
        }

        fn compute_evidence_for_set_asset_properties(
            args: SetAssetPropertiesArguments,
        ) -> serde_bytes::ByteBuf {
            let mut state = State::default();
            let time_now = 100_000_000_000;
            let batch = state.create_batch(time_now).unwrap();
            assert!(state
                .propose_commit_batch(CommitBatchArguments {
                    batch_id: batch.clone(),
                    operations: vec![BatchOperation::SetAssetProperties(args)],
                })
                .is_ok());

            state
                .compute_evidence(ComputeEvidenceArguments {
                    batch_id: batch,
                    max_iterations: Some(3),
                })
                .unwrap()
                .unwrap()
        }

        let instances = generate_unique_set_asset_properties();
        let evidences = instances
            .into_iter()
            .map(compute_evidence_for_set_asset_properties)
            .collect::<Vec<_>>();

        // Check if all evidences are different.
        for i in 0..evidences.len() {
            for j in (i + 1)..evidences.len() {
                assert_ne!(evidences[i], evidences[j]);
            }
        }
    }
}

#[cfg(test)]
mod validate_commit_proposed_batch {
    use super::*;
    use crate::types::ComputeEvidenceArguments;

    #[test]
    fn batch_not_found() {
        let mut state = State::default();
        let time_now = 100_000_000_000;

        match state.validate_commit_proposed_batch(CommitProposedBatchArguments {
            batch_id: 1.into(),
            evidence: Default::default(),
        }) {
            Err(err) if err.contains("batch not found") => (),
            other => panic!("expected 'batch not found' error, got: {:?}", other),
        }

        match state.commit_proposed_batch(
            CommitProposedBatchArguments {
                batch_id: 1.into(),
                evidence: Default::default(),
            },
            time_now,
        ) {
            Err(err) if err.contains("batch not found") => (),
            other => panic!("expected 'batch not found' error, got: {:?}", other),
        }
    }

    #[test]
    fn no_commit_batch_arguments() {
        let mut state = State::default();
        let time_now = 100_000_000_000;
        let batch_id = state.create_batch(time_now).unwrap();

        match state.validate_commit_proposed_batch(CommitProposedBatchArguments {
            batch_id: batch_id.clone(),
            evidence: Default::default(),
        }) {
            Err(err) if err.contains("batch does not have CommitBatchArguments") => (),
            other => panic!("expected 'batch not found' error, got: {:?}", other),
        }

        match state.commit_proposed_batch(
            CommitProposedBatchArguments {
                batch_id,
                evidence: Default::default(),
            },
            time_now,
        ) {
            Err(err) if err.contains("batch does not have CommitBatchArguments") => (),
            other => panic!("expected 'batch not found' error, got: {:?}", other),
        }
    }

    #[test]
    fn evidence_not_computed() {
        let mut state = State::default();
        let time_now = 100_000_000_000;
        let batch_id = state.create_batch(time_now).unwrap();

        assert!(state
            .propose_commit_batch(CommitBatchArguments {
                batch_id: batch_id.clone(),
                operations: vec![],
            })
            .is_ok());

        match state.validate_commit_proposed_batch(CommitProposedBatchArguments {
            batch_id: batch_id.clone(),
            evidence: Default::default(),
        }) {
            Err(err) if err.contains("batch does not have computed evidence") => (),
            other => panic!("expected 'batch not found' error, got: {:?}", other),
        }
        match state.commit_proposed_batch(
            CommitProposedBatchArguments {
                batch_id,
                evidence: Default::default(),
            },
            time_now,
        ) {
            Err(err) if err.contains("batch does not have computed evidence") => (),
            other => panic!("expected 'batch not found' error, got: {:?}", other),
        }
    }

    #[test]
    fn evidence_does_not_match() {
        let mut state = State::default();
        let time_now = 100_000_000_000;
        let batch_id = state.create_batch(time_now).unwrap();

        assert!(state
            .propose_commit_batch(CommitBatchArguments {
                batch_id: batch_id.clone(),
                operations: vec![],
            })
            .is_ok());

        assert!(matches!(
            state.compute_evidence(ComputeEvidenceArguments {
                batch_id: batch_id.clone(),
                max_iterations: Some(1),
            }),
            Ok(Some(_))
        ));

        match state.validate_commit_proposed_batch(CommitProposedBatchArguments {
            batch_id: batch_id.clone(),
            evidence: Default::default(),
        }) {
            Err(err) if err.contains("does not match presented evidence") => (),
            other => panic!("expected 'batch not found' error, got: {:?}", other),
        }

        match state.commit_proposed_batch(
            CommitProposedBatchArguments {
                batch_id,
                evidence: Default::default(),
            },
            time_now,
        ) {
            Err(err) if err.contains("does not match presented evidence") => (),
            other => panic!("expected 'batch not found' error, got: {:?}", other),
        }
    }

    #[test]
    fn all_good() {
        let mut state = State::default();
        let time_now = 100_000_000_000;
        let batch_id = state.create_batch(time_now).unwrap();

        assert!(state
            .propose_commit_batch(CommitBatchArguments {
                batch_id: batch_id.clone(),
                operations: vec![],
            })
            .is_ok());

        let compute_evidence_result = state.compute_evidence(ComputeEvidenceArguments {
            batch_id: batch_id.clone(),
            max_iterations: Some(1),
        });
        assert!(matches!(compute_evidence_result, Ok(Some(_))));

        let evidence = if let Ok(Some(computed_evidence)) = compute_evidence_result {
            computed_evidence
        } else {
            unreachable!()
        };

        assert_eq!(state.validate_commit_proposed_batch(
            CommitProposedBatchArguments {
                batch_id: batch_id.clone(),
                evidence: evidence.clone(),
            },
        ).unwrap(), "commit proposed batch 0 with evidence e3b0c44298fc1c149afbf4c8996fb92427ae41e4649b934ca495991b7852b855");

        state
            .commit_proposed_batch(
                CommitProposedBatchArguments { batch_id, evidence },
                time_now,
            )
            .unwrap();
    }
}

#[cfg(test)]
mod configuration_methods {
    use super::*;
    use crate::types::ConfigureArguments;

    #[test]
    fn empty_config() {
        let state = State::default();

        let x = state.get_configuration();
        assert!(x.max_batches.is_none());
        assert!(x.max_chunks.is_none());
        assert!(x.max_bytes.is_none());
    }

    #[test]
    fn set_only_max_batches() {
        let mut state = State::default();

        state.configure(ConfigureArguments {
            max_batches: Some(Some(47)),
            max_chunks: None,
            max_bytes: None,
        });

        let x = state.get_configuration();
        assert_eq!(x.max_batches, Some(47));
        assert_eq!(x.max_chunks, None);
        assert_eq!(x.max_bytes, None);
    }

    #[test]
    fn unset_only_max_batches() {
        let mut state = State::default();
        state.configure(ConfigureArguments {
            max_batches: Some(Some(47)),
            max_chunks: Some(Some(67)),
            max_bytes: Some(Some(77)),
        });
        let x = state.get_configuration();
        assert_eq!(x.max_batches, Some(47));
        assert_eq!(x.max_chunks, Some(67));
        assert_eq!(x.max_bytes, Some(77));

        state.configure(ConfigureArguments {
            max_batches: Some(None),
            max_chunks: None,
            max_bytes: None,
        });

        let x = state.get_configuration();
        assert_eq!(x.max_batches, None);
        assert_eq!(x.max_chunks, Some(67));
        assert_eq!(x.max_bytes, Some(77));
    }

    #[test]
    fn change_only_max_batches() {
        let mut state = State::default();
        state.configure(ConfigureArguments {
            max_batches: Some(Some(47)),
            max_chunks: Some(Some(67)),
            max_bytes: Some(Some(77)),
        });
        let x = state.get_configuration();
        assert_eq!(x.max_batches, Some(47));
        assert_eq!(x.max_chunks, Some(67));
        assert_eq!(x.max_bytes, Some(77));

        state.configure(ConfigureArguments {
            max_batches: Some(Some(35)),
            max_chunks: None,
            max_bytes: None,
        });

        let x = state.get_configuration();
        assert_eq!(x.max_batches, Some(35));
        assert_eq!(x.max_chunks, Some(67));
        assert_eq!(x.max_bytes, Some(77));
    }

    #[test]
    fn set_only_max_chunks() {
        let mut state = State::default();

        state.configure(ConfigureArguments {
            max_batches: None,
            max_chunks: Some(Some(23)),
            max_bytes: None,
        });

        let x = state.get_configuration();
        assert_eq!(x.max_batches, None);
        assert_eq!(x.max_chunks, Some(23));
        assert_eq!(x.max_bytes, None);
    }

    #[test]
    fn unset_only_max_chunks() {
        let mut state = State::default();
        state.configure(ConfigureArguments {
            max_batches: Some(Some(47)),
            max_chunks: Some(Some(67)),
            max_bytes: Some(Some(77)),
        });
        let x = state.get_configuration();
        assert_eq!(x.max_batches, Some(47));
        assert_eq!(x.max_chunks, Some(67));
        assert_eq!(x.max_bytes, Some(77));

        state.configure(ConfigureArguments {
            max_batches: None,
            max_chunks: Some(None),
            max_bytes: None,
        });

        let x = state.get_configuration();
        assert_eq!(x.max_batches, Some(47));
        assert_eq!(x.max_chunks, None);
        assert_eq!(x.max_bytes, Some(77));
    }

    #[test]
    fn change_only_max_chunks() {
        let mut state = State::default();
        state.configure(ConfigureArguments {
            max_batches: Some(Some(47)),
            max_chunks: Some(Some(67)),
            max_bytes: Some(Some(77)),
        });
        let x = state.get_configuration();
        assert_eq!(x.max_batches, Some(47));
        assert_eq!(x.max_chunks, Some(67));
        assert_eq!(x.max_bytes, Some(77));

        state.configure(ConfigureArguments {
            max_batches: None,
            max_chunks: Some(Some(54)),
            max_bytes: None,
        });

        let x = state.get_configuration();
        assert_eq!(x.max_batches, Some(47));
        assert_eq!(x.max_chunks, Some(54));
        assert_eq!(x.max_bytes, Some(77));
    }
}

#[cfg(test)]
mod enforce_limits {
    use super::*;
    use crate::types::ConfigureArguments;

    #[test]
    fn cannot_create_batch_if_batch_already_proposed_with_no_batch_limit() {
        cannot_create_batch_if_batch_already_proposed_with_batch_limit(None);
    }

    #[test]
    fn cannot_create_batch_if_batch_already_proposed_with_a_batch_limit() {
        // test with a batch limit to make sure we get the right message (not: batch limit exceeded)
        cannot_create_batch_if_batch_already_proposed_with_batch_limit(Some(1));
    }

    fn cannot_create_batch_if_batch_already_proposed_with_batch_limit(max_batches: Option<u64>) {
        let mut state = State::default();
        let time_now = 100_000_000_000;

        state.configure(ConfigureArguments {
            max_batches: Some(max_batches),
            max_chunks: None,
            max_bytes: None,
        });

        let batch_id = state.create_batch(time_now).unwrap();
        let cba = CommitBatchArguments {
            batch_id: batch_id.clone(),
            operations: vec![],
        };
        assert!(state.propose_commit_batch(cba).is_ok());

        assert_eq!(state.create_batch(time_now + BATCH_EXPIRY_NANOS - 1).unwrap_err(),
                   "Batch 0 has not completed evidence computation.  Wait for it to expire or delete it to propose another.");

        assert!(state
            .compute_evidence(ComputeEvidenceArguments {
                batch_id,
                max_iterations: Some(1),
            })
            .unwrap()
            .is_some());

        assert_eq!(
            state
                .create_batch(time_now + BATCH_EXPIRY_NANOS + 1)
                .unwrap_err(),
            "Batch 0 is already proposed.  Delete or execute it to propose another."
        );
    }

    #[test]
    fn max_batches() {
        let mut state = State::default();
        let time_now = 100_000_000_000;
        state.configure(ConfigureArguments {
            max_batches: Some(Some(3)),
            max_chunks: None,
            max_bytes: None,
        });
        state.create_batch(time_now).unwrap();
        state.create_batch(time_now).unwrap();
        state.create_batch(time_now).unwrap();
        assert_eq!(
            state.create_batch(time_now).unwrap_err(),
            "batch limit exceeded"
        );
    }

    #[test]
    fn max_chunks() {
        let mut state = State::default();
        let time_now = 100_000_000_000;
        state.configure(ConfigureArguments {
            max_batches: None,
            max_chunks: Some(Some(3)),
            max_bytes: None,
        });
        let batch_1 = state.create_batch(time_now).unwrap();
        let batch_2 = state.create_batch(time_now).unwrap();

        state
            .create_chunk(
                CreateChunkArg {
                    batch_id: batch_1.clone(),
                    content: ByteBuf::new(),
                },
                time_now,
            )
            .unwrap();
        state
            .create_chunk(
                CreateChunkArg {
                    batch_id: batch_2.clone(),
                    content: ByteBuf::new(),
                },
                time_now,
            )
            .unwrap();
        state
            .create_chunk(
                CreateChunkArg {
                    batch_id: batch_2.clone(),
                    content: ByteBuf::new(),
                },
                time_now,
            )
            .unwrap();

        assert_eq!(
            state
                .create_chunk(
                    CreateChunkArg {
                        batch_id: batch_1,
                        content: ByteBuf::new(),
                    },
                    time_now
                )
                .unwrap_err(),
            "chunk limit exceeded"
        );
        assert_eq!(
            state
                .create_chunk(
                    CreateChunkArg {
                        batch_id: batch_2,
                        content: ByteBuf::new(),
                    },
                    time_now
                )
                .unwrap_err(),
            "chunk limit exceeded"
        );
    }

    #[test]
    fn max_bytes() {
        let mut state = State::default();
        let time_now = 100_000_000_000;
        state.configure(ConfigureArguments {
            max_batches: None,
            max_chunks: None,
            max_bytes: Some(Some(289)),
        });
        let c0 = vec![0u8; 100];
        let c1 = vec![1u8; 100];
        let c2 = vec![2u8; 90];
        let c3 = vec![3u8; 89];
        let c4 = vec![4u8; 1];

        let batch_1 = state.create_batch(time_now).unwrap();
        let batch_2 = state.create_batch(time_now).unwrap();
        state
            .create_chunk(
                CreateChunkArg {
                    batch_id: batch_1.clone(),
                    content: ByteBuf::from(c0),
                },
                time_now,
            )
            .unwrap();
        state
            .create_chunk(
                CreateChunkArg {
                    batch_id: batch_2.clone(),
                    content: ByteBuf::from(c1),
                },
                time_now,
            )
            .unwrap();
        assert_eq!(
            state
                .create_chunk(
                    CreateChunkArg {
                        batch_id: batch_2.clone(),
                        content: ByteBuf::from(c2),
                    },
                    time_now
                )
                .unwrap_err(),
            "byte limit exceeded"
        );
        state
            .create_chunk(
                CreateChunkArg {
                    batch_id: batch_2,
                    content: ByteBuf::from(c3),
                },
                time_now,
            )
            .unwrap();
        assert_eq!(
            state
                .create_chunk(
                    CreateChunkArg {
                        batch_id: batch_1,
                        content: ByteBuf::from(c4),
                    },
                    time_now
                )
                .unwrap_err(),
            "byte limit exceeded"
        );
    }
}<|MERGE_RESOLUTION|>--- conflicted
+++ resolved
@@ -534,51 +534,6 @@
     assert!(certificate_header.contains("expr_path=:2dn3gmlodHRwX2V4cHJjPCo+:"));
 }
 
-<<<<<<< HEAD
-=======
-#[test] // https://dfinity.atlassian.net/browse/SDK-1156 remove this test
-fn serve_fallback_not_v2_return_v1_instead() {
-    let mut state = State::default();
-    let time_now = 100_000_000_000;
-
-    const INDEX_BODY: &[u8] = b"<!DOCTYPE html><html></html>";
-
-    create_assets(
-        &mut state,
-        time_now,
-        vec![AssetBuilder::new("/index.html", "text/html")
-            .with_encoding("identity", vec![INDEX_BODY])],
-    );
-
-    let identity_response = certified_http_request(
-        &state,
-        RequestBuilder::get("/index.html")
-            .with_header("Accept-Encoding", "identity")
-            .with_certificate_version(2)
-            .build(),
-    );
-    let certificate_header = lookup_header(&identity_response, "IC-Certificate").unwrap();
-    println!("certificate_header: {}", certificate_header);
-
-    assert_eq!(identity_response.status_code, 200);
-    assert_eq!(identity_response.body.as_ref(), INDEX_BODY);
-    assert_eq!(certificate_header, "certificate=::, tree=:2dn3gwGDAktodHRwX2Fzc2V0c4MBggRYIM8ANxr3uBnyZ3YrWTYvfQjw6CmrHSRuIBULpYIb4aXrgwGCBFgg+jAbPRnbBTCe4Og4iYk7iLWjObu13VUiWYelXqXzECuDAksvaW5kZXguaHRtbIIDWCAWI/HQgRYNl23WWINz3W5z4kr5pv8FamU+vQ+6LzVbzYIEWCAOQBehfDTqG0vtSP22y3mC819U9XK+/bF1sp/8r+CJYQ==:");
-
-    let fallback_response = certified_http_request(
-        &state,
-        RequestBuilder::get("/nonexistent")
-            .with_header("Accept-Encoding", "identity")
-            .with_certificate_version(2)
-            .build(),
-    );
-    let certificate_header = lookup_header(&fallback_response, "IC-Certificate").unwrap();
-
-    assert_eq!(fallback_response.status_code, 200);
-    assert_eq!(fallback_response.body.as_ref(), INDEX_BODY);
-    assert_eq!(certificate_header, "certificate=::, tree=:2dn3gwGDAktodHRwX2Fzc2V0c4MBggRYIM8ANxr3uBnyZ3YrWTYvfQjw6CmrHSRuIBULpYIb4aXrgwGCBFgg+jAbPRnbBTCe4Og4iYk7iLWjObu13VUiWYelXqXzECuDAksvaW5kZXguaHRtbIIDWCAWI/HQgRYNl23WWINz3W5z4kr5pv8FamU+vQ+6LzVbzYIEWCAOQBehfDTqG0vtSP22y3mC819U9XK+/bF1sp/8r+CJYQ==:");
-}
-
->>>>>>> f8359800
 #[test]
 fn serve_fallback_v1() {
     let mut state = State::default();
@@ -1671,59 +1626,6 @@
         );
     }
 
-<<<<<<< HEAD
-=======
-    #[test] // https://dfinity.atlassian.net/browse/SDK-1156 remove this test
-    fn ic_certificate_expression_not_present_for_new_assets_returns_v1_instead() {
-        let mut state = State::default();
-        let time_now = 100_000_000_000;
-
-        const BODY: &[u8] = b"<!DOCTYPE html><html></html>";
-
-        create_assets(
-            &mut state,
-            time_now,
-            vec![AssetBuilder::new("/contents.html", "text/html")
-                .with_encoding("identity", vec![BODY])
-                .with_max_age(604800)
-                .with_header("Access-Control-Allow-Origin", "*")],
-        );
-
-        let v1_response = certified_http_request(
-            &state,
-            RequestBuilder::get("/contents.html")
-                .with_header("Accept-Encoding", "gzip,identity")
-                .build(),
-        );
-
-        assert!(
-            lookup_header(&v1_response, "ic-certificateexpression").is_none(),
-            "superfluous ic-certificateexpression header detected in cert v1"
-        );
-
-        let certificate_header = lookup_header(&v1_response, "IC-Certificate").unwrap();
-        println!("certificate_header: {}", certificate_header);
-
-        let response = certified_http_request(
-            &state,
-            RequestBuilder::get("/contents.html")
-                .with_header("Accept-Encoding", "gzip,identity")
-                .with_certificate_version(2)
-                .build(),
-        );
-
-        assert!(
-            lookup_header(&response, "ic-certificateexpression").is_none(),
-            "superfluous ic-certificateexpression header detected in cert v1 (v2 was requested)"
-        );
-
-        let certificate_header = lookup_header(&response, "IC-Certificate").unwrap();
-        println!("certificate_header: {}", certificate_header);
-
-        assert_eq!(certificate_header, "certificate=::, tree=:2dn3gwGDAktodHRwX2Fzc2V0c4MBggRYIPbkugQuFf61qjQm/ka1BFqhVhGterJRS9TftCMiHmUugwJOL2NvbnRlbnRzLmh0bWyCA1ggFiPx0IEWDZdt1liDc91uc+JK+ab/BWplPr0Pui81W82CBFgg02FSy73IRVzQv9SWUfbPH8mnJJ3yhkomgW+YuEyVq8c=:");
-    }
-
->>>>>>> f8359800
     #[test]
     fn ic_certificate_expression_gets_updated_on_asset_properties_update() {
         let mut state = State::default();
