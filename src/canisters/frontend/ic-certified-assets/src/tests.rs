--- conflicted
+++ resolved
@@ -538,10 +538,7 @@
                 "Access-Control-Allow-Origin".into(),
                 "*".into()
             )])),
-<<<<<<< HEAD
-            allow_raw_access: None
-=======
->>>>>>> d8ff95fd
+            allow_raw_access: None
         })
     );
     assert_eq!(
@@ -552,10 +549,7 @@
                 "X-Content-Type-Options".into(),
                 "nosniff".into()
             )])),
-<<<<<<< HEAD
-            allow_raw_access: None
-=======
->>>>>>> d8ff95fd
+            allow_raw_access: None
         })
     );
 
@@ -567,10 +561,7 @@
                 "X-Content-Type-Options".into(),
                 "nosniff".into()
             )]))),
-<<<<<<< HEAD
-            allow_raw_access: None
-=======
->>>>>>> d8ff95fd
+            allow_raw_access: None
         })
         .is_ok());
     assert_eq!(
@@ -581,10 +572,7 @@
                 "X-Content-Type-Options".into(),
                 "nosniff".into()
             )])),
-<<<<<<< HEAD
-            allow_raw_access: None
-=======
->>>>>>> d8ff95fd
+            allow_raw_access: None
         })
     );
 
@@ -593,10 +581,7 @@
             key: "/max-age.html".into(),
             max_age: Some(None),
             headers: Some(None),
-<<<<<<< HEAD
-            allow_raw_access: None
-=======
->>>>>>> d8ff95fd
+            allow_raw_access: None
         })
         .is_ok());
     assert_eq!(
@@ -604,10 +589,7 @@
         Ok(AssetProperties {
             max_age: None,
             headers: None,
-<<<<<<< HEAD
-            allow_raw_access: None
-=======
->>>>>>> d8ff95fd
+            allow_raw_access: None
         })
     );
 
@@ -619,10 +601,7 @@
                 "X-Content-Type-Options".into(),
                 "nosniff".into()
             )]))),
-<<<<<<< HEAD
-            allow_raw_access: None
-=======
->>>>>>> d8ff95fd
+            allow_raw_access: None
         })
         .is_ok());
     assert_eq!(
@@ -633,10 +612,7 @@
                 "X-Content-Type-Options".into(),
                 "nosniff".into()
             )])),
-<<<<<<< HEAD
-            allow_raw_access: None
-=======
->>>>>>> d8ff95fd
+            allow_raw_access: None
         })
     );
 
@@ -645,10 +621,7 @@
             key: "/max-age.html".into(),
             max_age: None,
             headers: Some(Some(HashMap::from([("new-header".into(), "value".into())]))),
-<<<<<<< HEAD
-            allow_raw_access: None
-=======
->>>>>>> d8ff95fd
+            allow_raw_access: None
         })
         .is_ok());
     assert_eq!(
@@ -656,10 +629,7 @@
         Ok(AssetProperties {
             max_age: Some(1),
             headers: Some(HashMap::from([("new-header".into(), "value".into())])),
-<<<<<<< HEAD
-            allow_raw_access: None
-=======
->>>>>>> d8ff95fd
+            allow_raw_access: None
         })
     );
 
@@ -668,10 +638,7 @@
             key: "/max-age.html".into(),
             max_age: Some(Some(2)),
             headers: None,
-<<<<<<< HEAD
-            allow_raw_access: None
-=======
->>>>>>> d8ff95fd
+            allow_raw_access: None
         })
         .is_ok());
     assert_eq!(
@@ -679,10 +646,7 @@
         Ok(AssetProperties {
             max_age: Some(2),
             headers: Some(HashMap::from([("new-header".into(), "value".into())])),
-<<<<<<< HEAD
-            allow_raw_access: None
-=======
->>>>>>> d8ff95fd
+            allow_raw_access: None
         })
     );
 
@@ -691,10 +655,7 @@
             key: "/max-age.html".into(),
             max_age: None,
             headers: Some(None),
-<<<<<<< HEAD
-            allow_raw_access: None
-=======
->>>>>>> d8ff95fd
+            allow_raw_access: None
         })
         .is_ok());
     assert_eq!(
@@ -702,10 +663,7 @@
         Ok(AssetProperties {
             max_age: Some(2),
             headers: None,
-<<<<<<< HEAD
-            allow_raw_access: None
-=======
->>>>>>> d8ff95fd
+            allow_raw_access: None
         })
     );
 }
