--- conflicted
+++ resolved
@@ -4,23 +4,15 @@
 // All the environment (time, certificates, etc.) is passed to the state transition functions
 // as formal arguments.  This approach makes it very easy to test the state machine.
 
-<<<<<<< HEAD
-use crate::http::{
-    HeaderField, HttpRedirect, HttpRequest, HttpResponse, StreamingCallbackHttpResponse,
-    StreamingCallbackToken,
-};
-use crate::{rc_bytes::RcBytes, types::*, url_decode::url_decode};
-=======
 use crate::{
     http::{
-        HeaderField, HttpRequest, HttpResponse, StreamingCallbackHttpResponse,
+        HeaderField, HttpRedirect, HttpRequest, HttpResponse, StreamingCallbackHttpResponse,
         StreamingCallbackToken,
     },
     rc_bytes::RcBytes,
     types::*,
     url_decode::url_decode,
 };
->>>>>>> 89b4bd9a
 use candid::{CandidType, Deserialize, Func, Int, Nat, Principal};
 use ic_certified_map::{AsHashTree, Hash, HashTree, RbTree};
 use num_traits::ToPrimitive;
