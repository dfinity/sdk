//! This module contains a pure implementation of the certified assets state machine.

// NB. This module should not depend on ic_cdk, it contains only pure state transition functions.
// All the environment (time, certificates, etc.) is passed to the state transition functions
// as formal arguments.  This approach makes it very easy to test the state machine.

use crate::{rc_bytes::RcBytes, types::*, url_decode::url_decode};
use candid::{CandidType, Deserialize, Func, Int, Nat, Principal};
use ic_certified_map::{AsHashTree, Hash, HashTree, RbTree};
use num_traits::ToPrimitive;
use serde::Serialize;
use serde_bytes::ByteBuf;
use sha2::Digest;
use std::collections::HashMap;
use std::convert::TryInto;

/// The amount of time a batch is kept alive. Modifying the batch
/// delays the expiry further.
pub const BATCH_EXPIRY_NANOS: u64 = 300_000_000_000;

/// The order in which we pick encodings for certification.
const ENCODING_CERTIFICATION_ORDER: &[&str] = &["identity", "gzip", "compress", "deflate", "br"];

/// The file to serve if the requested file wasn't found.
const INDEX_FILE: &str = "/index.html";

/// Default aliasing behavior.
const DEFAULT_ALIAS_ENABLED: bool = true;

type AssetHashes = RbTree<Key, Hash>;
type Timestamp = Int;

#[derive(Default, Clone, Debug, CandidType, Deserialize)]
pub struct AssetEncoding {
    pub modified: Timestamp,
    pub content_chunks: Vec<RcBytes>,
    pub total_length: usize,
    pub certified: bool,
    pub sha256: [u8; 32],
}

#[derive(Default, Clone, Debug, CandidType, Deserialize)]
pub struct Asset {
    pub content_type: String,
    pub encodings: HashMap<String, AssetEncoding>,
    pub max_age: Option<u64>,
    pub headers: Option<HashMap<String, String>>,
    pub is_aliased: Option<bool>,
}

#[derive(Clone, Debug, CandidType, Deserialize)]
pub struct EncodedAsset {
    pub content: RcBytes,
    pub content_type: String,
    pub content_encoding: String,
    pub total_length: Nat,
    pub sha256: Option<ByteBuf>,
}

#[derive(Clone, Debug, CandidType, Deserialize)]
pub struct AssetDetails {
    pub key: String,
    pub content_type: String,
    pub encodings: Vec<AssetEncodingDetails>,
}

#[derive(Clone, Debug, CandidType, Deserialize)]
pub struct AssetEncodingDetails {
    pub content_encoding: String,
    pub sha256: Option<ByteBuf>,
    pub length: Nat,
    pub modified: Timestamp,
}

#[derive(Clone, Debug, CandidType, Deserialize)]
pub struct CertifiedTree {
    pub certificate: Vec<u8>,
    pub tree: Vec<u8>,
}

pub struct Chunk {
    pub batch_id: BatchId,
    pub content: RcBytes,
}

pub struct Batch {
    pub expires_at: Timestamp,
}

#[derive(Default)]
pub struct State {
    assets: HashMap<Key, Asset>,

    chunks: HashMap<ChunkId, Chunk>,
    next_chunk_id: ChunkId,

    batches: HashMap<BatchId, Batch>,
    next_batch_id: BatchId,

    authorized: Vec<Principal>,

    asset_hashes: AssetHashes,
}

#[derive(Clone, Debug, CandidType, Deserialize)]
pub struct StableState {
    authorized: Vec<Principal>,
    stable_assets: HashMap<String, Asset>,
}

impl State {
    fn get_asset(&self, key: &Key) -> Result<&Asset, String> {
        self.assets
            .get(key)
            .or_else(|| {
                let aliased = aliases_of(key)
                    .into_iter()
                    .find_map(|alias_key| self.assets.get(&alias_key));
                if let Some(asset) = aliased {
                    if asset.is_aliased.unwrap_or(DEFAULT_ALIAS_ENABLED) {
                        aliased
                    } else {
                        None
                    }
                } else {
                    None
                }
            })
            .ok_or_else(|| "asset not found".to_string())
    }

    pub fn authorize_unconditionally(&mut self, principal: Principal) {
        if !self.is_authorized(&principal) {
            self.authorized.push(principal);
        }
    }

    pub fn authorize(&mut self, caller: &Principal, other: Principal) -> Result<(), String> {
        if !self.is_authorized(caller) {
            return Err("the caller is not authorized".to_string());
        }
        self.authorize_unconditionally(other);
        Ok(())
    }

    pub fn root_hash(&self) -> Hash {
        use ic_certified_map::labeled_hash;
        labeled_hash(b"http_assets", &self.asset_hashes.root_hash())
    }

    pub fn create_asset(&mut self, arg: CreateAssetArguments) -> Result<(), String> {
        if let Some(asset) = self.assets.get(&arg.key) {
            if asset.content_type != arg.content_type {
                return Err("create_asset: content type mismatch".to_string());
            }
        } else {
            self.assets.insert(
                arg.key,
                Asset {
                    content_type: arg.content_type,
                    encodings: HashMap::new(),
                    max_age: arg.max_age,
                    headers: arg.headers,
                    is_aliased: arg.enable_aliasing,
                },
            );
        }
        Ok(())
    }

    pub fn set_asset_content(
        &mut self,
        arg: SetAssetContentArguments,
        now: u64,
    ) -> Result<(), String> {
        if arg.chunk_ids.is_empty() {
            return Err("encoding must have at least one chunk".to_string());
        }

        let dependent_keys = self.dependent_keys(&arg.key);
        let asset = self
            .assets
            .get_mut(&arg.key)
            .ok_or_else(|| "asset not found".to_string())?;

        let now = Int::from(now);

        let mut content_chunks = vec![];
        for chunk_id in arg.chunk_ids.iter() {
            let chunk = self.chunks.remove(chunk_id).expect("chunk not found");
            content_chunks.push(chunk.content);
        }

        let sha256: [u8; 32] = match arg.sha256 {
            Some(bytes) => bytes
                .into_vec()
                .try_into()
                .map_err(|_| "invalid SHA-256".to_string())?,
            None => {
                let mut hasher = sha2::Sha256::new();
                for chunk in content_chunks.iter() {
                    hasher.update(chunk);
                }
                hasher.finalize().into()
            }
        };

        let total_length: usize = content_chunks.iter().map(|c| c.len()).sum();
        let enc = AssetEncoding {
            modified: now,
            content_chunks,
            certified: false,
            total_length,
            sha256,
        };
        asset.encodings.insert(arg.content_encoding, enc);

        on_asset_change(&mut self.asset_hashes, &arg.key, asset, dependent_keys);

        Ok(())
    }

    pub fn unset_asset_content(&mut self, arg: UnsetAssetContentArguments) -> Result<(), String> {
        let dependent_keys = self.dependent_keys(&arg.key);
        let asset = self
            .assets
            .get_mut(&arg.key)
            .ok_or_else(|| "asset not found".to_string())?;

        if asset.encodings.remove(&arg.content_encoding).is_some() {
            on_asset_change(&mut self.asset_hashes, &arg.key, asset, dependent_keys);
        }

        Ok(())
    }

    pub fn delete_asset(&mut self, arg: DeleteAssetArguments) {
        for dependent in self.dependent_keys(&arg.key) {
            self.asset_hashes.delete(dependent.as_bytes());
        }
        self.assets.remove(&arg.key);
        self.asset_hashes.delete(arg.key.as_bytes());
    }

    pub fn clear(&mut self) {
        self.assets.clear();
        self.batches.clear();
        self.chunks.clear();
        self.next_batch_id = Nat::from(1);
        self.next_chunk_id = Nat::from(1);
    }

    pub fn is_authorized(&self, principal: &Principal) -> bool {
        self.authorized.contains(principal)
    }

    pub fn retrieve(&self, key: &Key) -> Result<RcBytes, String> {
        let asset = self.get_asset(key)?;

        let id_enc = asset
            .encodings
            .get("identity")
            .ok_or_else(|| "no identity encoding".to_string())?;

        if id_enc.content_chunks.len() > 1 {
            return Err("Asset too large. Use get() and get_chunk() instead.".to_string());
        }

        Ok(id_enc.content_chunks[0].clone())
    }

    pub fn store(&mut self, arg: StoreArg, time: u64) -> Result<(), String> {
        let dependent_keys = self.dependent_keys(&arg.key);
        let asset = self.assets.entry(arg.key.clone()).or_default();
        asset.content_type = arg.content_type;
        asset.is_aliased = arg.aliased;

        let hash = sha2::Sha256::digest(&arg.content).into();
        if let Some(provided_hash) = arg.sha256 {
            if hash != provided_hash.as_ref() {
                return Err("sha256 mismatch".to_string());
            }
        }

        let encoding = asset.encodings.entry(arg.content_encoding).or_default();
        encoding.total_length = arg.content.len();
        encoding.content_chunks = vec![RcBytes::from(arg.content)];
        encoding.modified = Int::from(time);
        encoding.sha256 = hash;

        on_asset_change(&mut self.asset_hashes, &arg.key, asset, dependent_keys);
        Ok(())
    }

    pub fn create_batch(&mut self, now: u64) -> BatchId {
        let batch_id = self.next_batch_id.clone();
        self.next_batch_id += 1;

        self.batches.insert(
            batch_id.clone(),
            Batch {
                expires_at: Int::from(now + BATCH_EXPIRY_NANOS),
            },
        );
        self.chunks.retain(|_, c| {
            self.batches
                .get(&c.batch_id)
                .map(|b| b.expires_at > now)
                .unwrap_or(false)
        });
        self.batches.retain(|_, b| b.expires_at > now);

        batch_id
    }

    pub fn create_chunk(&mut self, arg: CreateChunkArg, now: u64) -> Result<ChunkId, String> {
        let mut batch = self
            .batches
            .get_mut(&arg.batch_id)
            .ok_or_else(|| "batch not found".to_string())?;

        batch.expires_at = Int::from(now + BATCH_EXPIRY_NANOS);

        let chunk_id = self.next_chunk_id.clone();
        self.next_chunk_id += 1;

        self.chunks.insert(
            chunk_id.clone(),
            Chunk {
                batch_id: arg.batch_id,
                content: RcBytes::from(arg.content),
            },
        );

        Ok(chunk_id)
    }

    pub fn commit_batch(&mut self, arg: CommitBatchArguments, now: u64) -> Result<(), String> {
        let batch_id = arg.batch_id;
        for op in arg.operations {
            match op {
                BatchOperation::CreateAsset(arg) => self.create_asset(arg)?,
                BatchOperation::SetAssetContent(arg) => self.set_asset_content(arg, now)?,
                BatchOperation::UnsetAssetContent(arg) => self.unset_asset_content(arg)?,
                BatchOperation::DeleteAsset(arg) => self.delete_asset(arg),
                BatchOperation::Clear(_) => self.clear(),
            }
        }
        self.batches.remove(&batch_id);
        Ok(())
    }

    pub fn list_assets(&self) -> Vec<AssetDetails> {
        self.assets
            .iter()
            .map(|(key, asset)| {
                let mut encodings: Vec<_> = asset
                    .encodings
                    .iter()
                    .map(|(enc_name, enc)| AssetEncodingDetails {
                        content_encoding: enc_name.clone(),
                        sha256: Some(ByteBuf::from(enc.sha256)),
                        length: Nat::from(enc.total_length),
                        modified: enc.modified.clone(),
                    })
                    .collect();
                encodings.sort_by(|l, r| l.content_encoding.cmp(&r.content_encoding));

                AssetDetails {
                    key: key.clone(),
                    content_type: asset.content_type.clone(),
                    encodings,
                }
            })
            .collect::<Vec<_>>()
    }

    pub fn certified_tree(&self, certificate: &[u8]) -> CertifiedTree {
        use ic_certified_map::labeled;

        let hash_tree = labeled(b"http_assets", self.asset_hashes.as_hash_tree());
        let mut serializer = serde_cbor::ser::Serializer::new(vec![]);
        serializer.self_describe().unwrap();
        hash_tree.serialize(&mut serializer).unwrap();

        CertifiedTree {
            certificate: certificate.to_vec(),
            tree: serializer.into_inner(),
        }
    }

    pub fn get(&self, arg: GetArg) -> Result<EncodedAsset, String> {
        let asset = self.get_asset(&arg.key)?;

        for enc in arg.accept_encodings.iter() {
            if let Some(asset_enc) = asset.encodings.get(enc) {
                return Ok(EncodedAsset {
                    content: asset_enc.content_chunks[0].clone(),
                    content_type: asset.content_type.clone(),
                    content_encoding: enc.clone(),
                    total_length: Nat::from(asset_enc.total_length as u64),
                    sha256: Some(ByteBuf::from(asset_enc.sha256)),
                });
            }
        }
        Err("no such encoding".to_string())
    }

    pub fn get_chunk(&self, arg: GetChunkArg) -> Result<RcBytes, String> {
        let asset = self.get_asset(&arg.key)?;

        let enc = asset
            .encodings
            .get(&arg.content_encoding)
            .ok_or_else(|| "no such encoding".to_string())?;

        if let Some(expected_hash) = arg.sha256 {
            if expected_hash != enc.sha256 {
                return Err("sha256 mismatch".to_string());
            }
        }
        if arg.index >= enc.content_chunks.len() {
            return Err("chunk index out of bounds".to_string());
        }
        let index: usize = arg.index.0.to_usize().unwrap();

        Ok(enc.content_chunks[index].clone())
    }

    fn build_http_response(
        &self,
        certificate: &[u8],
        path: &str,
        encodings: Vec<String>,
        index: usize,
        callback: Func,
        etags: Vec<Hash>,
    ) -> HttpResponse {
        let index_redirect_certificate = if self.asset_hashes.get(path.as_bytes()).is_none()
            && self.asset_hashes.get(INDEX_FILE.as_bytes()).is_some()
        {
            let absence_proof = self.asset_hashes.witness(path.as_bytes());
            let index_proof = self.asset_hashes.witness(INDEX_FILE.as_bytes());
            let combined_proof = merge_hash_trees(absence_proof, index_proof);
            Some(witness_to_header(combined_proof, certificate))
        } else {
            None
        };

        if let Some(certificate_header) = index_redirect_certificate {
            if let Some(asset) = self.assets.get(INDEX_FILE) {
                for enc_name in encodings.iter() {
                    if let Some(enc) = asset.encodings.get(enc_name) {
                        if enc.certified {
                            return build_ok(
                                asset,
                                enc_name,
                                enc,
                                INDEX_FILE,
                                index,
                                Some(certificate_header),
                                callback,
                                etags,
                            );
                        }
                    }
                }
            }
        }

        let certificate_header =
            witness_to_header(self.asset_hashes.witness(path.as_bytes()), certificate);

        if let Ok(asset) = self.get_asset(&path.into()) {
            for enc_name in encodings.iter() {
                if let Some(enc) = asset.encodings.get(enc_name) {
                    if enc.certified {
                        return build_ok(
                            asset,
                            enc_name,
                            enc,
                            path,
                            index,
                            Some(certificate_header),
                            callback,
                            etags,
                        );
                    } else {
                        // Find if identity is certified, if it's not.
                        if let Some(id_enc) = asset.encodings.get("identity") {
                            if id_enc.certified {
                                return build_ok(
                                    asset,
                                    enc_name,
                                    enc,
                                    path,
                                    index,
                                    Some(certificate_header),
                                    callback,
                                    etags,
                                );
                            }
                        }
                    }
                }
            }
        }

        build_404(certificate_header)
    }

    pub fn http_request(
        &self,
        req: HttpRequest,
        certificate: &[u8],
        callback: Func,
    ) -> HttpResponse {
        let mut encodings = vec![];
        // waiting for https://dfinity.atlassian.net/browse/BOUN-446
        let etags = Vec::new();
        for (name, value) in req.headers.iter() {
            if name.eq_ignore_ascii_case("Accept-Encoding") {
                for v in value.split(',') {
                    encodings.push(v.trim().to_string());
                }
            }
        }
        encodings.push("identity".to_string());

        let path = match req.url.find('?') {
            Some(i) => &req.url[..i],
            None => &req.url[..],
        };

        match url_decode(path) {
            Ok(path) => self.build_http_response(certificate, &path, encodings, 0, callback, etags),
            Err(err) => HttpResponse {
                status_code: 400,
                headers: vec![],
                body: RcBytes::from(ByteBuf::from(format!(
                    "failed to decode path '{}': {}",
                    path, err
                ))),
                streaming_strategy: None,
            },
        }
    }

    pub fn http_request_streaming_callback(
        &self,
        StreamingCallbackToken {
            key,
            content_encoding,
            index,
            sha256,
        }: StreamingCallbackToken,
    ) -> Result<StreamingCallbackHttpResponse, String> {
        let asset = self
            .get_asset(&key)
            .map_err(|_| "Invalid token on streaming: key not found.".to_string())?;
        let enc = asset
            .encodings
            .get(&content_encoding)
            .ok_or_else(|| "Invalid token on streaming: encoding not found.".to_string())?;

        if let Some(expected_hash) = sha256 {
            if expected_hash != enc.sha256 {
                return Err("sha256 mismatch".to_string());
            }
        }

        // MAX is good enough. This means a chunk would be above 64-bits, which is impossible...
        let chunk_index = index.0.to_usize().unwrap_or(usize::MAX);

        Ok(StreamingCallbackHttpResponse {
            body: enc.content_chunks[chunk_index].clone(),
            token: create_token(asset, &content_encoding, enc, &key, chunk_index),
        })
    }

<<<<<<< HEAD
    pub fn get_asset_properties(&self, key: Key) -> Result<AssetProperties, String> {
        let asset = self
            .assets
            .get(&key)
            .ok_or_else(|| "asset not found".to_string())?;

        Ok(AssetProperties {
            max_age: asset.max_age,
            headers: asset.headers.clone(),
        })
    }

    pub fn set_asset_properties(&mut self, arg: SetAssetPropertiesArguments) -> Result<(), String> {
        let asset = self
            .assets
            .get_mut(&arg.key)
            .ok_or_else(|| "asset not found".to_string())?;

        if let Some(headers) = arg.headers {
            asset.headers = headers
        }
        if let Some(max_age) = arg.max_age {
            asset.max_age = max_age
        }
        Ok(())
=======
    // Returns keys that needs to be updated if the supplied key is changed.
    fn dependent_keys<'a>(&self, key: &Key) -> Vec<Key> {
        if self
            .assets
            .get(key)
            .and_then(|asset| asset.is_aliased)
            .unwrap_or(DEFAULT_ALIAS_ENABLED)
        {
            aliased_by(key)
                .into_iter()
                .filter(|k| !self.assets.contains_key(k))
                .collect()
        } else {
            Vec::new()
        }
>>>>>>> 980f2d51
    }
}

impl From<State> for StableState {
    fn from(state: State) -> Self {
        Self {
            authorized: state.authorized,
            stable_assets: state.assets,
        }
    }
}

impl From<StableState> for State {
    fn from(stable_state: StableState) -> Self {
        let mut state = Self {
            authorized: stable_state.authorized,
            assets: stable_state.stable_assets,
            ..Self::default()
        };

        let assets_keys: Vec<_> = state.assets.keys().map(|key| key.clone()).collect();
        for key in assets_keys {
            let dependent_keys = state.dependent_keys(&key);
            if let Some(asset) = state.assets.get_mut(&key) {
                for enc in asset.encodings.values_mut() {
                    enc.certified = false;
                }
                on_asset_change(&mut state.asset_hashes, &key, asset, dependent_keys);
            } else {
                // shouldn't reach this
            }
        }
        state
    }
}

fn on_asset_change(
    asset_hashes: &mut AssetHashes,
    key: &str,
    asset: &mut Asset,
    dependent_keys: Vec<Key>,
) {
    // If the most preferred encoding is present and certified,
    // there is nothing to do.
    for enc_name in ENCODING_CERTIFICATION_ORDER.iter() {
        if let Some(enc) = asset.encodings.get(*enc_name) {
            if enc.certified {
                return;
            } else {
                break;
            }
        }
    }

    if asset.encodings.is_empty() {
        asset_hashes.delete(key.as_bytes());
        for dependent in dependent_keys {
            asset_hashes.delete(dependent.as_bytes());
        }
        return;
    }

    // An encoding with a higher priority was added, let's certify it
    // instead.

    for enc in asset.encodings.values_mut() {
        enc.certified = false;
    }

    for enc_name in ENCODING_CERTIFICATION_ORDER.iter() {
        if let Some(enc) = asset.encodings.get_mut(*enc_name) {
            asset_hashes.insert(key.to_string(), enc.sha256);
            for dependent in dependent_keys {
                asset_hashes.insert(dependent, enc.sha256);
            }
            enc.certified = true;
            return;
        }
    }

    // No known encodings found. Just pick the first one. The exact
    // order is hard to predict because we use a hash map. Should
    // almost never happen anyway.
    if let Some(enc) = asset.encodings.values_mut().next() {
        asset_hashes.insert(key.to_string(), enc.sha256);
        for dependent in dependent_keys {
            asset_hashes.insert(dependent, enc.sha256);
        }
        enc.certified = true;
    }
}

fn witness_to_header(witness: HashTree, certificate: &[u8]) -> HeaderField {
    use ic_certified_map::labeled;

    let hash_tree = labeled(b"http_assets", witness);
    let mut serializer = serde_cbor::ser::Serializer::new(vec![]);
    serializer.self_describe().unwrap();
    hash_tree.serialize(&mut serializer).unwrap();

    (
        "IC-Certificate".to_string(),
        String::from("certificate=:")
            + &base64::encode(certificate)
            + ":, tree=:"
            + &base64::encode(&serializer.into_inner())
            + ":",
    )
}

fn merge_hash_trees<'a>(lhs: HashTree<'a>, rhs: HashTree<'a>) -> HashTree<'a> {
    use HashTree::{Empty, Fork, Labeled, Leaf, Pruned};

    match (lhs, rhs) {
        (Pruned(l), Pruned(r)) => {
            if l != r {
                panic!("merge_hash_trees: inconsistent hashes");
            }
            Pruned(l)
        }
        (Pruned(_), r) => r,
        (l, Pruned(_)) => l,
        (Fork(l), Fork(r)) => Fork(Box::new((
            merge_hash_trees(l.0, r.0),
            merge_hash_trees(l.1, r.1),
        ))),
        (Labeled(l_label, l), Labeled(r_label, r)) => {
            if l_label != r_label {
                panic!("merge_hash_trees: inconsistent hash tree labels");
            }
            Labeled(l_label, Box::new(merge_hash_trees(*l, *r)))
        }
        (Empty, Empty) => Empty,
        (Leaf(l), Leaf(r)) => {
            if l != r {
                panic!("merge_hash_trees: inconsistent leaves");
            }
            Leaf(l)
        }
        (_l, _r) => {
            panic!("merge_hash_trees: inconsistent tree structure");
        }
    }
}

fn create_token(
    _asset: &Asset,
    enc_name: &str,
    enc: &AssetEncoding,
    key: &str,
    chunk_index: usize,
) -> Option<StreamingCallbackToken> {
    if chunk_index + 1 >= enc.content_chunks.len() {
        None
    } else {
        Some(StreamingCallbackToken {
            key: key.to_string(),
            content_encoding: enc_name.to_string(),
            index: Nat::from(chunk_index + 1),
            sha256: Some(ByteBuf::from(enc.sha256)),
        })
    }
}

#[allow(clippy::too_many_arguments)]
fn build_ok(
    asset: &Asset,
    enc_name: &str,
    enc: &AssetEncoding,
    key: &str,
    chunk_index: usize,
    certificate_header: Option<HeaderField>,
    callback: Func,
    etags: Vec<Hash>,
) -> HttpResponse {
    let mut headers = HashMap::from([("content-type".to_string(), asset.content_type.to_string())]);
    if enc_name != "identity" {
        headers.insert("content-encoding".to_string(), enc_name.to_string());
    }
    if let Some(head) = certificate_header {
        headers.insert(head.0, head.1);
    }
    if let Some(max_age) = asset.max_age {
        headers.insert("cache-control".to_string(), format!("max-age={}", max_age));
    }
    if let Some(arg_headers) = asset.headers.as_ref() {
        for (k, v) in arg_headers {
            headers.insert(k.to_owned().to_lowercase(), v.to_owned());
        }
    }

    let streaming_strategy = create_token(asset, enc_name, enc, key, chunk_index)
        .map(|token| StreamingStrategy::Callback { callback, token });

    let (status_code, body) = if etags.contains(&enc.sha256) {
        (304, RcBytes::default())
    } else {
        headers.insert(
            "etag".to_string(),
            format!("\"{}\"", hex::encode(enc.sha256)),
        );
        (200, enc.content_chunks[chunk_index].clone())
    };

    HttpResponse {
        status_code,
        headers: headers.into_iter().collect::<_>(),
        body,
        streaming_strategy,
    }
}

fn build_404(certificate_header: HeaderField) -> HttpResponse {
    HttpResponse {
        status_code: 404,
        headers: vec![certificate_header],
        body: RcBytes::from(ByteBuf::from("not found")),
        streaming_strategy: None,
    }
}

// path like /path/to/my/asset should also be valid for /path/to/my/asset.html or /path/to/my/asset/index.html
fn aliases_of(key: &Key) -> Vec<Key> {
    if key.ends_with("/") {
        vec![format!("{}index.html", key)]
    } else if !key.ends_with(".html") {
        vec![format!("{}.html", key), format!("{}/index.html", key)]
    } else {
        Vec::new()
    }
}

// Determines possible original keys in case the supplied key is being aliaseded to.
// Sort-of a reverse operation of `alias_of`
fn aliased_by(key: &Key) -> Vec<Key> {
    if key.ends_with("/index.html") {
        vec![
            key[..(key.len() - 5)].into(),
            key[..(key.len() - 10)].into(),
            key[..(key.len() - 11)].to_string(),
        ]
    } else if key.ends_with(".html") {
        vec![key[..(key.len() - 5)].to_string()]
    } else {
        Vec::new()
    }
}<|MERGE_RESOLUTION|>--- conflicted
+++ resolved
@@ -578,7 +578,6 @@
         })
     }
 
-<<<<<<< HEAD
     pub fn get_asset_properties(&self, key: Key) -> Result<AssetProperties, String> {
         let asset = self
             .assets
@@ -604,7 +603,8 @@
             asset.max_age = max_age
         }
         Ok(())
-=======
+    }
+
     // Returns keys that needs to be updated if the supplied key is changed.
     fn dependent_keys<'a>(&self, key: &Key) -> Vec<Key> {
         if self
@@ -620,7 +620,6 @@
         } else {
             Vec::new()
         }
->>>>>>> 980f2d51
     }
 }
 
@@ -641,7 +640,7 @@
             ..Self::default()
         };
 
-        let assets_keys: Vec<_> = state.assets.keys().map(|key| key.clone()).collect();
+        let assets_keys: Vec<_> = state.assets.keys().cloned().collect();
         for key in assets_keys {
             let dependent_keys = state.dependent_keys(&key);
             if let Some(asset) = state.assets.get_mut(&key) {
@@ -844,7 +843,7 @@
 
 // path like /path/to/my/asset should also be valid for /path/to/my/asset.html or /path/to/my/asset/index.html
 fn aliases_of(key: &Key) -> Vec<Key> {
-    if key.ends_with("/") {
+    if key.ends_with('/') {
         vec![format!("{}index.html", key)]
     } else if !key.ends_with(".html") {
         vec![format!("{}.html", key), format!("{}/index.html", key)]
