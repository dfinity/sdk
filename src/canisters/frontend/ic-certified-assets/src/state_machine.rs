--- conflicted
+++ resolved
@@ -5,13 +5,10 @@
 // as formal arguments.  This approach makes it very easy to test the state machine.
 
 use crate::{
-<<<<<<< HEAD
     certification_types::{
         AssetHashes, AssetPath, HashTreePath, IcCertificateExpression, NestedTreeKey,
     },
-=======
     evidence::{EvidenceComputation, EvidenceComputation::Computed},
->>>>>>> b3ff5674
     http::{
         build_ic_certificate_expression_from_headers_and_encoding, witness_to_header_v1,
         witness_to_header_v2, HttpRequest, HttpResponse, StreamingCallbackHttpResponse,
@@ -45,14 +42,10 @@
 /// Default aliasing behavior.
 const DEFAULT_ALIAS_ENABLED: bool = true;
 
-<<<<<<< HEAD
 const STATUS_CODES_TO_CERTIFY: [u16; 2] = [200, 304];
 
-=======
 const DEFAULT_MAX_COMPUTE_EVIDENCE_ITERATIONS: u16 = 20;
 
-type AssetHashes = RbTree<Key, Hash>;
->>>>>>> b3ff5674
 type Timestamp = Int;
 
 #[derive(Default, Clone, Debug, CandidType, Deserialize)]
@@ -898,14 +891,13 @@
         if let Some(allow_raw_access) = arg.allow_raw_access {
             asset.allow_raw_access = allow_raw_access
         }
-<<<<<<< HEAD
-
-        on_asset_change(&mut self.asset_hashes, &arg.key, asset, dependent_keys);
-=======
+
         if let Some(is_aliased) = arg.is_aliased {
             asset.is_aliased = is_aliased
         }
->>>>>>> b3ff5674
+
+        on_asset_change(&mut self.asset_hashes, &arg.key, asset, dependent_keys);
+
         Ok(())
     }
 
