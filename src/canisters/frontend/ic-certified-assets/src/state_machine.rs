//! This module contains a pure implementation of the certified assets state machine.

// NB. This module should not depend on ic_cdk, it contains only pure state transition functions.
// All the environment (time, certificates, etc.) is passed to the state transition functions
// as formal arguments.  This approach makes it very easy to test the state machine.
use crate::{
    asset_certification::{
        types::{
            certification::{
                AssetKey, AssetPath, CertificateExpression, HashTreePath, NestedTreeKey,
                RequestHash, ResponseHash, WitnessResult,
            },
            http::{
                build_ic_certificate_expression_from_headers_and_encoding,
                build_ic_certificate_expression_header, response_hash, CallbackFunc, HttpRequest,
                HttpResponse, StreamingCallbackHttpResponse, StreamingCallbackToken, FALLBACK_FILE,
            },
            rc_bytes::RcBytes,
        },
        CertifiedResponses,
    },
    evidence::{EvidenceComputation, EvidenceComputation::Computed},
    types::*,
    url_decode::url_decode,
};
use candid::{CandidType, Deserialize, Int, Nat, Principal};
use ic_certification::{AsHashTree, Hash};
use ic_representation_independent_hash::Value;
use num_traits::ToPrimitive;
use serde::Serialize;
use serde_bytes::ByteBuf;
use sha2::Digest;
use std::collections::{BTreeSet, HashMap};
use std::convert::TryInto;

/// The amount of time a batch is kept alive. Modifying the batch
/// delays the expiry further.
pub const BATCH_EXPIRY_NANOS: u64 = 300_000_000_000;

/// The order in which we pick encodings for certification.
const ENCODING_CERTIFICATION_ORDER: &[&str] = &["identity", "gzip", "compress", "deflate", "br"];
// Order of encodings is relevant for v1. Follow ENCODING_CERTIFICATION_ORDER,
// then follow the order of existing encodings.
// For v2, it is important to certify all encodings, therefore all encodings are added to the list.
pub fn encoding_certification_order<'a>(
    actual_encodings: impl Iterator<Item = &'a String>,
) -> Vec<String> {
    let mut encoding_order: Vec<String> = ENCODING_CERTIFICATION_ORDER
        .iter()
        .map(|enc| enc.to_string())
        .collect();
    encoding_order.append(
        &mut actual_encodings
            .filter(|encoding| !ENCODING_CERTIFICATION_ORDER.contains(&encoding.as_str()))
            .map(|s| s.into())
            .collect(),
    );
    encoding_order
}

/// Default aliasing behavior.
const DEFAULT_ALIAS_ENABLED: bool = true;

const STATUS_CODES_TO_CERTIFY: [u16; 2] = [200, 304];

const DEFAULT_MAX_COMPUTE_EVIDENCE_ITERATIONS: u16 = 20;

type Timestamp = Int;

#[derive(Default, Clone, Debug, CandidType, Deserialize)]
pub struct AssetEncoding {
    pub modified: Timestamp,
    pub content_chunks: Vec<RcBytes>,
    pub total_length: usize,
    /// Valid as-is for v2.
    /// For v1, also make sure that encoding name == asset.most_important_encoding_v1()
    pub certified: bool,
    pub sha256: [u8; 32],
    pub certificate_expression: Option<CertificateExpression>,
    pub response_hashes: Option<HashMap<u16, [u8; 32]>>,
}

impl AssetEncoding {
    fn asset_hash_path_v2(&self, path: &AssetPath, status_code: u16) -> Option<HashTreePath> {
        self.certificate_expression.as_ref().and_then(|ce| {
            self.response_hashes.as_ref().and_then(|hashes| {
                hashes.get(&status_code).map(|response_hash| {
                    path.hash_tree_path(ce, &RequestHash::default(), response_hash.into())
                })
            })
        })
    }

    fn not_found_hash_path(&self) -> Option<HashTreePath> {
        self.certificate_expression.as_ref().and_then(|ce| {
            self.response_hashes
                .as_ref()
                .and_then(|hashes| hashes.get(&200))
                .map(|response_hash| {
                    HashTreePath::from(Vec::<NestedTreeKey>::from([
                        "http_expr".into(),
                        "<*>".into(), // 404 not found wildcard segment
                        ce.expression_hash.as_slice().into(),
                        "".into(), // no request certification - use empty node
                        response_hash.as_slice().into(),
                    ]))
                })
        })
    }

    fn compute_response_hashes(
        &self,
        headers: &Option<HashMap<String, String>>,
        max_age: &Option<u64>,
        content_type: &str,
        encoding_name: &str,
    ) -> HashMap<u16, [u8; 32]> {
        // Collect all user-defined headers
        let base_headers: Vec<(String, Value)> = build_headers(
            headers.as_ref().map(|h| h.iter()),
            max_age,
            content_type,
            encoding_name,
            self.certificate_expression.as_ref(),
        )
        .into_iter()
        .map(|(k, v)| (k, Value::String(v)))
        .collect();

        // HTTP 200
        let ResponseHash(response_hash_200) = response_hash(&base_headers, 200, &self.sha256);

        // HTTP 304
        let empty_body_hash: [u8; 32] = sha2::Sha256::digest([]).into();
        let ResponseHash(response_hash_304) = response_hash(&base_headers, 304, &empty_body_hash);

        let mut response_hashes = HashMap::new();
        response_hashes.insert(200, response_hash_200);
        response_hashes.insert(304, response_hash_304);

        debug_assert!(STATUS_CODES_TO_CERTIFY
            .iter()
            .all(|code| response_hashes.contains_key(code)));

        response_hashes
    }
}

#[derive(Default, Clone, Debug, CandidType, Deserialize)]
pub struct Asset {
    pub content_type: String,
    pub encodings: HashMap<String, AssetEncoding>,
    pub max_age: Option<u64>,
    pub headers: Option<HashMap<String, String>>,
    pub is_aliased: Option<bool>,
    pub allow_raw_access: Option<bool>,
}

#[derive(Clone, Debug, CandidType, Deserialize)]
pub struct EncodedAsset {
    pub content: RcBytes,
    pub content_type: String,
    pub content_encoding: String,
    pub total_length: Nat,
    pub sha256: Option<ByteBuf>,
}

#[derive(Clone, Debug, CandidType, Deserialize)]
pub struct AssetDetails {
    pub key: String,
    pub content_type: String,
    pub encodings: Vec<AssetEncodingDetails>,
}

#[derive(Clone, Debug, CandidType, Deserialize)]
pub struct AssetEncodingDetails {
    pub content_encoding: String,
    pub sha256: Option<ByteBuf>,
    pub length: Nat,
    pub modified: Timestamp,
}

#[derive(Clone, Debug, CandidType, Deserialize)]
pub struct CertifiedTree {
    pub certificate: Vec<u8>,
    pub tree: Vec<u8>,
}

pub struct Chunk {
    pub batch_id: BatchId,
    pub content: RcBytes,
}

pub struct Batch {
    pub expires_at: Timestamp,
    pub commit_batch_arguments: Option<CommitBatchArguments>,
    pub evidence_computation: Option<EvidenceComputation>,
    pub chunk_content_total_size: usize,
}

#[derive(Clone, Debug, Default, CandidType, Deserialize)]
pub struct Configuration {
    pub max_batches: Option<u64>,
    pub max_chunks: Option<u64>,
    pub max_bytes: Option<u64>,
}

#[derive(Default)]
pub struct State {
    assets: HashMap<AssetKey, Asset>,
    configuration: Configuration,

    chunks: HashMap<ChunkId, Chunk>,
    next_chunk_id: ChunkId,

    batches: HashMap<BatchId, Batch>,
    next_batch_id: BatchId,

    // permissions
    commit_principals: BTreeSet<Principal>,
    prepare_principals: BTreeSet<Principal>,
    manage_permissions_principals: BTreeSet<Principal>,

    asset_hashes: CertifiedResponses,
}

#[derive(Clone, Debug, CandidType, Deserialize)]
pub struct StableStatePermissions {
    commit: BTreeSet<Principal>,
    prepare: BTreeSet<Principal>,
    manage_permissions: BTreeSet<Principal>,
}

#[derive(Clone, Debug, CandidType, Deserialize)]
pub struct StableState {
    authorized: Vec<Principal>, // ignored if permissions is Some(_)
    permissions: Option<StableStatePermissions>,
    stable_assets: HashMap<String, Asset>,

    next_batch_id: Option<BatchId>,
    configuration: Option<Configuration>,
}

impl Asset {
    fn allow_raw_access(&self) -> bool {
        self.allow_raw_access.unwrap_or(true)
    }

    fn update_ic_certificate_expressions(&mut self) {
        // gather all headers
        let mut headers: Vec<(String, Value)> = vec![];

        if self.max_age.is_some() {
            headers.push(("cache-control".to_string(), Value::String("".to_string())));
        }
        if let Some(custom_headers) = &self.headers {
            for h in custom_headers.iter() {
                headers.push((h.0.into(), Value::String(h.1.into())));
            }
        }

        // update
        for (enc_name, encoding) in self.encodings.iter_mut() {
            encoding.certificate_expression = Some(
                build_ic_certificate_expression_from_headers_and_encoding(&headers, Some(enc_name)),
            );
        }
    }

    pub fn get_headers_for_asset(
        &self,
        encoding_name: &str,
        cert_version: u16,
    ) -> HashMap<String, String> {
        let ce = if cert_version != 1 {
            self.encodings
                .get(encoding_name)
                .and_then(|e| e.certificate_expression.as_ref())
        } else {
            None
        };
        build_headers(
            self.headers.as_ref().map(|h| h.iter()),
            &self.max_age,
            &self.content_type,
            encoding_name.to_owned(),
            ce,
        )
    }

    // certification v1 only certifies the most important encoding
    pub fn most_important_encoding_v1(&self) -> String {
        for enc in encoding_certification_order(self.encodings.keys()).into_iter() {
            if self.encodings.contains_key(&enc) {
                return enc;
            }
        }
        "no encoding found".to_string()
    }
}

impl State {
    fn get_asset(&self, key: &AssetKey) -> Result<&Asset, String> {
        self.assets
            .get(key)
            .or_else(|| {
                let aliased = aliases_of(key)
                    .into_iter()
                    .find_map(|alias_key| self.assets.get(&alias_key));
                if let Some(asset) = aliased {
                    if asset.is_aliased.unwrap_or(DEFAULT_ALIAS_ENABLED) {
                        aliased
                    } else {
                        None
                    }
                } else {
                    None
                }
            })
            .ok_or_else(|| "asset not found".to_string())
    }

    pub fn set_permissions(
        &mut self,
        SetPermissions {
            prepare,
            commit,
            manage_permissions,
        }: SetPermissions,
    ) {
        *self.get_mut_permission_list(&Permission::Prepare) = prepare.into_iter().collect();
        *self.get_mut_permission_list(&Permission::Commit) = commit.into_iter().collect();
        *self.get_mut_permission_list(&Permission::ManagePermissions) =
            manage_permissions.into_iter().collect();
    }

    pub fn grant_permission(&mut self, principal: Principal, permission: &Permission) {
        let permitted = self.get_mut_permission_list(permission);
        permitted.insert(principal);
    }

    pub fn revoke_permission(&mut self, principal: Principal, permission: &Permission) {
        let permitted = self.get_mut_permission_list(permission);
        permitted.remove(&principal);
    }

    pub fn list_permitted(&self, permission: &Permission) -> &BTreeSet<Principal> {
        self.get_permission_list(permission)
    }

    pub fn take_ownership(&mut self, controller: Principal) {
        self.commit_principals.clear();
        self.prepare_principals.clear();
        self.manage_permissions_principals.clear();
        self.commit_principals.insert(controller);
    }

    pub fn root_hash(&self) -> Hash {
        self.asset_hashes.root_hash()
    }

    pub fn create_asset(&mut self, arg: CreateAssetArguments) -> Result<(), String> {
        if self.assets.contains_key(&arg.key) {
            return Err("asset already exists".to_string());
        }
        self.assets.insert(
            arg.key,
            Asset {
                content_type: arg.content_type,
                encodings: HashMap::new(),
                max_age: arg.max_age,
                headers: arg.headers,
                is_aliased: arg.enable_aliasing,
                allow_raw_access: arg.allow_raw_access,
            },
        );
        Ok(())
    }

    pub fn set_asset_content(
        &mut self,
        arg: SetAssetContentArguments,
        now: u64,
    ) -> Result<(), String> {
        if arg.chunk_ids.is_empty() {
            return Err("encoding must have at least one chunk".to_string());
        }

        let dependent_keys = self.dependent_keys(&arg.key);
        let asset = self
            .assets
            .get_mut(&arg.key)
            .ok_or_else(|| "asset not found".to_string())?;

        let now = Int::from(now);

        let mut content_chunks = vec![];
        for chunk_id in arg.chunk_ids.iter() {
            let chunk = self.chunks.remove(chunk_id).expect("chunk not found");
            content_chunks.push(chunk.content);
        }

        let sha256: [u8; 32] = match arg.sha256 {
            Some(bytes) => bytes
                .into_vec()
                .try_into()
                .map_err(|_| "invalid SHA-256".to_string())?,
            None => {
                let mut hasher = sha2::Sha256::new();
                for chunk in content_chunks.iter() {
                    hasher.update(chunk);
                }
                hasher.finalize().into()
            }
        };

        let total_length: usize = content_chunks.iter().map(|c| c.len()).sum();
        let enc = AssetEncoding {
            modified: now,
            content_chunks,
            certified: false,
            total_length,
            sha256,
            certificate_expression: None, // set by on_asset_change
            response_hashes: None,        // set by on_asset_change
        };
        asset.encodings.insert(arg.content_encoding, enc);

        on_asset_change(&mut self.asset_hashes, &arg.key, asset, dependent_keys);

        Ok(())
    }

    pub fn unset_asset_content(&mut self, arg: UnsetAssetContentArguments) -> Result<(), String> {
        let dependent_keys = self.dependent_keys(&arg.key);
        let asset = self
            .assets
            .get_mut(&arg.key)
            .ok_or_else(|| "asset not found".to_string())?;

        if asset.encodings.remove(&arg.content_encoding).is_some() {
            on_asset_change(&mut self.asset_hashes, &arg.key, asset, dependent_keys);
        }

        Ok(())
    }

    pub fn delete_asset(&mut self, arg: DeleteAssetArguments) {
        if self.assets.contains_key(&arg.key) {
            for dependent in self.dependent_keys(&arg.key) {
                self.asset_hashes.remove_responses_for_path(&dependent);
                self.asset_hashes.remove_responses_for_path_v1(&dependent);
                if dependent == FALLBACK_FILE {
                    self.asset_hashes.remove_fallback_responses();
                    self.asset_hashes.remove_fallback_responses_v1();
                }
            }
            self.assets.remove(&arg.key);
        }
        for key in aliases_of(&arg.key) {
            // if an existing file can be aliased to the deleted file it has to become a valid alias again
            if self.assets.contains_key(&key) {
                let dependent_keys = self.dependent_keys(&key);
                if let Some(asset) = self.assets.get_mut(&key) {
                    on_asset_change(&mut self.asset_hashes, &key, asset, dependent_keys);
                }
            }
        }
    }

    pub fn clear(&mut self) {
        self.assets.clear();
        self.batches.clear();
        self.chunks.clear();
<<<<<<< HEAD
        self.next_batch_id = Nat::from(1u8);
        self.next_chunk_id = Nat::from(1u8);
=======
        self.next_batch_id = Nat::from(1_u8);
        self.next_chunk_id = Nat::from(1_u8);
>>>>>>> 81cab158
    }

    pub fn has_permission(&self, principal: &Principal, permission: &Permission) -> bool {
        let list = self.get_permission_list(permission);
        list.contains(principal)
    }

    pub fn can(&self, principal: &Principal, permission: &Permission) -> bool {
        self.has_permission(principal, permission)
            || (*permission == Permission::Prepare
                && self.has_permission(principal, &Permission::Commit))
    }

    fn get_permission_list(&self, permission: &Permission) -> &BTreeSet<Principal> {
        match permission {
            Permission::Commit => &self.commit_principals,
            Permission::Prepare => &self.prepare_principals,
            Permission::ManagePermissions => &self.manage_permissions_principals,
        }
    }

    fn get_mut_permission_list(&mut self, permission: &Permission) -> &mut BTreeSet<Principal> {
        match permission {
            Permission::Commit => &mut self.commit_principals,
            Permission::Prepare => &mut self.prepare_principals,
            Permission::ManagePermissions => &mut self.manage_permissions_principals,
        }
    }

    pub fn retrieve(&self, key: &AssetKey) -> Result<RcBytes, String> {
        let asset = self.get_asset(key)?;

        let id_enc = asset
            .encodings
            .get("identity")
            .ok_or_else(|| "no identity encoding".to_string())?;

        if id_enc.content_chunks.len() > 1 {
            return Err("Asset too large. Use get() and get_chunk() instead.".to_string());
        }

        Ok(id_enc.content_chunks[0].clone())
    }

    pub fn store(&mut self, arg: StoreArg, time: u64) -> Result<(), String> {
        let dependent_keys = self.dependent_keys(&arg.key);
        let asset = self.assets.entry(arg.key.clone()).or_default();
        asset.content_type = arg.content_type;
        asset.is_aliased = arg.aliased;

        let hash = sha2::Sha256::digest(&arg.content).into();
        if let Some(provided_hash) = arg.sha256 {
            if hash != provided_hash.as_ref() {
                return Err("sha256 mismatch".to_string());
            }
        }

        let encoding = asset.encodings.entry(arg.content_encoding).or_default();
        encoding.total_length = arg.content.len();
        encoding.content_chunks = vec![RcBytes::from(arg.content)];
        encoding.modified = Int::from(time);
        encoding.sha256 = hash;

        on_asset_change(&mut self.asset_hashes, &arg.key, asset, dependent_keys);
        Ok(())
    }

    pub fn create_batch(&mut self, now: u64) -> Result<BatchId, String> {
        self.batches.retain(|_, b| {
            b.expires_at > now || matches!(b.evidence_computation, Some(Computed(_)))
        });
        self.chunks
            .retain(|_, c| self.batches.contains_key(&c.batch_id));

        if let Some((batch_id, batch)) = self
            .batches
            .iter()
            .find(|(_batch_id, batch)| batch.commit_batch_arguments.is_some())
        {
            let message = match batch.evidence_computation {
                Some(Computed(_)) => format!("Batch {} is already proposed.  Delete or execute it to propose another.", batch_id),
                _ => format!("Batch {} has not completed evidence computation.  Wait for it to expire or delete it to propose another.", batch_id),
            };
            return Err(message);
        }

        if let Some(max_batches) = self.configuration.max_batches {
            if self.batches.len() as u64 >= max_batches {
                return Err("batch limit exceeded".to_string());
            }
        }
        let batch_id = self.next_batch_id.clone();
<<<<<<< HEAD
        self.next_batch_id += 1u8;
=======
        self.next_batch_id += 1_u8;
>>>>>>> 81cab158

        self.batches.insert(
            batch_id.clone(),
            Batch {
                expires_at: Int::from(now + BATCH_EXPIRY_NANOS),
                commit_batch_arguments: None,
                evidence_computation: None,
                chunk_content_total_size: 0,
            },
        );

        Ok(batch_id)
    }

    pub fn create_chunk(&mut self, arg: CreateChunkArg, now: u64) -> Result<ChunkId, String> {
        if let Some(max_chunks) = self.configuration.max_chunks {
            if self.chunks.len() + 1 > max_chunks as usize {
                return Err("chunk limit exceeded".to_string());
            }
        }
        if let Some(max_bytes) = self.configuration.max_bytes {
            let current_total_bytes = &self.batches.iter().fold(0, |acc, (_batch_id, batch)| {
                acc + batch.chunk_content_total_size
            });

            if current_total_bytes + arg.content.as_ref().len() > max_bytes as usize {
                return Err("byte limit exceeded".to_string());
            }
        }
        let batch = self
            .batches
            .get_mut(&arg.batch_id)
            .ok_or_else(|| "batch not found".to_string())?;
        if batch.commit_batch_arguments.is_some() {
            return Err("batch has been proposed".to_string());
        }

        batch.expires_at = Int::from(now + BATCH_EXPIRY_NANOS);

        let chunk_id = self.next_chunk_id.clone();
<<<<<<< HEAD
        self.next_chunk_id += 1u8;
=======
        self.next_chunk_id += 1_u8;
>>>>>>> 81cab158
        batch.chunk_content_total_size += arg.content.as_ref().len();

        self.chunks.insert(
            chunk_id.clone(),
            Chunk {
                batch_id: arg.batch_id,
                content: RcBytes::from(arg.content),
            },
        );

        Ok(chunk_id)
    }

    pub fn commit_batch(&mut self, arg: CommitBatchArguments, now: u64) -> Result<(), String> {
        let batch_id = arg.batch_id;
        for op in arg.operations {
            match op {
                BatchOperation::CreateAsset(arg) => self.create_asset(arg)?,
                BatchOperation::SetAssetContent(arg) => self.set_asset_content(arg, now)?,
                BatchOperation::UnsetAssetContent(arg) => self.unset_asset_content(arg)?,
                BatchOperation::DeleteAsset(arg) => self.delete_asset(arg),
                BatchOperation::Clear(_) => self.clear(),
                BatchOperation::SetAssetProperties(arg) => self.set_asset_properties(arg)?,
            }
        }
        self.batches.remove(&batch_id);
        self.certify_404_if_required();
        Ok(())
    }

    pub fn propose_commit_batch(&mut self, arg: CommitBatchArguments) -> Result<(), String> {
        let batch = self
            .batches
            .get_mut(&arg.batch_id)
            .expect("batch not found");
        if batch.commit_batch_arguments.is_some() {
            return Err("batch already has proposed CommitBatchArguments".to_string());
        };
        batch.commit_batch_arguments = Some(arg);
        Ok(())
    }

    pub fn commit_proposed_batch(
        &mut self,
        arg: CommitProposedBatchArguments,
        now: u64,
    ) -> Result<(), String> {
        self.validate_commit_proposed_batch_args(&arg)?;
        let batch = self.batches.get_mut(&arg.batch_id).unwrap();
        let proposed_batch_arguments = batch.commit_batch_arguments.take().unwrap();
        self.commit_batch(proposed_batch_arguments, now)
    }

    pub fn validate_commit_proposed_batch(
        &self,
        arg: CommitProposedBatchArguments,
    ) -> Result<String, String> {
        self.validate_commit_proposed_batch_args(&arg)?;
        Ok(format!(
            "commit proposed batch {} with evidence {}",
            arg.batch_id,
            hex::encode(arg.evidence)
        ))
    }

    fn validate_commit_proposed_batch_args(
        &self,
        arg: &CommitProposedBatchArguments,
    ) -> Result<(), String> {
        let batch = self.batches.get(&arg.batch_id).ok_or("batch not found")?;
        if batch.commit_batch_arguments.is_none() {
            return Err("batch does not have CommitBatchArguments".to_string());
        };
        let evidence = if let Some(Computed(evidence)) = &batch.evidence_computation {
            evidence.clone()
        } else {
            return Err("batch does not have computed evidence".to_string());
        };
        if evidence != arg.evidence {
            return Err(format!(
                "batch computed evidence {} does not match presented evidence {}",
                hex::encode(evidence),
                hex::encode(&arg.evidence)
            ));
        }
        Ok(())
    }

    pub fn compute_evidence(
        &mut self,
        arg: ComputeEvidenceArguments,
    ) -> Result<Option<ByteBuf>, String> {
        let batch = self
            .batches
            .get_mut(&arg.batch_id)
            .expect("batch not found");

        let cba = batch
            .commit_batch_arguments
            .as_ref()
            .expect("batch does not have CommitBatchArguments");

        let max_iterations = arg
            .max_iterations
            .unwrap_or(DEFAULT_MAX_COMPUTE_EVIDENCE_ITERATIONS);

        let mut ec = batch.evidence_computation.take().unwrap_or_default();
        for _ in 0..max_iterations {
            ec = ec.advance(cba, &self.chunks);
            if matches!(ec, Computed(_)) {
                break;
            }
        }
        batch.evidence_computation = Some(ec);

        if let Some(Computed(evidence)) = &batch.evidence_computation {
            Ok(Some(evidence.clone()))
        } else {
            Ok(None)
        }
    }

    pub fn delete_batch(&mut self, arg: DeleteBatchArguments) -> Result<(), String> {
        if self.batches.remove(&arg.batch_id).is_none() {
            return Err("batch not found".to_string());
        }
        self.chunks.retain(|_, c| c.batch_id != arg.batch_id);
        Ok(())
    }

    pub fn list_assets(&self) -> Vec<AssetDetails> {
        self.assets
            .iter()
            .map(|(key, asset)| {
                let mut encodings: Vec<_> = asset
                    .encodings
                    .iter()
                    .map(|(enc_name, enc)| AssetEncodingDetails {
                        content_encoding: enc_name.clone(),
                        sha256: Some(ByteBuf::from(enc.sha256)),
                        length: Nat::from(enc.total_length),
                        modified: enc.modified.clone(),
                    })
                    .collect();
                encodings.sort_by(|l, r| l.content_encoding.cmp(&r.content_encoding));

                AssetDetails {
                    key: key.clone(),
                    content_type: asset.content_type.clone(),
                    encodings,
                }
            })
            .collect::<Vec<_>>()
    }

    pub fn certified_tree(&self, certificate: &[u8]) -> CertifiedTree {
        let mut serializer = serde_cbor::ser::Serializer::new(vec![]);
        serializer.self_describe().unwrap();
        self.asset_hashes
            .as_hash_tree()
            .serialize(&mut serializer)
            .unwrap();

        CertifiedTree {
            certificate: certificate.to_vec(),
            tree: serializer.into_inner(),
        }
    }

    pub fn get(&self, arg: GetArg) -> Result<EncodedAsset, String> {
        let asset = self.get_asset(&arg.key)?;

        for enc in arg.accept_encodings.iter() {
            if let Some(asset_enc) = asset.encodings.get(enc) {
                return Ok(EncodedAsset {
                    content: asset_enc.content_chunks[0].clone(),
                    content_type: asset.content_type.clone(),
                    content_encoding: enc.clone(),
                    total_length: Nat::from(asset_enc.total_length as u64),
                    sha256: Some(ByteBuf::from(asset_enc.sha256)),
                });
            }
        }
        Err("no such encoding".to_string())
    }

    pub fn get_chunk(&self, arg: GetChunkArg) -> Result<RcBytes, String> {
        let asset = self.get_asset(&arg.key)?;

        let enc = asset
            .encodings
            .get(&arg.content_encoding)
            .ok_or_else(|| "no such encoding".to_string())?;

        let expected_hash = arg.sha256.ok_or("sha256 required")?;
        if expected_hash != enc.sha256 {
            return Err("sha256 mismatch".to_string());
        }

        if arg.index >= enc.content_chunks.len() {
            return Err("chunk index out of bounds".to_string());
        }
        let index: usize = arg.index.0.to_usize().unwrap();

        Ok(enc.content_chunks[index].clone())
    }

    fn build_http_response(
        &self,
        certificate: &[u8],
        path: &str,
        requested_encodings: Vec<String>,
        chunk_index: usize,
        callback: CallbackFunc,
        etags: Vec<Hash>,
        req: HttpRequest,
    ) -> HttpResponse {
        if let Ok(asset) = self.get_asset(&path.into()) {
            if !asset.allow_raw_access() && req.is_raw_domain() {
                return req.redirect_from_raw_to_certified_domain();
            }
        } else if let Ok(asset) = self.get_asset(&FALLBACK_FILE.to_string()) {
            if !asset.allow_raw_access() && req.is_raw_domain() {
                return req.redirect_from_raw_to_certified_domain();
            }
        }

        let (certificate_header, witness_result) = if req.get_certificate_version() == 1 {
            self.asset_hashes.witness_to_header_v1(path, certificate)
        } else {
            self.asset_hashes.witness_to_header(path, certificate)
        };

        if witness_result == WitnessResult::FallbackFound {
            if let Ok(asset) = self.get_asset(&FALLBACK_FILE.to_string()) {
                if let Some(response) = HttpResponse::build_ok_from_requested_encodings(
                    asset,
                    &requested_encodings,
                    path,
                    chunk_index,
                    Some(&certificate_header),
                    &callback,
                    &etags,
                    req.get_certificate_version(),
                ) {
                    return response;
                }
            }
        } else if witness_result == WitnessResult::PathFound {
            if let Ok(asset) = self.get_asset(&path.into()) {
                if !asset.allow_raw_access() && req.is_raw_domain() {
                    return req.redirect_from_raw_to_certified_domain();
                }
                if let Some(response) = HttpResponse::build_ok_from_requested_encodings(
                    asset,
                    &requested_encodings,
                    path,
                    chunk_index,
                    Some(&certificate_header),
                    &callback,
                    &etags,
                    req.get_certificate_version(),
                ) {
                    return response;
                }
            }
        }
        HttpResponse::build_404(certificate_header, req.get_certificate_version())
    }

    pub fn http_request(
        &self,
        req: HttpRequest,
        certificate: &[u8],
        callback: CallbackFunc,
    ) -> HttpResponse {
        let mut encodings = vec![];
        // waiting for https://dfinity.atlassian.net/browse/BOUN-446
        let etags = Vec::new();
        for (name, value) in req.headers.iter() {
            if name.eq_ignore_ascii_case("Accept-Encoding") {
                for v in value.split(',') {
                    encodings.push(v.trim().to_string());
                }
            }
        }

        let path = match req.url.find('?') {
            Some(i) => &req.url[..i],
            None => &req.url[..],
        };

        match url_decode(path) {
            Ok(path) => {
                self.build_http_response(certificate, &path, encodings, 0, callback, etags, req)
            }
            Err(err) => HttpResponse {
                status_code: 400,
                headers: vec![],
                body: RcBytes::from(ByteBuf::from(format!(
                    "failed to decode path '{}': {}",
                    path, err
                ))),
                upgrade: None,
                streaming_strategy: None,
            },
        }
    }

    pub fn http_request_streaming_callback(
        &self,
        StreamingCallbackToken {
            key,
            content_encoding,
            index,
            sha256,
        }: StreamingCallbackToken,
    ) -> Result<StreamingCallbackHttpResponse, String> {
        let asset = self
            .get_asset(&key)
            .map_err(|_| "Invalid token on streaming: key not found.".to_string())?;
        let enc = asset
            .encodings
            .get(&content_encoding)
            .ok_or_else(|| "Invalid token on streaming: encoding not found.".to_string())?;

        let expected_hash = sha256.ok_or("sha256 required")?;
        if expected_hash != enc.sha256 {
            return Err("sha256 mismatch".to_string());
        }

        // MAX is good enough. This means a chunk would be above 64-bits, which is impossible...
        let chunk_index = index.0.to_usize().unwrap_or(usize::MAX);

        Ok(StreamingCallbackHttpResponse {
            body: enc.content_chunks[chunk_index].clone(),
            token: StreamingCallbackToken::create_token(
                &content_encoding,
                enc.content_chunks.len(),
                enc.sha256,
                &key,
                chunk_index,
            ),
        })
    }

    pub fn get_asset_properties(&self, key: AssetKey) -> Result<AssetProperties, String> {
        let asset = self
            .assets
            .get(&key)
            .ok_or_else(|| "asset not found".to_string())?;

        Ok(AssetProperties {
            max_age: asset.max_age,
            headers: asset.headers.clone(),
            allow_raw_access: asset.allow_raw_access,
            is_aliased: asset.is_aliased,
        })
    }

    pub fn set_asset_properties(&mut self, arg: SetAssetPropertiesArguments) -> Result<(), String> {
        let dependent_keys = self.dependent_keys(&arg.key);
        let asset = self
            .assets
            .get_mut(&arg.key)
            .ok_or_else(|| "asset not found".to_string())?;

        if let Some(headers) = arg.headers {
            asset.headers = headers
        }
        if let Some(max_age) = arg.max_age {
            asset.max_age = max_age
        }
        if let Some(allow_raw_access) = arg.allow_raw_access {
            asset.allow_raw_access = allow_raw_access
        }

        if let Some(is_aliased) = arg.is_aliased {
            asset.is_aliased = is_aliased
        }

        on_asset_change(&mut self.asset_hashes, &arg.key, asset, dependent_keys);

        Ok(())
    }

    // Returns keys that needs to be updated if the supplied key is changed.
    fn dependent_keys(&self, key: &AssetKey) -> Vec<AssetKey> {
        if self
            .assets
            .get(key)
            .and_then(|asset| asset.is_aliased)
            .unwrap_or(DEFAULT_ALIAS_ENABLED)
        {
            aliased_by(key)
                .into_iter()
                .filter(|k| !self.assets.contains_key(k))
                .collect()
        } else {
            Vec::new()
        }
    }

    pub fn get_configuration(&self) -> ConfigurationResponse {
        let max_batches = self.configuration.max_batches;
        let max_chunks = self.configuration.max_chunks;
        let max_bytes = self.configuration.max_bytes;
        ConfigurationResponse {
            max_batches,
            max_chunks,
            max_bytes,
        }
    }

    pub fn configure(&mut self, args: ConfigureArguments) {
        if let Some(max_batches) = args.max_batches {
            self.configuration.max_batches = max_batches;
        }
        if let Some(max_chunks) = args.max_chunks {
            self.configuration.max_chunks = max_chunks;
        }
        if let Some(max_bytes) = args.max_bytes {
            self.configuration.max_bytes = max_bytes;
        }
    }

    fn certify_404_if_required(&mut self) {
        if !self
            .asset_hashes
            .contains_path(HashTreePath::not_found_base_path_v2().as_vec())
        {
            let response = HttpResponse::uncertified_404();
            let headers: Vec<_> = response
                .headers
                .into_iter()
                .map(|(k, v)| (k, Value::String(v)))
                .collect();
            self.asset_hashes.certify_fallback_response(
                response.status_code,
                &headers,
                &response.body,
                None,
            );
        }
    }
}

impl From<State> for StableState {
    fn from(state: State) -> Self {
        let permissions = StableStatePermissions {
            commit: state.commit_principals,
            prepare: state.prepare_principals,
            manage_permissions: state.manage_permissions_principals,
        };
        Self {
            authorized: vec![],
            permissions: Some(permissions),
            stable_assets: state.assets,
            next_batch_id: Some(state.next_batch_id),
            configuration: Some(state.configuration),
        }
    }
}

impl From<StableState> for State {
    fn from(stable_state: StableState) -> Self {
        let (commit_principals, prepare_principals, manage_permissions_principals) =
            if let Some(permissions) = stable_state.permissions {
                (
                    permissions.commit,
                    permissions.prepare,
                    permissions.manage_permissions,
                )
            } else {
                (
                    stable_state.authorized.into_iter().collect(),
                    BTreeSet::new(),
                    BTreeSet::new(),
                )
            };
        let mut state = Self {
            commit_principals,
            prepare_principals,
            manage_permissions_principals,
            assets: stable_state.stable_assets,
<<<<<<< HEAD
            next_batch_id: stable_state.next_batch_id.unwrap_or_else(|| Nat::from(1u8)),
=======
            next_batch_id: stable_state
                .next_batch_id
                .unwrap_or_else(|| Nat::from(1_u8)),
>>>>>>> 81cab158
            configuration: stable_state.configuration.unwrap_or_default(),
            ..Self::default()
        };

        let assets_keys: Vec<_> = state.assets.keys().cloned().collect();
        for key in assets_keys {
            let dependent_keys = state.dependent_keys(&key);
            if let Some(asset) = state.assets.get_mut(&key) {
                for enc in asset.encodings.values_mut() {
                    enc.certified = false;
                }
                on_asset_change(&mut state.asset_hashes, &key, asset, dependent_keys);
            } else {
                // shouldn't reach this
            }
        }
        state
    }
}

fn build_headers(
    custom_headers: Option<impl Iterator<Item = (impl Into<String>, impl Into<String>)>>,
    max_age: &Option<u64>,
    content_type: impl Into<String>,
    encoding_name: impl Into<String>,
    cert_expr: Option<&CertificateExpression>,
) -> HashMap<String, String> {
    let mut headers = HashMap::from([("content-type".to_string(), content_type.into())]);
    if let Some(max_age) = max_age {
        headers.insert("cache-control".to_string(), format!("max-age={}", max_age));
    }
    let encoding_name = encoding_name.into();
    if encoding_name != "identity" {
        headers.insert("content-encoding".to_string(), encoding_name);
    }
    if let Some(arg_headers) = custom_headers {
        for (k, v) in arg_headers {
            headers.insert(k.into().to_lowercase(), v.into());
        }
    }
    if let Some(expr) = cert_expr {
        let (k, v) = build_ic_certificate_expression_header(expr);
        headers.insert(k, v);
    }
    headers
}

fn on_asset_change(
    asset_hashes: &mut CertifiedResponses,
    key: &str,
    asset: &mut Asset,
    dependent_keys: Vec<AssetKey>,
) {
    let mut affected_keys = dependent_keys;
    affected_keys.push(key.to_string());

    delete_preexisting_asset_hashes(asset_hashes, &affected_keys);

    if asset.encodings.is_empty() {
        return;
    }

    for enc in asset.encodings.values_mut() {
        enc.certified = false;
    }

    asset.update_ic_certificate_expressions();

    let most_important_encoding_v1 = asset.most_important_encoding_v1();
    let Asset {
        content_type,
        encodings,
        max_age,
        headers,
        ..
    } = asset;
    // Insert certified response values into hash_tree
    // Once certification v1 support is removed, encoding_certification_order().iter() can be replaced with asset.encodings.iter_mut()
    for enc_name in encoding_certification_order(encodings.keys()).iter() {
        if let Some(enc) = encodings.get_mut(enc_name) {
            enc.response_hashes =
                Some(enc.compute_response_hashes(headers, max_age, content_type, enc_name));

            insert_new_response_hashes_for_encoding(
                asset_hashes,
                enc,
                &affected_keys,
                enc_name == &most_important_encoding_v1,
            );
            enc.certified = true;
        }
    }
}

fn delete_preexisting_asset_hashes(
    asset_hashes: &mut CertifiedResponses,
    affected_keys: &[String],
) {
    for key in affected_keys.iter() {
        asset_hashes.remove_responses_for_path(key);
        asset_hashes.remove_responses_for_path_v1(key);
        if key == FALLBACK_FILE {
            asset_hashes.remove_fallback_responses();
            asset_hashes.remove_fallback_responses_v1();
        }
    }
}

fn insert_new_response_hashes_for_encoding(
    asset_hashes: &mut CertifiedResponses,
    enc: &AssetEncoding,
    affected_keys: &Vec<String>,
    is_most_important_encoding: bool,
) {
    let affected_keys_slice: Vec<&str> = affected_keys.iter().map(|s| s.as_str()).collect();
    if is_most_important_encoding {
        asset_hashes.certify_response_v1(affected_keys_slice.as_slice(), &[], Some(enc.sha256));
    }
    for key in affected_keys {
        let key_path = AssetPath::from(&key);
        for status_code in STATUS_CODES_TO_CERTIFY {
            if let Some(hash_path) = enc.asset_hash_path_v2(&key_path, status_code) {
                asset_hashes.certify_response_precomputed(&hash_path);
            } else {
                unreachable!(
                    "Could not create a hash path for a status code {} and key {} - did you forget to compute a response hash for this status code?",
                    status_code, &key
                );
            }
        }
        if key == FALLBACK_FILE {
            if let Some(not_found_hash_path) = enc.not_found_hash_path() {
                asset_hashes.certify_response_precomputed(&not_found_hash_path);
            }
        }
    }
}

// path like /path/to/my/asset should also be valid for /path/to/my/asset.html or /path/to/my/asset/index.html
fn aliases_of(key: &AssetKey) -> Vec<AssetKey> {
    if key.ends_with('/') {
        vec![format!("{}index.html", key)]
    } else if !key.ends_with(".html") {
        vec![format!("{}.html", key), format!("{}/index.html", key)]
    } else {
        Vec::new()
    }
}

// Determines possible original keys in case the supplied key is being aliaseded to.
// Sort-of a reverse operation of `alias_of`
fn aliased_by(key: &AssetKey) -> Vec<AssetKey> {
    if key == "/index.html" {
        vec![
            key[..(key.len() - 5)].into(),
            key[..(key.len() - 10)].into(),
        ]
    } else if key.ends_with("/index.html") {
        vec![
            key[..(key.len() - 5)].into(),
            key[..(key.len() - 10)].into(),
            key[..(key.len() - 11)].to_string(),
        ]
    } else if key.ends_with(".html") {
        vec![key[..(key.len() - 5)].to_string()]
    } else {
        Vec::new()
    }
}<|MERGE_RESOLUTION|>--- conflicted
+++ resolved
@@ -472,13 +472,8 @@
         self.assets.clear();
         self.batches.clear();
         self.chunks.clear();
-<<<<<<< HEAD
-        self.next_batch_id = Nat::from(1u8);
-        self.next_chunk_id = Nat::from(1u8);
-=======
         self.next_batch_id = Nat::from(1_u8);
         self.next_chunk_id = Nat::from(1_u8);
->>>>>>> 81cab158
     }
 
     pub fn has_permission(&self, principal: &Principal, permission: &Permission) -> bool {
@@ -571,11 +566,7 @@
             }
         }
         let batch_id = self.next_batch_id.clone();
-<<<<<<< HEAD
-        self.next_batch_id += 1u8;
-=======
         self.next_batch_id += 1_u8;
->>>>>>> 81cab158
 
         self.batches.insert(
             batch_id.clone(),
@@ -616,11 +607,7 @@
         batch.expires_at = Int::from(now + BATCH_EXPIRY_NANOS);
 
         let chunk_id = self.next_chunk_id.clone();
-<<<<<<< HEAD
-        self.next_chunk_id += 1u8;
-=======
         self.next_chunk_id += 1_u8;
->>>>>>> 81cab158
         batch.chunk_content_total_size += arg.content.as_ref().len();
 
         self.chunks.insert(
@@ -1106,13 +1093,9 @@
             prepare_principals,
             manage_permissions_principals,
             assets: stable_state.stable_assets,
-<<<<<<< HEAD
-            next_batch_id: stable_state.next_batch_id.unwrap_or_else(|| Nat::from(1u8)),
-=======
             next_batch_id: stable_state
                 .next_batch_id
                 .unwrap_or_else(|| Nat::from(1_u8)),
->>>>>>> 81cab158
             configuration: stable_state.configuration.unwrap_or_default(),
             ..Self::default()
         };
