--- conflicted
+++ resolved
@@ -150,12 +150,9 @@
   http_request_streaming_callback: (token: StreamingCallbackToken) -> (opt StreamingCallbackHttpResponse) query;
 
   authorize: (principal) -> ();
-<<<<<<< HEAD
   deauthorize: (principal) -> ();
   list_authorized: () -> (vec principal) query;
-=======
 
   get_asset_properties : (key: Key) -> (record { max_age: opt nat64; headers: opt vec HeaderField } ) query;
   set_asset_properties: (SetAssetPropertiesArguments) -> ();
->>>>>>> f2afe499
 }