type BatchId = nat;
type ChunkId = nat;
type Key = text;
type Time = int;

type CreateAssetArguments = record {
  key: Key;
  content_type: text;
  max_age: opt nat64;
  headers: opt vec HeaderField;
  enable_aliasing: opt bool;
  allow_raw_access: opt bool;
};

// Add or change content for an asset, by content encoding
type SetAssetContentArguments = record {
  key: Key;
  content_encoding: text;
  chunk_ids: vec ChunkId;
  last_chunk: opt blob;
  sha256: opt blob;
};

// Remove content for an asset, by content encoding
type UnsetAssetContentArguments = record {
  key: Key;
  content_encoding: text;
};

// Delete an asset
type DeleteAssetArguments = record {
  key: Key;
};

// Reset everything
type ClearArguments = record {};

type BatchOperationKind = variant {
  CreateAsset: CreateAssetArguments;
  SetAssetContent: SetAssetContentArguments;

  SetAssetProperties: SetAssetPropertiesArguments;

  UnsetAssetContent: UnsetAssetContentArguments;
  DeleteAsset: DeleteAssetArguments;

  Clear: ClearArguments;
};

type CommitBatchArguments = record {
  batch_id: BatchId;
  operations: vec BatchOperationKind
};

type CommitProposedBatchArguments = record {
  batch_id: BatchId;
  evidence: blob;
};

type ComputeEvidenceArguments = record {
  batch_id: BatchId;
  max_iterations: opt nat16
};

type DeleteBatchArguments = record {
  batch_id: BatchId;
};

type HeaderField = record { text; text; };

type HttpRequest = record {
  method: text;
  url: text;
  headers: vec HeaderField;
  body: blob;
  certificate_version: opt nat16;
};

type HttpResponse = record {
  status_code: nat16;
  headers: vec HeaderField;
  body: blob;
  streaming_strategy: opt StreamingStrategy;
  upgrade: opt bool;
};

type StreamingCallbackHttpResponse = record {
  body: blob;
  token: opt StreamingCallbackToken;
};

type StreamingCallbackToken = record {
  key: Key;
  content_encoding: text;
  index: nat;
  sha256: opt blob;
};

type StreamingStrategy = variant {
  Callback: record {
    callback: func (StreamingCallbackToken) -> (opt StreamingCallbackHttpResponse) query;
    token: StreamingCallbackToken;
  };
};

type SetAssetPropertiesArguments = record {
  key: Key;
  max_age: opt opt nat64;
  headers: opt opt vec HeaderField;
  allow_raw_access: opt opt bool;
  is_aliased: opt opt bool;
};

type ConfigurationResponse = record {
  max_batches: opt nat64;
  max_chunks: opt nat64;
  max_bytes: opt nat64;
};

type ConfigureArguments = record {
  max_batches: opt opt nat64;
  max_chunks: opt opt nat64;
  max_bytes: opt opt nat64;
};

type StateInfo = record {
  last_state_update_timestamp: nat64;
  state_hash: opt text;
};

type Permission = variant {
  Commit;
  ManagePermissions;
  Prepare;
};

type GrantPermission = record {
  to_principal: principal;
  permission: Permission;
};
type RevokePermission = record {
  of_principal: principal;
  permission: Permission;
};
type ListPermitted = record { permission: Permission };

type ValidationResult = variant { Ok : text; Err : text };

type AssetCanisterArgs = variant {
  Init: InitArgs;
  Upgrade: UpgradeArgs;
};

type InitArgs = record {
  set_permissions: opt SetPermissions;
};

type UpgradeArgs = record {
  set_permissions: opt SetPermissions;
};

/// Sets the list of principals granted each permission.
type SetPermissions = record {
  prepare: vec principal;
  commit: vec principal;
  manage_permissions: vec principal;
};

service: (asset_canister_args: opt AssetCanisterArgs) -> {
  api_version: () -> (nat16) query;

  get: (record {
    key: Key;
    accept_encodings: vec text;
  }) -> (record {
    content: blob; // may be the entirety of the content, or just chunk index 0
    content_type: text;
    content_encoding: text;
    sha256: opt blob; // sha256 of entire asset encoding, calculated by dfx and passed in SetAssetContentArguments
    total_length: nat; // all chunks except last have size == content.size()
  }) query;

  // if get() returned chunks > 1, call this to retrieve them.
  // chunks may or may not be split up at the same boundaries as presented to create_chunk().
  get_chunk: (record {
    key: Key;
    content_encoding: text;
    index: nat;
    sha256: opt blob;  // sha256 of entire asset encoding, calculated by dfx and passed in SetAssetContentArguments
  }) -> (record { content: blob }) query;

  list : (record { start: opt nat; length: opt nat }) -> (vec record {
    key: Key;
    content_type: text;
    encodings: vec record {
      content_encoding: text;
      sha256: opt blob; // sha256 of entire asset encoding, calculated by dfx and passed in SetAssetContentArguments
      length: nat; // Size of this encoding's blob. Calculated when uploading assets.
      modified: Time;
    };
    max_age: opt nat64;
    headers: opt vec HeaderField;
    allow_raw_access: opt bool;
    is_aliased: opt bool;
  }) query;

  certified_tree : (record {}) -> (record {
    certificate: blob;
    tree: blob;
  }) query;

  create_batch : (record {}) -> (record { batch_id: BatchId });

  create_chunk: (record { batch_id: BatchId; content: blob }) -> (record { chunk_id: ChunkId });
  create_chunks: (record { batch_id: BatchId; content: vec blob }) -> (record { chunk_ids: vec ChunkId });

  // Perform all operations successfully, or reject
  commit_batch: (CommitBatchArguments) -> ();

  // Save the batch operations for later commit
  propose_commit_batch: (CommitBatchArguments) -> ();

  // Given a batch already proposed, perform all operations successfully, or reject
  commit_proposed_batch: (CommitProposedBatchArguments) -> ();

  // Compute a hash over the CommitBatchArguments.  Call until it returns Some(evidence).
  compute_evidence: (ComputeEvidenceArguments) -> (opt blob);

  // Compute a hash over the canister content.  Call until it returns Some(hash).
  compute_state_hash: () -> (opt text);

<<<<<<< HEAD
=======
  // Get information about the current state of the canister
  get_state_info: () -> (StateInfo) query;

>>>>>>> e3b4ba3c
  // Delete a batch that has been created, or proposed for commit, but not yet committed
  delete_batch: (DeleteBatchArguments) -> ();

  create_asset: (CreateAssetArguments) -> ();
  set_asset_content: (SetAssetContentArguments) -> ();
  unset_asset_content: (UnsetAssetContentArguments) -> ();

  delete_asset: (DeleteAssetArguments) -> ();

  clear: (ClearArguments) -> ();

  // Single call to create an asset with content for a single content encoding that
  // fits within the message ingress limit.
  store: (record {
    key: Key;
    content_type: text;
    content_encoding: text;
    content: blob;
    sha256: opt blob
  }) -> ();

  http_request: (request: HttpRequest) -> (HttpResponse) query;
  http_request_streaming_callback: (token: StreamingCallbackToken) -> (opt StreamingCallbackHttpResponse) query;

  authorize: (principal) -> ();
  deauthorize: (principal) -> ();
  list_authorized: () -> (vec principal);
  grant_permission: (GrantPermission) -> ();
  revoke_permission: (RevokePermission) -> ();
  list_permitted: (ListPermitted) -> (vec principal);
  take_ownership: () -> ();

  get_asset_properties : (key: Key) -> (record {
    max_age: opt nat64;
    headers: opt vec HeaderField;
    allow_raw_access: opt bool;
    is_aliased: opt bool; } ) query;
  set_asset_properties: (SetAssetPropertiesArguments) -> ();

  get_configuration: () -> (ConfigurationResponse);
  configure: (ConfigureArguments) -> ();

  validate_grant_permission: (GrantPermission) -> (ValidationResult);
  validate_revoke_permission: (RevokePermission) -> (ValidationResult);
  validate_take_ownership: () -> (ValidationResult);
  validate_commit_proposed_batch: (CommitProposedBatchArguments) -> (ValidationResult);
  validate_configure: (ConfigureArguments) -> (ValidationResult);
}<|MERGE_RESOLUTION|>--- conflicted
+++ resolved
@@ -229,12 +229,9 @@
   // Compute a hash over the canister content.  Call until it returns Some(hash).
   compute_state_hash: () -> (opt text);
 
-<<<<<<< HEAD
-=======
   // Get information about the current state of the canister
   get_state_info: () -> (StateInfo) query;
 
->>>>>>> e3b4ba3c
   // Delete a batch that has been created, or proposed for commit, but not yet committed
   delete_batch: (DeleteBatchArguments) -> ();
 
