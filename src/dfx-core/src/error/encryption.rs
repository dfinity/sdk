--- conflicted
+++ resolved
@@ -2,18 +2,6 @@
 
 #[derive(Error, Debug)]
 pub enum EncryptionError {
-<<<<<<< HEAD
-    #[error("Failed to decrypt content: {0}")]
-    DecryptContentFailed(#[source] aes_gcm::Error),
-
-    #[error("Failed to encrypt content: {0}")]
-    EncryptContentFailed(#[source] aes_gcm::Error),
-
-    #[error("Failed to hash password: {0}")]
-    HashPasswordFailed(#[source] argon2::password_hash::Error),
-
-    #[error("Failed to generate nonce: {0}")]
-=======
     #[error("Failed to decrypt content")]
     DecryptContentFailed(#[source] aes_gcm::Error),
 
@@ -24,16 +12,11 @@
     HashPasswordFailed(#[source] argon2::password_hash::Error),
 
     #[error("Failed to generate nonce")]
->>>>>>> 10f8bbb7
     NonceGenerationFailed(#[source] ring::error::Unspecified),
 
     #[error("Failed to read user input")]
     ReadUserPasswordFailed(#[source] dialoguer::Error),
 
-<<<<<<< HEAD
-    #[error("Failed to generate salt: {0}")]
-=======
     #[error("Failed to generate salt")]
->>>>>>> 10f8bbb7
     SaltGenerationFailed(#[source] ring::error::Unspecified),
 }