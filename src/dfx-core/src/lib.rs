--- conflicted
+++ resolved
@@ -4,8 +4,5 @@
 pub mod fs;
 pub mod identity;
 pub mod json;
-<<<<<<< HEAD
-pub mod process;
-=======
-pub mod util;
->>>>>>> 5c7e5a3a
+pub mod process; // TODO(mnl): take a second look
+pub mod util;