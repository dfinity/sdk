use crate::config::model::dfinity::{
    NetworkType, PlaygroundConfig, DEFAULT_IC_GATEWAY, DEFAULT_IC_GATEWAY_TRAILING_SLASH,
};
use crate::config::model::local_server_descriptor::LocalServerDescriptor;
use crate::error::network_config::NetworkConfigError;
use crate::error::network_config::NetworkConfigError::{NetworkHasNoProviders, NetworkMustBeLocal};
use crate::error::uri::UriError;

<<<<<<< HEAD
use candid::Principal;
use num_bigint::BigInt;
=======
use slog::Logger;
>>>>>>> 1caf972d
use std::path::{Path, PathBuf};
use url::Url;

//"rrkah-fqaaa-aaaaa-aaaaq-cai"
const MAINNET_MOTOKO_PLAYGROUND_CANISTER_ID: Principal = Principal::from_slice(&[
    0, 0, 0, 0, 0, 0, 0, 1, 1, 1, 0, 0, 0, 0, 0, 0, 0, 0, 0, 0, 0, 0, 0, 0, 0, 0, 0, 0, 0,
]);
pub const PLAYGROUND_NETWORK_NAME: &str = "playground";
const MOTOKO_PLAYGROUND_CANISTER_TIMEOUT_SECONDS: u128 = 1200;

#[derive(Clone, Debug, PartialEq, Eq)]
pub enum NetworkTypeDescriptor {
    Ephemeral {
        wallet_config_path: PathBuf,
    },
    Playground {
        playground_cid: Principal,
        canister_timeout_seconds: BigInt,
    },
    Persistent,
}

#[derive(Clone, Debug, PartialEq, Eq)]
pub struct NetworkDescriptor {
    pub name: String,
    pub providers: Vec<String>,
    pub r#type: NetworkTypeDescriptor,
    pub is_ic: bool,
    pub local_server_descriptor: Option<LocalServerDescriptor>,
}

impl NetworkTypeDescriptor {
    pub fn new(
        r#type: NetworkType,
        ephemeral_wallet_config_path: &Path,
        playground: Option<PlaygroundConfig>,
    ) -> Result<Self, NetworkConfigError> {
        if let Some(playground_config) = playground {
            Ok(NetworkTypeDescriptor::Playground {
                playground_cid: Principal::from_text(&playground_config.playground_cid).map_err(
                    |e| {
                        NetworkConfigError::ParsePrincipalFailed(
                            playground_config.playground_cid,
                            e,
                        )
                    },
                )?,
                canister_timeout_seconds: playground_config
                    .timeout
                    .map(|t| t.into())
                    .unwrap_or_else(|| MOTOKO_PLAYGROUND_CANISTER_TIMEOUT_SECONDS.into()),
            })
        } else {
            match r#type {
                NetworkType::Ephemeral => Ok(NetworkTypeDescriptor::Ephemeral {
                    wallet_config_path: ephemeral_wallet_config_path.to_path_buf(),
                }),
                NetworkType::Persistent => Ok(NetworkTypeDescriptor::Persistent),
            }
        }
    }
}

impl NetworkDescriptor {
    pub fn ic() -> Self {
        NetworkDescriptor {
            name: "ic".to_string(),
            providers: vec![DEFAULT_IC_GATEWAY.to_string()],
            r#type: NetworkTypeDescriptor::Persistent,
            is_ic: true,
            local_server_descriptor: None,
        }
    }

    /// Determines whether the provided connection is the official IC or not.
    #[allow(clippy::ptr_arg)]
    pub fn is_ic(network_name: &str, providers: &Vec<String>) -> bool {
        let name_match = matches!(
            network_name,
            "ic" | DEFAULT_IC_GATEWAY | DEFAULT_IC_GATEWAY_TRAILING_SLASH
        );
        let provider_match = {
            providers.len() == 1
                && matches!(
                    providers.get(0).unwrap().as_str(),
                    DEFAULT_IC_GATEWAY | DEFAULT_IC_GATEWAY_TRAILING_SLASH
                )
        };
        name_match || provider_match
    }

    pub fn is_playground(&self) -> bool {
        matches!(self.r#type, NetworkTypeDescriptor::Playground { .. })
    }

    /// Return the first provider in the list
    pub fn first_provider(&self) -> Result<&str, NetworkConfigError> {
        match self.providers.first() {
            Some(provider) => Ok(provider),
            None => Err(NetworkHasNoProviders(self.name.clone())),
        }
    }

    pub fn local_server_descriptor(&self) -> Result<&LocalServerDescriptor, NetworkConfigError> {
        match &self.local_server_descriptor {
            Some(p) => Ok(p),
            None => Err(NetworkMustBeLocal(self.name.clone())),
        }
    }

<<<<<<< HEAD
    /// Playground on mainnet
    pub(crate) fn default_playground_network() -> Self {
        println!("using default playground definition");
        Self {
            name: PLAYGROUND_NETWORK_NAME.to_string(),
            providers: vec![DEFAULT_IC_GATEWAY.to_string()],
            r#type: NetworkTypeDescriptor::Playground {
                playground_cid: MAINNET_MOTOKO_PLAYGROUND_CANISTER_ID,
                canister_timeout_seconds: MOTOKO_PLAYGROUND_CANISTER_TIMEOUT_SECONDS.into(),
            },
            is_ic: true,
            local_server_descriptor: None,
        }
=======
    fn replica_endpoints(&self) -> Result<Vec<Url>, NetworkConfigError> {
        self.providers
            .iter()
            .map(|s| {
                Url::parse(s).map_err(|e| {
                    NetworkConfigError::ParseProviderUrlFailed(Box::new(s.to_string()), e)
                })
            })
            .collect()
    }

    pub fn get_replica_urls(
        &self,
        logger: Option<&Logger>,
    ) -> Result<Vec<Url>, NetworkConfigError> {
        if self.name == "local" {
            let local_server_descriptor = self.local_server_descriptor()?;

            if let Some(port) = local_server_descriptor.get_running_replica_port(logger)? {
                let mut socket_addr = local_server_descriptor.bind_address;
                socket_addr.set_port(port);
                let url = format!("http://{}", socket_addr);
                let url =
                    Url::parse(&url).map_err(|e| UriError::UrlParseError(url.to_string(), e))?;
                return Ok(vec![url]);
            }
        }
        self.replica_endpoints()
>>>>>>> 1caf972d
    }
}

#[cfg(test)]
mod test {
    use super::*;

    #[test]
    fn ic_by_netname() {
        assert!(NetworkDescriptor::is_ic("ic", &vec![]));
        assert!(NetworkDescriptor::is_ic(DEFAULT_IC_GATEWAY, &vec![]));
        assert!(NetworkDescriptor::is_ic(
            DEFAULT_IC_GATEWAY_TRAILING_SLASH,
            &vec![]
        ));
    }

    #[test]
    fn ic_by_provider() {
        assert!(NetworkDescriptor::is_ic(
            "not_ic",
            &vec![DEFAULT_IC_GATEWAY.to_string()]
        ));
        assert!(NetworkDescriptor::is_ic(
            "not_ic",
            &vec![DEFAULT_IC_GATEWAY_TRAILING_SLASH.to_string()]
        ));
    }

    #[test]
    fn ic_by_netname_fail() {
        assert!(!NetworkDescriptor::is_ic("not_ic", &vec![]));
    }

    #[test]
    fn ic_by_provider_fail_string() {
        assert!(!NetworkDescriptor::is_ic(
            "not_ic",
            &vec!["not_ic_provider".to_string()]
        ));
    }

    #[test]
    fn ic_by_provider_fail_unique() {
        assert!(!NetworkDescriptor::is_ic(
            "not_ic",
            &vec![
                DEFAULT_IC_GATEWAY.to_string(),
                "some_other_provider".to_string()
            ]
        ));
    }
}<|MERGE_RESOLUTION|>--- conflicted
+++ resolved
@@ -6,12 +6,9 @@
 use crate::error::network_config::NetworkConfigError::{NetworkHasNoProviders, NetworkMustBeLocal};
 use crate::error::uri::UriError;
 
-<<<<<<< HEAD
 use candid::Principal;
 use num_bigint::BigInt;
-=======
 use slog::Logger;
->>>>>>> 1caf972d
 use std::path::{Path, PathBuf};
 use url::Url;
 
@@ -122,7 +119,6 @@
         }
     }
 
-<<<<<<< HEAD
     /// Playground on mainnet
     pub(crate) fn default_playground_network() -> Self {
         println!("using default playground definition");
@@ -136,7 +132,8 @@
             is_ic: true,
             local_server_descriptor: None,
         }
-=======
+    }
+
     fn replica_endpoints(&self) -> Result<Vec<Url>, NetworkConfigError> {
         self.providers
             .iter()
@@ -165,7 +162,6 @@
             }
         }
         self.replica_endpoints()
->>>>>>> 1caf972d
     }
 }
 
