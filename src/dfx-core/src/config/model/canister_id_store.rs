--- conflicted
+++ resolved
@@ -72,7 +72,6 @@
                 }
             },
         };
-<<<<<<< HEAD
         let canister_timestamps_path = match network_descriptor {
             NetworkDescriptor {
                 name,
@@ -88,17 +87,13 @@
             },
             _ => None,
         };
-        let remote_ids = get_remote_ids(config);
-        let ids = match &canister_ids_path {
-=======
         let remote_ids = get_remote_ids(config.clone());
         let pull_ids = if let Some(config) = config {
             config.get_config().get_pull_canisters()?
         } else {
             BTreeMap::new()
         };
-        let ids = match &path {
->>>>>>> 1caf972d
+        let ids = match &canister_ids_path {
             Some(path) if path.is_file() => crate::json::load_json_file(path)?,
             _ => CanisterIds::new(),
         };
@@ -113,7 +108,7 @@
             ids,
             timestamps,
             remote_ids,
-<<<<<<< HEAD
+            pull_ids,
         };
 
         if let NetworkTypeDescriptor::Playground {
@@ -139,10 +134,6 @@
             a.clone().unwrap_or_else(|| 0.into())
         );
         a
-=======
-            pull_ids,
-        })
->>>>>>> 1caf972d
     }
 
     pub fn get_name(&self, canister_id: &str) -> Option<&String> {
