--- conflicted
+++ resolved
@@ -14,10 +14,6 @@
 byte-unit = { workspace = true, features = ["serde"] }
 bytes.workspace = true
 candid = { workspace = true }
-<<<<<<< HEAD
-=======
-candid_parser = { workspace = true, features = ["random"] }
->>>>>>> 81cab158
 clap = { workspace = true, features = ["string"] }
 dialoguer = { workspace = true }
 directories-next.workspace = true
