--- conflicted
+++ resolved
@@ -29,10 +29,7 @@
 keyring.workspace = true
 lazy_static.workspace = true
 reqwest = { workspace = true, features = ["blocking", "json"] }
-<<<<<<< HEAD
 regex.workspace = true
-=======
->>>>>>> aef1c9d5
 ring.workspace = true
 schemars.workspace = true
 sec1 = { workspace = true, features = ["std"] }
