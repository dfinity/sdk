--- conflicted
+++ resolved
@@ -9,11 +9,7 @@
 [dependencies]
 byteorder = "1.3.2"
 crc8 = "0.1.1"
-<<<<<<< HEAD
 delay = "0.1.0"
-erased-serde = "0.3.10"
-=======
->>>>>>> 4530d184
 hex = "0.4.0"
 leb128 = "0.2.4"
 openssl = "0.10.24"
