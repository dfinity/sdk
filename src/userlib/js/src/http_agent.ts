import { toByteArray } from 'base64-js';
import { Buffer } from 'buffer/';
import * as actor from './actor';
import { CanisterId } from './canisterId';
import * as cbor from './cbor';
import {
  AuthHttpAgentRequestTransformFn,
  Endpoint,
  HttpAgentReadRequest,
  HttpAgentRequest,
  HttpAgentRequestTransformFn,
  HttpAgentSubmitRequest,
  QueryFields,
  QueryResponse,
  QueryResponseStatus,
  ReadRequest,
  ReadRequestType,
  ReadResponse,
  RequestStatusResponse,
  ResponseStatusFields,
  SignedHttpAgentRequest,
  SubmitRequest,
  SubmitRequestType,
  SubmitResponse,
} from './http_agent_types';
import * as IDL from './idl';
import { requestIdOf } from './request_id';
import { BinaryBlob, blobFromHex, blobFromUint8Array } from './types';

const API_VERSION = 'v1';

// HttpAgent options that can be used at construction.
export interface HttpAgentOptions {
  // A parent to inherit configuration (pipeline and fetch) of. This is only
  // used at construction; if the parent is changed we don't propagate those
  // changes to the children.
  parent?: HttpAgent;

  // A surrogate to the global fetch function. Useful for testing.
  fetch?: typeof fetch;

  // The host to use for the client. By default, uses the same host as
  // the current page.
  host?: string;
}

declare const window: Window & { fetch: typeof fetch };
declare const global: { fetch: typeof fetch };
declare const self: { fetch: typeof fetch };

function getDefaultFetch() {
  return typeof window === 'undefined'
    ? typeof global === 'undefined'
      ? typeof self === 'undefined'
        ? undefined
        : self.fetch.bind(self)
      : global.fetch.bind(global)
    : window.fetch.bind(window);
}

// A HTTP agent allows users to interact with a client of the internet computer
// using the available methods. It exposes an API that closely follows the
// public view of the internet computer, and is not intended to be exposed
// directly to the majority of users due to its low-level interface.
//
// There is a pipeline to apply transformations to the request before sending
// it to the client. This is to decouple signature, nonce generation and
// other computations so that this class can stay as simple as possible while
// allowing extensions.
export class HttpAgent {
  private readonly _pipeline: HttpAgentRequestTransformFn[] = [];
  private _authTransform: AuthHttpAgentRequestTransformFn | null = null;
  private readonly _fetch: typeof fetch;
  private readonly _host: string = '';

  constructor(options: HttpAgentOptions = {}) {
    if (options.parent) {
      this._pipeline = [...options.parent._pipeline];
      this._authTransform = options.parent._authTransform;
    }
    this._fetch = options.fetch || getDefaultFetch() || fetch.bind(global);
    if (options.host) {
      if (!options.host.match(/^[a-z]+:/) && typeof window !== 'undefined') {
        this._host = window.location.protocol + '//' + options.host;
      } else {
        this._host = options.host;
      }
    }
  }

  public addTransform(fn: HttpAgentRequestTransformFn, priority = fn.priority || 0) {
    // Keep the pipeline sorted at all time, by priotity.
    const i = this._pipeline.findIndex(x => (x.priority || 0) < priority);
    this._pipeline.splice(i >= 0 ? i : this._pipeline.length, 0, Object.assign(fn, { priority }));
  }

  public setAuthTransform(fn: AuthHttpAgentRequestTransformFn) {
    this._authTransform = fn;
  }

  public async submit(submit: SubmitRequest): Promise<SubmitResponse> {
    const transformedRequest = (await this._transform({
      request: {
        body: null,
        method: 'POST',
        headers: {
          'Content-Type': 'application/cbor',
        },
      },
      endpoint: Endpoint.Submit,
      body: submit,
    })) as HttpAgentSubmitRequest;

    const body = cbor.encode(transformedRequest.body);

    // Run both in parallel. The fetch is quite expensive, so we have plenty of time to
    // calculate the requestId locally.
    const [response, requestId] = await Promise.all([
      this._fetch(`${this._host}/api/${API_VERSION}/${Endpoint.Submit}`, {
        ...transformedRequest.request,
        body,
      }),
      requestIdOf(submit),
    ]);

    return { requestId, response };
  }

  public async read(request: ReadRequest): Promise<ReadResponse> {
    const transformedRequest = (await this._transform({
      request: {
        method: 'POST',
        headers: {
          'Content-Type': 'application/cbor',
        },
      },
      endpoint: Endpoint.Read,
      body: request,

    })) as HttpAgentReadRequest;

    const body = cbor.encode(transformedRequest.body);

    const response = await this._fetch(`${this._host}/api/${API_VERSION}/${Endpoint.Read}`, {
      ...transformedRequest.request,
      body,
    });
    return cbor.decode(Buffer.from(await response.arrayBuffer()));
  }

  public call(
    canisterId: CanisterId | string,
    fields: {
      methodName: string;
      arg: BinaryBlob;
    },
  ): Promise<SubmitResponse> {
    return this.submit({
      request_type: SubmitRequestType.Call,
      canister_id: typeof canisterId === 'string' ? CanisterId.fromText(canisterId) : canisterId,
      method_name: fields.methodName,
      arg: fields.arg,
    });
  }

  public install(
    canisterId: CanisterId | string,
    fields: {
      module: BinaryBlob;
      arg?: BinaryBlob;
    },
  ): Promise<SubmitResponse> {
    return this.submit({
      request_type: SubmitRequestType.InstallCode,
      canister_id: typeof canisterId === 'string' ? CanisterId.fromText(canisterId) : canisterId,
      module: fields.module,
      arg: fields.arg || blobFromHex(''),
    });
  }

  public query(canisterId: CanisterId | string, fields: QueryFields): Promise<QueryResponse> {
    return this.read({
      request_type: ReadRequestType.Query,
      canister_id: typeof canisterId === 'string' ? CanisterId.fromText(canisterId) : canisterId,
      method_name: fields.methodName,
      arg: fields.arg,
    }) as Promise<QueryResponse>;
  }

  public retrieveAsset(canisterId: CanisterId | string, path: string): Promise<Uint8Array> {
    const arg = IDL.encode([IDL.Text], [path]) as BinaryBlob;
    return this.query(canisterId, { methodName: '__dfx_asset_path', arg }).then(response => {
      switch (response.status) {
        case QueryResponseStatus.Rejected:
          throw new Error(
            `An error happened while retrieving asset "${path}":\n` +
              `  Status: ${response.status}\n` +
              `  Message: ${response.reject_message}\n`,
          );

        case QueryResponseStatus.Replied:
          const [content] = IDL.decode([IDL.Text], response.reply.arg);
          return toByteArray('' + content);
      }
    });
  }

  public requestStatus(fields: ResponseStatusFields): Promise<RequestStatusResponse> {
    return this.read({
      request_type: ReadRequestType.RequestStatus,
      request_id: fields.requestId,
    }) as Promise<RequestStatusResponse>;
  }

  public get makeActorFactory() {
    return actor.makeActorFactory;
  }

  protected _transform(
    request: HttpAgentRequest,
<<<<<<< HEAD
  ): Promise<HttpAgentRequest|SignedHttpAgentRequest> {
=======
  ): Promise<HttpAgentRequest | SignedHttpAgentRequest> {
>>>>>>> 5b0b82ae
    let p = Promise.resolve(request);

    for (const fn of this._pipeline) {
      p = p.then(r => fn(r).then(r2 => r2 || r));
    }

    if (this._authTransform != null) {
      return p.then(this._authTransform);
    } else {
      return p;
    }
  }
}<|MERGE_RESOLUTION|>--- conflicted
+++ resolved
@@ -136,7 +136,6 @@
       },
       endpoint: Endpoint.Read,
       body: request,
-
     })) as HttpAgentReadRequest;
 
     const body = cbor.encode(transformedRequest.body);
@@ -218,11 +217,7 @@
 
   protected _transform(
     request: HttpAgentRequest,
-<<<<<<< HEAD
-  ): Promise<HttpAgentRequest|SignedHttpAgentRequest> {
-=======
   ): Promise<HttpAgentRequest | SignedHttpAgentRequest> {
->>>>>>> 5b0b82ae
     let p = Promise.resolve(request);
 
     for (const fn of this._pipeline) {
