--- conflicted
+++ resolved
@@ -6,16 +6,10 @@
 export * from './http_agent_types';
 export * from './types';
 
-import * as UICore from './candid-core';
-import * as UI from './candid-ui';
 import * as IDL from './idl';
-<<<<<<< HEAD
-export { IDL, UICore, UI };
-=======
 export { IDL };
 
 // TODO The following modules will be a separate library for Candid
 import * as UICore from './candid/candid-core';
 import * as UI from './candid/candid-ui';
 export { UICore, UI };
->>>>>>> 4530d184
