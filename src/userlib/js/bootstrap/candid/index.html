--- conflicted
+++ resolved
@@ -55,15 +55,9 @@
 	  border-color: #02ADEA;
 	  border-radius: .25rem;
 	  color: #FFF;
-<<<<<<< HEAD
 	  font-family: 'Gloria Hallelujah', cursive;
-	  font-size: 18px;
+	  font-size: 16px;
 	  font-weight: 700;
-=======
-	  font-family: sans-serif;
-          font-size: 16px;
-          font-weight: 700;
->>>>>>> f965aa18
           margin: 5px;
       }*/
       .popup-form {
