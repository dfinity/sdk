<html>
<head>
    <meta charset="UTF-8">
    <title>DFINITY Canister Candid UI</title>
<<<<<<< HEAD
    <link href="https://fonts.googleapis.com/css2?family=Gloria+Hallelujah&display=swap" rel="stylesheet">
    <style>
      .signature {
	  //font-size: 15px;
	  //font-weight: 400;
          margin: 5px;
      }
      .argument, .status, .result, .composite {
          //background-color: #F9F9F9;
	  //border: 1px solid #E5E5E5;
	  //color: #545454;
	  font-family: 'Gloria Hallelujah', cursive;
	  //font-size: 15px;
	  //font-weight: 400;          
          height: auto;
          margin-right: 10px;
          margin-bottom: 10px;
      }
      .open {
          font-family: 'Gloria Hallelujah', cursive;          
          margin: 5px;
      }
      .reject {
	  //border: 1px solid #cc0000;
          color: #cc0000;
      }
      .result {
          display: none;
      }
      .error {
          color: #cc0000;
      }
      .status {
          color: #cc0000;
          display: none;
      }
      .left {
          text-align: left;
          width: 84%;
          display: inline-block;
          overflow-wrap: break-word;
      }
      .right {
          text-align: right;
          width: 15%;
          display: inline-block;
      }
      /*
      .btn {
	  background-color: #02ADEA;
	  border-color: #02ADEA;
	  border-radius: .25rem;
	  color: #FFF;
	  font-family: 'Gloria Hallelujah', cursive;
	  font-size: 18px;
	  font-weight: 700;
          margin: 5px;
      }*/
      .popup-form {
          //border: 1px solid #E5E5E5;
          padding-top: 10px;
          padding-left: 10px;
      }
      .console {
          display: flex;
          flex: 1;
          flex-direction: column;
          //font-family: 'Gloria Hallelujah', cursive;
          background-color: #F9F9F9;
          color: #545454;
      }
      .console-line {
          overflow-wrap: break-word;
          flex: 0;
          flex-basis: auto;
          border: 0;
          margin-left: 5px;
          margin-bottom: 5px;
      }
      wired-card {
          //display: block;
          //width: 100%;
          box-sizing: border-box;
      }
      body {
          font-family: 'Gloria Hallelujah', cursive;
          font-weight: 400;
          font-size: 19px;
          letter-spacing: 0.05em;          
          line-height: 2;
      }
    </style>
=======
>>>>>>> 73ffe44b
</head>
<body>
  <app id="app">
    <h1 id="title">Service</h1>
    <div>
      This service has the following methods:
      <ul id="methods">
      </ul>
    </div>
  </app>
</body>
</html><|MERGE_RESOLUTION|>--- conflicted
+++ resolved
@@ -2,101 +2,6 @@
 <head>
     <meta charset="UTF-8">
     <title>DFINITY Canister Candid UI</title>
-<<<<<<< HEAD
-    <link href="https://fonts.googleapis.com/css2?family=Gloria+Hallelujah&display=swap" rel="stylesheet">
-    <style>
-      .signature {
-	  //font-size: 15px;
-	  //font-weight: 400;
-          margin: 5px;
-      }
-      .argument, .status, .result, .composite {
-          //background-color: #F9F9F9;
-	  //border: 1px solid #E5E5E5;
-	  //color: #545454;
-	  font-family: 'Gloria Hallelujah', cursive;
-	  //font-size: 15px;
-	  //font-weight: 400;          
-          height: auto;
-          margin-right: 10px;
-          margin-bottom: 10px;
-      }
-      .open {
-          font-family: 'Gloria Hallelujah', cursive;          
-          margin: 5px;
-      }
-      .reject {
-	  //border: 1px solid #cc0000;
-          color: #cc0000;
-      }
-      .result {
-          display: none;
-      }
-      .error {
-          color: #cc0000;
-      }
-      .status {
-          color: #cc0000;
-          display: none;
-      }
-      .left {
-          text-align: left;
-          width: 84%;
-          display: inline-block;
-          overflow-wrap: break-word;
-      }
-      .right {
-          text-align: right;
-          width: 15%;
-          display: inline-block;
-      }
-      /*
-      .btn {
-	  background-color: #02ADEA;
-	  border-color: #02ADEA;
-	  border-radius: .25rem;
-	  color: #FFF;
-	  font-family: 'Gloria Hallelujah', cursive;
-	  font-size: 18px;
-	  font-weight: 700;
-          margin: 5px;
-      }*/
-      .popup-form {
-          //border: 1px solid #E5E5E5;
-          padding-top: 10px;
-          padding-left: 10px;
-      }
-      .console {
-          display: flex;
-          flex: 1;
-          flex-direction: column;
-          //font-family: 'Gloria Hallelujah', cursive;
-          background-color: #F9F9F9;
-          color: #545454;
-      }
-      .console-line {
-          overflow-wrap: break-word;
-          flex: 0;
-          flex-basis: auto;
-          border: 0;
-          margin-left: 5px;
-          margin-bottom: 5px;
-      }
-      wired-card {
-          //display: block;
-          //width: 100%;
-          box-sizing: border-box;
-      }
-      body {
-          font-family: 'Gloria Hallelujah', cursive;
-          font-weight: 400;
-          font-size: 19px;
-          letter-spacing: 0.05em;          
-          line-height: 2;
-      }
-    </style>
-=======
->>>>>>> 73ffe44b
 </head>
 <body>
   <app id="app">
