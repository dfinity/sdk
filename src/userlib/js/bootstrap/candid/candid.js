<<<<<<< HEAD
import * as UI from './idl-ui';
import { WiredCard, WiredButton } from 'wired-elements';
=======
import * as UI from './candid-ui';
import './candid.css';
>>>>>>> 73ffe44b

export function render(id, actor, canister) {
  document.getElementById('title').innerText = `Service ${id}`;
  for (const [name, func] of actor._fields) {
    renderMethod(name, func, canister[name]);
  }
  const console = document.createElement("wired-card");
  console.classList.add('console');
  document.body.appendChild(console);
}

function renderMethod(name, idl_func, f) {
  const item = document.createElement("li");

  const sig = document.createElement("div");
  sig.className = 'signature';
  sig.innerHTML = `${name}: ${idl_func.display()}`;
  item.appendChild(sig);

  const inputs = [];
  idl_func.argTypes.forEach((arg, i) => {
    const inputbox = UI.renderInput(arg);
    inputs.push(inputbox);
    inputbox.render(item);
  });

  const button = document.createElement("wired-button");
  //button.className = 'btn';
  if (idl_func.annotations.includes('query')) {
    button.innerText = 'Query';
  } else {
    button.innerText = 'Call';
  }  
  item.appendChild(button);

  const random = document.createElement("wired-button");
  //random.className = 'btn';
  random.innerText = 'Lucky';
  item.appendChild(random);

  const result = document.createElement("wired-card");

  result.classList.add('result');
  const left = document.createElement("span");
  left.className = 'left';
  const right = document.createElement("span");
  right.className = 'right';
  result.appendChild(left);
  result.appendChild(right);
  item.appendChild(result);

  const list = document.getElementById("methods");
  list.append(item);

  function call(args) {
    left.className = 'left';
    left.innerText = 'Waiting...';
    right.innerText = ''
    result.style.display = 'block';
    (async function () {
      const t_before = Date.now();
      const result = await f.apply(null, args);
      const duration = (Date.now() - t_before)/1000;
      var show_result = '';
      if (idl_func.retTypes.length === 1) {
        show_result = idl_func.retTypes[0].valueToString(result);
      } else {
        show_result = valuesToString(idl_func.retTypes, result);
      }
      show_result = encodeStr(show_result);
      left.innerHTML = show_result;
      right.innerText = `(${duration}s)`;

      const show_args = encodeStr(valuesToString(idl_func.argTypes, args));
      log(`› ${name}${show_args}`);
      log(show_result);
    })().catch(err => {
      left.className += ' error';
      left.innerText = err.message;
    });    
  }
  
  random.addEventListener("click", function() {
    const args = inputs.map(arg => arg.parse({ random: true }));
    const isReject = inputs.some(arg => arg.isRejected());
    if (isReject) {
      return;
    }    
    call(args);
  });
  
  button.addEventListener("click", function() {
    const args = inputs.map(arg => arg.parse());
    const isReject = inputs.some(arg => arg.isRejected());
    if (isReject) {
      return;
    }
    call(args);
  });
};

function zipWith(xs, ys, f) {
  return xs.map((x, i) => f(x, ys[i]));
}

function encodeStr(str) {
  const escapeChars = {
    ' ' : '&nbsp;',
    '<' : '&lt;',
    '>' : '&gt;',
    '\n' : '<br>',
  };
  const regex = new RegExp('[ <>\n]', 'g');
  return str.replace(regex, m => {
    return escapeChars[m];
  });
}

function valuesToString(types, values) {
  return '(' + zipWith(types, values, ((t, v) => t.valueToString(v))).join(', ') + ')';
}

function log(content) {
  const console = document.getElementsByClassName("console")[0];
  const line = document.createElement("div");
  line.className = 'console-line';
  if (content instanceof Element) {
    line.appendChild(content);
  } else {
    line.innerHTML = content;
  }
  console.appendChild(line);
}<|MERGE_RESOLUTION|>--- conflicted
+++ resolved
@@ -1,12 +1,13 @@
-<<<<<<< HEAD
-import * as UI from './idl-ui';
+import * as UI from './wired';
 import { WiredCard, WiredButton } from 'wired-elements';
-=======
-import * as UI from './candid-ui';
-import './candid.css';
->>>>>>> 73ffe44b
+import './wired.css';
 
 export function render(id, actor, canister) {
+  const font = document.createElement('link');
+  font.href = 'https://fonts.googleapis.com/css2?family=Gloria+Hallelujah&display=swap';
+  font.rel = 'stylesheet';
+  document.head.appendChild(font);
+  
   document.getElementById('title').innerText = `Service ${id}`;
   for (const [name, func] of actor._fields) {
     renderMethod(name, func, canister[name]);
@@ -32,7 +33,7 @@
   });
 
   const button = document.createElement("wired-button");
-  //button.className = 'btn';
+  button.classList.add('btn');
   if (idl_func.annotations.includes('query')) {
     button.innerText = 'Query';
   } else {
@@ -41,7 +42,7 @@
   item.appendChild(button);
 
   const random = document.createElement("wired-button");
-  //random.className = 'btn';
+  random.classList.add('btn');
   random.innerText = 'Lucky';
   item.appendChild(random);
 
