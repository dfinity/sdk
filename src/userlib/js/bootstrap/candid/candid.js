import * as UI from './idl-ui';
import * as Wired from 'wired-elements';

export function render(id, actor, canister) {
  document.getElementById('title').innerText = `Service ${id}`;
  for (const [name, func] of actor._fields) {
    renderMethod(name, func, canister[name]);
  }
  const console = document.createElement("wired-card");
  console.className = 'console';
  document.body.appendChild(console);
}

function renderMethod(name, idl_func, f) {
  const item = document.createElement("li");

  const sig = document.createElement("div");
  sig.className = 'signature';
  sig.innerHTML = `${name}: ${idl_func.display()}`;
  item.appendChild(sig);

<<<<<<< HEAD
  const button = document.createElement("wired-button");
  //button.className = 'btn';
  if (idl_func.annotations.includes('query')) {
    button.innerText = 'Query';
  } else {
    button.innerText = 'Call';
  }

=======
>>>>>>> f965aa18
  const inputs = [];
  idl_func.argTypes.forEach((arg, i) => {
    const inputbox = UI.renderInput(arg);
    inputs.push(inputbox);
    inputbox.render(item);
  });

  const button = document.createElement("button");
  button.className = 'btn';
  if (idl_func.annotations.includes('query')) {
    button.innerText = 'Query';
  } else {
    button.innerText = 'Call';
  }  
  item.appendChild(button);

<<<<<<< HEAD
  const result = document.createElement("wired-card");
=======
  const random = document.createElement("button");
  random.className = 'btn';
  random.innerText = 'Lucky';
  item.appendChild(random);

  const result = document.createElement("div");
>>>>>>> f965aa18
  result.className = 'result';
  const left = document.createElement("span");
  left.className = 'left';
  const right = document.createElement("span");
  right.className = 'right';
  result.appendChild(left);
  result.appendChild(right);
  item.appendChild(result);

  const list = document.getElementById("methods");
  list.append(item);

  function call(args) {
    left.className = 'left';
    left.innerText = 'Waiting...';
    right.innerText = ''
    result.style.display = 'block';
    (async function () {
      const t_before = Date.now();
      const result = await f.apply(null, args);
      const duration = (Date.now() - t_before)/1000;
      var show_result = '';
      if (idl_func.retTypes.length === 1) {
        show_result = idl_func.retTypes[0].valueToString(result);
      } else {
        show_result = valuesToString(idl_func.retTypes, result);
      }
      show_result = encodeStr(show_result);
      left.innerHTML = show_result;
      right.innerText = `(${duration}s)`;

      const show_args = encodeStr(valuesToString(idl_func.argTypes, args));
      log(`› ${name}${show_args}`);
      log(show_result);
    })().catch(err => {
      left.className += ' error';
      left.innerText = err.message;
    });    
  }
  
  random.addEventListener("click", function() {
    const args = inputs.map(arg => arg.parse({ random: true }));
    const isReject = inputs.some(arg => arg.isRejected());
    if (isReject) {
      return;
    }    
    call(args);
  });
  
  button.addEventListener("click", function() {
    const args = inputs.map(arg => arg.parse());
    const isReject = inputs.some(arg => arg.isRejected());
    if (isReject) {
      return;
    }
    call(args);
  });
};

function zipWith(xs, ys, f) {
  return xs.map((x, i) => f(x, ys[i]));
}

function encodeStr(str) {
  const escapeChars = {
    ' ' : '&nbsp;',
    '<' : '&lt;',
    '>' : '&gt;',
    '\n' : '<br>',
  };
  const regex = new RegExp('[ <>\n]', 'g');
  return str.replace(regex, m => {
    return escapeChars[m];
  });
}

function valuesToString(types, values) {
  return '(' + zipWith(types, values, ((t, v) => t.valueToString(v))).join(', ') + ')';
}

function log(content) {
  const console = document.getElementsByClassName("console")[0];
  const line = document.createElement("div");
  line.className = 'console-line';
  if (content instanceof Element) {
    line.appendChild(content);
  } else {
    line.innerHTML = content;
  }
  console.appendChild(line);
}<|MERGE_RESOLUTION|>--- conflicted
+++ resolved
@@ -19,17 +19,6 @@
   sig.innerHTML = `${name}: ${idl_func.display()}`;
   item.appendChild(sig);
 
-<<<<<<< HEAD
-  const button = document.createElement("wired-button");
-  //button.className = 'btn';
-  if (idl_func.annotations.includes('query')) {
-    button.innerText = 'Query';
-  } else {
-    button.innerText = 'Call';
-  }
-
-=======
->>>>>>> f965aa18
   const inputs = [];
   idl_func.argTypes.forEach((arg, i) => {
     const inputbox = UI.renderInput(arg);
@@ -46,16 +35,13 @@
   }  
   item.appendChild(button);
 
-<<<<<<< HEAD
-  const result = document.createElement("wired-card");
-=======
   const random = document.createElement("button");
   random.className = 'btn';
   random.innerText = 'Lucky';
   item.appendChild(random);
 
-  const result = document.createElement("div");
->>>>>>> f965aa18
+  const result = document.createElement("wired-card");
+
   result.className = 'result';
   const left = document.createElement("span");
   left.className = 'left';
