{
  "private": true,
  "name": "@internet-computer/userlib",
  "version": "0.5.0",
  "main": "src/index.js",
  "scripts": {
    "build": "tsc -p tsconfig.json",
    "bundle": "npm run build && webpack",
    "ci": "npm run prettier && npm run lint && npm run build && npm run test",
    "lint": "tslint --project tsconfig.json --config tslint.json",
    "lint:fix": "npm run lint -- --fix",
<<<<<<< HEAD
    "prettier": "npx prettier --check src/*.ts src/**/*.ts bootstrap/*.ts bootstrap/**/*.ts",
=======
    "prettier": "npx prettier --check \"src/**/*.ts\" \"bootstrap/**/*.ts\"",
>>>>>>> 99a77909
    "prettier:write": "npm run prettier -- --write",
    "test": "jest --verbose"
  },
  "dependencies": {
    "base64-js": "1.3.1",
    "bignumber.js": "^9.0.0",
    "borc": "^2.1.1",
    "buffer": "^5.4.3",
    "buffer-pipe": "0.0.4",
    "crc": "3.8.0",
    "simple-cbor": "^0.2.0",
    "tweetnacl": "^1.0.1"
  },
  "devDependencies": {
    "@trust/webcrypto": "^0.9.2",
    "@types/base64-js": "^1.2.5",
    "@types/crc": "^3.4.0",
    "@types/jest": "^24.0.18",
    "copy-webpack-plugin": "^5.1.1",
    "css-loader": "^3.4.2",
    "html-webpack-plugin": "^3.2.0",
    "jest": "^24.9.0",
    "jest-expect-message": "^1.0.2",
    "node-fetch": "2.6.0",
    "prettier": "^1.19.1",
    "style-loader": "^1.1.3",
    "terser-webpack-plugin": "^2.3.2",
    "text-encoding": "^0.7.0",
    "ts-jest": "^24.2.0",
    "tslint": "^5.20.0",
    "typescript": "^3.6.3",
    "webpack": "^4.41.2",
    "webpack-cli": "^3.3.10",
    "whatwg-fetch": "^3.0.0"
  }
}<|MERGE_RESOLUTION|>--- conflicted
+++ resolved
@@ -9,11 +9,7 @@
     "ci": "npm run prettier && npm run lint && npm run build && npm run test",
     "lint": "tslint --project tsconfig.json --config tslint.json",
     "lint:fix": "npm run lint -- --fix",
-<<<<<<< HEAD
-    "prettier": "npx prettier --check src/*.ts src/**/*.ts bootstrap/*.ts bootstrap/**/*.ts",
-=======
     "prettier": "npx prettier --check \"src/**/*.ts\" \"bootstrap/**/*.ts\"",
->>>>>>> 99a77909
     "prettier:write": "npm run prettier -- --write",
     "test": "jest --verbose"
   },
