# dfx changelog

# UNRELEASED

<<<<<<< HEAD
### feat: `dfx info pocketic-config-port`

Due to the incompatibility between the APIs on the replica port and the PocketIC port, `dfx info replica-port`
no longer works with PocketIC, and the PocketIC port is provided by a new command, `dfx info pocketic-config-port`.
=======
### test: adds playwright test for svelte `dfx new` project

The first of a suite of baseline tests to automate testing starter projects. Makes sure they are compatible with other dfx or asset canister changes.
>>>>>>> 060e103c

### fix: template frontends now have unsupported browser warnings

DFX's default security headers cause Safari to break when viewing local canisters. Warning messages
have been added to the frontend project templates when the page is broken that indicate to try switching
browsers.

### feat: impersonating sender of requests to a local PocketIC instance

`dfx canister call`, `dfx canister status`, and `dfx canister update-settings` take
an additional CLI argument `--impersonate` to specify a principal
on behalf of which requests to a local PocketIC instance are sent.

### feat: `dfx canister [create|update-settings] --wasm-memory-threshold`

This adds support for the WASM memory threshold, used in conjunction with `--wasm-memory-limit`.
When the remaining memory until the limit falls below the threshold, the canister's
`on_low_wasm_memory` handler is run.

### fix: `dfx deploy --by-proposal` no longer sends chunk data in ProposeCommitBatch

Recently we made `dfx deploy` include some chunk data in CommitBatch, in order to streamline
deploys for smaller projects. `dfx deploy` splits up larger change lists and submits them in
smaller batches, in order to remain within message and compute limits.

This change also applied to `dfx deploy --by-proposal`, which submits all changes in a single
message. This made it more likely that `dfx deploy --by-proposal` will fail due to exceeding
message limits.

This fix makes it so `dfx deploy --by-proposal` never includes this chunk data in
ProposeCommitBatch, which will allow for more changes before hitting message limits.

### feat: `dfx start --pocketic` supports `--force` and shared networks.

`dfx start --pocketic` is now compatible with `--force` and shared networks.

### feat: error when using insecure identity on mainnet

This used to be a warning. A hard error can abort the command so that no insecure state will be on the mainnet.

Users can suppress this error by setting `export DFX_WARNING=-mainnet_plaintext_identity`.

The warning won't display when executing commands like `dfx deploy --playground`.

### feat: support `--replica` in `dfx start`

Added a flag `--replica` to `dfx start`. This flag currently has no effect.
Once PocketIC becomes the default for `dfx start` this flag will start the replica instead.
You can use the `--replica` flag already to write scripts that anticipate that change.

### feat: extensions can define project templates

An extension can define one or more project templates for `dfx new` to use.
These can be new templates or replace the built-in project templates.

### fix: all commands with --all parameter skip remote canisters

This affects the following commands:
- `dfx canister delete`
- `dfx canister deposit-cycles`
- `dfx canister start`
- `dfx canister status`
- `dfx canister stop`
- `dfx canister uninstall-code`
- `dfx canister update-settings`
- `dfx ledger fabricate-cycles`

### chore: improve `dfx deploy` messages.

If users run `dfx deploy` without enough cycles, show additional messages to indicate what to do next.
```
Error explanation:
Insufficient cycles balance to create the canister.
How to resolve the error:
Please top up your cycles balance by converting ICP to cycles like below:
'dfx cycles convert --amount=0.123'.
```

If users run `dfx deploy --playground` but the backend is not updated with the latest frontend canister wasm
the error message will explain this properly and recommends asking for help on the forum since this can't be resolved by users.

### chore: improve `dfx cycles convert` messages.

If users run `dfx cycles convert` without enough ICP tokens, show additional messages to indicate what to do next.
```
Error explanation:
Insufficient ICP balance to finish the transfer transaction.
How to resolve the error:
Please top up your ICP balance.

Your account address for receiving ICP from centralized exchanges: 8494c01329531c06254ff45dad87db806ae6ed935ad6a504cdbc00a935db7b49
(run `dfx ledger account-id` to display)

Your principal for ICP wallets and decentralized exchanges: ueuar-wxbnk-bdcsr-dnrh3-rsyq6-ffned-h64ox-vxywi-gzawf-ot4pv-sqe
(run `dfx identity get-principal` to display)
```

### feat: Add pre-install tasks

Add pre-install tasks, which can be defined by the new `pre-install` key for canister objects in `dfx.json` with a command or list of commands.

## Dependencies

### Frontend canister

### fix: 'unreachable' error when trying to upgrade an asset canister with over 1GB data

The asset canister now estimates the size of the data to be serialized to stable memory,
and reserves that much space for the ValueSerializer's buffer.

- Module hash: bba3181888f3c59b4a5f608aedef05be6fa37276fb7dc394cbadf9cf6e10359b
- https://github.com/dfinity/sdk/pull/4036

### Motoko

Updated Motoko to [0.13.5](https://github.com/dfinity/motoko/releases/tag/0.13.5)

### Replica

Updated replica to elected commit 3e24396441e4c7380928d4e8b4ccff7de77d0e7e.
This incorporates the following executed proposals:

- [134497](https://dashboard.internetcomputer.org/proposal/134497)
- [134408](https://dashboard.internetcomputer.org/proposal/134408)
- [134337](https://dashboard.internetcomputer.org/proposal/134337)
- [134336](https://dashboard.internetcomputer.org/proposal/134336)
- [134259](https://dashboard.internetcomputer.org/proposal/134259)
- [134251](https://dashboard.internetcomputer.org/proposal/134251)
- [134250](https://dashboard.internetcomputer.org/proposal/134250)
- [134188](https://dashboard.internetcomputer.org/proposal/134188)
- [134187](https://dashboard.internetcomputer.org/proposal/134187)
- [134186](https://dashboard.internetcomputer.org/proposal/134186)
- [134185](https://dashboard.internetcomputer.org/proposal/134185)

# 0.24.3

### feat: Bitcoin support in PocketIC

`dfx start --pocketic` is now compatible with `--bitcoin-node` and `--enable-bitcoin`.

### feat: facade pull ICP, ckBTC, ckETH ledger canisters

The ledger canisters can be pulled even though they are not really "pullable".
The metadata like wasm_url and init_guide are hardcoded inside `dfx deps pull` logic.

- ICP ledger: `ryjl3-tyaaa-aaaaa-aaaba-cai`
- ckBTC ledger: `mxzaz-hqaaa-aaaar-qaada-cai`
- ckETH ledger: `ss2fx-dyaaa-aaaar-qacoq-cai`

### chore: update agent version in frontend templates, and include `resolve.dedupe` in Vite config

### chore: improve error message when trying to use the local replica when it is not running

### Frontend canister

Allow setting permissions lists in init arguments just like in upgrade arguments.

- Module hash: 2c24b5e1584890a7965011d5d1d827aca68c489c9a6308475730420fa53372e8
- https://github.com/dfinity/sdk/pull/3965

### Candid UI

- Module hash: f45db224b40fac516c877e3108dc809d4b22fa42d05ee8dfa5002536a3a3daed
- Bump agent-js to fix error code

### chore!: improve the messages for the subcommands of `dfx cycles` and `dfx ledger`.

If users run subcommands of `dfx cycles` or `dfx ledger` without the `--ic` flag, show below messages to indicate what to do next.
```
Error explanation:
Cycles ledger with canister ID 'um5iw-rqaaa-aaaaq-qaaba-cai' is not installed.
How to resolve the error:
Run the command with '--ic' flag if you want to manage the cycles on the mainnet.
```

### chore: improve `dfx start` messages.

For `dfx start`, show below messages to users to indicate what to do next.
```
Success! The dfx server is running.
You must open a new terminal to continue developing. If you'd prefer to stop, quit with 'Ctrl-C'.
```

## Dependencies

### Motoko

Updated Motoko to [0.13.4](https://github.com/dfinity/motoko/releases/tag/0.13.4)

### Replica

Updated replica to elected commit a62848817cec7ae50618a87a526c85d020283fd9.
This incorporates the following executed proposals:

- [134036](https://dashboard.internetcomputer.org/proposal/134036)
- [134035](https://dashboard.internetcomputer.org/proposal/134035)
- [134034](https://dashboard.internetcomputer.org/proposal/134034)
- [134032](https://dashboard.internetcomputer.org/proposal/134032)
- [133939](https://dashboard.internetcomputer.org/proposal/133939)
- [133953](https://dashboard.internetcomputer.org/proposal/133953)
- [133952](https://dashboard.internetcomputer.org/proposal/133952)
- [133951](https://dashboard.internetcomputer.org/proposal/133951)
- [133950](https://dashboard.internetcomputer.org/proposal/133950)
- [133902](https://dashboard.internetcomputer.org/proposal/133902)
- [133901](https://dashboard.internetcomputer.org/proposal/133901)
- [133900](https://dashboard.internetcomputer.org/proposal/133900)
- [133798](https://dashboard.internetcomputer.org/proposal/133798)
- [133799](https://dashboard.internetcomputer.org/proposal/133799)
- [133800](https://dashboard.internetcomputer.org/proposal/133800)
- [133457](https://dashboard.internetcomputer.org/proposal/133457)
- [133450](https://dashboard.internetcomputer.org/proposal/133450)
- [133443](https://dashboard.internetcomputer.org/proposal/133443)
- [133397](https://dashboard.internetcomputer.org/proposal/133397)
- [133396](https://dashboard.internetcomputer.org/proposal/133396)

# 0.24.2

### feat: all commands will use the DFX_NETWORK from the environment

If `DFX_NETWORK` is set in the environment, all commands will use that network by default.
The `--network` parameter will take precedence if provided.

### fix: dfx generate now honors the --network parameter
This fixes an issue where `dfx deploy --playground` would fail if the project
had not been previously built for the local network.

### feat: Support canister log allowed viewer list

Added support for the canister log allowed viewer list, enabling specified users to access a canister's logs without needing to be set as the canister's controller.
Valid settings are:
- `--add-log-viewer`, `--remove-log-viewer` and `--set-log-viewer` flags with `dfx canister update-settings` 
- `--log-viewer` flag with `dfx canister create`
- `canisters[].initialization_values.log_visibility.allowed_viewers` in `dfx.json`

### feat: batch upload assets

The frontend canister sync now tries to batch multiple small content chunks into a single call using the `create_chunks` method added earlier.
And for small amounts of uploaded data the asset sync can now skip chunk creation entirely.
This should lead to significantly faster upload times for frontends with many small files.

## Dependencies

### Motoko

Updated Motoko to [0.13.2](https://github.com/dfinity/motoko/releases/tag/0.13.2)

### Frontend canister

`SetAssetContentArguments` has a new field `last_chunk: opt blob` which can be used in addition to `chunk_ids` so that small assets can be uploaded as part of `commit_batch`,
skipping the need to await a separate `create_chunk` call.

Bumped `api_version` to `2` for the previous addition of `create_chunks` since the improved file sync relies on it.

- Module hash: 296d1ad1a7f8b15f90ff8b728658646b649cabd159f360f1b427297f4c76763e
- https://github.com/dfinity/sdk/pull/3954
- https://github.com/dfinity/sdk/pull/3947

# 0.24.1

### feat: More PocketIC flags supported

`dfx start --pocketic` is now compatible with `--artificial-delay` and the `subnet_type`  configuration option, and enables `--enable-canister-http` by default.

## Dependencies

### Frontend canister

#### feat: Better error messages when proposing a batch

Add the batch id in the error messages of `propose_commit_batch`.

Module hash: 2c9e30df9be951a6884c702a97bbb8c0b438f33d4208fa612b1de6fb1752db76

### Motoko

Updated Motoko to [0.13.1](https://github.com/dfinity/motoko/releases/tag/0.13.1)

### Replica

Updated replica to elected commit 0a6d829cddc1534c29e0d2c3c3ebd1024bff8d1a.

This incorporates the following elected proposals:

- [133327](https://dashboard.internetcomputer.org/proposal/133327)
- [133310](https://dashboard.internetcomputer.org/proposal/133310)
- [133309](https://dashboard.internetcomputer.org/proposal/133309)
- [133144](https://dashboard.internetcomputer.org/proposal/133144)
- [133143](https://dashboard.internetcomputer.org/proposal/133143)
- [133142](https://dashboard.internetcomputer.org/proposal/133142)
- [133063](https://dashboard.internetcomputer.org/proposal/133063)
- [133062](https://dashboard.internetcomputer.org/proposal/133062)
- [133061](https://dashboard.internetcomputer.org/proposal/133061)
- [132548](https://dashboard.internetcomputer.org/proposal/132548)
- [132547](https://dashboard.internetcomputer.org/proposal/132547)
- [132507](https://dashboard.internetcomputer.org/proposal/132507)
- [132482](https://dashboard.internetcomputer.org/proposal/132482)
- [132481](https://dashboard.internetcomputer.org/proposal/132481)
- [132500](https://dashboard.internetcomputer.org/proposal/132500)
- [132416](https://dashboard.internetcomputer.org/proposal/132416)
- [132413](https://dashboard.internetcomputer.org/proposal/132413)
- [132414](https://dashboard.internetcomputer.org/proposal/132414)
- [132412](https://dashboard.internetcomputer.org/proposal/132412)
- [132376](https://dashboard.internetcomputer.org/proposal/132376)
- [132375](https://dashboard.internetcomputer.org/proposal/132375)
- [132223](https://dashboard.internetcomputer.org/proposal/132223)
- [132222](https://dashboard.internetcomputer.org/proposal/132222)
- [132149](https://dashboard.internetcomputer.org/proposal/132149)
- [132148](https://dashboard.internetcomputer.org/proposal/132148)
- [131787](https://dashboard.internetcomputer.org/proposal/131787)
- [131757](https://dashboard.internetcomputer.org/proposal/131757)
- [131697](https://dashboard.internetcomputer.org/proposal/131697)

### Candid UI

Module hash 15da2adc4426b8037c9e716b81cb6a8cf1a835ac37589be2cef8cb3f4a04adaa

# 0.24.0

### fix: bumps sveltekit starter dependency versions to prevent typescript config error

### feat: expose canister upgrade options in CLI

`dfx canister install` and `dfx deploy` takes options `--skip-pre-upgrade` and `--wasm-memory-persistence`.

`dfx deploy --mode` now takes the same possible values as `dfx canister install --mode`: "install", "reinstall", "upgrade" and "auto".

In "auto" mode, the upgrade options are hints which only take effects when the actual install mode is "upgrade". 

To maintain backward compatibility, a minor difference between the two commands remains.
If the `--mode` is not set, `dfx deploy` defaults to "auto", while `dfx canister install` defaults to "install".

### feat: Also report Motoko stable compatibility warnings

Report upgrade compatibility warnings for Motoko, such as deleted stable variables, in addition to compatibility errors.

### feat: Support for Motoko's enhanced orthogonal persistence.

Support Motoko's enhanced orthogonal persistence by automatically setting the canister upgrade option `wasm_memory_persistence` based on the Wasm metadata.

### feat: PocketIC state

`dfx start --pocketic` no longer requires `--clean`, and can persist replica state between runs.

### fix: Scripts always run with current directory set to the project root

Build scripts and other scripts now always run with the working directory
set to the project root (directory containing dfx.json).

This applies to the following:
 - build scripts
 - extension run
 - tech stack value computation
 - packtool (vessel, mops etc)

### feat: `dfx extension list` supports listing available extensions

`dfx extension list` now support `--available` flag to list available extensions from the
[extension catalog](https://github.com/dfinity/dfx-extensions/blob/main/catalog.json).
The extension catalog can be overridden with the `--catalog-url` parameter.

## Dependencies

### Frontend canister

Added `create_chunks`. It has the same behavior as `create_chunk`, except that it takes a `vec blob` and returns a `vec BatchId` instead of non-`vec` variants.

Module hash: 3a533f511b3960b4186e76cf9abfbd8222a2c507456a66ec55671204ee70cae3

### Motoko

Updated Motoko to [0.12.1](https://github.com/dfinity/motoko/releases/tag/0.12.1)

# 0.23.0

### fix: relax content security policy for sveltekit starter

We had to roll back part of the increased default security policy for the sveltekit starter due to the framework's use of inline scripts

### feat: Add canister snapshots

The new `dfx canister snapshot` command can be used to create, apply, and delete snapshots of stopped canisters.

### feat: PocketIC HTTP gateway

icx-proxy's HTTP gateway has been replaced with PocketIC's. (This does not impact the meaning of `--pocketic` in `dfx start`.)

### feat: Enable threshold schnorr signatures for Ed25519

Schnorr signature signing for `Ed25519` is now enabled.
A test key id `Ed25519:dfx_test_key` is ready to be used by locally created canisters.

### feat: Added settings_digest field to the network-id file

### feat: install extensions using the catalog

`dfx extension install` now locates extensions using the
[extension catalog](https://github.com/dfinity/dfx-extensions/blob/main/catalog.json).
This can be overridden with the `--catalog-url` parameter.

## Dependencies

### Replica

Updated replica to elected commit 3d0b3f10417fc6708e8b5d844a0bac5e86f3e17d.
This incorporates the following executed proposals:

- [131473](https://dashboard.internetcomputer.org/proposal/131473)


## Dependencies

### Replica

Updated replica to elected commit 2c0b76cfc7e596d5c4304cff5222a2619294c8c1.
This incorporates the following executed proposals:

- [131390](https://dashboard.internetcomputer.org/proposal/131390)
- [131055](https://dashboard.internetcomputer.org/proposal/131055)
- [131054](https://dashboard.internetcomputer.org/proposal/131054)
- [131032](https://dashboard.internetcomputer.org/proposal/131032)
- [131028](https://dashboard.internetcomputer.org/proposal/131028)

### feat: generate .env files for Motoko canisters

### feat: support `"security_policy"` and `"disable_security_policy_warning"` in `.ic-assets.json5`

*This change has an accompanying migration guide. Please see the 0.23.0 migration guide for instructions on how to adapt your project to this feature.*

It is now possible to specify a `"security_policy"` field in `.ic-assets.json5` for asset configurations.
Valid options are `"disabled"`, `"standard"`, and `"hardened"`.
The security policy provides a set of standard headers to make frontends more secure.
Headers manually specified in the `"headers"` field take precedence over the security policy headers.

If `"security_policy"` is not specified or `"disabled"` is set, then no headers are added. If `"security_policy"` is not set at all, a warning is displayed that there is no security policy set.

If `"standard"` is specified, a set of security headers is added to the asset. The headers can be displayed with `dfx info security-policy`.
It is a set of security headers that will work for most dapps. A warning is displayed that the headers could be hardened.

If `"hardened"` is set, the same headers as with `"standard"` are added.
The asset sync expects that improved headers are set that would improve security where appropriate.
If no custom headers are present the asset sync will fail with an error.

All warnings regarding security policies can be disabled with ``"disable_security_policy_warning": true`. It needs to be set per asset.

The standard/hardened security policy headers can be seen with `dfx info security-policy`.
It also contains a lot of suggestions on how to harden the policy.

Updated the starter projects to use `"security_policy"` instead of including the whole security policy by defining individual headers.

### feat: `dfx info security-policy`

Shows the headers that get applied to assets that are configured to `"security_policy": "standard"` or `"security_policy": "hardened"` in `.ic-assets.json5`.
Produces output that can be directly pasted into a `.json5` document.

### feat: `dfx extension install <url to extension.json>`

It's now possible for `dfx extension install` to install an extension from
somewhere other than https://github.com/dfinity/dfx-extensions, by passing
a URL to an extension.json file rather than an extension name.

For example, these are equivalent:
```bash
dfx extension install nns
dfx extension install https://raw.githubusercontent.com/dfinity/dfx-extensions/main/extensions/nns/extension.json
```

This update also adds the optional field `download_url_template` to extension.json,
which dfx will use to locate an extension release archive.

### fix: `dfx extension install` no longer reports an error if the extension is already installed

However, if a version is specified with `--version`, and the installed version is different,
then `dfx extension install` will still report an error.

### fix: `dfx ledger create-canister` sets controller properly

A recent [hotfix](https://forum.dfinity.org/t/nns-update-2024-05-15-cycles-minting-canister-hotfix-proposal-129728/30807) to the CMC changed how the arguments to `notify_create_canister` need to be passed.
`dfx` now again properly calls that function.

### feat: display replica port in `dfx start`

This replaces the dashboard link, which is now shown only in verbose mode. This should hopefully be less confusing for new users.

### feat!: add `crate` field to dfx.json

It is now possible to specify a particular crate within a Rust package to use for a canister module, using the `crate` field.
This enables specifying crates with different names than the package. In a few cases these were previously auto-detected
by dfx, you will need to add this field if you were using such a setup.

### feat: the `--wallet` parameter now accepts an identity name

The `--wallet` parameter can now be either a principal or the name of an identity.

If the name of an identity, dfx looks up the associated wallet's principal.

This means `--wallet <name>` is the equivalent of `--wallet $(dfx identity get-wallet --identity <name>)`.

### fix: display error cause of some http-related errors

Some commands that download http resources, for example `dfx extension install`, will
once again display any error cause.

### chore: remove the deprecated --use-old-metering flag

# 0.22.0

### asset uploads: retry some HTTP errors returned by the replica

Now retries the following, with exponential backoff as is already done for connect and transport errors:
- 500 internal server error
- 502 bad gateway
- 503 service unavailable
- 504 gateway timeout
- 429 many requests

### fix: Allow canisters to be deployed even if unrelated canisters in dfx.json are malformed

### feat!: enable cycles ledger support unconditionally

### chore!: removed `unsafe-eval` CSP from default starter template

To do this, the `@dfinity/agent` version was updated as well.

### fix: `dfx build` no longer requires a password for password-protected identities

### chore!: enforce `--wallet` requirement for `dfx canister call --with-cycles` earlier

### feat: add `dfx schema` support for .json files related to extensions

- `dfx schema --for extension-manifest` corresponds to extension.json
- `dfx schema --for extension-dependencies` corresponds to dependencies.json

### chore!: enforce minimum password length of 9 characters

The [NIST guidelines](https://pages.nist.gov/800-63-3/sp800-63b.html) require passwords to be longer than 8 characters.
This is now enforced when creating new identities.
Identities protected by a shorter password can still be decrypted.

### feat: `dfx extension install` now uses the extension's dependencies.json file to pick the highest compatible version

### feat: Enable threshold schnorr signatures for Bip340Secp256k1

Schnorr signature signing for `Bip340Secp256k1` is now enabled.
A test key id `Bip340Secp256k1:dfx_test_key` is ready to be used by locally created canisters.

## Dependencies

### Replica

Updated replica to elected commit 5849c6daf2037349bd36dcb6e26ce61c2c6570d0.
This incorporates the following executed proposals:

- [130985](https://dashboard.internetcomputer.org/proposal/130985)
- [130984](https://dashboard.internetcomputer.org/proposal/130984)
- [130819](https://dashboard.internetcomputer.org/proposal/130819)
- [130818](https://dashboard.internetcomputer.org/proposal/130818)
- [130748](https://dashboard.internetcomputer.org/proposal/130748)
- [130749](https://dashboard.internetcomputer.org/proposal/130749)
- [130728](https://dashboard.internetcomputer.org/proposal/130728)
- [130727](https://dashboard.internetcomputer.org/proposal/130727)
- [130409](https://dashboard.internetcomputer.org/proposal/130409)
- [130408](https://dashboard.internetcomputer.org/proposal/130408)

### Motoko

Updated Motoko to [0.11.2](https://github.com/dfinity/motoko/releases/tag/0.11.2)

# 0.21.0

### feat: dfx killall

Introduced `dfx killall`, a command for killing DFX-started processes.

### feat!: remove support for bitcoin query API

`dfx call --query aaaaa-aa bitcoin_get_balance_query/bitcoin_get_utxos_query` will result in an error.

### fix: simplified log message when using the default shared network configuration

Now displays `Using the default configuration for the local shared network.`
instead of `Using the default definition for the 'local' shared network because ~/.config/dfx/networks.json does not define it.`

### chore!: Improved error message about canister ranges when directly connecting to a node on a non-root subnet

### feat: `dfx start` for the shared local network stores replica state files in unique directories by options

The state files for different replica versions are often incompatible,
so `dfx start` requires the `--clean` argument in order to reset data when
using different replica versions or different replica options.

For the local shared network, dfx now stores replica state files in different
directories, split up by replica version and options.

As an example, you'll be able to do things like this going forward:
```bash
dfx +0.21.0 start
(cd project1 && dfx deploy && dfx canister call ...)
dfx stop

dfx +0.22.0 start
# notice --clean is not required.
# even if --clean were passed, the canisters for project1 would be unaffected.
(cd project2 && dfx deploy)
# project1 won't be affected unless you call dfx in its directory
dfx stop

dfx +0.21.0 start
# the canisters are still deployed
(cd project1 && dfx canister call ...)
```

Prior to this change, the second `dfx start` would have had to include `--clean`,
which would have reset the state of the shared local network, affecting all projects.

This also means `dfx start` for the shared local network won't ever require you to pass `--clean`.

`dfx start` will delete old replica state directories.  At present, it retains the 10 most recently used.

This doesn't apply to project-specific networks, and it doesn't apply with `--pocketic`.

It doesn't apply to project-specific networks because the project's canister ids would
reset anyway on first access. If you run `dfx start` in a project directory where dfx.json
defines the local network, you'll still be prompted to run with `--clean` if using a
different replica version or different replica options.

It doesn't apply to `--pocketic` because PocketIC does not yet persist any data.

### feat: allow specifying encodings in `.ic-assets.json`

When uploading assets to an asset canister, `dfx` by default uploads `.txt`, `.html` and `.js` files in `identity` encoding but also in `gzip` encoding to the frontend canister if encoding saves bytes.
It is now possible to specify in `.ic-assets.json` which encodings are used besides `identity`.
Note that encodings are only used if the encoding saves bytes compared to `identity` or if `identity` is not a specified encoding.

Example: To turn off `gzip` for `.js` files and to turn on `gzip` for `.jpg` files, use this in `.ic-assets.json`:
``` json
{
  "match": "**/*.js",
  "encodings": ["identity"]
},
{
  "match": "**/*.jpg",
  "encodings": ["identity", "gzip"]
}
```

### feat: `dfx canister url`

Add `dfx canister url` subcommand to display the url of a given canister. Basic usage as below:

``` bash
dfx canister url <canister>
```

The `<canister>` argument specifies the name or id of the canister for which you want to display the url.

### feat: `log_visibility` canister setting

Adds support for the `log_visibility` canister setting, which configures which users are allowed to read a canister's logs.
Valid options are `controllers` and `public`. The setting can be used with the `--log-visibility` flag in `dfx canister create`
and `dfx canister update-settings`, or in `dfx.json` under `canisters[].initialization_values.log_visibility`.

## Asset canister synchronization

### feat: support `brotli` encoding

Asset synchronization now not only supports `identity` and `gzip`, but also `brotli` encoding.
The default encodings are still
- `identity` and `gzip` for MIME types `.txt`, `.html` and `.js`
- `identity` for anything else

## Dependencies

### Frontend canister

**fix!: URL decoding follows the whatwg standard**

Previously, the frontend canister used custom logic to decode URLs.
The logic was replaced with a dependency that follows https://url.spec.whatwg.org/#percent-decode, which is what JavaScript's `new Request("https://example.com/% $").url` also uses.
This also drops support for decoding `%%` to `%`. `%` does no longer need to be encoded.

URLs that contain invalid encodings now return `400 Bad Request` instead of `500 Internal Server Error`

- Module hash: 2cc4ec4381dee231379270a08403c984986c9fc0c2eaadb64488b704a3104cc0
- https://github.com/dfinity/sdk/pull/3767

### Replica

Updated replica to elected commit 246d0ce0784d9990c06904809722ce5c2c816269.
This incorporates the following executed proposals:

- [130392](https://dashboard.internetcomputer.org/proposal/130392)
- [130400](https://dashboard.internetcomputer.org/proposal/130400)
- [130315](https://dashboard.internetcomputer.org/proposal/130315)
- [130134](https://dashboard.internetcomputer.org/proposal/130134)

# 0.20.2

### fix: `dfx canister delete` fails

`dfx canister delete` occasionally fails because it attempts to withdraw too many cycles from the canister before it is deleted.
Usually, `dfx` tries again with a larger margin of cycles, but sometimes this gets stuck.
It is now possible to use `--initial-margin` to manually supply a margin in case the automatic margin does not work.

### perf: improve sync command performance

Improves `sync` (eg. `dfx deploy`, `icx-asset sync`) performance by parallelization:
- Make asset properties query faster by parallelization, significant improvement for canisters that have many assets
- Make chunk creation process faster, by increasing parallelization 4=>25, significant improvement when deploying lots of small assets

`icx-asset`: add support for log levels, defaulting to `info`

### PocketIC support

Passing `--pocketic` to `dfx start` now starts a PocketIC server instead of the replica. PocketIC is lighter-weight than the replica and execution environment internals can be manipulated by REST commands. For more information, see the [PocketIC readme](https://github.com/dfinity/pocketic).

### feat: subaccount can be derived from principal in `dfx ledger account-id`

### feat: `dfx info candid-ui-url`

`dfx info candid-ui-url` displays the URL to the Candid UI canister for an explicitly specified `--network <network name>` (or `local` by default).

### chore: Improve help text of `dfx identity new` to include which characters are valid in identity names

### fix: Capitalization of "Wasm" in docs and messages

The output of `dfx canister status` has been also changed to use consistent capitalization of words.

### fix!(frontend-canister): include `.well-known` directory by default for asset upload

When uploading assets to an asset canister, `dfx` by default excludes directories and files with names that start with `.`.
`dfx` will start including folders with the name `.well-known` by default.
It is possible to override this in `.ic-assets.json` like this:

``` json
{
  "match": ".well-known",
  "ignore": true
}
```

### fix: Transferring funds too early in `dfx ledger create-canister` with --next-to

When creating a canister with `dfx ledger create-canister --next-to` on a canister that does not exist (e.g., 2vxsx-fae), then the funds are first transferred away from the users account, but the call then fails to create the new canister, and the funds are not returned to the user's account.

## Dependencies

### Updated to [agent-rs 0.35.0](https://github.com/dfinity/agent-rs/blob/main/CHANGELOG.md#0350---2024-05-10)

### Replica

Updated replica to elected commit ec35ebd252d4ffb151d2cfceba3a86c4fb87c6d6.
This incorporates the following executed proposals:

- [130083](https://dashboard.internetcomputer.org/proposal/130083)
- [129747](https://dashboard.internetcomputer.org/proposal/129747)
- [129746](https://dashboard.internetcomputer.org/proposal/129746)
- [129706](https://dashboard.internetcomputer.org/proposal/129706)
- [129697](https://dashboard.internetcomputer.org/proposal/129697)
- [129696](https://dashboard.internetcomputer.org/proposal/129696)
- [129628](https://dashboard.internetcomputer.org/proposal/129628)
- [129627](https://dashboard.internetcomputer.org/proposal/129627)

# 0.20.1

### feat: reformatted error output

Rather than increasing indentation, dfx now aligns the error causes with a "Caused by: " prefix.

Also changed error types to report error causes as causes, rather than embedding their error cause in the error text.

Before:
```bash
Error: Failed while trying to deploy canisters.
Caused by: Failed while trying to deploy canisters.
  Failed to build all canisters.
    Failed while trying to build all canisters.
      The build step failed for canister 'bw4dl-smaaa-aaaaa-qaacq-cai' (wasminst_backend) with an embedded error: Failed to build Motoko canister 'wasminst_backend'.: Failed to compile Motoko.: Failed to run 'moc'.: The command '"/Users/ericswanson/.cache/dfinity/versions/0.19.0/moc" ... params ...  failed with exit status 'exit status: 1'.
Stdout:

Stderr:
/Users/ericswanson/w/wasminst/src/wasminst_backend/main2.mo: No such file or directory
```

After:
```bash
Error: Failed while trying to deploy canisters.
Caused by: Failed to build all canisters.
Caused by: Failed while trying to build all canisters.
Caused by: The build step failed for canister 'bw4dl-smaaa-aaaaa-qaacq-cai' (wasminst_backend)
Caused by: Failed to build Motoko canister 'wasminst_backend'.
Caused by: Failed to compile Motoko.
Caused by: Failed to run 'moc'.
Caused by: The command '"/Users/ericswanson/.cache/dfinity/versions/0.20.0/moc" ... params ... failed with exit status 'exit status: 1'.
Stdout:

Stderr:
/Users/ericswanson/w/wasminst/src/wasminst_backend/main2.mo: No such file or directory
```

### fix: "Failed to decrypt PEM file" errors messages will now include the cause

### feat: Wasm memory soft-limit

Adds support for the `wasm_memory_limit` canister setting, which limits the canister's heap during most calls but does not affect queries. As with other canister settings, it can be set in `dfx canister create` or `dfx canister update-settings` via the `--wasm-memory-limit` flag, as well as in `dfx.json` under `canisters[].initialization_values.wasm_memory_limit`.

### feat: extensions can define a canister type

Please see [extension-defined-canister-types](docs/concepts/extension-defined-canister-types.md) for details.

### feat: init_arg_file in dfx.json

Introduces support for the `init_arg_file` field in `dfx.json`, providing an alternative method to specify initialization arguments.

This field accepts a relative path, from the directory containing the `dfx.json` file.

**Note**

- Only one of `init_arg` and `init_arg_file` can be defined at a time.
- If `--argument` or `--argument-file` are set, the argument from the command line takes precedence over the one in dfx.json.

### fix: dfx new failure when node is available but npm is not

`dfx new` could fail with "Failed to scaffold frontend code" if node was installed but npm was not installed.

## Dependencies

### Cycles wallet

Updated cycles wallet to a gzipped version of `20240410` release:
- Module hash: `7745d3114e3e5fbafe8a7150a0a8c15a5b8dc9257f294d5ced67d41be76065bc`, in gzipped form: `664df1045e093084f4ebafedd3a793cc3b3be0a7ef1b245d8d3defe20b33057c`
- https://github.com/dfinity/cycles-wallet/commit/b013764dd827560d8538ee2b7be9ecf66bed6be7

### Replica

Updated replica to elected commit 5e285dcaf77db014ac85d6f96ff392fe461945f5.
This incorporates the following executed proposals:

- [129494](https://dashboard.internetcomputer.org/proposal/129494)
- [129493](https://dashboard.internetcomputer.org/proposal/129493)
- [129428](https://dashboard.internetcomputer.org/proposal/129428)
- [129427](https://dashboard.internetcomputer.org/proposal/129427)
- [129423](https://dashboard.internetcomputer.org/proposal/129423)
- [129408](https://dashboard.internetcomputer.org/proposal/129408)
- [129379](https://dashboard.internetcomputer.org/proposal/129379)
- [129378](https://dashboard.internetcomputer.org/proposal/129378)

# 0.20.0

### fix: set `CANISTER_CANDID_PATH_<canister name>` properly for remote canisters

In the remote canister declaration it is possible to set a candid file to use when the canister is remote on a specific network.
`dfx` now correctly sets the `CANISTER_CANDID_PATH_<canister name>` environment variable during the build process on remote networks if the file exists.

### feat: display schema for dfx metadata json

`dfx schema --for dfx-metadata` to display JSON schema of the "dfx" metadata.

### feat: add tech_stack to the Canister Metadata Standard

The standardized `dfx` metadata is extended with another object: `tech_stack`.

Please check [tech-stack](docs/concepts/tech-stack.md) for more details.

### chore: updated management canister .did file

### feat: added `dfx completion` command

This command generates shell completion scripts for `bash`, `elvish`, `fish`, `zsh`, or PowerShell.

Describing how to install shell completion scripts is beyond the scope of this document.
Here are two commands that would enable command completion in the current shell:

In zsh:

```bash
source <(dfx completion zsh)
```

In bash:

```bash
source <(dfx completion)
```

### fix: dfx no longer always creates .dfx directory if dfx.json is present

Previously, `dfx` would always create a `.dfx` directory in the project root if `dfx.json` was present.
Now, it only does so if the command accesses the .dfx directory in some way.

### fix: dfx only loads dfx.json for commands that need it

For example, this will work now:
```bash
echo garbage >dfx.json && dfx identity get-principal
```

## Dependencies

### Replica

Updated replica to elected commit 02dcaf3ccdfe46bd959d683d43c5513d37a1420d.
This incorporates the following executed proposals:

- [129084](https://dashboard.internetcomputer.org/proposal/129084)
- [129081](https://dashboard.internetcomputer.org/proposal/129081)
- [129035](https://dashboard.internetcomputer.org/proposal/129035)
- [128876](https://dashboard.internetcomputer.org/proposal/128876)
- [128904](https://dashboard.internetcomputer.org/proposal/128904)
- [128864](https://dashboard.internetcomputer.org/proposal/128864)
- [128816](https://dashboard.internetcomputer.org/proposal/128816)
- [128846](https://dashboard.internetcomputer.org/proposal/128846)

# 0.19.0

### fix: call management canister Bitcoin query API without replica-signed query

`dfx canister call --query` defaults to use "Replica-signed query" feature.

It doesn't work with bitcoin query calls to the management canister because the Boundary Nodes cannot route the `read_state` call.

Only for these particular queries, `dfx` will make the query calls without checking the replica signatures.

If the response reliability is a concern, you can make update calls to the secure alternatives.

### feat(beta): enable cycles ledger support

If the environment variable `DFX_CYCLES_LEDGER_SUPPORT_ENABLE` is set and no cycles wallet is configured, then dfx will try to use the cycles ledger to perform any operation that the cycles wallet usually is used for.

The following commands/options have been unhidden:
- `dfx cycles`
- `--from-subaccount` for `dfx deploy`, `dfx canister create`, `dfx canister deposit-cycles` to determine which cycles ledger subaccount the used cycles should be used from
- `--created-at-time` for `dfx deploy`, `dfx create canister`, `dfx canister deposit-cycles` to control transaction deduplication on the cycles ledger
- `--to-subaccount` for `dfx canister delete` to control into which subaccount cycles are withdrawn before the canister is deleted

The cycles ledger will not be supported by default until the cycles ledger canister is under NNS control.

### feat: dfx canister call ... --output json

This is the same as `dfx canister call ... | idl2json`, for convenience.

See also: https://github.com/dfinity/idl2json

### fix: Output of dfx ping is now valid JSON

Added commas in between fields, and newlines to improve formatting.

### fix: canister status output to be grep compatible

`dfx canister status` now outputs to `stdout`, rather than `stderr`, so that its output is `grep` compatible.

### fix: fetching canister logs to be grep & tail compatible

`dfx canister logs` now outputs to stdout, rather than stderr, so that its output is `grep` and `tail` compatible.

### fix: fetching canister logs

The management canister method `fetch_canister_logs` can be called only as a query, not as an update call. Therefore, `dfx canister logs <canister_id>` now uses a query call for this purpose.

### `dfx wallet set-name` now actually sets the name of the wallet

### feat: hyphenated project names

DFX no longer forbids hyphens in project names. Anywhere they appear as the name of a variable, e.g. environment variables or generated JS variables, they will be replaced with underscores.

### fix: .ic-assets.json configuration entries no longer overwrite the default for `allow_raw_access`

Previously, any configuration element in .ic-assets.json functioned as if a setting of
`"allow_raw_access": true` were present in the json object.

For example, given the following configuration, all files would be configured
with `allow_raw_access` set to `true`, as if the second entry specified
`"allow_raw_access": true` (which is the default), even though it does not.

```json
[
  {
    "match": "**/*",
    "allow_raw_access": false
  },
  {
    "match": "**/*",
    "headers": {
      "X-Anything": "Something"
    }
  }
]
```

Now, given the same configuration, all files would be configured with `allow_raw_access` set to false, as expected.

Note that the default value of `allow_raw_access` is still `true`.

### fix: removed version switching logic

Removed the logic for calling a different version of dfx based on DFX_VERSION or the `dfx` field in
dfx.json.  This is now performed by dfxvm.

### feat: --always-assist flag for `dfx canister call/install/sign and dfx deploy`

When all the arguments are optional, dfx automatically provides a `null` value when no arguments are provided.
`--always-assist` flag enables the candid assist feature for optional arguments, instead of providing a default `null` value.

### fix(deps): the second pull forget to set wasm_hash_download in pulled.json

When the dependency has been in the cache, `dfx deps pull` forgot to set correct `wasm_hash_download` in `pulled.json`.

It caused the following `init/deploy` commands to fail.

## Dependencies

### Replica

Updated replica to elected commit 425a0012aeb40008e2e72d913318bc9dbdf3b4f4.
This incorporates the following executed proposals:

- [128806](https://dashboard.internetcomputer.org/proposal/128806)
- [128805](https://dashboard.internetcomputer.org/proposal/128805)
- [128296](https://dashboard.internetcomputer.org/proposal/128296)
- [128295](https://dashboard.internetcomputer.org/proposal/128295)
- [128171](https://dashboard.internetcomputer.org/proposal/128171)

### Bitcoin canister

Downgraded Bitcoin canister to [release/2023-10-13](https://github.com/dfinity/bitcoin-canister/releases/tag/release%2F2023-10-13)

### Motoko

Updated Motoko to [0.11.1](https://github.com/dfinity/motoko/releases/tag/0.11.1)

# 0.18.0

### fix!: removed the `dfx upgrade` command

The `dfx upgrade` command now prints a message directing the user to install dfxvm.

### fix!: Remove fallback .env formats

In dfx 0.14.0, we standardized on `CANISTER_ID_<CANISTER_NAME_UPPERCASE>` and
`CANISTER_CANDID_PATH_<CANISTER_NAME_UPPERCASE>` for
environment variables for canister IDs and candid paths respectively,
and deprecated the old formats.  This version removes the old formats.

The only variable names now provided are the following,
all uppercase, with any '-' replaced by '_':
- `CANISTER_CANDID_PATH_<CANISTER_NAME>`
- `CANISTER_ID_<CANISTER_NAME>`

For reference, these formats were removed (any '-' characters were replaced by '_'):
- `CANISTER_CANDID_PATH_<canister_name_case_from_dfx_json>`
- `<CANISTER_NAME_UPPERCASE>_CANISTER_ID`

### feat: add `dfx canister logs <canister_id>` for fetching canister's logs (preview)

There is a new subcommand `logs` to fetch canister's logs.
When printing the log entries it tries to guess if the content can be converted to UTF-8 text and prints an array of hex bytes if it fails.

**Note**

This feature is still in development. Changes may occur in following releases.

### feat: display local asset canister URLs in subdomain format

Locally, canisters can either be accessed via `<canister_id>.localhost:<port>` or `localhost:<port>?canisterId=<canister_id>`.
The query parameter format is annoying to handle in SPAs, therefore the subdomain format is now displayed alongside the subdomain version after deployments.

The query parameter format is not removed because Safari does not support localhost subdomains.

### fix: .env files sometimes missing some canister ids

Made it so `dfx deploy` and `dfx canister install` will always write
environment variables for all canisters in the project that have canister ids
to the .env file, even if they aren't being deployed/installed
or a dependency of a canister being deployed/installed.

### feat: unify CLI options to specify arguments

There are a few subcommands that take `--argument`/`--argument-file` options to set canister call/init arguments.

We unify the related logic to provide consistent user experience.

The notable changes are:

- `dfx deploy` now accepts `--argument-file`.
- `dfx deps init` now accepts `--argument-file`.

### feat: candid assist feature

Ask for user input when Candid argument is not provided in `dfx canister call`, `dfx canister install` and `dfx deploy`.
Previously, we cannot call `dfx deploy --all` when multiple canisters require init args, unless the init args are specified in `dfx.json`. With the Candid assist feature, dfx now asks for init args in terminal when a canister requires init args.

### fix: restored access to URLs like http://localhost:8080/api/v2/status through icx-proxy

Pinned icx-proxy at 69e1408347723dbaa7a6cd2faa9b65c42abbe861, shipped with dfx 0.15.2

This means commands like the following will work again:
```
curl -v --http2-prior-knowledge "http://localhost:$(dfx info webserver-port)/api/v2/status" --output -
```

### feat: `dfx cycles approve` and `transfer --from`

It is now possible to approve other principals to spend cycles on your behalf using `dfx cycles approve <spender> <amount>`.
`dfx cycles transfer` now also supports `--from`, `--from-subaccount`, and `--spender-subaccount`.
For detailed explanations on how these fields work please refer to the [ICRC-2 specification](https://github.com/dfinity/ICRC-1/blob/main/standards/ICRC-2/README.md).

### feat: cut over to dfxvm

The script at https://internetcomputer.org/install.sh now installs
the [dfxvm version manager](https://github.com/dfinity/dfxvm) instead of the dfx binary.

### fix(deps): init/deploy still requires hash check

`dfx deps pull` was recently changed to allow hash mismatch wasm. But `init` and `deploy` weren't change accordingly.

Also the warning of hash mismatch is removed since it scares users and users can't fix it locally.

### fix(generate): Rust canister source candid wrongly deleted

Fixed a bug where `dfx generate` would delete a canister's source candid file if the `declarations.bindings` in `dfx.json` did not include "did".

### fix: failed to install when specify id without dfx.json

Fixed a bug where `dfx canister install` would fail when specify a canister id and there is no dfx.json.

### fix: failed to call a canister removed from dfx.json

Fixed a bug where `dfx canister call` would fail when the deployed canister was removed from dfx.json.

### chore: bump candid to 0.10.4

Fix the Typescript binding for init args.

## Dependencies

### Replica

Updated replica to elected commit d966b2737ca75f1bfaa84f21e7f3f7c54b5d7f33.
This incorporates the following executed proposals:

- [128155](https://dashboard.internetcomputer.org/proposal/128155)
- [128154](https://dashboard.internetcomputer.org/proposal/128154)
- [128099](https://dashboard.internetcomputer.org/proposal/128099)
- [128088](https://dashboard.internetcomputer.org/proposal/128088)
- [127707](https://dashboard.internetcomputer.org/proposal/127707)
- [127706](https://dashboard.internetcomputer.org/proposal/127706)

### Motoko

Updated Motoko to [0.11.0](https://github.com/dfinity/motoko/releases/tag/0.11.0)

### Asset canister

Module hash: 32e92f1190d8321e97f8d8f3e793019e4fd2812bfc595345d46d2c23f74c1ab5

bump ic-cdk to 0.13.1

### Candid UI

Module hash: 1208093dcc5b31286a073f00f748ac6612dbae17b66c22332762705960a8aaad

bump ic-cdk to 0.13.1

### Bitcoin canister

Updated Bitcoin canister to [release/2024-01-22](https://github.com/dfinity/bitcoin-canister/releases/tag/release%2F2024-01-22)

# 0.17.0

### feat: new starter templates

`dfx new` now has a new set of customizable project templates and an interactive menu for selecting them. Supports the Svelte, Vue, and React frameworks, and Azle and Kybra backends.

### fix: --no-frontend no longer creates a frontend

Previously `dfx new --no-frontend` still created a frontend canister. This behavior is now accessed via `--frontend simple-assets`.

### feat: `dfx cycles redeem-faucet-coupon`

It is now possible to redeem faucet coupons to cycles ledger accounts.

### feat: `dfx cycles convert`

It is now possible to turn ICP into cycles that are stored on the cycles ledger using `dfx cycles convert --amount <amount of ICP>`

### feat: specified_id in dfx.json

In addition to passing `--specified-id` in `dfx deploy` and `dfx canister create`, `specified_id` can be set in `dfx.json`.

If it is set in both places, the specified ID from the command line takes precedence over the one in dfx.json.

### feat: create canister on same subnet as other canisters

`dfx deploy`, `dfx canister create`, and `dfx ledger create-canister` now support the option `--next-to <canister principal>` to create canisters on the same subnet as other canisters.
The [registry canister](https://dashboard.internetcomputer.org/canister/rwlgt-iiaaa-aaaaa-aaaaa-cai#get_subnet_for_canister) is used as the source of truth to figure out the subnet id.

### feat: init_arg in dfx.json

In addition to passing `--argument` or `--argument-file` in `dfx deploy` and `dfx canister install`, `init_arg` can be set in `dfx.json`.

If it is set in both places, the argument from the command line takes precedence over the one in dfx.json.

### feat(deps): init_arg in pullable metadata

Providers can set an optional `init_arg` field in `pullable` metadata.

When consumers run `dfx deps init` without `--argument`, the value in `init_arg` will be used automatically.

Consumers won't have to figure out the init argument by themselves. It can be overwritten by `dfx deps init --argument`.

### fix(deps): dfx deps init will try to set "(null)" init argument

For pulled canisters which have no `init_arg` in `pullable` metadata, `dfx deps init` without `--argument` will try to set `"(null)"` automatically.

This works for canisters with top-level `opt` in init argument. This behavior is consistent with `dfx deploy` and `dfx canister install`.

The init argument can be overwritten by `dfx deps init --argument`.

### fix(deps): content of wasm_hash_url can have extra fields than the hash

It is natural to point `wasm_hash_url` to the `<FILE>.sha256` file generated by `shasum` or `sha256sum` which consists of the hash and the file name.

Now when `dfx deps pull`, such content will be accept properly.

### feat: dfx upgrade will direct the user to install dfxvm if it has been released.

If the latest release of https://github.com/dfinity/dfxvm is \>\= 1.0, `dfx upgrade` will
direct the user to install dfxvm and then exit.

### feat: fetch did file from canister metadata when making canister calls

`dfx canister call` will always fetch the `.did` file from the canister metadata. If the canister doesn't have the `candid:service` metadata, dfx will fallback to the current behavior of reading the `.did` file from the local build artifact. This fallback behavior is deprecated and we will remove it in a future release. This should not affect Motoko and Rust canisters built from dfx, as `dfx build` automatically writes the Candid metadata into the canister.

If you build with custom canister type, add the following into `dfx.json`:

```
"metadata": [
  {
    "name": "candid:service"
  }
]
```

If you build the canister without using `dfx`, you can use [ic-wasm](https://github.com/dfinity/ic-wasm/releases) to store the metadata:

```
ic-wasm canister.wasm -o canister.wasm metadata candid:service -f service.did -v public
```

### fix: removed the `dfx toolchain` command

Please use the [dfx version manager](https://github.com/dfinity/dfxvm) instead.

### feat: allow dfxvm install script to bypass confirmation

The dfxvm install script now accepts `DFXVM_INIT_YES=<non empty string>` to skip confirmation.

### chore: bump `ic-agent`, `ic-utils` and `ic-identity-hsm` to 0.32.0

# 0.16.1

### feat: query stats support

When using `dfx canister status`, the output now includes the new query statistics. Those might initially be 0, if the feature is not yet enabled on the subnet the canister is installed in.

### fix: Candid parser when parsing `vec \{number\}` with `blob` type

Fix the bug that when parsing `vec \{1;2;3\}` with `blob` type, dfx silently ignores the numbers.

### fix: support `import` for local did file

If the local did file contains `import` or init args, dfx will rewrite the did file when storing in canister metadata.
Due to current limitations of the Candid parser, comments will be dropped during rewriting.
If the local did file doesn't contain `import` or init args, we will not perform the rewriting, thus preserving the comments.

### fix: subtyping check reports the special opt rule as error

### fix: can now run several dfx canister commands outside of a project

The following commands now work outside of a project:
- `dfx canister start <specific canister id>`
- `dfx canister stop <specific canister id>`
- `dfx canister deposit-cycles <amount> <specific canister id>`
- `dfx canister uninstall-code <specific canister id>`

## Dependencies

### Replica

Updated replica to elected commit 044cfd5147fc97d7e5a214966941b6580c325d72.
This incorporates the following executed proposals:

- [127463](https://dashboard.internetcomputer.org/proposal/127463)
- [127461](https://dashboard.internetcomputer.org/proposal/127461)
- [127104](https://dashboard.internetcomputer.org/proposal/127104)

### Candid UI

Module hash: e5f049a97041217554c1849791c093c4103a6844625be3d6453df2e91abeed35

Fix the HTTP header for deploying in remote environments

# 0.16.0

### feat: large canister modules now supported

When using `dfx deploy` or `dfx canister install`, previously Wasm modules larger than 2MiB would be rejected.
They are now automatically submitted via the chunking API if they are large enough.
From a user perspective the limitation will simply have been lifted.

### feat: dfx deps: wasm_hash_url and loose the hash check

Providers can provide the hash through `wasm_hash_url` instead of hard coding the hash directly.

If the hash of downloaded wasm doesn’t match the provided hash (`wasm_hash`, `wasm_hash_url` or read from mainnet state tree), dfx deps won’t abort. Instead, it will print a warning message.

### feat: create canister on specific subnets or subnet types

`dfx deploy`, `dfx canister create`, and `dfx ledger create-canister` now support the option `--subnet <subnet principal>` to create canisters on specific subnets.

`dfx canister create` and `dfx deploy` now support the option `--subnet-type <subnet type>` to create canisters on a random subnet of a certain type.
Use `dfx ledger show-subnet-types` to list the available subnet types

### feat!: update `dfx cycles` commands with mainnet `cycles-ledger` canister ID

The `dfx cycles` command no longer needs nor accepts the `--cycles-ledger-canister-id <canister id>` parameter.

### chore: removed the dfx start --emulator mode

This was deprecated in dfx 0.15.1.

### chore: removed ic-ref from the binary cache

### chore: updated dependencies for new rust projects

Updated to candid 0.10, ic-cdk 0.12, and ic-cdk-timers 0.6

### fix: store playground canister acquisition timestamps with nanosecond precision on all platforms

They've always been stored with nanosecond precisions on Linux and Macos.
Now they are stored with nanosecond precision on Windows too.

### fix: dfx canister delete, when using an HSM identity, no longer fails by trying to open two sessions to the HSM

Previously, this would fail with a PKCS#11: CKR_CRYPTOKI_ALREADY_INITIALIZED error.

## Dependencies

### Motoko

Updated Motoko to [0.10.4](https://github.com/dfinity/motoko/releases/tag/0.10.4)

### Frontend canister

Module hash: 3c86d912ead6de7133b9f787df4ca9feee07bea8835d3ed594b47ee89e6cb730

### Candid UI

Module hash: b91e3dd381aedb002633352f8ebad03b6eee330b7e30c3d15a5657e6f428d815

Fix the routing error when deploying to gitpod/github workspace.
Fix that Candid UI cannot be opened using localhost URL.

### Replica

Updated replica to elected commit 324eb99eb7531369a5ef75560f1a1a652d123714.
This incorporates the following executed proposals:

- [127096](https://dashboard.internetcomputer.org/proposal/127096)
- [127094](https://dashboard.internetcomputer.org/proposal/127094)
- [127034](https://dashboard.internetcomputer.org/proposal/127034)
- [127031](https://dashboard.internetcomputer.org/proposal/127031)
- [126879](https://dashboard.internetcomputer.org/proposal/126879)
- [126878](https://dashboard.internetcomputer.org/proposal/126878)
- [126730](https://dashboard.internetcomputer.org/proposal/126730)
- [126729](https://dashboard.internetcomputer.org/proposal/126729)
- [126727](https://dashboard.internetcomputer.org/proposal/126727)
- [126366](https://dashboard.internetcomputer.org/proposal/126366)
- [126365](https://dashboard.internetcomputer.org/proposal/126365)
- [126293](https://dashboard.internetcomputer.org/proposal/126293)

# 0.15.3

### fix: allow `http://localhost:*` as `connect-src` in the asset canister's CSP

This will enable browsing the asset canister at `http://<canister-id>.localhost:<port>` in most browsers.

### fix: frontend code crashing when there is no canister ID

### feat: `dfx ledger top-up` also accepts canister names

Previously, `dfx ledger top-up` only accepted canister principals. Now it accepts both principals and canister names.

### fix: installer once again detects if curl supports tlsv1.2

A change to `curl --help` output made it so the install script did not detect
that the `--proto` and `--tlsv1.2` options are available.

### chore: skip reserving 8GB of memory when deleting a canister

When dfx deletes a canister, it first withdraws as many cycles as possible from the canister.
While doing so, dfx previously set the memory allocation of the canister to 8GB in order to not run into any memory problems while withdrawing.
This, however, lead to problems with dynamic memory pricing in subnets with a lot of data because then it becomes very expensive to reserve that much data.
dfx now no longer sets a memory allocation. We anticipate fewer problems this way.

### feat: Added support for icx-proxy `--domain` parameter

In order to access a local replica through a domain name or domain names,
it's necessary to pass the `--domain` parameter to icx-proxy.  dfx now supports
this in configuration and as a parameter to dfx start.  You can specify a single
domain or a list of domains in any of the following ways:

- in networks.json, in `.<network>.proxy.domain`
- in dfx.json, in `.networks.<network>.proxy.domain`
- in dfx.json, in `.defaults.proxy.domain`
- to dfx start, as `dfx start --domain <domain1> --domain <domain2> ...`

## Dependencies

### Candid UI

- Module hash: d172df265a14397a460b752ff07598380bc7ebd9c43ece1e82495ae478a88719c
- Internet identity integration in Candid UI. Thanks to @Web3NL!
  + You can customize the II url and derivationOrigin via URL parameter `ii` and `origin` respectively.
- Update with the new profiling API

### Motoko

Updated Motoko to [0.10.3](https://github.com/dfinity/motoko/releases/tag/0.10.3)

# 0.15.2

### fix: `dfx canister delete <canister id>` removes the related entry from the canister id store

Previously, deleting a canister in the project by id rather than by name
would leave the canister id in the canister id store. This would cause
`dfx deploy` to fail.

### fix: dfx extension install can no longer create a corrupt cache directory

Running `dfx cache delete && dfx extension install nns` would previously
create a cache directory containing only an `extensions` subdirectory.
dfx only looks for the existence of a cache version subdirectory to
determine whether it has been installed. The end result was that later
commands would fail when the cache did not contain expected files.

### fix: output_env_file is now considered relative to project root

The .env file location, whether specified as `output_env_file` in dfx.json
or `--output-env-file <file>` on the commandline, is now considered relative
to the project root, rather than relative to the current working directory.

### feat: Read dfx canister install argument from a file

Enables passing large arguments that cannot be passed directly in the command line using the `--argument-file` flag. For example `dfx canister install --argument-file ./my/argument/file.txt my_canister_name`.


### feat: change `list_permitted` and `list_authorized` to an update call.

This requires the `list_authorized` and `list_permitted` methods to be called as an update and disables the ability to
call it as a query call. This resolves a potential security risk.

### fix: `dfx ledger transfer` now logs to stderr messages about duplicates rather than printing them to stdout

The message "transaction is a duplicate of another transaction in block ...", previously printed to stdout, is now logged to stderr. This means that the output of `dfx ledger transfer` to stdout will contain only `Transfer sent at block height <block height>`.

### feat: accept more ways to specify cycle and e8s amounts

Underscores (`_`) can now be used to make large numbers more readable. For example: `dfx canister deposit-cycles 1_234_567 mycanister`

Certain suffixes that replace a number of zeros are now supported. The (case-insensitive) suffixes are:
- `k` for `000`, e.g. `500k`
- `m` for `000_000`, e.g. `5m`
- `b` for `000_000_000`, e.g. `50B`
- `t` for `000_000_000_000`, e.g. `0.3T`

For cycles an additional `c` or `C` is also acceptable. For example: `dfx canister deposit-cycles 3TC mycanister`

### feat: added `dfx cycles` command

This won't work on mainnet yet, but can work locally after installing the cycles ledger.

Added the following subcommands:
 - `dfx cycles balance`
 - `dfx cycles transfer <to> <amount>` (transfer cycles from one account to another account)
 - `dfx cycles top-up <to> <amount>` (send cycles from an account to a canister)

## Dependencies

### Motoko

Updated Motoko to [0.10.2](https://github.com/dfinity/motoko/releases/tag/0.10.2)

### Frontend canister

Defining a custom `etag` header no longer breaks certification.

Fixed a certification issue where under certain conditions the fallback file (`/index.html`) was served with an incomplete certificate tree, not proving sufficiently that the fallback file may be used as a replacement.

Add the option to (re)set all permissions using upgrade arguments. This is especially useful for SNSes that cannot make calls as the canister's controller.

- Module hash: 657938477f1dee46db70b5a9f0bd167ec5ffcd2f930a1d96593c17dcddef61b3
- https://github.com/dfinity/sdk/pull/3443
- https://github.com/dfinity/sdk/pull/3451
- https://github.com/dfinity/sdk/pull/3429
- https://github.com/dfinity/sdk/pull/3428
- https://github.com/dfinity/sdk/pull/3421

### Replica

Updated replica to elected commit 69e1408347723dbaa7a6cd2faa9b65c42abbe861.
This incorporates the following executed proposals:

- [126095](https://dashboard.internetcomputer.org/proposal/126095)
- [126000](https://dashboard.internetcomputer.org/proposal/126000)
- [125592](https://dashboard.internetcomputer.org/proposal/125592)
- [125591](https://dashboard.internetcomputer.org/proposal/125591)
- [125504](https://dashboard.internetcomputer.org/proposal/125504)
- [125503](https://dashboard.internetcomputer.org/proposal/125503)
- [125343](https://dashboard.internetcomputer.org/proposal/125343)
- [125342](https://dashboard.internetcomputer.org/proposal/125342)
- [125321](https://dashboard.internetcomputer.org/proposal/125321)
- [125320](https://dashboard.internetcomputer.org/proposal/125320)
- [125002](https://dashboard.internetcomputer.org/proposal/125002)
- [125001](https://dashboard.internetcomputer.org/proposal/125001)
- [124858](https://dashboard.internetcomputer.org/proposal/124858)
- [124857](https://dashboard.internetcomputer.org/proposal/124857)

### Bitcoin canister

Updated Bitcoin canister to [release/2023-10-13](https://github.com/dfinity/bitcoin-canister/releases/tag/release%2F2023-10-13)

# 0.15.1

### feat: Added support for reserved_cycles and reserved_cycles_limit

`dfx canister status` will now display the reserved cycles balance and reserved cycles limit for a canister.

Added command-line options:
  - `dfx canister create --reserved-cycles-limit <limit>`
  - `dfx canister update-settings --reserved-cycles-limit <limit>`

In addition, `dfx deploy` will set `reserved_cycles_limit` when creating canisters if specified in `canisters.<canister>.initialization_values.reserved_cycles_limit` in dfx.json.

### feat: emit management canister idl when imported by Motoko canister

`import management "ic:aaaaa-aa;`

This will automatically produce the idl in the `.dfx` folder.

### fix: Include remote canisters in canisters_to_generate

Generate frontend declarations for remote canisters too because frontend JS code may want to call them.

### feat: `dfx extension install <extension> --version <specific version>`

Install a specific version of an extension, bypassing version checks.

### feat: Updated handling of missing values in state tree certificates

The `Unknown` lookup of a path in a certificate results in an `AgentError` (the IC returns `Absent` for non-existing paths).

### fix: dfx deploy urls printed for asset canisters

### chore: --emulator parameter is deprecated and will be discontinued soon

Added warning that the `--emulator` is deprecated and will be discontinued soon.

### fix: node engines in starter

Updates node engines to reflect the same engines supported in agent-js.
```
"node": "^12 || ^14 || ^16 || >=17",
"npm": "^7.17 || >=8"
```

### feat: deploy to playground

Introduced a new network type called `playground`. Canisters on such networks are not created through standard means, but are instead borrowed from a canister pool.
The canisters time out after a while and new canisters need to be borrowed for further deployments.
To define custom playground networks, use a network definition that includes the `playground` key:
```json
"<network name>": {
  "playground": {
    "playground_canister": "<canister pool id>",
    "timeout_seconds": <amount of seconds after which a canister is returned to the pool>
  }
}
```

Introduced a new network that is available by default called `playground`. Additionally, `--playground` is an alias for `--network playground`.
By default, this network targets the Motoko Playground backend to borrow canisters. The borrowed canisters will be available for 20 minutes, and the timer restarts on new deployments.
When the timer runs out the canister(s) will be uninstalled and are returned to the pool.
Any commands that allow choosing a target network (e.g. `dfx canister call`) require `--playground` or `--network playground` in order to target the borrowed canister(s).
Use `dfx deploy --playground` to deploy simple projects to a canister borrowed from the Motoko Playground.

### feat: `--ic` is shorthand for `--network ic`

For example, `dfx deploy --ic` rather than `dfx deploy --network ic`.

### fix: Motoko base library files in cache are no longer executable

### feat: `dfx start` for shared network warns if ignoring 'defaults' in dfx.json

Background: In order to determine whether to start a project-specific network or the shared network, `dfx start` looks for the `local` network in dfx.json.
   - If found, `dfx start` starts the project-specific local network, applying any `defaults` from dfx.json.
   - If there is no dfx.json, or if dfx.json does not define a `local` network, `dfx start` starts the shared network.  Because the shared network is not specific to any project, `dfx start` ignores any other settings from dfx.json, including `defaults`.

If `dfx start` is starting the shared network from within a dfx project, and that dfx.json contains settings in the `defaults` key for `bitcoin`, `replica`, or `canister_http`, then `dfx start` will warn that it is ignoring those settings.  It will also describe how to define equivalent settings in networks.json.

### fix: dfx canister call --wallet no longer passes the parameter twice

The parameter was erroneously passed twice.  Now it is passed only once.

### fix: Removed deprecation warning about project-specific networks

Removed this warning: "Project-specific networks are deprecated and will be removed after February 2023." While we may remove project-specific networks in the future, it is not imminent.  One key requirement is the ability to run more than one subnet type at one time.

## Dependencies

### icx-proxy

Updated to a version of the icx-proxy that is released with the replica and other related binaries.

Changes in behavior:
- "%%" is no longer accepted when url-decoding filenames for the asset canister.  Though curl supports this, it's not part of the standard. Please replace with %25.
- The icx-proxy now performs response verification.  This has exposed some bugs in the asset canister.  However, since this new icx-proxy matches what the boundary nodes use, this will better match the behavior seen on the mainnet.
- Bugs that this has exposed in the asset canister:
  - after disabling aliasing for an asset, the asset canister will return an incorrect certification in the 404 response.
  - after setting a custom "etag" header in .ic-assets.json, the asset canister will return an incorrect certification in the 200 response.
  - assets with certain characters in the filename (example: "æ") will no longer be served correctly.  The definition of "certain characters" is not yet known.

### Candid UI

- Module hash: 934756863c010898a24345ce4842d173b3ea7639a8eb394a0d027a9423c70b5c
- Add `merge_init_args` method in Candid UI.
- Draw flamegraph for canister upgrade.

### Frontend canister

For certification v1, if none of the requested encoding are certified but another encoding is certified, then the frontend canister once again returns the certificatie even though the response hash won't match.
This allows the verifying side to try to transform the response such that it matches the response hash.
For example, if only the encoding `gzip` is requested but the `identity` encoding is certified, the `gzip` encoding is returned with the certificate for the `identity` encoding.
The verifying side can then unzip the response and will have a valid certificate for the `identity` response.

- Module hash: baf9bcab2ebc2883f850b965af658e66725087933df012ebd35c03929c39efe3
- https://github.com/dfinity/sdk/pull/3369
- https://github.com/dfinity/sdk/pull/3298
- https://github.com/dfinity/sdk/pull/3281

### Replica

Updated replica to elected commit 91bf38ff3cb927cb94027d9da513cd15f91a5b04.
This incorporates the following executed proposals:

- [124795](https://dashboard.internetcomputer.org/proposal/124795)
- [124790](https://dashboard.internetcomputer.org/proposal/124790)
- [124538](https://dashboard.internetcomputer.org/proposal/124538)
- [124537](https://dashboard.internetcomputer.org/proposal/124537)
- [124488](https://dashboard.internetcomputer.org/proposal/124488)
- [124487](https://dashboard.internetcomputer.org/proposal/124487)

# 0.15.0

## DFX

### chore: add `--use-old-metering` flag

The `use-old-metering` flag enables old metering in replica. The new metering is enabled in the `starter` by default, so this flag is to compare the default new metering with the old one.

The flag is temporary and will be removed in a few months.

### fix: added https://icp-api.io to the default Content-Security-Policy header

Existing projects will need to change this value in .ic-assets.json or .ic-assets.json5 to include https://icp-api.io

All projects will need to redeploy.

### fix: access to raw assets is now enabled by default

The default value for `allow_raw_access` is now `true`.  This means that by default, the frontend canister will no longer restrict the access of traffic to the `<canister-id>.raw.icp0.io` domain, and will no longer automatically redirect all requests to the certified domain (`<canister-id>.icp0.io`), unless configured explicitly.

Note that existing projects that specify `"allow_raw_access": false` in .ic-assets.json5 will need to change or remove this value manually in order to allow raw access.

### feat!: Removed dfx nns and dfx sns commands

Both have now been turned into the dfx extensions. In order to obtain them, please run `dfx extension install nns` and `dfx extension install sns` respectively. After the installation, you can use them as you did before: `dfx nns ...`, and `dfx sns ...`.

### feat!: Removed dfx replica and dfx bootstrap commands

Use `dfx start` instead.  If you have a good reason why we should keep these commands, please contribute to the discussion at https://github.com/dfinity/sdk/discussions/3163

### fix: Wait for new module hash when installing wallet

A previous change made dfx wait after installing a canister until the replica updated its reported module hash, but this change did not affect wallets. Now dfx waits for wallets too, to eliminate a class of wallet installation errors.

### fix: Ctrl-C right after dfx start will hang for minutes and panics

Early break out from actors starting procedure.

### feat: can disable the warnings about using an unencrypted identity on mainnet

It's now possible to suppress warnings of this form:

```
WARN: The <identity> identity is not stored securely. Do not use it to control a lot of cycles/ICP. Create a new identity with `dfx identity new` and use it in mainnet-facing commands with the `--identity` flag
```

To do so, export the environment variable `DFX_WARNING` with the value `-mainnet_plaintext_identity`.
```bash
export DFX_WARNING="-mainnet_plaintext_identity"
```

Note that this can be combined to also disable the dfx version check warning:
```bash
export DFX_WARNING="-version_check,-mainnet_plaintext_identity"
```

### fix!: restrict `dfx identity new` to safe characters

New identities like `dfx identity new my/identity` or `dfx identity new 'my identity'` can easily lead to problems, either for dfx internals or for usability.
New identities are now restricted to the characters `ABCDEFGHIJKLMNOPQRSTUVWXYZabcdefghijklmnopqrstuvwxyz.-_@0123456789`.
Existing identities are not affected by this change.

## Frontend canister

> **NOTE**: We've re-enabled response verification v2 in the asset canister.

### fix: Certification for aliasing updates on asset deletion

Best explained by an example: Two assets exist with aliasing enabled: `/content` and `/content.html`. Usually, when requesting `/content`, `/content.html` is served because it has aliasing enabled.
But in this scenario, because `/content` exists, it overwrites the alias and `/content` is served when requesting the path `/content`.
When the file `/content` is deleted, `/content` is once again a valid alias of `/content.html`.
Previously, the alias of `/content.html` was not properly updated in the certification tree, making `/content` inaccessible.

### fix: 404 response is now certified for certification v2

Certification v2 allows certifying arbitrary responses. If the requested file does not exist, and the fallback file (`/index.html`) does not exist either,
the frontend canister serves a HTTP 404 response. This response was previously not certified.

### fix!: The CreateAsset batch operation now fails if the asset already exists

Previously, the operation was a no-op if the content type matched, but ignored other, possibly different, asset properties. Now, it fails with an error.

### fix!: http_request_streaming_callback and get_chunk now require the sha256 parameter to be set

The `http_request_streaming_callback()` and `get_chunk()` methods use the `sha256` parameter to ensure that the chunks they return are part of the same asset contents returned by the initial call.  This parameter is now required to be Some(hash).

For `http_request()` and `http_request_streaming_callback()`, there should be no change: all callers of `http_request_streaming_callback()` are expected to pass the entire token returned by `http_request()`, which includes the sha256 parameter.

Any callers of `get_chunk()` should make sure to always pass the `sha256` value returned by the `get()` method.  It will always be present.

## Dependencies

### Motoko

Updated Motoko to [0.9.7](https://github.com/dfinity/motoko/releases/tag/0.9.7)

### Updated candid to 0.9.0

### Candid UI

- Module hash: b9173bb25dabe5e2b736a8f2816e68fba14ca72132f5485ce7b8f16a85737a17
- https://github.com/dfinity/sdk/pull/3260
- https://github.com/dfinity/sdk/pull/3252
- https://github.com/dfinity/candid/pull/449
- https://github.com/dfinity/candid/pull/453

### Frontend canister

- Module hash: e20be8df2c392937a6ae0f70d20ff23b75e8c71d9085a8b8bb438b8c2d4eafe5
- https://github.com/dfinity/sdk/pull/3337
- https://github.com/dfinity/sdk/pull/3298
- https://github.com/dfinity/sdk/pull/3256
- https://github.com/dfinity/sdk/pull/3252
- https://github.com/dfinity/sdk/pull/3249
- https://github.com/dfinity/sdk/pull/3212
- https://github.com/dfinity/sdk/pull/3227

### Replica

Updated replica to elected commit cabe2ae3ca115b1a3f24d75814d4f8e317b2964d.
This incorporates the following executed proposals:

- [124331](https://dashboard.internetcomputer.org/proposal/124331)
- [124330](https://dashboard.internetcomputer.org/proposal/124330)
- [124272](https://dashboard.internetcomputer.org/proposal/124272)
- [124021](https://dashboard.internetcomputer.org/proposal/124021)
- [123977](https://dashboard.internetcomputer.org/proposal/123977)
- [123976](https://dashboard.internetcomputer.org/proposal/123976)
- [123922](https://dashboard.internetcomputer.org/proposal/123922)
- [123784](https://dashboard.internetcomputer.org/proposal/123784)
- [123730](https://dashboard.internetcomputer.org/proposal/123730)
- [123711](https://dashboard.internetcomputer.org/proposal/123711)
- [123474](https://dashboard.internetcomputer.org/proposal/123474)
- [123410](https://dashboard.internetcomputer.org/proposal/123410)
- [123311](https://dashboard.internetcomputer.org/proposal/123311)

# 0.14.2

## DFX

### feat: deprecate `dfx bootstrap` and `dfx replica` commands

Please use `dfx start` instead, which is a combination of the two commands.

If you have a good reason why we should keep these commands, please contribute to the discussion at https://github.com/dfinity/sdk/discussions/3163

### feat: add optional custom build command for asset canisters

The custom build command can be set in `dfx.json` the same way it is set for `custom` type canisters. If the command is not provided, DFX will fallback to the default `npm run build` command.

```json
{
  "canisters": {
    "ui": {
      "type": "assets",
      "build": ["<custom build command>"]
    }
  }
}
```

### fix: Diagnose duplicate assets and display upgrade steps

If `dfx deploy` detects duplicate assets in the dist/ and frontend assets/ directories, it will now suggest upgrade steps.

### fix: motoko canisters can import other canisters with service constructor

After specific canister builder output wasm and candid file, `dfx` will do some post processing on the candid file.

The complete IDL will be copied into `.dfx` folder with name `constructor.did`.
It will be used for type checking during canister installation.

Then it is separated into two parts: `service.did` and `init_args.txt`, corresponding to canister metadata `candid:service` and `candid:args`.

`service.did` will be imported during dependent canisters building. And it will also be used by the Motoko LSP to provide IDE support.

### fix: dfx start now respects the network replica port configuration in dfx.json or networks.json

## Frontend canister

> **NOTE**: We've disabled response verification v2 in the asset canister while we improve test coverage.

The redirect from `.raw.ic0.app` now redirects to `.ic0.app` instead of `.icp0.io`

The `validate_commit_proposed_batch()` method no longer requires any permission to call.

The asset canister now enforces limits during upload.  These limits to not apply to assets already uploaded.

Unconditional limits:
- `create_batch()` now fails if `dfx deploy --by-proposal` got as far as calling `propose_commit_batch()`, and the batch has not since been committed or deleted.

Configurable limits:
- `max_batches`: limits number of batches being uploaded.
- `max_chunks`: limits total number of chunks across all batches being uploaded.
- `max_bytes`: limits total size of content bytes across all chunks being uploaded.

Added methods:
- `configure()` to set limits
- `validate_configure()`: companion method for SNS
- `get_configuration()`: to view limits

Suggestions for configured limits:
- dapps controlled by SNS: max_batches=1; max_chunks and max_bytes based on asset composition.
- dapps not controlled by SNS: unlimited (which is the default)

Note that as always, if `dfx deploy` does not completely upload and commit a batch, the asset canister will retain the batch until 5 minutes have passed since the last chunk was uploaded.  If you have configured limits and the combination of an unsuccessful deployment and a subsequent attempt would exceed those limits, you can either wait 5 minutes before running `dfx deploy` again, or delete the incomplete batch with `delete_batch()`.

### fix: return the correct expr_path for index.html fallback routes

Previously, the requested path was used to construct the `expr_path` for the `index.html` fallback route.  This was incorrect, as the `expr_path` should be the path of the `index.html` file itself in this case.

## Frontend canister assets synchronization

### fix: now retries failed `create_chunk()` calls

Previously, it would only retry when waiting for the request to complete.

### fix: now considers fewer error types to be retryable

Previously, errors were assumed to be retryable, except for a few specific error messages and 403/unauthorized responses.  This could cause deployment to appear to hang until timeout.

Now, only transport errors and timeout errors are considered retryable.

## Dependencies

### Frontend canister

- Module hash: 1286960c50eb7a773cfb5fdd77cc238588f39e21f189cc3eb0f35199a99b9c7e
- https://github.com/dfinity/sdk/pull/3205
- https://github.com/dfinity/sdk/pull/3198
- https://github.com/dfinity/sdk/pull/3154
- https://github.com/dfinity/sdk/pull/3158
- https://github.com/dfinity/sdk/pull/3144

### ic-ref

Updated ic-ref to 0.0.1-a9f73dba

### Cycles wallet

Updated cycles wallet to `20230530` release:
- Module hash: c1290ad65e6c9f840928637ed7672b688216a9c1e919eacbacc22af8c904a5e3
- https://github.com/dfinity/cycles-wallet/commit/313fb01d59689df90bd3381659d94164c2a61cf4

### Motoko

Updated Motoko to 0.9.3

### Replica

Updated replica to elected commit ef8ca68771baa20a14af650ab89c9b31b1dc9a5e.
This incorporates the following executed proposals:
- [123248](https://dashboard.internetcomputer.org/proposal/123248)
- [123021](https://dashboard.internetcomputer.org/proposal/123021)
- [123007](https://dashboard.internetcomputer.org/proposal/123007)
- [122923](https://dashboard.internetcomputer.org/proposal/122923)
- [122924](https://dashboard.internetcomputer.org/proposal/122924)
- [122910](https://dashboard.internetcomputer.org/proposal/122910)
- [122911](https://dashboard.internetcomputer.org/proposal/122911)
- [122746](https://dashboard.internetcomputer.org/proposal/122746)
- [122748](https://dashboard.internetcomputer.org/proposal/122748)
- [122617](https://dashboard.internetcomputer.org/proposal/122617)
- [122615](https://dashboard.internetcomputer.org/proposal/122615)

# 0.14.1

## DFX

### fix: `dfx canister delete` without stopping first

When running `dfx canister delete` on a canister that has not been stopped, dfx will now confirm the deletion instead of erroring.

### feat: gzip option in dfx.json

`dfx` can gzip wasm module as the final step in building canisters.

This behavior is disabled by default.

You can enable it in `dfx.json`:

```json
{
  "canisters" : {
    "app" : {
      "gzip" : true
    }
  }
}
```

You can still specify `.wasm.gz` file for custom canisters directly. If any metadata/optimize/shrink options are set in `dfx.json`, the `.wasm.gz` file will be decompressed, applied all the wasm modifications, and compressed as `.wasm.gz` in the end.

### fix: prevented using --argument with --all in canister installation

Removed `dfx deploy`'s behavior of providing the same argument to all canisters, and `dfx canister install`'s behavior of providing an empty argument to all canisters regardless of what was specified. Now installing multiple canisters and providing an installation argument is an error in both commands.

### chore: make `sns` subcommands visible in `dfx help`

### chore: upgraded to clap v4

Updated the command-parsing library to v4. Some colors may be different.

### feat: dfx deps subcommands

This feature was named `dfx pull` before. To make a complete, intuitive user experience, we present a set of subcommands under `dfx deps`:

- `dfx deps pull`: pull the dependencies from mainnet and generate `deps/pulled.json`, the candid files of direct dependencies will also be put into `deps/candid/`;
- `dfx deps init`: set the init arguments for the pulled dependencies and save the data in `deps/init.json`;
- `dfx deps deploy`: deploy the pulled dependencies on local replica with the init arguments recorded in `deps/init.json`;

All generated files in `deps/` are encouraged to be version controlled.

### chore: Add the `nns-dapp` and `internet_identity` to the local canister IDs set by `dfx nns import`
`dfx nns install` installs a set of canisters in a local replica.  `dfx nns import` complements this by setting the canister IDs so that they can be queried by the user.  But `dfx nns import` is incomplete.  Now it will also provide the IDs of the `nns-dapp` and `internet_identity` canisters.

### feat: `.env` file includes all created canister IDs
Previously the `.env` file only included canister IDs for canisters that were listed as explicit dependencies during the build process.
Now all canisters that have a canister ID for the specified network are included in `.env`.

### feat!: Ask for user consent when removing themselves as principal

Removing oneself (or the wallet one uses) can result in the loss of control over a canister.
Therefore `dfx canister update-settings` now asks for extra confirmation when removing the currently used principal/wallet from the list of controllers.
To skip this check in CI, use either the `--yes`/`-y` argument or use `echo "yes" | dfx canister update-settings <...>`.

### fix: dfx start will restart replica if it does not report healthy after launch

If the replica does not report healthy at least once after launch,
dfx will terminate and restart it.

### fix: dfx start now installs the bitcoin canister when bitcoin support is enabled

This is required for future replica versions.

Adds a new field `canister_init_arg` to the bitcoin configuration in dfx.json and networks.json.  Its default is documented in the JSON schema and is appropriate for the canister wasm bundled with dfx.

### fix: no longer enable the bitcoin_regtest feature

### docs: cleanup of documentation

Cleaned up documentation of IC SDK.

## Asset Canister Synchronization

### feat: Added more detailed logging to `ic-asset`.

Now, `dfx deploy -v` (or `-vv`) will print the following information:
- The count for each `BatchOperationKind` in `CommitBatchArgs`
- The number of chunks uploaded and the total bytes
- The API version of both the `ic-asset` and the canister
- (Only for `-vv`) The value of `CommitBatchArgs`

### fix: Commit batches incrementally in order to account for more expensive v2 certification calculation

In order to allow larger changes without exceeding the per-message instruction limit, the sync process now:
- sets properties of assets already in the canister separately from the rest of the batch.
- splits up the rest of the batch into groups of up to 500 operations.

### fix: now retries failed `create_chunk()` calls

Previously, it would only retry when waiting for the request to complete.

### fix: now considers fewer error types to be retryable

Previously, errors were assumed to be retryable, except for a few specific error messages and 403/unauthorized responses.  This could cause deployment to appear to hang until timeout.

Now, only transport errors and timeout errors are considered retryable.

## Dependencies

### Frontend canister

The asset canister now properly removes the v2-certified response when `/index.html` is deleted.

Fix: The fallback file (`/index.html`) will now be served when using certification v2 if the requested path was not found.

The HttpResponse type now explicitly mentions the `upgrade : Option<bool>` field instead of implicitly returning `None` all the time.

The asset canister no longer needs to use `await` for access control checks. This will speed up certain operations.

- Module hash: 651425d92d3796ddae581191452e0e87484eeff4ff6352fe9a59c7e1f97a2310
- https://github.com/dfinity/sdk/pull/3120
- https://github.com/dfinity/sdk/pull/3112

### Motoko

Updated Motoko to 0.8.8

### Replica

Updated replica to elected commit b3b00ba59c366384e3e0cd53a69457e9053ec987.
This incorporates the following executed proposals:
- [122529](https://dashboard.internetcomputer.org/proposal/122529)
- [122284](https://dashboard.internetcomputer.org/proposal/122284)
- [122198](https://dashboard.internetcomputer.org/proposal/122198)
- [120591](https://dashboard.internetcomputer.org/proposal/120591)
- [119318](https://dashboard.internetcomputer.org/proposal/119318)
- [118023](https://dashboard.internetcomputer.org/proposal/118023)
- [116294](https://dashboard.internetcomputer.org/proposal/116294)
- [116135](https://dashboard.internetcomputer.org/proposal/116135)
- [114479](https://dashboard.internetcomputer.org/proposal/114479)
- [113136](https://dashboard.internetcomputer.org/proposal/113136)
- [111932](https://dashboard.internetcomputer.org/proposal/111932)
- [111724](https://dashboard.internetcomputer.org/proposal/111724)
- [110724](https://dashboard.internetcomputer.org/proposal/110724)
- [109500](https://dashboard.internetcomputer.org/proposal/109500)
- [108153](https://dashboard.internetcomputer.org/proposal/108153)
- [107668](https://dashboard.internetcomputer.org/proposal/107668)
- [107667](https://dashboard.internetcomputer.org/proposal/107667)
- [106868](https://dashboard.internetcomputer.org/proposal/106868)
- [106817](https://dashboard.internetcomputer.org/proposal/106817)
- [105666](https://dashboard.internetcomputer.org/proposal/105666)
- [104470](https://dashboard.internetcomputer.org/proposal/104470)
- [103281](https://dashboard.internetcomputer.org/proposal/103281)
- [103231](https://dashboard.internetcomputer.org/proposal/103231)
- [101987](https://dashboard.internetcomputer.org/proposal/101987)

# 0.14.0

## DFX

### fix: stop `dfx deploy` from creating a wallet if all canisters exist

### feat: expose `wasm-opt` optimizer in `ic-wasm` to users

Add option to specify an "optimize" field for canisters to invoke the `wasm-opt` optimizer through `ic-wasm`.

This behavior is disabled by default.

If you want to enable this behavior, you can do so in dfx.json:
```json
"canisters": {
  "app": {
    "optimize" : "cycles"
  }
}
```

The options are "cycles", "size", "O4", "O3", "O2", "O1", "O0", "Oz", and "Os".  The options starting with "O" are the optimization levels that `wasm-opt` provides. The "cycles" and "size" options are recommended defaults for optimizing for cycle usage and binary size respectively.

### feat: updates the dfx new starter project for env vars

- Updates the starter project for env vars to use the new `dfx build` & `dfx deploy` environment variables
- Changes the format of the canister id env vars to be `CANISTER_ID_<canister_name_uppercase>`, for the frontend declaraction file to be consistent with the dfx environment variables. `CANISTER_ID` as both a prefix and suffix are supported for backwards compatibility.

### fix!: --clean required when network configuration changes

If the network configuration has changed since last time `dfx start` was run, `dfx start` will now error if you try to run it without `--clean`, to avoid spurious errors. You can provide the `--force` flag if you are sure you want to start it without cleaning state.

### feat: --artificial-delay flag

The local replica uses a 600ms delay by default when performing update calls. With `dfx start --artificial-delay <ms>`, you can decrease this value (e.g. 100ms) for faster integration tests, or increase it (e.g. 2500ms) to mimick mainnet latency for e.g. UI responsiveness checks.

### fix: make sure assetstorage did file is created as writeable.

### feat: specify id when provisional create canister

When creating a canister on non-mainnet replica, you can now specify the canister ID.

`dfx canister create <CANISTER_NAME> --specified-id <PRINCIPAL>`

`dfx deploy <CANISTER_NAME> --specified-id <PRINCIPAL>`

You can specify the ID in the range of `[0, u64::MAX / 2]`.
If not specify the ID, the canister will be created in the range of `[u64::MAX / 2 + 1, u64::MAX]`.
This canister ID allocation behavior only applies to the replica, not the emulator (ic-ref).

### feat: dfx nns install --ledger-accounts

`dfx nns install` now takes an option `--ledger-accounts` to initialize the ledger canister with these accounts.

### fix: update Rust canister template.

`ic-cdk-timers` is included in the dependencies.

### chore: change the default Internet Computer gateway domain to `icp0.io`

By default, DFX now uses the `icp0.io` domain to connect to Internet Computer as opposed to using `ic0.app`.
Canisters communicating with `ic0.app` will continue to function nominally.

### feat: --no-asset-upgrade

### feat: confirmation dialogues are no longer case sensitive and accept 'y' in addition to 'yes'

### fix: `dfx generate` no longer requires canisters to have a canister ID
Previously, canisters required that the canister was created before `dfx generate` could be called.

As a result, the `--network` parameter does not have an impact on the result of `dfx generate` anymore.
This means that `dfx generate` now also generates type declarations for remote canisters.

### fix: Make `build` field optional in dfx.json

The `build` field in custom canisters was already optional in code, but this fixes it in the schema.

By specifying the `--no-asset-upgrade` flag in `dfx deploy` or `dfx canister install`, you can ensure that the asset canister itself is not upgraded, but instead only the assets themselves are installed.

### feat: Get identity from env var if present

The identity may be specified using the environment variable `DFX_IDENTITY`.

### feat: Add DFX_ASSETS_WASM

Added the ability to configure the Wasm module used for assets canisters through the environment variable `DFX_ASSETS_WASM`.

### fix: dfx deploy and icx-asset no longer retry on permission failure

### feat: --created-at-time for the ledger functions: transfer, create-canister, and top-up

### fix: ledger transfer duplicate transaction prints the duplicate transaction response before returning success to differentiate between a new transaction response and between a duplicate transaction response.

Before it was possible that a user could send 2 ledger transfers with the same arguments at the same timestamp and both would show success but there would have been only 1 ledger transfer. Now dfx prints different messages when the ledger returns a duplicate transaction response and when the ledger returns a new transaction response.

### chore: clarify `dfx identity new` help text

### chore: Add a message that `redeem_faucet_coupon` may take a while to complete

### feat: `dfx deploy <frontend canister name> --by-proposal`

This supports asset updates through SNS proposal.

Uploads asset changes to an asset canister (propose_commit_batch()), but does not commit them.

The SNS will call `commit_proposed_batch()` to commit the changes.  If the proposal fails, the caller of `dfx deploy --by-proposal` should call `delete_batch()`.

### feat: `dfx deploy <frontend canister name> --compute-evidence`

Builds the specified asset canister, determines the batch operations required to synchronize the assets, and computes a hash ("evidence") over those batch operations.  This evidence will match the evidence computed by `dfx deploy --by-proposal`, and which will be specified in the update proposal.

No permissions are required to compute evidence, so this can be called with `--identity anonymous` or any other identity.

## Asset Canister

Added `validate_take_ownership()` method so that an SNS is able to add a custom call to `take_ownership()`.

Added `is_aliased` field to `get_asset_properties` and `set_asset_properties`.

Added partial support for proposal-based asset updates:
- Batch ids are now stable.  With upcoming changes to support asset updates by proposal,
  having the asset canister not reuse batch ids will make it easier to verify that a particular
  batch has been proposed.
- Added methods:
  - `propose_commit_batch()` stores batch arguments for later commit
  - `delete_batch()` deletes a batch, intended for use after compute_evidence if cancellation needed
  - `compute_evidence()` computes a hash ("evidence") over the proposed batch arguments. Once evidence computation is complete, batch will not expire.
  - `commit_proposed_batch()` commits batch previously proposed (must have evidence computed)
  - `validate_commit_proposed_batch()` required validation method for SNS

Added `api_version` endpoint. With upcoming changes we will introduce breaking changes to asset canister's batch upload process. New endpoint will help `ic-asset` with differentiation between API version, and allow it to support all versions of the asset canister.

Added support for v2 asset certification. In comparison to v1, v2 asset certification not only certifies the http response body, but also the headers. The v2 spec is first published in [this PR](https://github.com/dfinity/interface-spec/pull/147)

Added canister metadata field `supported_certificate_versions`, which contains a comma-separated list of all asset certification protocol versions. You can query it e.g. using `dfx canister --network ic metadata <canister name or id> supported_certificate_versions`. In this release, the value of this metadata field value is `1,2` because certification v1 and v2 are supported.

Fixed a bug in `http_request` that served assets with the wrong certificate. If no encoding specified in the `Accept-Encoding` header is available with a certificate, an available encoding is returned without a certificate (instead of a wrong certificate, which was the case previously). Otherwise, nothing changed.
For completeness' sake, the new behavior is as follows:
- If one of the encodings specified in the `Accept-Encoding` header is available with certification, it now is served with the correct certificate.
- If no requested encoding is available with certification, one of the requested encodings is returned without a certificate (instead of a wrong certificate, which was the case previously).
- If no encoding specified in the `Accept-Encoding` header is available, a certified encoding that is available is returned instead.

Added support for API versioning of the asset canister in `ic-asset`.

Added functionality that allows you to set asset properties during `dfx deploy`, even if the asset has already been deployed to a canister in the past. This eliminates the need to delete and re-deploy assets to modify properties - great news! This feature is also available when deploying assets using the `--by-proposal` flag. As a result, the API version of the frontend canister has been incremented from `0` to `1`. The updated `ic-asset` version (which is what is being used during `dfx deploy`) will remain compatible with frontend canisters implementing both API `0` and `1`. However, please note that the new frontend canister version (with API `v1`) will not work with tooling from before the dfx release (0.14.0).

## Dependencies

### Frontend canister

- API version: 1
- Module hash: e7866e1949e3688a78d8d29bd63e1c13cd6bfb8fbe29444fa606a20e0b1e33f0
- https://github.com/dfinity/sdk/pull/3094
- https://github.com/dfinity/sdk/pull/3002
- https://github.com/dfinity/sdk/pull/3065
- https://github.com/dfinity/sdk/pull/3058
- https://github.com/dfinity/sdk/pull/3057
- https://github.com/dfinity/sdk/pull/2960
- https://github.com/dfinity/sdk/pull/3051
- https://github.com/dfinity/sdk/pull/3034
- https://github.com/dfinity/sdk/pull/3023
- https://github.com/dfinity/sdk/pull/3022
- https://github.com/dfinity/sdk/pull/3021
- https://github.com/dfinity/sdk/pull/3019
- https://github.com/dfinity/sdk/pull/3016
- https://github.com/dfinity/sdk/pull/3015
- https://github.com/dfinity/sdk/pull/3001
- https://github.com/dfinity/sdk/pull/2987
- https://github.com/dfinity/sdk/pull/2982

### Motoko

Updated Motoko to 0.8.7

### ic-ref

Updated ic-ref to 0.0.1-ca6aca90

### ic-btc-canister

Started bundling ic-btc-canister, release 2023-03-31

# 0.13.1

## Asset Canister

Added validate_grant_permission() and validate_revoke_permission() methods per SNS requirements.

## Dependencies

### Frontend canister

- Module hash: 98863747bb8b1366ae5e3c5721bfe08ce6b7480fe4c3864d4fec3d9827255480
- https://github.com/dfinity/sdk/pull/2958

# 0.13.0

## DFX

### feat: Add dfx sns download

This allows users to download SNS canister Wasm binaries.

### fix: fixed error text
- `dfx nns install` had the wrong instructions for setting up the local replica type

### fix: creating an identity with `--force` no longer switches to the newly created identity

### feat(frontend-canister)!: reworked to use permissions-based access control

The permissions are as follows:
- ManagePermissions: Can grant and revoke permissions to any principal.  Controllers implicitly have this permission.
- Prepare: Can call create_batch and create_chunk
- Commit: Can call commit_batch and methods that manipulate assets directly, as well as any method permitted by Prepare.

For upgraded frontend canisters, all authorized principals will be granted the Commit permission.
For newly deployed frontend canisters, the initializer (first deployer of the canister) will be granted the Commit permission.

Added three new methods:
- list_permitted: lists principals with a given permission.
  - Callable by anyone.
- grant_permission: grants a single permission to a principal
  - Callable by Controllers and principals with the ManagePermissions permission.
- revoke_permission: removes a single permission from a principal
  - Any principal can revoke its own permissions.
  - Only Controllers and principals with the ManagePermissions permission can revoke the permissions of other principals.

Altered the behavior of the existing authorization-related methods to operate only on the "Commit" permission.  In this way, they are backwards-compatible.
- authorize(principal): same as grant_permission(principal, Commit)
- deauthorize(principal): same as revoke_permission(permission, Commit)
- list_authorized(): same as list_permitted(Commit)

### fix(frontend-canister)!: removed ability of some types of authorized principals to manage the ACL

It used to be the case that any authorized principal could authorize and deauthorize any other principal.
This is no longer the case.  See rules above for grant_permission and revoke_permission.

### feat(frontend-canister)!: default secure configuration for assets in frontend project template

- Secure HTTP headers, preventing several typical security vulnerabilities (e.g. XSS, clickjacking, and many more). For more details, see comments in `headers` section in [default `.ic-assets.json5`](https://raw.githubusercontent.com/dfinity/sdk/master/src/dfx/assets/new_project_node_files/src/__project_name___frontend/src/.ic-assets.json5).
- Configures `allow_raw_access` option in starter `.ic-assets.json5` config files, with the value set to its default value (which is `false`). We are showing that configuration in the default starter projects for the sake of easier discoverability, even though its value is set to the default.

### feat(frontend-canister)!: add `allow_raw_access` config option

By default, the frontend canister will now restrict the access of traffic to the `<canister-id>.raw.ic0.app` domain, and will automatically redirect all requests to the certified domain (`<canister-id>.ic0.app`), unless configured explicitly. Below is an example configuration to allow access to the `robots.txt` file from the "raw" domain:
```json
[
  {
    "match": "robots.txt",
    "allow_raw_access": true
  }
]
```

**Important**: Note that any assets already uploaded to an asset canister will be protected by this redirection, because at present the asset synchronization process does not update the `allow_raw_access` property, or any other properties, after creating an asset.  This also applies to assets that are deployed without any configuration, and later configured to allow raw access.
At the present time, there are two ways to reconfigure an existing asset:
1. re-create the asset
    1. delete the asset in your project's directory
    1. execute `dfx deploy`
    1. re-create the asset in your project's directory
    1. modify `.ic-assets.json` acordingly
    1. execute `dfx deploy`
2. via manual candid call
    ```
    dfx canister call PROJECT_NAME_frontend set_asset_properties '( record { key="/robots.txt"; allow_raw_access=opt(opt(true)) })'
    ```

### feat(frontend-canister): pretty print asset properties when deploying assets to the canister

### feat(frontend-canister): add take_ownership() method

Callable only by a controller.  Clears list of authorized principals and adds the caller (controller) as the only authorized principal.

### feat(ic-ref):
- `effective_canister_id` used for `provisional_create_canister_with_cycles` is passed as an command-line argument (defaults to `rwlgt-iiaaa-aaaaa-aaaaa-cai` if not provided or upon parse failure)

### feat(frontend-canister): add `get_asset_properties` and `set_asset_properties` to frontend canister

As part of creating the support for future work, it's now possible to get and set AssetProperties for assets in frontend canister.

### feat: add `--argument-file` argument to the `dfx canister sign` command

Similar to how this argument works in `dfx canister call`, this argument allows providing arguments for the request from a file.

### feat: Add support for a default network key

A remote canister ID can now be specified for the `__default` network.  If specified, `dfx` will assume that the canister is remote at the specified canister ID for all networks that don't have a dedicated entry.

### feat: use OS-native keyring for pem file storage

If keyring integration is available, PEM files (except for the default identity) are now by default stored in the OS-provided keyring.
If it is not available, it will fall back on the already existing password-encrypted PEM files.
Plaintext PEM files are still available (e.g. for use in non-interactive situations like CI), but not recommended for use since they put the keys at risk.

To force the use of one specific storage mode, use the `--storage-mode` flag with either `--storage-mode password-protected` or `--storage-mode plaintext`.
This works for both `dfx identity new` and `dfx identity import`.

The flag `--disable-encryption` is deprecated in favour of `--storage-mode plaintext`. It has the same behavior.

### feat(frontend-canister): better control and overview for asset canister authorized principals

The asset canister now has two new functions:
- Query function `list_authorized` displays a list of all principals that are currently authorized to change assets and the list of authorized principals.
- Update function `deauthorize` that removes a principal from the list of authorized principals. It can be called by authorized principals and cotrollers of the canister.

In addition, the update function `authorize` has new behavior:
Now, controllers of the asset canister are always allowed to authorize new principals (including themselves).

### fix: add retry logic to `dfx canister delete`

`dfx canister delete` tries to withdraw as many cycles as possible from a canister before deleting it.
To do so, dfx has to manually send all cycles in the canister, minus some margin.
The margin was previously hard-coded, meaning that withdrawals can fail if the margin is not generous enough.
Now, upon failure with some margin, dfx will retry withdrawing cycles with a continuously larger margin until withdrawing succeeds or the margin becomes larger than the cycles balance.

### fix: dfx deploy --mode reinstall for a single Motoko canister fails to compile

The Motoko compiler expects all imported canisters' .did files to be in one folder when it compiles a canister.
`dfx` failed to organize the .did files correctly when running `dfx deploy <single Motoko canister>` in combintaion with the `--mode reinstall` flag.

### fix: give more cycles margin when deleting canisters

There have been a few reports of people not being able to delete canisters.
The error happens if the temporary wallet tries to transfer out too many cycles.
The number of cycles left in the canister is bumped a little bit so that people can again reliably delete their canisters.

## Dependencies

Updated candid to 0.8.4
- Bug fix in TS bindings
- Pretty print numbers

### Frontend canister

- Module hash: d12e4493878911c21364c550ca90b81be900ebde43e7956ae1873c51504a8757
- https://github.com/dfinity/sdk/pull/2942

### ic-ref

Updated ic-ref to master commit `3cc51be5`

### Motoko

Updated Motoko to 0.7.6

### Replica

Updated replica to elected commit b5a1a8c0e005216f2d945f538fc27163bafc3bf7.
This incorporates the following executed proposals:

- [100821](https://dashboard.internetcomputer.org/proposal/100821)
- [97472](https://dashboard.internetcomputer.org/proposal/97472)
- [96114](https://dashboard.internetcomputer.org/proposal/96114)
- [94953](https://dashboard.internetcomputer.org/proposal/94953)
- [94852](https://dashboard.internetcomputer.org/proposal/94852)
- [93761](https://dashboard.internetcomputer.org/proposal/93761)
- [93507](https://dashboard.internetcomputer.org/proposal/93507)
- [92573](https://dashboard.internetcomputer.org/proposal/92573)
- [92338](https://dashboard.internetcomputer.org/proposal/92338)
- [91732](https://dashboard.internetcomputer.org/proposal/91732)
- [91257](https://dashboard.internetcomputer.org/proposal/91257)

# 0.12.1

## DFX

### fix: default not shrink for custom canisters

## Dependencies

### Replica

Updated replica to elected commit dcbf401f27d9b48354e68389c6d8293c4233b055.
This incorporates the following executed proposals:

- [90485](https://dashboard.internetcomputer.org/proposal/90485)
- [90008](https://dashboard.internetcomputer.org/proposal/90008)

### Frontend canister

- Module hash: db07e7e24f6f8ddf53c33a610713259a7c1eb71c270b819ebd311e2d223267f0
- https://github.com/dfinity/sdk/pull/2753

# 0.12.0

## DFX

### feat(frontend-canister): add warning if config is provided in `.ic-assets.json` but not used

### fix(frontend-canister): Allow overwriting default HTTP Headers for assets in frontend canister

Allows to overwrite `Content-Type`, `Content-Encoding`, and `Cache-Control` HTTP headers with custom values via `.ic-assets.json5` config file. Example `.ic-assets.json5` file:
```json5
[
    {
        "match": "web-gz.data.gz",
        "headers": {
            "Content-Type": "application/octet-stream",
            "Content-Encoding": "gzip"
        }
    }
]
```
This change will trigger the update process for frontend canister (new module hash: `2ff0513123f11c57716d889ca487083fac7d94a4c9434d5879f8d0342ad9d759`).

### feat: warn if an unencrypted identity is used on mainnet

### fix: Save SNS canister IDs

SNS canister IDs were not being parsed reliably.  Now the candid file is being specified explicitly, which resolves the issue in at least some cases.

### feat: NNS usability improvements

The command line interface for nns commands has been updated to:

- Give better help when the subnet type is incorrect
- Not offer --network as a flag given that it is unused
- List nns subcommands

### feat: -y flag for canister installation

`dfx canister install` and `dfx deploy` now have a `-y` flag that will automatically confirm any y/n checks made during canister installation.

### fix: Compute Motoko dependencies in linear (not exponential) time by detecting visited imports.

### fix(generate): add missing typescript types and fix issues with bindings array in dfx.json

### chore: update Candid UI canister with commit 79d55e7f568aec00e16dd0329926cc7ea8e3a28b

### refactor: Factor out code for calling arbitrary bundled binaries

The function for calling sns can now call any bundled binary.

### docs: Document dfx nns subcommands

`dfx nns` commands are used to deploy and manage local NNS canisters, such as:

- Governance for integration with the Internet Computer voting system
- Ledger for financial integration testing
- Internet Identity for user registration and authenttication

### feat(frontend-canister): Add simple aliases from `<asset>` to `<asset>.html` and `<asset>/index.html`

The asset canister now by default aliases any request to `<asset>` to `<asset>.html` or `<asset>/index.html`.
This can be disabled by setting the field `"enable_aliasing"` to `false` in a rule for that asset in .ic-assets.json.
This change will trigger frontend canister upgrades upon redeploying any asset canister.

### fix: Only kill main process on `dfx stop`
Removes misleading panics when running `dfx stop`.

### feat: `dfx nns install` works offline if all assets have been cached.

### feat: Initialise the nns with an account controlled by a secp256k1 key

This enables easy access to toy ICP using command line tools and this key:
```
-----BEGIN EC PRIVATE KEY-----
MHQCAQEEICJxApEbuZznKFpV+VKACRK30i6+7u5Z13/DOl18cIC+oAcGBSuBBAAK
oUQDQgAEPas6Iag4TUx+Uop+3NhE6s3FlayFtbwdhRVjvOar0kPTfE/N8N6btRnd
74ly5xXEBNSXiENyxhEuzOZrIWMCNQ==
-----END EC PRIVATE KEY-----
```
For example, you can create an identity in dfx by putting this key in the file `ident-1.pem` and importing it:
```
dfx identity import ident-1 ident-1.pem
dfx --identity ident-1 ledger balance
```

### feat: default to run ic-wasm shrink when build canisters
This behavior applies to Motoko, Rust and Custom canisters.
If you want to disable this behavior, you can config it in dfx.json:
```json
"canisters" : {
  "app" : {
    "shrink" : false,
  }
}
```

### feat: configurable custom wasm sections

It's now possible to define custom wasm metadata sections and their visibility in dfx.json.

At present, dfx can only add wasm metadata sections to canisters that are in wasm format.  It cannot add metadata sections to compressed canisters.  Since the frontend canister is now compressed, this means that at present it is not possible to add custom metadata sections to the frontend canister.

dfx no longer adds `candid:service` metadata to canisters of type `"custom"` by default.  If you want dfx to add your canister's candid definition to your custom canister, you can do so like this:

```
    "my_canister_name": {
      "type": "custom",
      "candid": "main.did",
      "wasm": "main.wasm",
      "metadata": [
        {
          "name": "candid:service"
        }
      ]
    },
```

This changelog entry doesn't go into all of the details of the possible configuration.  For that, please see [concepts/canister-metadata](docs/concepts/canister-metadata.md) and the docs in the JSON schema.

### fix: Valid canister-based env vars

Hyphens are not valid in shell environment variables, but do occur in canister names such as `smiley-dapp`. This poses a problem for vars with names such as `CANISTER_ID_$\{CANISTER_NAME\}`.  With this change, hyphens are replaced with underscores in environment variables.  The canister id of `smiley-dapp` will be available as `CANISTER_ID_smiley_dapp`.  Other environment variables are unaffected.

### feat: Add dfx sns deploy

This allows users to deploy a set of SNS canisters.

### fix: `cargo run -p dfx -- --version` prints correct version

### feat: add --mode=auto

When using `dfx canister install`, you can now pass `auto` for the `--mode` flag, which will auto-select `install` or `upgrade` depending on need, the same way `dfx deploy` does. The default remains `install` to prevent mistakes.

### feat: add `--network` flag to `dfx generate`

`dfx generate`'s generated bindings use network-specific canister IDs depending on the generated language, but there was previously no way to configure which network this was, so it defaulted to local. A `--network` flag has been added for this purpose.

### feat: sns config validate

There is a new command that verifies that an SNS initialization config is valid.

### feat: sns config create

There is a new command that creates an sns config template.

### fix: remove $ from wasms dir

The wasms dir path had a $ which is unwanted and now gone.

### fix: Correct wasm for the SNS swap canister

Previously the incorrect wasm canister was installed.

### fix: Use NNS did files that matches the wasms

Previously the did files and wasms could be incompatible.

### fix: allow users to skip compatibility check if parsing fails

### feat: canister HTTP support is now enabled by default.

`dfx start` and `dfx replica` now ignore the `--enable-canister-http` parameter.

You can still disable the canister http feature through configuration:
- ~/.config/dfx/networks.json: `.local.canister_http.enabled=false`
- dfx.json (project-specific networks) : `.networks.local.canister_http.enabled=false`

### feat: custom canister `wasm` field can now specify a URL from which to download

- note that dfx will report an error if a custom canister's `wasm` field is a URL and the canister also has `build` steps.

### feat: custom canister `candid` field can now specify a URL from which to download

### feat: deploy NNS canisters

A developer is now able to install NNS canisters, including back end canisters such as ledger and governance, and front end canisters such as nns-dapp and internet-identity, on their local DFX server.  Usage:
```
dfx start --clean --background
dfx nns install
```

This feature currently requires that the network 'local' is used and that it runs on port 8080.
The network's port can be controlled by using the field `"provider"` in the network's definition, e.g. by setting it to `"127.0.0.1:8080"`.

### feat: configure logging level of http adapter

It is now possible to set the http adapter's log level in dfx.json or in networks.json:
```
"http": {
  "enabled": true,
  "log_level": "info"
}
```

By default, a log level of "error" is used, in order to keep the output of a first-time `dfx start` minimal. Change it to "debug" for more verbose logging.

### fix(typescript): add index.d.ts file for type safety when importing generated declarations

Adds an index.d.ts file to the generated declarations, allowing for better type safety in TypeScript projects.

### chore: reduce verbosity of dfx start

`dfx start` produces a lot of log output that is at best irrelevant for most users.
Most output is no longer visible unless either `--verbose` is used with dfx or the relevant part's (e.g. http adapter, btc adapter, or replica) log level is changed in dfx.json or networks.json.

### feat: generate secp256k1 keys by default

When creating a new identity with `dfx identity new`, whereas previously it would have generated an Ed25519 key, it now generates a secp256k1 key. This is to enable users to write down a BIP39-style seed phrase, to recover their key in case of emergency, which will be printed when the key is generated and can be used with a new `--seed-phrase` flag in `dfx identity import`. `dfx identity import` is however still capable of importing an Ed25519 key.

### chore: update Candid UI canister with commit 528a4b04807904899f67b919a88597656e0cd6fa

* Allow passing did files larger than 2KB.
* Better integration with Motoko Playground.

### feat: simplify verification of assets served by asset canister

* SHA256 hashes of all assets are displayed when deploying the asset canister.
* A query method is added to the asset canister that returns the entire asset hash tree together with the certificate containing the certified variables of the asset canister.

### breaking change: dfx canister update-settings --compute-allocation always fails

See https://forum.dfinity.org/t/fixing-incorrect-compute-allocation-fee/14830

Until the rollout is complete, `dfx canister update-settings --compute-allocation <N>`
will fail with an error from the replica such as the following:
```
The Replica returned an error: code 1, message: "Canister requested a compute allocation of 1% which cannot be satisfied because the Subnet's remaining compute capacity is 0%"
```

### fix: For default node starter template: copy `ic-assets.json5` file from `src` to `dist`

### fix: For `dfx start --clean --background`, the background process no longer cleans a second time.

### fix: do not build or generate remote canisters

Canisters that specify a remote id for the network that's getting built falsely had their build steps run, blocking some normal use patterns of `dfx deploy`.
Canisters with a remote id specified no longer get built.
The same applies to `dfx generate`.

### refactor: Move replica URL functions into a module for reuse

The running replica port and url are generally useful information. Previously the code to get the URL was embedded in the network proxy code. This moves it out into a library for reuse.

### chore: Frontend canister build process no longer depends on `dfx` or `ic-cdk-optimizer`

Instead, the build process relies on `ic-wasm` to provide candid metadata for the canister, and
shrinking the canister size by stripping debug symbols and unused fuctions.
Additionally, after build step, the `.wasm` file is archived with `gzip`.

### chore: Move all `frontend canister`-related code into the SDK repo

| from (`repository` `path`)                  | to (path in `dfinity/sdk` repository)          | summary                                                                                     |
|:--------------------------------------------|:-----------------------------------------------|:--------------------------------------------------------------------------------------------|
| `dfinity/cdk-rs` `/src/ic-certified-assets` | `/src/canisters/frontend/ic-certified-asset`   | the core of the frontend canister                                                           |
| `dfinity/certified-assets` `/`              | `/src/canisters/frontend/ic-frontend-canister` | wraps `ic-certified-assets` to build the canister wasm                                      |
| `dfinity/agent-rs` `/ic-asset`              | `/src/canisters/frontend/ic-asset`             | library facilitating interactions with frontend canister (e.g. uploading or listing assets) |
| `dfinity/agent-rs` `/icx-asset`             | `/src/canisters/frontend/icx-asset`            | CLI executable tool - wraps `ic-asset`                                                      |

### feat: use JSON5 file format for frontend canister asset configuration

Both `.ic-assets.json` and `.ic-assets.json5` are valid filenames config filename, though both will get parsed
as if they were [JSON5](https://json5.org/) format. Example content of the `.ic-assets.json5` file:
```json5
// comment
[
  {
    "match": "*", // comment
    /*
    keys below not wrapped in quotes
*/  cache: { max_age: 999 }, // trailing comma
  },
]
```
- Learn more about JSON5: https://json5.org/

### fix: Update nns binaries unless `NO_CLOBBER` is set

Previously existing NNS binaries were not updated regardless of the `NO_CLOBBER` setting.

### feat!: Support installing canisters not in dfx.json

`install_canister_wasm` used to fail if installing a canister not listed in dfx.json.  This use case is now supported.

### feat: print the dashboard URL on startup

When running `dfx start` or `dfx replica`, the path to the dashboard page is now printed.

### feat!: changed the default port of the shared local network from 8000 to 4943.

This is so dfx doesn't connect to a project-specific network instead of the local shared network.

In combination with the "system-wide dfx start" feature, there is a potential difference to be aware of with respect to existing projects.

Since previous versions of dfx populate dfx.json with a `networks.local` definition that specifies port 8000, the behavior for existing projects won't change.

However, if you've edited dfx.json and removed the `networks.local` definition, the behavior within the project will change: dfx will connect to the shared local network on port 4943 rather than to the project-specific network on port 8000.  You would need to edit webpack.config.js to match.  If you have scripts, you can run the new command `dfx info webserver-port` from the project directory to retrieve the port value.

### feat!: "system-wide dfx start"

By default, dfx now manages the replica process in a way that is independent of any given dfx project.  We've called this feature "system-wide dfx", even though it's actually specific to your user
(storing data files under $HOME), because we think it communicates the idea adequately.

The intended benefits:
- deploying dapps from separate projects alongside one another, similar to working with separate dapps on mainnet
- run `dfx start` from any directory
- run `dfx stop` from any directory, rather than having to remember where you last ran `dfx start`

We're calling this the "shared local network."  `dfx start` and `dfx stop` will manage this network when run outside any project directory, or when a project's dfx.json does not define the `local` network.  The dfx.json template for new projects no longer defines any networks.

We recommend that you remove the `local` network definition from dfx.json and instead use the shared local network.  As mentioned above, doing so will make dfx use port 4943 rather than port 8000.

See [Local Server Configuration](docs/cli-reference/dfx-start.md#local-server-configuration) for details.

dfx now stores data and control files in one of three places, rather than directly under `.dfx/`:
- `.dfx/network/local` (for projects in which dfx.json defines the local network)
- `$HOME/.local/share/dfx/network/local` (for the shared local network on Linux)
- `$HOME/Library/Application Support/org.dfinity.dfx/network/local` (for the shared local network on MacOS)

There is also a new configuration file: `$HOME/.config/dfx/networks.json`.  Its [schema](docs/networks-json-schema.json) is the same as the `networks` element in dfx.json.  Any networks you define here will be available from any project, unless a project's dfx.json defines a network with the same name.  See [The Shared Local Network](docs/cli-reference/dfx-start.md#the-shared-local-network) for the default definitions that dfx provides if this file does not exist or does not define a `local` network.

### fix: `dfx start` and `dfx stop` will take into account dfx/replica processes from dfx \<\= 0.11.x

### feat: added command `dfx info`

#### feat: `dfx info webserver-port`

This displays the port that the icx-proxy process listens on, meaning the port to connect to with curl or from a web browser.

#### feat: `dfx info replica-port`

This displays the listening port of the replica.

#### feat: `dfx info replica-rev`

This displays the revision of the replica bundled with dfx, which is the same revision referenced in replica election governance proposals.

#### feat: `dfx info networks-json-path`

This displays the path to your user's `networks.json` file where all networks are defined.

### feat: added ic-nns-init, ic-admin, and sns executables to the binary cache

### fix: improved responsiveness of `greet` method call in default Motoko project template

`greet` method was marked as an `update` call, but it performs no state updates. Changing it to `query` call will result in faster execution.

### feat: dfx schema --for networks

The `dfx schema` command can now display the schema for either dfx.json or for networks.json.  By default, it still displays the schema for dfx.json.

```bash
dfx schema --for networks
```

### feat: createActor options accept pre-initialized agent

If you have a pre-initialized agent in your JS code, you can now pass it to createActor's options. Conflicts with the agentOptions config - if you pass both the agent option will be used and you will receive a warning.

```js
const plugActor = createActor(canisterId, {
  agent: plugAgent
})
```

### feat!: option for nodejs compatibility in dfx generate

Users can now specify `node_compatibility: true` in `declarations`. The flag introduces `node.js` enhancements, which include importing `isomorphic-fetch` and configuring the default actor with `isomorphic-fetch` and `host`.

```json
// dfx.json
"declarations": {
  "output": "src/declarations",
  "node_compatibility": true
}
```

#### JS codegen location deprecation

DFX new template now uses `dfx generate` instead of `rsync`. Adds deprecation warning to `index.js` in `.dfx/<network-name>/<canister-name>` encouringing developers to migrate to the `dfx generate` command instead. If you have a `package.json` file that uses `rsync` from `.dfx`, consider switching to something like this:

```json
"scripts": {
  "build": "webpack",
  "prebuild": "npm run generate",
  "start": "webpack serve --mode development --env development",
  "prestart": "npm run generate",
  // It's faster to only generate canisters you depend on, omitting the frontend canister
  "generate": "dfx generate hello_backend"
},
```

### feat: simple cycles faucet code redemption

Using `dfx wallet --network ic redeem-faucet-coupon <my coupon>` faucet users have a much easier time to redeem their codes.
If the active identity has no wallet configured, the faucet supplies a wallet to the user that this command will automatically configure.
If the active identity has a wallet configured already, the faucet will top up the existing wallet.

Alternative faucets can be used, assuming they follow the same interface. To direct dfx to a different faucet, use the `--faucet <alternative faucet id>` flag.
The expected interface looks like the following candid functions:
``` candid
redeem: (text) -> (principal);
redeem_to_wallet: (text, principal) -> (nat);
```
The function `redeem` takes a coupon code and returns the principal to an already-installed wallet that is controlled by the identity that called the function.
The function `redeem_to_wallet` takes a coupon code and a wallet (or any other canister) principal, deposits the cycles into that canister and returns how many cycles were deposited.

### feat: disable automatic wallet creation on non-ic networks

By default, if dfx is not running on the `ic` (or networks with a different name but the same configuration), it will automatically create a cycles wallet in case it hasn't been created yet.
It is now possible to inhibit automatic wallet creation by setting the `DFX_DISABLE_AUTO_WALLET` environment variable.

### fix!: removed unused --root parameter from dfx bootstrap

### feat: canister installation now waits for the replica

When installing a new Wasm module to a canister, DFX will now wait for the updated state (i.e. the new module hash) to be visible in the replica's certified state tree before proceeding with post-installation tasks or producing a success status.

### feat!: remove `dfx config`

`dfx config` has been removed. Please update Bash scripts to use `jq`, PowerShell scripts to use `ConvertTo-Json`, nushell scripts to use `to json`, etc.

### feat: move all the flags to the end

Command flags have been moved to a more traditional location; they are no longer positioned per subcommand, but instead are able to be all positioned after the final subcommand. In prior versions, a command might look like:
```bash
dfx --identity alice canister --network ic --wallet "$WALLET" create --all
```
This command can now be written:
```bash
dfx canister create --all --network ic --wallet "$WALLET" --identity alice
```
The old syntax is still available, though, so you don't need to migrate your scripts.

### feat!: changed update-settings syntax

When using `dfx canister update-settings`, it is easy to mistake `--controller` for `--add-controller`. For this reason `--controller` has been renamed to `--set-controller`.

### feat!: removed the internal webserver

This is a breaking change.  The only thing this was still serving was the /_/candid endpoint.  If you need to retrieve the candid interface for a local canister, you can use `dfx canister metadata <canister> candid:service`.

### fix: dfx wallet upgrade: improved error messages:

- if there is no wallet to upgrade
- if trying to upgrade a local wallet from outside of a project directory

### fix: canister creation cost is 0.1T cycles

Canister creation fee was calculated with 1T cycles instead of 0.1T.

### fix: dfx deploy and dfx canister install write .old.did files under .dfx/

When dfx deploy and dfx canister install upgrade a canister, they ensure that the
new candid interface is compatible with the previous candid interface.  They write
a file with extension .old.did that contains the previous interface.  In some
circumstances these files could be written in the project directory.  dfx now
always writes them under the .dfx/ directory.

### fix: dfx canister install now accepts arbitrary canister ids

This fixes the following error:
``` bash
> dfx canister install --wasm ~/counter.wasm eop7r-riaaa-aaaak-qasxq-cai
Error: Failed while determining if canister 'eop7r-riaaa-aaaak-qasxq-cai' is remote on network 'ic'.
Caused by: Failed while determining if canister 'eop7r-riaaa-aaaak-qasxq-cai' is remote on network 'ic'.
  Failed to figure out if canister 'eop7r-riaaa-aaaak-qasxq-cai' has a remote id on network 'ic'.
    Invalid argument: Canister eop7r-riaaa-aaaak-qasxq-cai not found in dfx.json
```

### feat: allow replica log level to be configured

It is now possible to specify the replica's log level. Possible values are `critical`, `error`, `warning`, `info`, `debug`, and `trace`.
The log level defaults to the level 'error'. Debug prints (e.g. `Debug.print("...")` in Motoko) still show up in the console.
The log level can be specified in the following places (See [system-wide dfx start](#feat-system-wide-dfx-start) for more detailed explanations on the network types):
- In file `networks.json` in the field `<network name>.replica.log_level` for shared networks.
- In file `dfx.json` in the field `networks.<network name>.replica.log_level` for project-specific networks.
- In file `dfx.json` in the field `defaults.replica.log_level` for project-specific networks. Requires a project-specific network to be run, otherwise this will have no effect.

### feat: enable canister sandboxing

Canister sandboxing is enabled to be consistent with the mainnet.

### chore: dfx ledger account-id --of-canister also accepts principal

It is now possible to do e.g. `dfx ledger account-id --of-canister fg7gi-vyaaa-aaaal-qadca-cai` as well as `dfx ledger account-id --of-canister my_canister_name` when checking the ledger account id of a canister.
Previously, dfx only accepted canister aliases and produced an error message that was hard to understand.

### chore: dfx canister deposit-cycles uses default wallet if none is specified

Motivated by [this forum post](https://forum.dfinity.org/t/dfx-0-10-0-dfx-canister-deposit-cycles-returns-error/13251/6).

### chore: projects created with `dfx new` are not pinned to a specific dfx version anymore

It is still possible to pin the dfx version by adding `"dfx":"<dfx version to pin to>"` to a project's `dfx.json`.

### fix: print links to cdk-rs docs in dfx new

### fix: broken link in new .mo project README

### fix: Small grammar change to identity password decryption prompt

The prompt for entering your passphrase in order to decrypt an identity password read:
    "Please enter a passphrase for your identity"
However, at that point, it isn't "a" passphrase.  It's either your passphrase, or incorrect.
Changed the text in this case to read:
    "Please enter the passphrase for your identity"

### chore: add retry logic to dfx download script

### feat: Add subnet type argument when creating canisters

`dfx ledger create-canister` gets a new option `--subnet-type` that allows users to choose a type of subnet that their canister can be created on. Additionally, a `dfx ledger show-subnet-types` is introduced which allows to list the available subnet types.

## Dependencies

### Replica

Updated replica to release candidate 93dcf2a2026c34330c76149dd713d89e37daa533.

This also incorporates the following executed proposals:

- [88831](https://dashboard.internetcomputer.org/proposal/88831)
- [88629](https://dashboard.internetcomputer.org/proposal/88629)
- [88109](https://dashboard.internetcomputer.org/proposal/88109)
- [87631](https://dashboard.internetcomputer.org/proposal/87631)
- [86738](https://dashboard.internetcomputer.org/proposal/86738)
- [86279](https://dashboard.internetcomputer.org/proposal/86279)
* [85007](https://dashboard.internetcomputer.org/proposal/85007)
* [84391](https://dashboard.internetcomputer.org/proposal/84391)
* [83786](https://dashboard.internetcomputer.org/proposal/83786)
* [82425](https://dashboard.internetcomputer.org/proposal/82425)
* [81788](https://dashboard.internetcomputer.org/proposal/81788)
* [81571](https://dashboard.internetcomputer.org/proposal/81571)
* [80992](https://dashboard.internetcomputer.org/proposal/80992)
* [79816](https://dashboard.internetcomputer.org/proposal/79816)
* [78693](https://dashboard.internetcomputer.org/proposal/78693)
* [77589](https://dashboard.internetcomputer.org/proposal/77589)
* [76228](https://dashboard.internetcomputer.org/proposal/76228)
* [75700](https://dashboard.internetcomputer.org/proposal/75700)
* [75109](https://dashboard.internetcomputer.org/proposal/75109)
* [74395](https://dashboard.internetcomputer.org/proposal/74395)
* [73959](https://dashboard.internetcomputer.org/proposal/73959)
* [73714](https://dashboard.internetcomputer.org/proposal/73714)
* [73368](https://dashboard.internetcomputer.org/proposal/73368)
* [72764](https://dashboard.internetcomputer.org/proposal/72764)

### ic-ref

Updated ic-ref to 0.0.1-1fba03ee
- introduce awaitKnown
- trivial implementation of idle_cycles_burned_per_day

### Updated Motoko from 0.6.29 to 0.7.3

- See https://github.com/dfinity/motoko/blob/master/Changelog.md#073-2022-11-01


### Cycles wallet

- Module hash: b944b1e5533064d12e951621d5045d5291bcfd8cf9d60c28fef02c8fdb68e783
- https://github.com/dfinity/cycles-wallet/commit/fa86dd3a65b2509ca1e0c2bb9d7d4c5be95de378

### Frontend canister:
- Module hash: 6c8f7a094060b096c35e4c4499551e7a8a29ee0f86c456e521c09480ebbaa8ab
- https://github.com/dfinity/sdk/pull/2720

# 0.11.2

## DFX

### fix: disable asset canister redirection of all HTTP traffic from `.raw.ic0.app` to `.ic0.app`

### fix: disable asset canister's ETag HTTP headers

The feature is not yet implemented on `icx-proxy`-level, and is causing 500 HTTP response for some type of assets every second request.

# 0.11.1

## DFX

### fix: dfx now only adds candid:service metadata to custom canisters that have at least one build step

This way, if a canister uses a premade canister wasm, dfx will use it as-is.

### fix: "canister alias not defined" in the Motoko language server

It is now possible to develop multiple-canister projects using the [Motoko VSCode extension](https://marketplace.visualstudio.com/items?itemName=dfinity-foundation.vscode-motoko).

### fix: improve browser compatibility for the JavaScript language binding

Patches a JavaScript language binding compatibility issue encountered in web browsers which do not support the (?.) operator.

### feat: print dfx.json schema

dfx is now capable of displaying the schema for `dfx.json`. You can see the schema by running `dfx schema` or write the schema to a file with `dfx schema --outfile path/to/file/schema.json`.

### feat: support for configuring assets in assets canister
- The `.ic-assets.json` file should be placed inside directory with assets, or its subdirectories. Multiple config files can be used (nested in subdirectories). Example of `.ic-assets.json` file format:
``` json
[
    {
        "match": ".*",
        "cache": {
            "max_age": 20
        },
        "headers": {
            "X-Content-Type-Options": "nosniff"
        },
        "ignore": false
    },
    {
        "match": "**/*",
        "headers": null
    },
    {
        "match": "file.json",
        "ignore": true
    }
]
```
- Configuring assets works only during asset creation - any changes to `.ic-assets.json` files won't have any effect effect for assets that have already been created. We are working on follow up implementation with improvements to handle updating these properties.
- `headers` from multiple applicable rules are being stacked/concatenated, unless `null` is specified, which resets/empties the headers.
- Both `"headers": {}` and absence of `headers` field don't have any effect on end result.
- Valid JSON format is required, i.e. the array of maps, `match` field is required. Only the following fields are accepted: `cache`, `ignore`, `headers`, `match`. The glob pattern has to be valid.
- The way matching rules work:
  1. The most deeply nested config file takes precedence over the one in parent dir. In other words, properties from a rule matching a file in a subdirectory override properties from a rule matching a file in a parent directory
  2. Order of rules within file matters - last rule in config file takes precedence over the first one

- The way `ignore` field works:
  1. By default, files that begin with a `.` are ignored, while all other files are included.
  2. The `.ignore` field overrides this, if present.
  3. If a directory is ignored, file and directories within it cannot be un-ignored.
  4. A file can be ignored and un-ignored many times, as long as any of its parent directories haven't been ignored.


### fix: Allow `dfx deploy` to not take arguments for canisters not being installed

A longstanding bug with `dfx deploy` is that if an installation is skipped (usually an implicitly included dependency), it still requires arguments even if the installed canister doesn't. As of this release that bug is now fixed.

### feat: Add additional logging from bitcoin canister in replica.

Configures the replica to emit additional logging from the bitcoin canister whenever the bitcoin feature is enabled. This helps show useful information to developers, such as the bitcoin height that the replica currently sees.

### fix: make `build` field optional for custom canisters

Prior to 0.11.0, a custom canister's `build` field could be left off if `dfx build` was never invoked. To aid in deploying prebuilt canisters, this behavior is now formalized; omitting `build` is equivalent to `build: []`.

### feat: Use `--locked` for Rust canisters

`dfx build`, in Rust canisters, now uses the `--locked` flag when building with Cargo. To offset this, `dfx new --type rust` now runs `cargo update` on the resulting project.

### feat: Enable threshold ecdsa signature

ECDSA signature signing is now enabled by default in new projects, or by running `dfx start --clean`.
A test key id "Secp256k1:dfx_test_key" is ready to be used by locally created canisters.

## Dependencies

### Updated `agent-rs` to 0.20.0

### Updated `candid` to 0.7.15

### Replica

Updated replica to elected commit 6e86169e98904047833ba6133e5413d2758d90eb.
This incorporates the following executed proposals:

* [72225](https://dashboard.internetcomputer.org/proposal/72225)
* [71669](https://dashboard.internetcomputer.org/proposal/71669)
* [71164](https://dashboard.internetcomputer.org/proposal/71164)
* [70375](https://dashboard.internetcomputer.org/proposal/70375)
* [70002](https://dashboard.internetcomputer.org/proposal/70002)

# 0.11.0

## DFX

### feat: renamed canisters in new projects to `<project>_frontend` and `<project>_backend`

The names of canisters created for new projects have changed.
After `dfx new <project>`, the canister names are:

- `<project>_backend` (previously `<project>`)
- `<project>_frontend` (previously `<project>_assets`)

### feat: Enable threshold ecdsa signature

### feat: new command: `dfx canister metadata <canister> <name>`

For example, to query a canister's candid service definition: `dfx canister metadata hello_backend candid:service`

### refactor: deprecate /_/candid internal webserver

The dfx internal webserver now only services the /_/candid endpoint.  This
is now deprecated.  If you were using this to query candid definitions, you
can instead use `dfx canister metadata`.

### refactor: optimize from ic-wasm

Optimize Rust canister Wasm module via ic-wasm library instead of ic-cdk-optimizer. A separate installation of ic-cdk-optimizer is no longer needed.

The actual optimization was kept the same.

### feat: Read dfx canister call argument from a file or stdin

Enables passing large arguments that cannot be passed directly in the command line using the `--argument-file` flag. For example:
 * Named file: `dfx canister call --argument-file ./my/argument/file.txt my_canister_name greet`
 * Stdin: `echo '( null )' | dfx canister call --argument-file - my_canister_name greet`

### fix: Use default setting for BTC adapter idle seconds

A lower threshold was no longer necessary.

### feat: Allow users to configure logging level of bitcoin adapter

The bitcoin adapter's logging can be very verbose if debug logging is enabled, making it difficult to make sense of what's going on. On the other hand, these logs are useful for triaging problems.

To get the best of both worlds, this release adds support for an additional configuration option in dfx.json:

```
"bitcoin": {
  "enabled": true,
  "nodes": ["127.0.0.1:18444"],
  "log_level": "info" <------- users can now configure the log level
}
```

By default, a log level of "info" is used, which is relatively quiet. Users can change it to "debug" for more verbose logging.

### chore: update Candid UI canister with commit bffa0ae3c416e8aa3c92c33722a6b1cb31d0f1c3

This includes the following changes:

* Fetch did file from canister metadata
* Better flamegraph support
* Fix bigint error for vec nat8 type

### feat: dfx will look up the port of the running webserver from .dfx/webserver-port, if present

After `dfx start --host 127.0.0.1:0`, the dfx webserver will listen on an ephemeral port.  It stores the port value in .dfx/webserver-port.  dfx will now look for this file, and if a port is contained within, use that port to connect to the dfx webserver.

### fix: dfx commands once again work from any subdirectory of a dfx project

Running `dfx deploy`, `dfx canister id`, `dfx canister call` and so forth work as expected
if run from within any subdirectory of a dfx project.  Previously, this would create
canister_ids.json or .dfx/local/canister_ids.json within the subdirectory.

### feat: Post-installation tasks

You can now add your own custom post-installation/post-deployment tasks to any canister type. The new `post-install` key for canister objects in `dfx.json` can be a command or list of commands, similar to the `build` key of `custom` canisters, and receives all the same environment variables. For example, to replicate the upload task performed with `assets` canisters, you might set `"post-install": "icx-asset sync $CANISTER_ID dist"`.

### feat: assets are no longer copied from source directories before being uploaded to asset canister

Assets are now uploaded directly from their source directories, rather than first being copied
to an output directory.

If you're using `dfx deploy`, you won't see any change in functionality.  If you're running
`dfx canister install --mode=upgrade`, changed files in asset source directories will
be detected and uploaded even without an intervening `dfx build`.

### fix: Added src/declarations to .gitignore for new projects

### fix: remove deprecated candid path environment variable

The environment variable format `CANISTER_CANDID_{name}`, used in Rust projects, was deprecated in 0.9.2, to be unified with the variables `CANISTER_CANDID_PATH_{name}` which are used in other project types. It has now been removed. Note that you will need to update `ic-cdk-macros` if you use the `#[import]` macro.

### feat: deprecate `dfx config` for removal

The `dfx config` command has several issues and is ultimately a poor replacement for [`jq`](https://stedolan.github.io/jq). The command is being deprecated, and will be removed in a later release; we recommend switching to `jq` or similar tools (e.g. `ConvertTo-Json` in PowerShell, `to json` in nushell, etc.)

### feat: Better build scripts for type:custom

Build scripts now always receive a CWD of the DFX project root, instead of wherever `dfx` was invoked from, and a bare script `script.sh` can be specified without needing to prefix with `./`.

### feat: rust, custom, and asset canisters now include candid:service metadata

Motoko canisters already included this metadata.

Also added this metadata to the asset canister wasm, which will cause the next deploy to
install this new version.

### feat: Add safeguard to freezing threshold

Some developers mistakenly think that the freezing threshold is measured in cycles, but it is actually measured in seconds. To stop them from accidentally freezing their canisters, setting a freezing threshold above 50M seconds (~1.5 years) now requires a confirmation.

### fix: restores assets to webpack devserver

### chore: updates webpack dependencies for dfx new project

Resolves an issue where `webpack-cli` was was breaking when users tried to run `npm start` in a fresh project. For affected users of 0.10.1, you can resolve this issue manually by running `npm install webpack@latest webpack-cli@latest terser-webpack-plugin@latest`.

### feat: Support for new ledger notify function

Ledger 7424ea8 deprecates the existing `notify` function with a switch parameter between creating and topping up a canister, and introduces two
functions for doing the same. This should *mostly* be invisible to users, except that previously, if `dfx ledger create-canister` or `dfx ledger top-up`
failed, you would call `dfx ledger notify` after correcting the issue. In order to support the change, this command has been changed to two subcommands:
`dfx ledger notify create-canister` and `dfx ledger notify top-up`.

### feat: `--from-subaccount`

Previously, the ledger commands assumed all transfers were made from the default subaccount for the identity principal. This feature adds a `--from-subaccount` flag to `dfx ledger transfer`, `dfx ledger create-canister`, and `dfx ledger top-up`, to enable making transfers from a selected subaccount. A `--subaccount` flag is also added to `dfx ledger balance` for convenience. Subaccounts are expected as 64-character hex-strings (i.e. 32 bytes).

### feat: cargo audit when building rust canisters

When a canister with type `rust` is built and `cargo-audit` is installed, dfx will now check for vulnerabilities in the dependencies. If a vulnerability is found, dfx will recommend that the user update to a version without known vulnerabilities.

### fix: Freezing Threshold now documented

Calls made to retrieve the help output for `canister update-settings` was missing the `freezing-threshold` parameter.

### chore: warnings and errors are more visible

`WARN` and `ERROR` messages are now clearly labelled as such, and the labels are colored accordingly.
This is now included when running `dfx canister update-settings -h`.

### fix: `dfx schema` does not require valid dfx.json

There is no real reason for `dfx schema` to not work when a broken dfx.json is in the current folder - this is actually a very common scenario when `dfx schema` gets used.

### fix: canister call uses candid file if canister type cannot be determined

The candid file specified in the field `canisters.<canister name>.candid` of dfx.json, or if that not exists `canisters.<canister name>.remote.candid`, is now used when running `dfx canister call`, even when dfx fails to determine the canister type.

### fix: btc/canister http adapter socket not found by replica after restart

After running `dfx start --enable-bitcoin` twice in a row (stopping dfx in between), the second
launched replica would fail to connect to the btc adapter.  This is because ic-starter
does not write a new configuration file if one already exists, so the configuration file
used by the replica referred to one socket path, while dfx passed a different socket path
to the btc adapter.

Now dfx reuses the previously-used unix domain socket path, for both the btc adapter
and for the canister http adapter.

### fix: dfx stop now waits until dfx and any child processes exit

Previously, `dfx stop` would send the TERM signal to the running dfx and its child processes,
and then exit immediately.

This avoids interference between a dfx process performing cleanup at shutdown and
a dfx process that is starting.

### fix: dfx ping no longer creates a default identity

dfx ping now uses the anonymous identity, and no longer requires dfx.json to be present.


### fix: Initialize replica with bitcoin regtest flag

When the bitcoin feature is enabled, dfx was launching the replica with the "bitcoin_testnet" feature.
The correct feature to use is "bitcoin_regtest".

### dfx bootstrap now looks up the port of the local replica

`dfx replica` writes the port of the running replica to one of these locations:

- .dfx/replica-configuration/replica-1.port
- .dfx/ic-ref.port

`dfx bootstrap` will now use this port value, so it's no longer necessary to edit dfx.json after running `dfx replica`.

### feat: dfx.json local network settings can be set on the local network, rather than defaults

In `dfx.json`, the `bootstrap`, `bitcoin`, `canister_http`, and `replica` settings can
now be specified on the local network, rather than in the `defaults` field.
If one of these four fields is set for the local network, the corresponding field
in `defaults` will be ignored.

Example:
``` json
{
  "networks": {
    "local": {
      "bind": "127.0.0.1:8000",
      "canister_http": {
        "enabled": true
      }
    }
  }
}
```

## Dependencies

### Rust Agent

Updated agent-rs to 0.18.0

### Motoko

Updated Motoko from 0.6.28 to 0.6.29.

### Replica

Updated replica to elected commit 8993849de5fab76e796d67750facee55a0bf6649.
This incorporates the following executed proposals:

* [69804](https://dashboard.internetcomputer.org/proposal/69804)
* [67990](https://dashboard.internetcomputer.org/proposal/67990)
* [67483](https://dashboard.internetcomputer.org/proposal/67483)
* [66895](https://dashboard.internetcomputer.org/proposal/66895)
* [66888](https://dashboard.internetcomputer.org/proposal/66888)
* [65530](https://dashboard.internetcomputer.org/proposal/65530)
* [65327](https://dashboard.internetcomputer.org/proposal/65327)
* [65043](https://dashboard.internetcomputer.org/proposal/65043)
* [64355](https://dashboard.internetcomputer.org/proposal/64355)
* [63228](https://dashboard.internetcomputer.org/proposal/63228)
* [62143](https://dashboard.internetcomputer.org/proposal/62143)

### ic-ref

Updated ic-ref to 0.0.1-173cbe84
 - add ic0.performance_counter system interface
 - add system API for ECDSA signing
 - allow optional "error_code" field in responses
 - support gzip-compressed canister modules
 - enable canisters to send HTTP requests

# 0.10.1

## DFX

### fix: Webpack config no longer uses CopyPlugin

Dfx already points to the asset canister's assets directory, and copying to disk could sometimes
lead to an annoying "too many open files" error.

### fix: HSMs are once again supported on Linux

On Linux, dfx 0.10.0 failed any operation with an HSM with the following error:
```
Error: IO: Dynamic loading not supported
```
The fix was to once again dynamically-link the Linux build.

### feat: error explanation and fixing instructions engine

Dfx is now capable of providing explanations and remediation suggestions for entire categories of errors at a time.
Explanations and suggestions will slowly be added over time.
To see an example of an already existing suggestion, run `dfx deploy --network ic` while using an identity that has no wallet configured.

### chore: add context to errors

Most errors that happen within dfx are now reported in much more detail. No more plain `File not found` without explanation what even was attempted.

### fix: identities with configured wallets are not broken anymore and removed only when using the --drop-wallets flag

When an identity has a configured wallet, dfx no longer breaks the identity without actually removing it.
Instead, if the --drop-wallets flag is specified, it properly removes everything and logs what wallets were linked,
and when the flag is not specified, it does not remove anything.

The behavior for identities without any configured wallets is unchanged.

### feat: bitcoin integration: dfx now generates the bitcoin adapter config file

dfx command-line parameters for bitcoin integration:
``` bash
dfx start   --enable-bitcoin  # use default node 127.0.0.1:18444
dfx start   --enable-bitcoin --bitcoin-node <node>
```

The above examples also work for dfx replica.

These default to values from dfx.json:
```
.defaults.bitcoin.nodes
.defaults.bitcoin.enabled
```

The --bitcoin-node parameter, if specified on the command line, implies --enable-bitcoin.

If --enable-bitcoin or .defaults.bitcoin.enabled is set, then dfx start/replica will launch the ic-btc-adapter process and configure the replica to communicate with it.


### feat: print wallet balance in a human readable form #2184

Default behaviour changed for `dfx wallet balance`, it will now print cycles amount upscaled to trillions.

New flag `--precise` added to `dfx wallet balance`. Allows to get exact amount of cycles in wallet (without upscaling).

### feat: canister http integration

dfx command-line parameters for canister http requests integration:
```
dfx start --enable-canister-http
dfx replica --enable-canister-http
```

This defaults to the following value in dfx.json:
```
.defaults.canister_http.enabled
```

### fix: specifying ic provider with a trailing slash is recognised correctly

Specifying the network provider as `https://ic0.app/` instead of `https://ic0.app` is now recognised as the real IC network.

### Binary cache

Added ic-canister-http-adapter to the binary cache.

## Dependencies

### Updated agent-rs to 0.17.0

## Motoko

Updated Motoko from 0.6.26 to 0.6.28.

## Replica

Updated replica to elected commit b90edb9897718730f65e92eb4ff6057b1b25f766.
This incorporates the following executed proposals:

* [61004](https://dashboard.internetcomputer.org/proposal/61004)
* [60222](https://dashboard.internetcomputer.org/proposal/60222)
* [59187](https://dashboard.internetcomputer.org/proposal/59187)
* [58479](https://dashboard.internetcomputer.org/proposal/58479)
* [58376](https://dashboard.internetcomputer.org/proposal/58376)
* [57843](https://dashboard.internetcomputer.org/proposal/57843)
* [57395](https://dashboard.internetcomputer.org/proposal/57395)

## icx-proxy

Updated icx-proxy to commit c312760a62b20931431ba45e5b0168ee79ea5cda

* Added gzip and deflate body decoding before certification validation.
* Fixed unzip and streaming bugs
* Added Prometheus metrics endpoint
* Added root and invalid ssl and dns mapping

# 0.10.0

## DFX

### feat: Use null as default value for opt arguments


Before this, `deploy`ing a canister with an `opt Foo` init argument without specifying an `--argument` would lead to an error:

``` bash
$ dfx deploy
Error: Invalid data: Expected arguments but found none.
```

With this change, this isn't an error anymore, but instead `null` is passed as a value. In general, if the user does _not_ provide an `--argument`, and if the init method expects only `opt` arguments, then `dfx` will supply `null` for each argument.

Note in particular that this does not try to match `opt` arguments for heterogeneous (`opt`/non-`opt`) signatures. Note moreover that this only impacts a case that would previously error out, so no existing (working) workflows should be affected.

### feat: dfx identity set-wallet now checks that the provided canister is actually a wallet

This check was previously performed on local networks, but not on mainnet.

### feat: `dfx canister call --candid <path to candid file> ...`

Allows one to provide the .did file for calls to an arbitrary canister.

### feat: Install arbitrary wasm into canisters

You no longer need a DFX project setup with a build task to install an already-built wasm module into a canister ID. The new `--wasm <path>` flag to `dfx canister install` will bypass project configuration and install the wasm module at `<path>`. A DFX project setup is still recommended for general use; this should mostly be used for installing pre-built canisters. Note that DFX will also not perform its usual checks for API/ABI/stable-memory compatibility in this mode.

### feat: Support for 128-bit cycle counts

Cycle counts can now exceed the previously set maximum of 2^64. The new limit is 2^128. A new wallet version has been bundled with this release that supports the new cycle count. You will not be able to use this feature with your existing wallets without running `dfx wallet upgrade`, but old wallets will still work just fine with old cycle counts.

### fix: dfx start will once again notice if dfx is already running

dfx will once again display 'dfx is already running' if dfx is already running,
rather than 'Address already in use'.

As a consequence, after `dfx start` failed to notice that dfx was already running,
it would replace .dfx/pid with an empty file.  Later invocations of `dfx stop`
would display no output and return a successful exit code, but leave dfx running.

### fix: `dfx canister update-settings <canister id>` works even if the canister id is not known to the project.

This makes the behavior match the usage text of the command:
`<CANISTER> Specifies the canister name or id to update. You must specify either canister name/id or the --all option`

### feat: dfx deploy --upgrade-unchanged or dfx canister install --mode upgrade --upgrade-unchanged

When upgrading a canister, `dfx deploy` and `dfx canister install` skip installing the .wasm
if the wasm hash did not change.  This avoids a round trip through stable memory for all
assets on every dfx deploy, for example.  By passing this argument, dfx will instead
install the wasm even if its hash matches the already-installed wasm.

### feat: Introduce DFX_CACHE_ROOT environment variable

A new environment variable, `DFX_CACHE_ROOT`, has been introduced to allow setting the cache root directory to a different location than the configuration root directory. Previously `DFX_CONFIG_ROOT` was repurposed for this which only allowed one location to be set for both the cache and configuration root directories.

This is a breaking change since setting `DFX_CONFIG_ROOT` will no longer set the cache root directory to that location.

### fix: Error if nonzero cycles are passed without a wallet proxy

Previously, `dfx canister call --with-cycles 1` would silently ignore the `--with-cycles` argument as the DFX principal has no way to pass cycles and the call must be forwarded through the wallet. Now it will error instead of silently ignoring it. To forward a call through the wallet, use `--wallet $(dfx identity get-wallet)`, or `--wallet $(dfx identity --network ic get-wallet)` for mainnet.

### feat: Configure subnet type of local replica

The local replica sets its parameters according to the subnet type defined in defaults.replica.subnet_type, defaulting to 'application' when none is specified.
This makes it less likely to accidentally hit the 'cycles limit exceeded' error in production.  Since the previous default was `system`, you may see these types errors in development instead.
Possible values for defaults.replica.subnet_type are: "application", "verifiedapplication", "system"

Example how to specify the subnet type:
``` json
{
  "defaults": {
    "replica": {
      "subnet_type": "verifiedapplication"
    }
  }
}
```

### feat: Introduce command for local cycles top-up

`dfx ledger fabricate-cycles <canister (id)> <optional amount>` can be used during local development to create cycles out of thin air and add them to a canister. Instead of supplying a canister name or id it is also possible to use `--all` to add the cycles to every canister in the current project. When no amount is supplied, the command uses 10T cycles as default. Using this command with `--network ic` will result in an error.

### feat: Private keys can be stored in encrypted format

`dfx identity new` and `dfx identity import` now ask you for a password to encrypt the private key (PEM file) when it is stored on disk.
If you decide to use a password, your key will never be written to disk in plain text.
In case you don't want to enter your password all the time and want to take the risk of storing your private key in plain text, you can use the `--disable-encryption` flag.

The `default` identity as well as already existing identities will NOT be encrypted. If you want to encrypt an existing identity, use the following commands:
``` bash
dfx identity export identity_name > identity.pem
# if you have set old_identity_name as the identity that is used by default, switch to a different one
dfx identity use other_identity
dfx identity remove identity_name
dfx identity import identity_name identity.pem
```

### feat: Identity export

If you want to get your identity out of dfx, you can use `dfx identity export identityname > exported_identity.pem`. But be careful with storing this file as it is not protected with your password.

### feat: Identity new/import now has a --force flag

If you want to script identity creation and don't care about overwriting existing identities, you now can use the `--force` flag for the commands `dfx identity new` and `dfx identity import`.

### fix: Do not automatically create a wallet on IC

When running `dfx deploy --network ic`, `dfx canister --network ic create`, or `dfx identity --network ic get-wallet` dfx no longer automatically creates a cycles wallet for the user if none is configured. Instead, it will simply report that no wallet was found for that user.

Dfx still creates the wallet automatically when running on a local network, so the typical workflow of `dfx start --clean` and `dfx deploy` will still work without having to manually create the wallet.

### fix: Identities cannot exist and not at the same time

When something went wrong during identity creation, the identity was not listed as existing.
But when trying to create an identity with that name, it was considered to be already existing.

### feat: dfx start and dfx replica can now launch the ic-btc-adapter process

Added command-line parameters:
``` bash
dfx start   --enable-bitcoin --btc-adapter-config <path>
dfx replica --enable-bitcoin --btc-adapter-config <path>
```

These default to values from dfx.json:
```
.defaults.bitcoin.btc_adapter_config
.defaults.bitcoin.enabled
```

The --btc-adapter-config parameter, if specified on the command line, implies --enable-bitcoin.

If --enable-bitcoin or .defaults.bitcoin.enabled is set, and a btc adapter configuration is specified,
then dfx start/replica will launch the ic-btc-adapter process.

This integration is not yet complete, pending upcoming functionality in ic-starter.

### fix: report context of errors

dfx now displays the context of an error in several places where previously the only error
message would be something like "No such file or directory."

### chore: updates starter project for Node 18

Webpack dev server now works for Node 18 (and should work for Node 17). A few packages are also upgraded

## updating dependencies

Updated to version 0.14.0 of agent-rs

## Cycles wallet

- Module hash: bb001d1ebff044ba43c060956859f614963d05c77bd778468fce4de095fe8f92
- https://github.com/dfinity/cycles-wallet/commit/f18e9f5c2f96e9807b6f149c975e25638cc3356b

## Replica

Updated replica to elected commit b3788091fbdb8bed7e527d2df4cc5e50312f476c.
This incorporates the following executed proposals:

* [57150](https://dashboard.internetcomputer.org/proposal/57150)
* [54964](https://dashboard.internetcomputer.org/proposal/54964)
* [53702](https://dashboard.internetcomputer.org/proposal/53702)
* [53231](https://dashboard.internetcomputer.org/proposal/53231)
* [53134](https://dashboard.internetcomputer.org/proposal/53134)
* [52627](https://dashboard.internetcomputer.org/proposal/52627)
* [52144](https://dashboard.internetcomputer.org/proposal/52144)
* [50282](https://dashboard.internetcomputer.org/proposal/50282)

Added the ic-btc-adapter binary to the cache.

## Motoko

Updated Motoko from 0.6.25 to 0.6.26.

# 0.9.3

## DFX

### feat: dfx deploy now displays URLs for the frontend and candid interface

### dfx.json

In preparation for BTC integration, added configuration for the bitcoind port:

``` json
{
  "canisters": {},
  "defaults": {
    "bitcoind": {
      "port": 18333
    }
  }
}
```

## icx-proxy

Updated icx-proxy to commit 594b6c81cde6da4e08faee8aa8e5a2e6ae815602, now static-linked.

* upgrade HTTP calls upon canister request
* no longer proxies /_/raw to the dfx internal webserver
* allows for generic StreamingCallback tokens

## Replica

Updated replica to blessed commit d004accc3904e24dddb13a11d93451523e1a8a5f.
This incorporates the following executed proposals:

* [49653](https://dashboard.internetcomputer.org/proposal/49653)
* [49011](https://dashboard.internetcomputer.org/proposal/49011)
* [48427](https://dashboard.internetcomputer.org/proposal/48427)
* [47611](https://dashboard.internetcomputer.org/proposal/47611)
* [47512](https://dashboard.internetcomputer.org/proposal/47512)
* [47472](https://dashboard.internetcomputer.org/proposal/47472)
* [45984](https://dashboard.internetcomputer.org/proposal/45984)
* [45982](https://dashboard.internetcomputer.org/proposal/45982)

## Motoko

Updated Motoko from 0.6.21 to 0.6.25.

# 0.9.2

## DFX

### feat: Verify Candid and Motoko stable variable type safety of canister upgrades

Newly deployed Motoko canisters now embed the Candid interface and Motoko stable signatures in the Wasm module.
`dfx deploy` and `dfx canister install` will automatically check

	1) the backward compatible of Candid interface in both upgrade and reinstall mode;
	2) the type safety of Motoko stable variable type in upgrade mode to avoid accidentally lossing data;

See [Upgrade compatibility](https://internetcomputer.org/docs/language-guide/compatibility) for more details.

### feat: Unified environment variables across build commands

The three canister types that use a custom build tool - `assets`, `rust`, and `custom` - now all support the same set of environment variables during the build task:

* `DFX_VERSION` - The version of DFX that was used to build the canister.
* `DFX_NETWORK` - The network name being built for. Usually `ic` or `local`.
* `CANISTER_ID_{canister}` - The canister principal ID of the canister `{canister}` registered in `dfx.json`.
* `CANISTER_CANDID_PATH_{canister}` - The path to the Candid interface file for the canister `{canister}` among your canister's dependencies.
* `CANISTER_CANDID_{canister}` (deprecated) - the same as `CANISTER_CANDID_PATH_{canister}`.  This is provided for backwards compatibility with `rust` and `custom` canisters, and will be removed in dfx 0.10.0.
* `CANISTER_ID` - Same as `CANISTER_ID_{self}`, where `{self}` is the name of _this_ canister.
* `CANISTER_CANDID_PATH` - Same as `CANISTER_CANDID_PATH_{self}`, where `{self}` is the name of _this_ canister.

### feat: Support for local ledger calls

If you have an installation of the ICP Ledger (see [Ledger Installation Guide](https://github.com/dfinity/ic/tree/master/rs/rosetta-api/ledger_canister#deploying-locally)), `dfx ledger balance` and `dfx ledger transfer` now support
`--ledger-canister-id` parameter.

Some examples:
``` bash
$ dfx ledger \
  --network local \
  balance \
  --ledger-canister-id  rrkah-fqaaa-aaaaa-aaaaq-cai
1000.00000000 ICP

$ dfx ledger \
  --network local \
  transfer --amount 0.1 --memo 0 \
  --ledger-canister-id  rrkah-fqaaa-aaaaa-aaaaq-cai 8af54f1fa09faeca18d294e0787346264f9f1d6189ed20ff14f029a160b787e8
Transfer sent at block height: 1
```

### feat: `dfx ledger account-id` can now compute canister addresses

The `dfx ledger account-id` can now compute addresses of principals and canisters.
The command also supports ledger subaccounts now.

``` bash
dfx ledger account-id --of-principal 53zcu-tiaaa-aaaaa-qaaba-cai
dfx ledger --network small02 account-id --of-canister ledger_demo
dfx ledger account-id --of-principal 53zcu-tiaaa-aaaaa-qaaba-cai --subaccount 0000000000000000000000000000000000000000000000000000000000000001
```

### feat: Print the full error chain in case of a failure

All `dfx` commands will now print the full stack of errors that led to the problem, not just the most recent error.
Example:

```
Error: Subaccount '00000000000000000000000000000000000000000000000000000000000000000' is not a valid hex string
Caused by:
  Odd number of digits
```

### fix: dfx import will now import pem files created by `quill generate`

`quill generate` currently outputs .pem files without an `EC PARAMETERS` section.
`dfx identity import` will now correctly identify these as EC keys, rather than Ed25519.

### fix: retry on failure for ledger create-canister, top-up, transfer

dfx now calls `transfer` rather than `send_dfx`, and sets the created_at_time field in order to retry the following commands:

* dfx ledger create-canister
* dfx ledger top-up
* dfx ledger transfer

### feat: Remote canister support

It's now possible to specify that a canister in dfx.json references a "remote" canister on a specific network,
that is, a canister that already exists on that network and is managed by some other project.

Motoko, Rust, and custom canisters may be configured in this way.

This is the general format of the configuration in dfx.json:
``` json
{
  "canisters": {
    "<canister name>": {
      "remote": {
        "candid": "<path to candid file to use when building on remote networks>",
        "id": {
          "<network name>": "<principal on network>"
        }
      }
    }
  }
}
```

The "id" field, if set for a given network, specifies the canister ID for the canister on that network.
The canister will not be created or installed on these remote networks.
For other networks, the canister will be created and installed as usual.

The "candid" field, if set within the remote object, specifies the candid file to build against when
building other canisters on a network for which the canister is remote.  This definition can differ
from the candid definitions for local builds.

For example, if have an installation of the ICP Ledger (see [Ledger Installation Guide](https://github.com/dfinity/ic/tree/master/rs/rosetta-api/ledger_canister#deploying-locally))
in your dfx.json, you could configure the canister ID of the Ledger canister on the ic network as below.  In this case,
the private interfaces would be available for local builds, but only the public interfaces would be available
when building for `--network ic`.
``` json
{
  "canisters": {
    "ledger": {
      "type": "custom",
      "wasm": "ledger.wasm",
      "candid": "ledger.private.did",
      "remote": {
        "candid": "ledger.public.did",
        "id": {
          "ic": "ryjl3-tyaaa-aaaaa-aaaba-cai"
        }
      }
    },
    "app": {
      "type": "motoko",
      "main": "src/app/main.mo",
      "dependencies": [ "ledger" ]
    }
  }
}
```

As a second example, suppose that you wanted to write a mock of the ledger in Motoko.
In this case, since the candid definition is provided for remote networks,
`dfx build` (with implicit `--network local`) will build app against the candid
definitions defined by mock.mo, but `dfx build --network ic` will build app against
`ledger.public.did`.

This way, you can define public update/query functions to aid in local testing, but
when building/deploying to mainnet, references to methods not found in `ledger.public.did`
will be reports as compilation errors.

``` json
{
  "canisters": {
    "ledger": {
      "type": "motoko",
      "main": "src/ledger/mock.mo",
      "remote": {
        "candid": "ledger.public.did",
        "id": {
          "ic": "ryjl3-tyaaa-aaaaa-aaaba-cai"
        }
      }
    },
    "app": {
      "type": "motoko",
      "main": "src/app/main.mo",
      "dependencies": [ "ledger" ]
    }
  }
}
```

### feat: Generating remote canister bindings

It's now possible to generate the interface of a remote canister using a .did file using the `dfx remote generate-binding <canister name>|--all` command. This makes it easier to write mocks for local development.

Currently, dfx can generate .mo, .rs, .ts, and .js bindings.

This is how you specify how to generate the bindings in dfx.json:
``` json
{
  "canisters": {
    "<canister name>": {
      "main": "<path to mo/rs/ts/js file that will be generated>",
      "remote": {
        "candid": "<path to candid file to use when generating bindings>"
        "id": {}
      }
    }
  }
}
```

## ic-ref

Upgraded from a432156f24faa16d387c9d36815f7ddc5d50e09f to ab8e3f5a04f0f061b8157c2889f8f5de05f952bb

* Support 128-bit system api for cycles
* Include canister_ranges in the state tree
* Removed limit on cycles in a canister

## Replica

Updated replica to blessed commit 04fe8b0a1262f07c0cec1fdfa838a37607370a61.
This incorporates the following executed proposals:

* [45091](https://dashboard.internetcomputer.org/proposal/45091)
* [43635](https://dashboard.internetcomputer.org/proposal/43635)
* [43633](https://dashboard.internetcomputer.org/proposal/43633)
* [42783](https://dashboard.internetcomputer.org/proposal/42783)
* [42410](https://dashboard.internetcomputer.org/proposal/42410)
* [40908](https://dashboard.internetcomputer.org/proposal/40908)
* [40647](https://dashboard.internetcomputer.org/proposal/40647)
* [40328](https://dashboard.internetcomputer.org/proposal/40328)
* [39791](https://dashboard.internetcomputer.org/proposal/39791)
* [38541](https://dashboard.internetcomputer.org/proposal/38541)

## Motoko

Updated Motoko from 0.6.20 to 0.6.21.

# 0.9.0

## DFX

### feat!: Remove the wallet proxy and the --no-wallet flag

Breaking change: Canister commands, except for `dfx canister create`, will make the call directly, rather than via the user's wallet. The `--no-wallet` flag is thus removed from `dfx canister` as its behavior is the default.

When working with existing canisters, use the `--wallet` flag in conjunction with `dfx identity get-wallet` in order to restore the old behavior.

You will need to upgrade your wallet and each of your existing canisters to work with the new system.  To do so, execute the following in each of your dfx projects:
``` bash
dfx wallet upgrade
dfx canister --wallet "$(dfx identity get-wallet)" update-settings --all --add-controller "$(dfx identity get-principal)"
```
To upgrade projects that you have deployed to the IC mainnet, execute the following:
``` bash
dfx wallet --network ic upgrade
dfx canister --network ic --wallet "$(dfx identity --network ic get-wallet)" update-settings --all --add-controller "$(dfx identity get-principal)"
```

### feat: Add --add-controller and --remove-controller flags for "canister update-settings"

`dfx canister update-settings` previously only let you overwrite the entire controller list; `--add-controller` and `--remove-controller` instead add or remove from the list.

### feat: Add --no-withdrawal flag for "canister delete" for when the canister is out of cycles

`dfx canister delete --no-withdrawal <canister>` can be used to delete a canister without attempting to withdraw cycles.

### fix: set RUST_MIN_STACK to 8MB for ic-starter (and therefore replica)

This matches the value used in production and is meant to exceed the configured 5 MB wasmtime stack.

### fix: asset uploads will retry failed requests as expected

Fixed a defect in asset synchronization where no retries would be attempted after the first 30 seconds overall.

## Motoko

Updated Motoko from 0.6.11 to 0.6.20.

* Implement type union/intersection
* Transform for-loops on arrays into while-loops
* Tighten typing rules for type annotations in patterns
* Candid decoding: skip vec any fast
* Bump up MAX_HP_FOR_GC from 1GB to 3GB
* Candid decoder: Trap if a principal value is too large
* Eliminate bignum calls from for-iteration on arrays
* Improve scheduling
* Improve performance of bignum equality
* Stable signatures: frontend, metadata, command-line args
* Added heartbeat support

## Cycles wallet

- Module hash: 53ec1b030f1891bf8fd3877773b15e66ca040da539412cc763ff4ebcaf4507c5
- https://github.com/dfinity/cycles-wallet/commit/57e53fcb679d1ea33cc713d2c0c24fc5848a9759

## Replica

Updated replica to blessed commit 75138bbf11e201aac47266f07bee289dc18a082b.
This incorporates the following executed proposals:

* [33828](https://dashboard.internetcomputer.org/proposal/33828)
* [31275](https://dashboard.internetcomputer.org/proposal/31275)
* [31165](https://dashboard.internetcomputer.org/proposal/31165)
* [30392](https://dashboard.internetcomputer.org/proposal/30392)
* [30078](https://dashboard.internetcomputer.org/proposal/30078)
* [29235](https://dashboard.internetcomputer.org/proposal/29235)
* [28784](https://dashboard.internetcomputer.org/proposal/28784)
* [27975](https://dashboard.internetcomputer.org/proposal/27975)
* [26833](https://dashboard.internetcomputer.org/proposal/26833)
* [25343](https://dashboard.internetcomputer.org/proposal/25343)
* [23633](https://dashboard.internetcomputer.org/proposal/23633)

# 0.8.4

## DFX

### feat: "rust" canister type

You can now declare "rust" canisters in dfx.json.
``` json
{
  "canisters": {
    "canister_name": {
      "type": "rust",
      "package": "crate_name",
      "candid": "path/to/canister_name.did"
    }
  }
}
```

Don't forget to place a `Cargo.toml` in your project root.
Then dfx will build the rust canister with your rust toolchain.
Please also make sure that you have added the WebAssembly compilation target.

``` bash
rustup target add wasm32-unknown-unknown
```

You can also create new dfx project with a default rust canister.

``` bash
dfx new --type=rust <project-name>
```

### chore: updating dfx new template

Updates dependencies to latest for Webpack, and updates config. Additionally simplifies environment variables for canister ID's in config.

Additionally adds some polish to the starter template, including a favicon and using more semantic html in the example app

### feat: environment variable overrides for executable pathnames

You can now override the location of any executable normally called from the cache by specifying
an environment variable. For example, DFX_ICX_PROXY_PATH will specify the path for `icx-proxy`.

### feat: `dfx deploy --mode=reinstall <canister>`

`dfx deploy` can now reinstall a single canister, controlled by a new `--mode=reinstall` parameter.
This is destructive (it resets the state of the canister), so it requires a confirmation
and can only be performed on a single canister at a time.

`dfx canister install --mode=reinstall <canister>` also requires the same confirmation,
and no longer works with `--all`.

## Replica

The included replica now supports canister_heartbeat.  This only works with rust canisters for the time being,
and does not work with the emulator (`dfx start --emulator`).

# 0.8.3

## DFX

### fix: ic-ref linux binary no longer references /nix/store

This means `dfx start --emulator` has a chance of working if nix is not installed.
This has always been broken, even before dfx 0.7.0.

### fix: replica and ic-starter linux binaries no longer reference /nix/store

This means `dfx start` will work again on linux.  This bug was introduced in dfx 0.8.2.

### feat: replaced --no_artificial_delay option with a sensible default.

The `--no-artificial-delay` option not being the default has been causing a lot of confusion.
Now that we have measured in production and already applied a default of 600ms to most subnets deployed out there,
we have set the same default for dfx and removed the option.

## Motoko

Updated Motoko from 0.6.10 to 0.6.11.

* Assertion error messages are now reproducible (#2821)

# 0.8.2

## DFX

### feat: dfx canister delete can now return cycles to a wallet or dank

By default `dfx canister delete` will return cycles to the default cycles wallet.
Cycles can be returned to a designated canister with `--withdraw-cycles-to-canister` and
cycles can be returned to dank at the current identity principal with `--withdraw-cycles-to-dank`
and to a designated principal with `--withdraw-cycles-to-dank-principal`.

### feat: dfx canister create now accepts multiple instances of --controller argument

It is now possible to create canisters with more than one controller by
passing multiple instances of the `--controller parameter to `dfx canister create`.

You will need to upgrade your wallet with `dfx wallet upgrade`, or `dfx wallet --network ic upgrade`

### feat: dfx canister update-settings now accepts multiple instance of --controller argument

It is now possible to configure a canister to have more than one controller by
passing multiple instances of the `--controller parameter to `dfx canister update-settings`.

### feat: dfx canister info and dfx canister status now display all controllers

### feat!: `dfx canister create --controller <controller>` named parameter

Breaking change: The controller parameter for `dfx canister create` is now passed as a named parameter,
rather than optionally following the canister name.

Old: `dfx canister create [canister name] [controller]`
New: `dfx canister create --controller <controller> [canister name]`

### fix: dfx now respects $DFX_CONFIG_ROOT when looking for legacy credentials

Previously this would always look in `$HOME/.dfinity/identity/creds.pem`.

### fix: changed dfx canister (create|update-settings) --memory-allocation limit to 12 GiB

Updated the maximum value for the --memory-allocation value to be 12 GiB (12,884,901,888 bytes)

## Cycles Wallet

- Module hash: 9183a38dd2eb1a4295f360990f87e67aa006f225910ab14880748e091248e086
- https://github.com/dfinity/cycles-wallet/commit/9ef38bb7cd0fe17cda749bf8e9bbec5723da0e95

### Added support for multiple controllers

You will need to upgrade your wallet with `dfx wallet upgrade`, or `dfx wallet --network ic upgrade`

## Replica

The included replica now supports public spec 0.18.0

* Canisters can now have more than one controller
* Adds support for 64-bit stable memory
* The replica now goes through an initialization sequence, reported in its status
as `replica_health_status`.  Until this reports as `healthy`, queries or updates will
fail.
** `dfx start --background` waits to exit until `replica_health_status` is `healthy`.
** If you run `dfx start` without `--background`, you can call `dfx ping --wait-healthy`
to wait until the replica is healthy.

## Motoko

Updated Motoko from 0.6.7 to 0.6.10

* add Debug.trap : Text -> None (motoko-base #288)
* Introduce primitives for `Int` ⇔ `Float` conversions (#2733)
* Fix crashing bug for formatting huge floats (#2737)

# 0.8.1

## DFX

### feat: dfx generate types command

``` bash
dfx generate
```

This new command will generate type declarations for canisters in dfx.json.

You can control what will be generated and how with corresponding configuration in dfx.json.

Under dfx.json → `canisters` → `<canister_name>`, developers can add a "declarations" config. Options are:

* "output" → directory to place declarations for that canister | default is `src/declarations/<canister_name>`

* "bindings" → [] list of options, ("js", "ts", "did", "mo") | default is "js", "ts", "did"

* "env_override" → a string that will replace process.env.\{canister_name_uppercase\}_CANISTER_ID in the "src/dfx/assets/language_bindings/canister.js" template.

js declarations output

* index.js (generated from "src/dfx/assets/language_bindings/canister.js" template)

* `<canister_name>.did.js` - candid js binding output

ts declarations output

  * `<canister_name>.did.d.ts` - candid ts binding output

did declarations output

  * `<canister_name>.did` - candid did binding output

mo declarations output

  * `<canister_name>.mo` - candid mo binding output

### feat: dfx now supports the anonymous identity

Use it with either of these forms:
``` bash
dfx identity use anonymous
dfx --identity anonymous ...
```

### feat: import default identities

Default identities are the pem files generated by `dfx identity new ...` which contain Ed25519 private keys.
They are located at `~/.config/dfx/identity/xxx/identity.pem`.
Now, you can copy such pem file to another computer and import it there.

``` bash
dfx identity new alice
cp ~/.config/dfx/identity/xxx/identity.pem alice.pem
# copy the pem file to another computer, then
dfx identity import alice alice.pem
```

Before, people can manually copy the pem files to the target directory to "import". Such workaround still works.
We suggest to use the `import` subcommand since it also validate the private key.

### feat: Can now provide a nonstandard wallet module with DFX_WALLET_WASM environment variable

Define DFX_WALLET_WASM in the environment to use a different wasm module when creating or upgrading the wallet.

## Asset Canister

### fix: trust full asset SHA-256 hashes provided by the caller

When the caller provides SHA-256 hashes (which dfx does), the asset canister will no longer
recompute these hashes when committing the changes.  These recomputations were causing
canisters to run out of cycles, or to attempt to exceed the maximum cycle limit per update.

# 0.8.0

The 0.8.0 release includes updates and fixes that are primarily internal to improve existing features and functions rather than user-visible.

## DFX

### fix: dfx identity set-wallet no longer requires --force when used with --network ic

This was intended to skip verification of the wallet canister on the IC network,
but ended up only writing to the wallets.json file if --force was passed.

### chore: updating dependencies

* Support for the latest version of the \{IC\} specification and replica.

* Updating to latest versions of Motoko, Candid, and agent-rs

### feat: Type Inference Update

* Changes to `dfx new` project template and JavaScript codegen to support type inference in IDE's

* Adding webpack dev server to project template

* Migration path documented at https://sdk.dfinity.org/docs/release-notes/0.8.0-rn.html

# 0.7.7

Breaking changes to frontend code generation, documented in 0.8.0

## DFX

### feat: deploy and canister install will now only upgrade a canister if the wasm actually changed

dfx deploy and dfx canister install now compare the hash of the already-installed module
with the hash of the built canister's wasm output.  If they are the same, they leave the canister
in place rather than upgrade it.  They will still synchronize assets to an asset canister regardless
of the result of this comparison.


# 0.7.6

## icx-proxy

The streaming callback mechanism now requires the following record structure for the token:
```
type StreamingCallbackToken = record {
    key: text;
    content_encoding: text;
    index: nat;
    sha256: opt blob;
};
```

Previously, the token could be a record with any set of fields.

# 0.7.2

## DFX

### fix: set default cycle balance to 3T

Change the default cycle balance of a canister from 10T cycles to 3T cycles.

## Cycles Wallet

- Module hash: 1404b28b1c66491689b59e184a9de3c2be0dbdd75d952f29113b516742b7f898
- https://github.com/dfinity/cycles-wallet/commit/e902708853ab621e52cb68342866d36e437a694b

### fix: It is no longer possible to remove the last controller.

Fixed an issue where the controller can remove itself from the list of controllers even if it's the only one,
leaving the wallet uncontrolled.
Added defensive checks to the wallet's remove_controller and deauthorize methods.

# 0.7.1

## DFX

### feat: sign request_status for update call

When using `dfx canister sign` to generate a update message, a corresponding
request_status message is also signed and append to the json as `signed_request_status`.
Then after sending the update message, the user can check the request_status using
`dfx canister send message.json --status`.

### fix: wallet will not proxy dfx canister call by default

Previously, `dfx canister call` would proxy queries and update calls via the wallet canister by default.
(There was the `--no-wallet` flag to bypass the proxy and perform the calls as the selected identity.)
However, this behavior had drawbacks, namely each `dfx canister call` was an inter-canister call
by default and calls would take a while to resolve. This fix makes it so that `dfx canister call` no longer
proxies via the wallet by default. To proxy calls via the wallet, you can do
`dfx canister --wallet=<wallet-id> call`.

### feat: add --no-artificial-delay to dfx replica and start

This change adds the `--no-artificial-delay` flag to `dfx start` and `dfx replica`.
The replica shipped with dfx has always had an artificial consensus delay (introduced to simulate
a delay users might see in a networked environment.) With this new flag, that delay can
be lessened. However, you might see increased CPU utilization by the replica process.

### feat: add deposit cycles and uninstall code

This change introduces the `deposit_cycles` and `uninstall_code` management canister
methods as dedicated `dfx canister` subcommands.

### fix: allow consistent use of canisters ids in canister command

This change updates the dfx commands so that they will accept either a canister name
(sourced from your local project) or a valid canister id.

# 0.7.0

## DFX

### feat: add output type to request-status

This change allows you to specify the format the return result for `dfx canister request-status`.

### fix: deleting a canister on a network removes entries for other networks

This change fixes a bug where deleting a canister on a network removed all other entries for
the canister in the canister_ids.json file.

### feat: point built-in `ic` network provider at mainnet

`--network ic` now points to the mainnet IC (as Sodium has been deprecated.)

### feat: add candid UI canister

The dedicated candid UI canister is installed on a local network when doing a `dfx canister install`
or `dfx deploy`.

### fix: Address already in use (os error 48) when issuing dfx start

This fixes an error which occurred when starting a replica right after stopping it.

### feat: ledger subcommands

dfx now supports a dedicated `dfx ledger` subcommand. This allows you to interact with the ledger
canister installed on the Internet Computer. Example commands include `dfx ledger account-id` which
prints the Account Identifier associated with your selected identity, `dfx ledger transfer` which
allows you to transfer ICP from your ledger account to another, and `dfx ledger create-canister` which
allows you to create a canister from ICP.

### feat: update to 0.17.0 of the Interface Spec

This is a breaking change to support 0.17.0 of the Interface Spec. Compute & memory allocation values
are set when creating a canister. An optional controller can also be specified when creating a canister.
Furthermore, `dfx canister set-controller` is removed, in favor of `dfx canister update-settings` which
allows the controller to update the controller, the compute allocation, and the memory allocation of the
canister. The freezing threshold value isn't exposed via dfx cli yet, but it may still be modified by
calling the management canister via `dfx canister call aaaaa-aa update-settings`

### feat: add wallet subcommands

dfx now supports a dedicated `dfx wallet` subcommand. This allows you to interact with the cycles wallet
associated with your selected identity. For example, `dfx wallet balance` to get the cycle balance,
`dfx wallet list-addresses` to display the associated controllers & custodians, and `dfx wallet send <destination> <amount>`
to send cycles to another wallet.

## Cycles Wallet

- Module Hash: a609400f2576d1d6df72ce868b359fd08e1d68e58454ef17db2361d2f1c242a1
- https://github.com/dfinity/cycles-wallet/commit/06bb256ca0738640be51cf84caaced7ea02ca29d

### feat: Use Internet Identity Service.

# 0.7.0-beta.5

## Cycles Wallet

- Module Hash: 3d5b221387875574a9fd75b3165403cf1b301650a602310e9e4229d2f6766dcc
- https://github.com/dfinity/cycles-wallet/commit/c3cbfc501564da89e669a2d9de810d32240baf5f

### feat: Updated to Public Interface 0.17.0

### feat: The wallet_create_canister method now takes a single record argument, which includes canister settings.

### fix: Return correct content type and encoding for non-gz files.

### fix: Updated frontend for changes to canister creation interface.

# 0.7.0-beta.3

## DFX

### fix: assets with an unrecognized file extension will use content-type "application/octet-stream"

# 0.7.0-beta.2

## DFX

### feat: synchronize assets rather than uploading even assets that did not change

DFX will now also delete assets from the container that do not exist in the project.
This means if you stored assets in the container, and they are not in the project,
dfx deploy or dfx install will delete them.

## Asset Canister

### Breaking change: change to store() method signature

- now takes arguments as a single record parameter
- must now specify content type and content encoding, and may specify the sha256

# 0.7.0-beta.1

## DFX

### fix: now deletes from the asset canister assets that no longer exist in the project

### feat: get certified canister info from read state #1514

Added `dfx canister info` command to get certified canister information. Currently this information is limited to the controller of the canister and the SHA256 hash of its Wasm module. If there is no Wasm module installed, the hash will be None.

## Asset Canister

### Breaking change: change to list() method signature

- now takes a parameter, which is an empty record
- now returns an array of records

### Breaking change: removed the keys() method

- use list() instead

# 0.7.0-beta.0

## DFX

### feat: webserver can now serve large assets

# 0.6.26

## DFX

### feat: add --no-wallet flag and --wallet option to allow Users to bypass Wallet or specify a Wallet to use for calls (#1476)

Added `--no-wallet` flag to `dfx canister` and `dfx deploy`. This allows users to call canister management functionality with their Identity as the Sender (bypassing their Wallet canister.)
Added `--wallet` option to `dfx canister` and `dfx deploy`. This allows users to specify a wallet canister id to use as the Sender for calls.
`--wallet` and `--no-wallet` conflict with each other. Omitting both will invoke the selected Identity's wallet canister to perform calls.

### feat: add canister subcommands `sign` and `send`

Users can use `dfx canister sign ...` to generated a signed canister call in a json file. Then `dfx canister send [message.json]` to the network.

Users can sign the message on an air-gapped computer which is secure to host private keys.

#### Note

* `sign` and `send` currently don't proxy through wallet canister. Users should use the subcommands with `dfx canister --no-wallet sign ...`.

* The `sign` option `--expire-after` will set the `ingress_expiry` to a future timestamp which is current plus the duration.
Then users can send the message during a 5 minutes time window ending in that `ingress_expiry` timestamp. Sending the message earlier or later than the time window will both result in a replica error.

### feat: implement the HTTP Request proposal in dfx' bootstrap webserver. +
And add support for http requests in the base storage canister (with a default to `/index.html`).

This does not support other encodings than `identity` for now (and doesn't even return any headers). This support will be added to the upgraded asset storage canister built in #1482.

Added a test that uses `curl localhost` to test that the asset storage AND the webserver properly support the http requests.

This commit also upgrades tokio and reqwest in order to work correctly. There are also _some_ performance issues noted (this is slower than the `icx-http-server` for some reason), but those are not considered criticals and could be improved later on.

Renamed the `project_name` in our own generated assets to `canister_name`, for things that are generated during canister build (and not project generation).

### feat: add support for ECDSA on secp256k1

You can now a generate private key via OpenSSL or a simlar tool, import it into dfx, and use it to sign an ingress message.

``` bash
openssl ecparam -name secp256k1 -genkey -out identity.pem
dfx identity import <name> identity.pem
dfx identity use <name>
dfx canister call ...
```

## Asset Canister

### feat: The asset canister can now store assets that exceed the message ingress limit (2 MB)

* Please note that neither the JS agent nor the HTTP server have been updated yet to server such large assets.
* The existing interface is left in place for backwards-compatibility, but deprecated:
** retrieve(): use get() and get_chunk() instead
** store(): use create_batch(), create_chunk(), and commit_batch() instead
** list(): use keys() instead

# 0.6.25

## DFX

- feat: dfx now provides `CANISTER_ID_<canister_name>` environment variables for all canisters to "npm build" when building the frontend.

## Agents

### Rust Agent

- feat: AgentError due to request::Error will now include the reqwest error message
in addition to "Could not reach the server"
- feat: Add secp256k1 support (dfx support to follow)

# 0.6.24

## DFX

- feat: add option to specify initial cycles for newly created canisters (#1433)

Added option to `dfx canister create` and `dfx deploy` commands: `--with-cycles <with-cycles>`.
This allows the user to specify the initial cycle balance of a canister created by their wallet.
This option is a no-op for the Sodium network.

``` bash
dfx canister create --with-cycles 8000000000 some_canister
dfx deploy --with-cycles 8000000000
```

Help string:
```
Specifies the initial cycle balance to deposit into the newly
created canister. The specified amount needs to take the
canister create fee into account. This amount is deducted
from the wallet's cycle balance
```

- feat: install `dfx` by version or tag (#1426)

This feature adds a new dfx command `toolchain` which have intuitive subcommands.
The toolchain specifiers can be a complete version number, major minor version, or a tag name.

``` bash
dfx toolchain install 0.6.24 # complete version
dfx toolchain install 0.6    # major minor
dfx toolchain install latest # tag name
dfx toolchain default latest
dfx toolchain list
dfx toolchain uninstall latest
```

- fix: onboarding related fixups (#1420)

Now that the Mercury Alpha application subnetwork is up and we are getting ready to onboard devs, the dfx error message for wallet creation has changed:
For example,
``` bash
dfx canister --network=alpha create hello
Creating canister "hello"...
Creating the canister using the wallet canister...
Creating a wallet canister on the alpha network.
Unable to create a wallet canister on alpha:
The Replica returned an error: code 3, message: "Sender not authorized to use method."
Wallet canisters on alpha may only be created by an administrator.
Please submit your Principal ("dfx identity get-principal") in the intake form to have one created for you.
```

- feat: add deploy wallet subcommand to identity (#1414)

This feature adds the deploy-wallet subcommand to the dfx identity.
The User provides the ID of the canister onto which the wallet Wasm is deployed.

``` bash
dfx identity deploy-wallet --help
dfx-identity-deploy-wallet
Installs the wallet Wasm to the provided canister id

USAGE:
    dfx identity deploy-wallet <canister-id>

ARGS:
    <canister-id>    The ID of the canister where the wallet Wasm will be deployed

FLAGS:
    -h, --help       Prints help information
    -V, --version    Prints version information
```

# 0.6.22

## DFX

- feat: dfx call random value when argument is not provided (#1376)

- fix: canister call can take canister ids for local canisters even if … (#1368)
- fix: address panic in dfx replica command (#1338)
- fix: dfx new webpack.config.js does not encourage running 'js' through ts-… (#1341)

## Sample apps

- There have been updates, improvements, and new sample apps added to the [examples](https://github.com/dfinity/examples/tree/master/motoko) repository.

    All of Motoko sample apps in the [examples](https://github.com/dfinity/examples/tree/master/motoko) repository have been updated to work with the latest release of the SDK.

    There are new sample apps to illustrate using arrays ([Quicksort](https://github.com/dfinity/examples/tree/master/motoko/quicksort)) and building create/read/update/delete (CRUD) operations for a web application [Superheroes](https://github.com/dfinity/examples/tree/master/motoko/superheroes).

- The [LinkedUp](https://github.com/dfinity/linkedup) sample application has been updated to work with the latest release of Motoko and the SDK.

## Motoko

## Agents

## Canister Development Kit (CDK)<|MERGE_RESOLUTION|>--- conflicted
+++ resolved
@@ -2,16 +2,14 @@
 
 # UNRELEASED
 
-<<<<<<< HEAD
 ### feat: `dfx info pocketic-config-port`
 
 Due to the incompatibility between the APIs on the replica port and the PocketIC port, `dfx info replica-port`
 no longer works with PocketIC, and the PocketIC port is provided by a new command, `dfx info pocketic-config-port`.
-=======
+
 ### test: adds playwright test for svelte `dfx new` project
 
 The first of a suite of baseline tests to automate testing starter projects. Makes sure they are compatible with other dfx or asset canister changes.
->>>>>>> 060e103c
 
 ### fix: template frontends now have unsupported browser warnings
 
