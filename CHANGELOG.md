--- conflicted
+++ resolved
@@ -11,11 +11,8 @@
 Schnorr signature signing for `Ed25519` is now enabled.
 A test key id `Ed25519:dfx_test_key` is ready to be used by locally created canisters.
 
-<<<<<<< HEAD
 ### feat: Added settings_digest field to the network-id file
 
-=======
->>>>>>> 31d5c0b6
 # 0.22.1
 
 ## Dependencies
