--- conflicted
+++ resolved
@@ -2,15 +2,13 @@
 
 # UNRELEASED
 
-<<<<<<< HEAD
 ### fix: Include remote canisters in canisters_to_generate
 
 Generate frontend declarations for remote canisters too because frontend JS code may want to call them.
-=======
+
 ### feat: Updated handling of missing values in state tree certificates
 
 The `Unknown` lookup of a path in a certificate results in an `AgentError` (the IC returns `Absent` for non-existing paths).
->>>>>>> 5cdedd3b
 
 ### fix: dfx deploy urls printed for asset canisters
 
