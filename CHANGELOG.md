--- conflicted
+++ resolved
@@ -2,17 +2,13 @@
 
 # UNRELEASED
 
-<<<<<<< HEAD
+### feat!: enable cycles ledger support unconditionally
+
+### chore!: removed `unsafe-eval` CSP from default starter template
+
+To do this, the `@dfinity/agent` version was updated as well.
+
 ### feat: add `dfx schema` support for .json files related to extensions
-=======
-### feat!: enable cycles ledger support unconditionally
-
-### chore!: removed `unsafe-eval` CSP from default starter template
-
-To do this, the `@dfinity/agent` version was updated as well.
-
-### feat: add `dfx schema --for extension-manifest`
->>>>>>> 2509e81e
 
 - `dfx schema --for extension-manifest` corresponds to extension.json
 - `dfx schema --for extension-dependencies` corresponds to dependencies.json
