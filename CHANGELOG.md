--- conflicted
+++ resolved
@@ -2,9 +2,7 @@
 
 # UNRELEASED
 
-<<<<<<< HEAD
 # 0.23.0
-=======
 ### feat: PocketIC HTTP gateway
 
 icx-proxy's HTTP gateway has been replaced with PocketIC's. (This does not impact the meaning of `--pocketic` in `dfx start`.)
@@ -15,9 +13,6 @@
 A test key id `Ed25519:dfx_test_key` is ready to be used by locally created canisters.
 
 ### feat: Added settings_digest field to the network-id file
-
-# 0.22.1
->>>>>>> e6459e9b
 
 ## Dependencies
 
