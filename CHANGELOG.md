# dfx changelog

# UNRELEASED

<<<<<<< HEAD
### feat: emit management canister idl when imported by Motoko canister

`import management "ic:aaaaa-aa;`

This will automatically produce the idl in the `.dfx` folder.
=======
### feat: Updated handling of missing values in state tree certificates

The `Unknown` lookup of a path in a certificate results in an `AgentError` (the IC returns `Absent` for non-existing paths).
>>>>>>> 5cdedd3b

### fix: dfx deploy urls printed for asset canisters

### chore: --emulator parameter is deprecated and will be discontinued soon

Added warning that the `--emulator` is deprecated and will be discontinued soon.

### fix: node engines in starter

Updates node engines to reflect the same engines supported in agent-js.

"node": "^12 || ^14 || ^16 || >=17",
"npm": "^7.17 || >=8"

### feat: deploy to playground

Introduced a new network type called `playground`. Canisters on such networks are not created through standard means, but are instead borrowed from a canister pool.
The canisters time out after a while and new canisters need to be borrowed for further deployments.
To define custom playground networks, use a network definition that includes the `playground` key:
```json
"<network name>": {
  "playground": {
    "playground_canister": "<canister pool id>",
    "timeout_seconds": <amount of seconds after which a canister is returned to the pool>
  }
}
```

Introduced a new network that is available by default called `playground`. Additionally, `--playground` is an alias for `--network playground`.
By default, this network targets the Motoko Playground backend to borrow canisters. The borrowed canisters will be available for 20 minutes, and the timer restarts on new deployments.
When the timer runs out the canister(s) will be uninstalled and are returned to the pool.
Any commands that allow choosing a target network (e.g. `dfx canister call`) require `--playground` or `--network playground` in order to target the borrowed canister(s).
Use `dfx deploy --playground` to deploy simple projects to a canister borrowed from the Motoko Playground.

### feat: `--ic` is shorthand for `--network ic`

For example, `dfx deploy --ic` rather than `dfx deploy --network ic`.

### fix: Motoko base library files in cache are no longer executable

### feat: `dfx start` for shared network warns if ignoring 'defaults' in dfx.json

Background: In order to determine whether to start a project-specific network or the shared network, `dfx start` looks for the `local` network in dfx.json.
   - If found, `dfx start` starts the project-specific local network, applying any `defaults` from dfx.json.
   - If there is no dfx.json, or if dfx.json does not define a `local` network, `dfx start` starts the shared network.  Because the shared network is not specific to any project, `dfx start` ignores any other settings from dfx.json, including `defaults`.

If `dfx start` is starting the shared network from within a dfx project, and that dfx.json contains settings in the `defaults` key for `bitcoin`, `replica`, or `canister_http`, then `dfx start` will warn that it is ignoring those settings.  It will also describe how to define equivalent settings in networks.json.

## Dependencies

### Frontend canister

For certification v1, if none of the requested encoding are certified but another encoding is certified, then the frontend canister once again returns the certificatie even though the response hash won't match.
This allows the verifying side to try to transform the response such that it matches the response hash.
For example, if only the encoding `gzip` is requested but the `identity` encoding is certified, the `gzip` encoding is returned with the certificate for the `identity` encoding.
The verifying side can then unzip the response and will have a valid certificate for the `identity` response.

- Module hash: cd3e7fa2b826f84cdd107eef28633b0c669b4687ae1598dd854828e82d2e4652
- https://github.com/dfinity/sdk/pull/3298
- https://github.com/dfinity/sdk/pull/3281

# 0.15.0

## DFX

### chore: add `--use-old-metering` flag

The `use-old-metering` flag enables old metering in replica. The new metering is enabled in the `starter` by default, so this flag is to compare the default new metering with the old one.

The flag is temporary and will be removed in a few months.

### feat!: Removed dfx nns and dfx sns commands

Both have now been turned into the dfx extensions. In order to obtain them, please run `dfx extension install nns` and `dfx extension install sns` respectively. After the installation, you can use them as you did before: `dfx nns ...`, and `dfx sns ...`.

### feat!: Removed dfx replica and dfx bootstrap commands

Use `dfx start` instead.  If you have a good reason why we should keep these commands, please contribute to the discussion at https://github.com/dfinity/sdk/discussions/3163

### fix: Wait for new module hash when installing wallet

A previous change made dfx wait after installing a canister until the replica updated its reported module hash, but this change did not affect wallets. Now dfx waits for wallets too, to eliminate a class of wallet installation errors.

### fix: Ctrl-C right after dfx start will hang for minutes and panics

Early break out from actors starting procedure.

### feat: can disable the warnings about using an unencrypted identity on mainnet

It's now possible to suppress warnings of this form:

```
WARN: The <identity> identity is not stored securely. Do not use it to control a lot of cycles/ICP. Create a new identity with `dfx identity new` and use it in mainnet-facing commands with the `--identity` flag
```

To do so, export the environment variable `DFX_WARNING` with the value `-mainnet_plaintext_identity`.
```bash
export DFX_WARNING="-mainnet_plaintext_identity"
```

Note that this can be combined to also disable the dfx version check warning:
```bash
export DFX_WARNING="-version_check,-mainnet_plaintext_identity"
```

### fix!: restrict `dfx identity new` to safe characters

New identities like `dfx identity new my/identity` or `dfx identity new 'my identity'` can easily lead to problems, either for dfx internals or for usability.
New identities are now restricted to the characters `ABCDEFGHIJKLMNOPQRSTUVWXYZabcdefghijklmnopqrstuvwxyz.-_@0123456789`.
Existing identities are not affected by this change.

## Frontend canister

> **NOTE**: We've re-enabled response verification v2 in the asset canister.

### fix: Certification for aliasing updates on asset deletion

Best explained by an example: Two assets exist with aliasing enabled: `/content` and `/content.html`. Usually, when requesting `/content`, `/content.html` is served because it has aliasing enabled.
But in this scenario, because `/content` exists, it overwrites the alias and `/content` is served when requesting the path `/content`.
When the file `/content` is deleted, `/content` is once again a valid alias of `/content.html`.
Previously, the alias of `/content.html` was not properly updated in the certification tree, making `/content` inaccessible.

### fix: 404 response is now certified for certification v2

Certification v2 allows certifying arbitrary responses. If the requested file does not exist, and the fallback file (`/index.html`) does not exist either,
the frontend canister serves a HTTP 404 response. This response was previously not certified.

### fix!: The CreateAsset batch operation now fails if the asset already exists

Previously, the operation was a no-op if the content type matched, but ignored other, possibly different, asset properties. Now, it fails with an error.

### fix!: http_request_streaming_callback and get_chunk now require the sha256 parameter to be set

The `http_request_streaming_callback()` and `get_chunk()` methods use the `sha256` parameter to ensure that the chunks they return are part of the same asset contents returned by the initial call.  This parameter is now required to be Some(hash).

For `http_request()` and `http_request_streaming_callback()`, there should be no change: all callers of `http_request_streaming_callback()` are expected to pass the entire token returned by `http_request()`, which includes the sha256 parameter.

Any callers of `get_chunk()` should make sure to always pass the `sha256` value returned by the `get()` method.  It will always be present.

## Dependencies

### Motoko

Updated Motoko to [0.9.7](https://github.com/dfinity/motoko/releases/tag/0.9.7)

### Updated candid to 0.9.0

### Candid UI

- Module hash: b9173bb25dabe5e2b736a8f2816e68fba14ca72132f5485ce7b8f16a85737a17
- https://github.com/dfinity/sdk/pull/3260
- https://github.com/dfinity/sdk/pull/3252
- https://github.com/dfinity/candid/pull/449
- https://github.com/dfinity/candid/pull/453

### Frontend canister

- Module hash: 88d1e5795d29debc1ff56fa0696dcb3adfa67f82fe2739d1aa644263838174b9
- https://github.com/dfinity/sdk/pull/3256
- https://github.com/dfinity/sdk/pull/3252
- https://github.com/dfinity/sdk/pull/3249
- https://github.com/dfinity/sdk/pull/3212
- https://github.com/dfinity/sdk/pull/3227

### Replica

Updated replica to elected commit cabe2ae3ca115b1a3f24d75814d4f8e317b2964d.
This incorporates the following executed proposals:

- [124331](https://dashboard.internetcomputer.org/proposal/124331)
- [124330](https://dashboard.internetcomputer.org/proposal/124330)
- [124272](https://dashboard.internetcomputer.org/proposal/124272)
- [124021](https://dashboard.internetcomputer.org/proposal/124021)
- [123977](https://dashboard.internetcomputer.org/proposal/123977)
- [123976](https://dashboard.internetcomputer.org/proposal/123976)
- [123922](https://dashboard.internetcomputer.org/proposal/123922)
- [123784](https://dashboard.internetcomputer.org/proposal/123784)
- [123730](https://dashboard.internetcomputer.org/proposal/123730)
- [123711](https://dashboard.internetcomputer.org/proposal/123711)
- [123474](https://dashboard.internetcomputer.org/proposal/123474)
- [123410](https://dashboard.internetcomputer.org/proposal/123410)
- [123311](https://dashboard.internetcomputer.org/proposal/123311)

# 0.14.2

## DFX

### feat: deprecate `dfx bootstrap` and `dfx replica` commands

Please use `dfx start` instead, which is a combination of the two commands.

If you have a good reason why we should keep these commands, please contribute to the discussion at https://github.com/dfinity/sdk/discussions/3163

### feat: add optional custom build command for asset canisters

The custom build command can be set in `dfx.json` the same way it is set for `custom` type canisters. If the command is not provided, DFX will fallback to the default `npm run build` command.

```json
{
  "canisters": {
    "ui": {
      "type": "assets",
      "build": ["<custom build command>"]
    }
  }
}
```

### fix: Diagnose duplicate assets and display upgrade steps

If `dfx deploy` detects duplicate assets in the dist/ and frontend assets/ directories, it will now suggest upgrade steps.

### fix: motoko canisters can import other canisters with service constructor

After specific canister builder output wasm and candid file, `dfx` will do some post processing on the candid file.

The complete IDL will be copied into `.dfx` folder with name `constructor.did`.
It will be used for type checking during canister installation.

Then it is separated into two parts: `service.did` and `init_args.txt`, corresponding to canister metadata `candid:service` and `candid:args`.

`service.did` will be imported during dependent canisters building. And it will also be used by the Motoko LSP to provide IDE support.

### fix: dfx start now respects the network replica port configuration in dfx.json or networks.json

## Frontend canister

> **NOTE**: We've disabled response verification v2 in the asset canister while we improve test coverage.

The redirect from `.raw.ic0.app` now redirects to `.ic0.app` instead of `.icp0.io`

The `validate_commit_proposed_batch()` method no longer requires any permission to call.

The asset canister now enforces limits during upload.  These limits to not apply to assets already uploaded.

Unconditional limits:
- `create_batch()` now fails if `dfx deploy --by-proposal` got as far as calling `propose_commit_batch()`, and the batch has not since been committed or deleted.

Configurable limits:
- `max_batches`: limits number of batches being uploaded.
- `max_chunks`: limits total number of chunks across all batches being uploaded.
- `max_bytes`: limits total size of content bytes across all chunks being uploaded.

Added methods:
- `configure()` to set limits
- `validate_configure()`: companion method for SNS
- `get_configuration()`: to view limits

Suggestions for configured limits:
- dapps controlled by SNS: max_batches=1; max_chunks and max_bytes based on asset composition.
- dapps not controlled by SNS: unlimited (which is the default)

Note that as always, if `dfx deploy` does not completely upload and commit a batch, the asset canister will retain the batch until 5 minutes have passed since the last chunk was uploaded.  If you have configured limits and the combination of an unsuccessful deployment and a subsequent attempt would exceed those limits, you can either wait 5 minutes before running `dfx deploy` again, or delete the incomplete batch with `delete_batch()`.

### fix: return the correct expr_path for index.html fallback routes

Previously, the requested path was used to construct the `expr_path` for the `index.html` fallback route.  This was incorrect, as the `expr_path` should be the path of the `index.html` file itself in this case.

## Frontend canister assets synchronization

### fix: now retries failed `create_chunk()` calls

Previously, it would only retry when waiting for the request to complete.

### fix: now considers fewer error types to be retryable

Previously, errors were assumed to be retryable, except for a few specific error messages and 403/unauthorized responses.  This could cause deployment to appear to hang until timeout.

Now, only transport errors and timeout errors are considered retryable.

## Dependencies

### Frontend canister

- Module hash: 1286960c50eb7a773cfb5fdd77cc238588f39e21f189cc3eb0f35199a99b9c7e
- https://github.com/dfinity/sdk/pull/3205
- https://github.com/dfinity/sdk/pull/3198
- https://github.com/dfinity/sdk/pull/3154
- https://github.com/dfinity/sdk/pull/3158
- https://github.com/dfinity/sdk/pull/3144

### ic-ref

Updated ic-ref to 0.0.1-a9f73dba

### Cycles wallet

Updated cycles wallet to `20230530` release:
- Module hash: c1290ad65e6c9f840928637ed7672b688216a9c1e919eacbacc22af8c904a5e3
- https://github.com/dfinity/cycles-wallet/commit/313fb01d59689df90bd3381659d94164c2a61cf4

### Motoko

Updated Motoko to 0.9.3

### Replica

Updated replica to elected commit ef8ca68771baa20a14af650ab89c9b31b1dc9a5e.
This incorporates the following executed proposals:
- [123248](https://dashboard.internetcomputer.org/proposal/123248)
- [123021](https://dashboard.internetcomputer.org/proposal/123021)
- [123007](https://dashboard.internetcomputer.org/proposal/123007)
- [122923](https://dashboard.internetcomputer.org/proposal/122923)
- [122924](https://dashboard.internetcomputer.org/proposal/122924)
- [122910](https://dashboard.internetcomputer.org/proposal/122910)
- [122911](https://dashboard.internetcomputer.org/proposal/122911)
- [122746](https://dashboard.internetcomputer.org/proposal/122746)
- [122748](https://dashboard.internetcomputer.org/proposal/122748)
- [122617](https://dashboard.internetcomputer.org/proposal/122617)
- [122615](https://dashboard.internetcomputer.org/proposal/122615)

# 0.14.1

## DFX

### fix: `dfx canister delete` without stopping first

When running `dfx canister delete` on a canister that has not been stopped, dfx will now confirm the deletion instead of erroring.

### feat: gzip option in dfx.json

`dfx` can gzip wasm module as the final step in building canisters.

This behavior is disabled by default.

You can enable it in `dfx.json`:

```json
{
  "canisters" : {
    "app" : {
      "gzip" : true
    }
  }
}
```

You can still specify `.wasm.gz` file for custom canisters directly. If any metadata/optimize/shrink options are set in `dfx.json`, the `.wasm.gz` file will be decompressed, applied all the wasm modifications, and compressed as `.wasm.gz` in the end.

### fix: prevented using --argument with --all in canister installation

Removed `dfx deploy`'s behavior of providing the same argument to all canisters, and `dfx canister install`'s behavior of providing an empty argument to all canisters regardless of what was specified. Now installing multiple canisters and providing an installation argument is an error in both commands.

### chore: make `sns` subcommands visible in `dfx help`

### chore: upgraded to clap v4

Updated the command-parsing library to v4. Some colors may be different.

### feat: dfx deps subcommands

This feature was named `dfx pull` before. To make a complete, intuitive user experience, we present a set of subcommands under `dfx deps`:

- `dfx deps pull`: pull the dependencies from mainnet and generate `deps/pulled.json`, the candid files of direct dependencies will also be put into `deps/candid/`;
- `dfx deps init`: set the init arguments for the pulled dependencies and save the data in `deps/init.json`;
- `dfx deps deploy`: deploy the pulled dependencies on local replica with the init arguments recorded in `deps/init.json`;

All generated files in `deps/` are encouraged to be version controlled.

### chore: Add the `nns-dapp` and `internet_identity` to the local canister IDs set by `dfx nns import`
`dfx nns install` installs a set of canisters in a local replica.  `dfx nns import` complements this by setting the canister IDs so that they can be queried by the user.  But `dfx nns import` is incomplete.  Now it will also provide the IDs of the `nns-dapp` and `internet_identity` canisters.

### feat: `.env` file includes all created canister IDs
Previously the `.env` file only included canister IDs for canisters that were listed as explicit dependencies during the build process.
Now all canisters that have a canister ID for the specified network are included in `.env`.

### feat!: Ask for user consent when removing themselves as principal

Removing oneself (or the wallet one uses) can result in the loss of control over a canister.
Therefore `dfx canister update-settings` now asks for extra confirmation when removing the currently used principal/wallet from the list of controllers.
To skip this check in CI, use either the `--yes`/`-y` argument or use `echo "yes" | dfx canister update-settings <...>`.

### fix: dfx start will restart replica if it does not report healthy after launch

If the replica does not report healthy at least once after launch,
dfx will terminate and restart it.

### fix: dfx start now installs the bitcoin canister when bitcoin support is enabled

This is required for future replica versions.

Adds a new field `canister_init_arg` to the bitcoin configuration in dfx.json and networks.json.  Its default is documented in the JSON schema and is appropriate for the canister wasm bundled with dfx.

### fix: no longer enable the bitcoin_regtest feature

### docs: cleanup of documentation

Cleaned up documentation of IC SDK.

## Asset Canister Synchronization

### feat: Added more detailed logging to `ic-asset`.

Now, `dfx deploy -v` (or `-vv`) will print the following information:
- The count for each `BatchOperationKind` in `CommitBatchArgs`
- The number of chunks uploaded and the total bytes
- The API version of both the `ic-asset` and the canister
- (Only for `-vv`) The value of `CommitBatchArgs`

### fix: Commit batches incrementally in order to account for more expensive v2 certification calculation

In order to allow larger changes without exceeding the per-message instruction limit, the sync process now:
- sets properties of assets already in the canister separately from the rest of the batch.
- splits up the rest of the batch into groups of up to 500 operations.

### fix: now retries failed `create_chunk()` calls

Previously, it would only retry when waiting for the request to complete.

### fix: now considers fewer error types to be retryable

Previously, errors were assumed to be retryable, except for a few specific error messages and 403/unauthorized responses.  This could cause deployment to appear to hang until timeout.

Now, only transport errors and timeout errors are considered retryable.

## Dependencies

### Frontend canister

The asset canister now properly removes the v2-certified response when `/index.html` is deleted.

Fix: The fallback file (`/index.html`) will now be served when using certification v2 if the requested path was not found.

The HttpResponse type now explicitly mentions the `upgrade : Option<bool>` field instead of implicitly returning `None` all the time.

The asset canister no longer needs to use `await` for access control checks. This will speed up certain operations.

- Module hash: 651425d92d3796ddae581191452e0e87484eeff4ff6352fe9a59c7e1f97a2310
- https://github.com/dfinity/sdk/pull/3120
- https://github.com/dfinity/sdk/pull/3112

### Motoko

Updated Motoko to 0.8.8

### Replica

Updated replica to elected commit b3b00ba59c366384e3e0cd53a69457e9053ec987.
This incorporates the following executed proposals:
- [122529](https://dashboard.internetcomputer.org/proposal/122529)
- [122284](https://dashboard.internetcomputer.org/proposal/122284)
- [122198](https://dashboard.internetcomputer.org/proposal/122198)
- [120591](https://dashboard.internetcomputer.org/proposal/120591)
- [119318](https://dashboard.internetcomputer.org/proposal/119318)
- [118023](https://dashboard.internetcomputer.org/proposal/118023)
- [116294](https://dashboard.internetcomputer.org/proposal/116294)
- [116135](https://dashboard.internetcomputer.org/proposal/116135)
- [114479](https://dashboard.internetcomputer.org/proposal/114479)
- [113136](https://dashboard.internetcomputer.org/proposal/113136)
- [111932](https://dashboard.internetcomputer.org/proposal/111932)
- [111724](https://dashboard.internetcomputer.org/proposal/111724)
- [110724](https://dashboard.internetcomputer.org/proposal/110724)
- [109500](https://dashboard.internetcomputer.org/proposal/109500)
- [108153](https://dashboard.internetcomputer.org/proposal/108153)
- [107668](https://dashboard.internetcomputer.org/proposal/107668)
- [107667](https://dashboard.internetcomputer.org/proposal/107667)
- [106868](https://dashboard.internetcomputer.org/proposal/106868)
- [106817](https://dashboard.internetcomputer.org/proposal/106817)
- [105666](https://dashboard.internetcomputer.org/proposal/105666)
- [104470](https://dashboard.internetcomputer.org/proposal/104470)
- [103281](https://dashboard.internetcomputer.org/proposal/103281)
- [103231](https://dashboard.internetcomputer.org/proposal/103231)
- [101987](https://dashboard.internetcomputer.org/proposal/101987)

# 0.14.0

## DFX

### fix: stop `dfx deploy` from creating a wallet if all canisters exist

### feat: expose `wasm-opt` optimizer in `ic-wasm` to users

Add option to specify an "optimize" field for canisters to invoke the `wasm-opt` optimizer through `ic-wasm`.

This behavior is disabled by default.

If you want to enable this behavior, you can do so in dfx.json:

    "canisters" : {
        "app" : {
            "optimize" : "cycles"
        }
    }

The options are "cycles", "size", "O4", "O3", "O2", "O1", "O0", "Oz", and "Os".  The options starting with "O" are the optimization levels that `wasm-opt` provides. The "cycles" and "size" options are recommended defaults for optimizing for cycle usage and binary size respectively.

### feat: updates the dfx new starter project for env vars

- Updates the starter project for env vars to use the new `dfx build` & `dfx deploy` environment variables
- Changes the format of the canister id env vars to be `CANISTER_ID_<canister_name_uppercase>`, for the frontend declaraction file to be consistent with the dfx environment variables. `CANISTER_ID` as both a prefix and suffix are supported for backwards compatibility.

### fix!: --clean required when network configuration changes

If the network configuration has changed since last time `dfx start` was run, `dfx start` will now error if you try to run it without `--clean`, to avoid spurious errors. You can provide the `--force` flag if you are sure you want to start it without cleaning state.

### feat: --artificial-delay flag

The local replica uses a 600ms delay by default when performing update calls. With `dfx start --artificial-delay <ms>`, you can decrease this value (e.g. 100ms) for faster integration tests, or increase it (e.g. 2500ms) to mimick mainnet latency for e.g. UI responsiveness checks.

### fix: make sure assetstorage did file is created as writeable.

### feat: specify id when provisional create canister

When creating a canister on non-mainnet replica, you can now specify the canister ID.

`dfx canister create <CANISTER_NAME> --specified-id <PRINCIPAL>`

`dfx deploy <CANISTER_NAME> --specified-id <PRINCIPAL>`

You can specify the ID in the range of `[0, u64::MAX / 2]`.
If not specify the ID, the canister will be created in the range of `[u64::MAX / 2 + 1, u64::MAX]`.
This canister ID allocation behavior only applies to the replica, not the emulator (ic-ref).

### feat: dfx nns install --ledger-accounts

`dfx nns install` now takes an option `--ledger-accounts` to initialize the ledger canister with these accounts.

### fix: update Rust canister template.

`ic-cdk-timers` is included in the dependencies.

### chore: change the default Internet Computer gateway domain to `icp0.io`

By default, DFX now uses the `icp0.io` domain to connect to Internet Computer as opposed to using `ic0.app`.
Canisters communicating with `ic0.app` will continue to function nominally.

### feat: --no-asset-upgrade

### feat: confirmation dialogues are no longer case sensitive and accept 'y' in addition to 'yes'

### fix: `dfx generate` no longer requires canisters to have a canister ID
Previously, canisters required that the canister was created before `dfx generate` could be called.

As a result, the `--network` parameter does not have an impact on the result of `dfx generate` anymore.
This means that `dfx generate` now also generates type declarations for remote canisters.

### fix: Make `build` field optional in dfx.json

The `build` field in custom canisters was already optional in code, but this fixes it in the schema.

By specifying the `--no-asset-upgrade` flag in `dfx deploy` or `dfx canister install`, you can ensure that the asset canister itself is not upgraded, but instead only the assets themselves are installed.

### feat: Get identity from env var if present

The identity may be specified using the environment variable `DFX_IDENTITY`.

### feat: Add DFX_ASSETS_WASM

Added the ability to configure the WASM module used for assets canisters through the environment variable `DFX_ASSETS_WASM`.

### fix: dfx deploy and icx-asset no longer retry on permission failure

### feat: --created-at-time for the ledger functions: transfer, create-canister, and top-up

### fix: ledger transfer duplicate transaction prints the duplicate transaction response before returning success to differentiate between a new transaction response and between a duplicate transaction response.

Before it was possible that a user could send 2 ledger transfers with the same arguments at the same timestamp and both would show success but there would have been only 1 ledger transfer. Now dfx prints different messages when the ledger returns a duplicate transaction response and when the ledger returns a new transaction response.

### chore: clarify `dfx identity new` help text

### chore: Add a message that `redeem_faucet_coupon` may take a while to complete

### feat: dfx deploy <frontend canister name> --by-proposal

This supports asset updates through SNS proposal.

Uploads asset changes to an asset canister (propose_commit_batch()), but does not commit them.

The SNS will call `commit_proposed_batch()` to commit the changes.  If the proposal fails, the caller of `dfx deploy --by-proposal` should call `delete_batch()`.

### feat: dfx deploy <frontend canister name> --compute-evidence

Builds the specified asset canister, determines the batch operations required to synchronize the assets, and computes a hash ("evidence") over those batch operations.  This evidence will match the evidence computed by `dfx deploy --by-proposal`, and which will be specified in the update proposal.

No permissions are required to compute evidence, so this can be called with `--identity anonymous` or any other identity.

## Asset Canister

Added `validate_take_ownership()` method so that an SNS is able to add a custom call to `take_ownership()`.

Added `is_aliased` field to `get_asset_properties` and `set_asset_properties`.

Added partial support for proposal-based asset updates:
- Batch ids are now stable.  With upcoming changes to support asset updates by proposal,
  having the asset canister not reuse batch ids will make it easier to verify that a particular
  batch has been proposed.
- Added methods:
  - `propose_commit_batch()` stores batch arguments for later commit
  - `delete_batch()` deletes a batch, intended for use after compute_evidence if cancellation needed
  - `compute_evidence()` computes a hash ("evidence") over the proposed batch arguments. Once evidence computation is complete, batch will not expire.
  - `commit_proposed_batch()` commits batch previously proposed (must have evidence computed)
  - `validate_commit_proposed_batch()` required validation method for SNS

Added `api_version` endpoint. With upcoming changes we will introduce breaking changes to asset canister's batch upload process. New endpoint will help `ic-asset` with differentiation between API version, and allow it to support all versions of the asset canister.

Added support for v2 asset certification. In comparison to v1, v2 asset certification not only certifies the http response body, but also the headers. The v2 spec is first published in [this PR](https://github.com/dfinity/interface-spec/pull/147)

Added canister metadata field `supported_certificate_versions`, which contains a comma-separated list of all asset certification protocol versions. You can query it e.g. using `dfx canister --network ic metadata <canister name or id> supported_certificate_versions`. In this release, the value of this metadata field value is `1,2` because certification v1 and v2 are supported.

Fixed a bug in `http_request` that served assets with the wrong certificate. If no encoding specified in the `Accept-Encoding` header is available with a certificate, an available encoding is returned without a certificate (instead of a wrong certificate, which was the case previously). Otherwise, nothing changed.
For completeness' sake, the new behavior is as follows:
- If one of the encodings specified in the `Accept-Encoding` header is available with certification, it now is served with the correct certificate.
- If no requested encoding is available with certification, one of the requested encodings is returned without a certificate (instead of a wrong certificate, which was the case previously).
- If no encoding specified in the `Accept-Encoding` header is available, a certified encoding that is available is returned instead.

Added support for API versioning of the asset canister in `ic-asset`.

Added functionality that allows you to set asset properties during `dfx deploy`, even if the asset has already been deployed to a canister in the past. This eliminates the need to delete and re-deploy assets to modify properties - great news! This feature is also available when deploying assets using the `--by-proposal` flag. As a result, the API version of the frontend canister has been incremented from `0` to `1`. The updated `ic-asset` version (which is what is being used during `dfx deploy`) will remain compatible with frontend canisters implementing both API `0` and `1`. However, please note that the new frontend canister version (with API `v1`) will not work with tooling from before the dfx release (0.14.0).

## Dependencies

### Frontend canister

- API version: 1
- Module hash: e7866e1949e3688a78d8d29bd63e1c13cd6bfb8fbe29444fa606a20e0b1e33f0
- https://github.com/dfinity/sdk/pull/3094
- https://github.com/dfinity/sdk/pull/3002
- https://github.com/dfinity/sdk/pull/3065
- https://github.com/dfinity/sdk/pull/3058
- https://github.com/dfinity/sdk/pull/3057
- https://github.com/dfinity/sdk/pull/2960
- https://github.com/dfinity/sdk/pull/3051
- https://github.com/dfinity/sdk/pull/3034
- https://github.com/dfinity/sdk/pull/3023
- https://github.com/dfinity/sdk/pull/3022
- https://github.com/dfinity/sdk/pull/3021
- https://github.com/dfinity/sdk/pull/3019
- https://github.com/dfinity/sdk/pull/3016
- https://github.com/dfinity/sdk/pull/3015
- https://github.com/dfinity/sdk/pull/3001
- https://github.com/dfinity/sdk/pull/2987
- https://github.com/dfinity/sdk/pull/2982

### Motoko

Updated Motoko to 0.8.7

### ic-ref

Updated ic-ref to 0.0.1-ca6aca90

### ic-btc-canister

Started bundling ic-btc-canister, release 2023-03-31

# 0.13.1

## Asset Canister

Added validate_grant_permission() and validate_revoke_permission() methods per SNS requirements.

## Dependencies

### Frontend canister

- Module hash: 98863747bb8b1366ae5e3c5721bfe08ce6b7480fe4c3864d4fec3d9827255480
- https://github.com/dfinity/sdk/pull/2958

# 0.13.0

## DFX

### feat: Add dfx sns download

This allows users to download SNS canister WASMs.

### fix: fixed error text
- `dfx nns install` had the wrong instructions for setting up the local replica type

### fix: creating an identity with `--force` no longer switches to the newly created identity

### feat(frontend-canister)!: reworked to use permissions-based access control

The permissions are as follows:
- ManagePermissions: Can grant and revoke permissions to any principal.  Controllers implicitly have this permission.
- Prepare: Can call create_batch and create_chunk
- Commit: Can call commit_batch and methods that manipulate assets directly, as well as any method permitted by Prepare.

For upgraded frontend canisters, all authorized principals will be granted the Commit permission.
For newly deployed frontend canisters, the initializer (first deployer of the canister) will be granted the Commit permission.

Added three new methods:
- list_permitted: lists principals with a given permission.
  - Callable by anyone.
- grant_permission: grants a single permission to a principal
  - Callable by Controllers and principals with the ManagePermissions permission.
- revoke_permission: removes a single permission from a principal
  - Any principal can revoke its own permissions.
  - Only Controllers and principals with the ManagePermissions permission can revoke the permissions of other principals.

Altered the behavior of the existing authorization-related methods to operate only on the "Commit" permission.  In this way, they are backwards-compatible.
- authorize(principal): same as grant_permission(principal, Commit)
- deauthorize(principal): same as revoke_permission(permission, Commit)
- list_authorized(): same as list_permitted(Commit)

### fix(frontend-canister)!: removed ability of some types of authorized principals to manage the ACL

It used to be the case that any authorized principal could authorize and deauthorize any other principal.
This is no longer the case.  See rules above for grant_permission and revoke_permission.

### feat(frontend-canister)!: default secure configuration for assets in frontend project template

- Secure HTTP headers, preventing several typical security vulnerabilities (e.g. XSS, clickjacking, and many more). For more details, see comments in `headers` section in [default `.ic-assets.json5`](https://raw.githubusercontent.com/dfinity/sdk/master/src/dfx/assets/new_project_node_files/src/__project_name___frontend/src/.ic-assets.json5).
- Configures `allow_raw_access` option in starter `.ic-assets.json5` config files, with the value set to its default value (which is `false`). We are showing that configuration in the default starter projects for the sake of easier discoverability, even though its value is set to the default.

### feat(frontend-canister)!: add `allow_raw_access` config option

By default, the frontend canister will now restrict the access of traffic to the `<canister-id>.raw.ic0.app` domain, and will automatically redirect all requests to the certified domain (`<canister-id>.ic0.app`), unless configured explicitly. Below is an example configuration to allow access to the `robots.txt` file from the "raw" domain:
```json
[
  {
    "match": "robots.txt",
    "allow_raw_access": true
  }
]
```

**Important**: Note that any assets already uploaded to an asset canister will be protected by this redirection, because at present the asset synchronization process does not update the `allow_raw_access` property, or any other properties, after creating an asset.  This also applies to assets that are deployed without any configuration, and later configured to allow raw access.
At the present time, there are two ways to reconfigure an existing asset:
1. re-create the asset
    1. delete the asset in your project's directory
    1. execute `dfx deploy`
    1. re-create the asset in your project's directory
    1. modify `.ic-assets.json` acordingly
    1. execute `dfx deploy`
2. via manual candid call
    ```
    dfx canister call PROJECT_NAME_frontend set_asset_properties '( record { key="/robots.txt"; allow_raw_access=opt(opt(true)) })'
    ```

### feat(frontend-canister): pretty print asset properties when deploying assets to the canister

### feat(frontend-canister): add take_ownership() method

Callable only by a controller.  Clears list of authorized principals and adds the caller (controller) as the only authorized principal.

### feat(ic-ref):
- `effective_canister_id` used for `provisional_create_canister_with_cycles` is passed as an command-line argument (defaults to `rwlgt-iiaaa-aaaaa-aaaaa-cai` if not provided or upon parse failure)

### feat(frontend-canister): add `get_asset_properties` and `set_asset_properties` to frontend canister

As part of creating the support for future work, it's now possible to get and set AssetProperties for assets in frontend canister.

### feat: add `--argument-file` argument to the `dfx canister sign` command

Similar to how this argument works in `dfx canister call`, this argument allows providing arguments for the request from a file.

### feat: Add support for a default network key

A remote canister ID can now be specified for the `__default` network.  If specified, `dfx` will assume that the canister is remote at the specified canister ID for all networks that don't have a dedicated entry.

### feat: use OS-native keyring for pem file storage

If keyring integration is available, PEM files (except for the default identity) are now by default stored in the OS-provided keyring.
If it is not available, it will fall back on the already existing password-encrypted PEM files.
Plaintext PEM files are still available (e.g. for use in non-interactive situations like CI), but not recommended for use since they put the keys at risk.

To force the use of one specific storage mode, use the `--storage-mode` flag with either `--storage-mode password-protected` or `--storage-mode plaintext`.
This works for both `dfx identity new` and `dfx identity import`.

The flag `--disable-encryption` is deprecated in favour of `--storage-mode plaintext`. It has the same behavior.

### feat(frontend-canister): better control and overview for asset canister authorized principals

The asset canister now has two new functions:
- Query function `list_authorized` displays a list of all principals that are currently authorized to change assets and the list of authorized principals.
- Update function `deauthorize` that removes a principal from the list of authorized principals. It can be called by authorized principals and cotrollers of the canister.

In addition, the update function `authorize` has new behavior:
Now, controllers of the asset canister are always allowed to authorize new principals (including themselves).

### fix: add retry logic to `dfx canister delete`

`dfx canister delete` tries to withdraw as many cycles as possible from a canister before deleting it.
To do so, dfx has to manually send all cycles in the canister, minus some margin.
The margin was previously hard-coded, meaning that withdrawals can fail if the margin is not generous enough.
Now, upon failure with some margin, dfx will retry withdrawing cycles with a continuously larger margin until withdrawing succeeds or the margin becomes larger than the cycles balance.

### fix: dfx deploy --mode reinstall for a single Motoko canister fails to compile

The Motoko compiler expects all imported canisters' .did files to be in one folder when it compiles a canister.
`dfx` failed to organize the .did files correctly when running `dfx deploy <single Motoko canister>` in combintaion with the `--mode reinstall` flag.

### fix: give more cycles margin when deleting canisters

There have been a few reports of people not being able to delete canisters.
The error happens if the temporary wallet tries to transfer out too many cycles.
The number of cycles left in the canister is bumped a little bit so that people can again reliably delete their canisters.

## Dependencies

Updated candid to 0.8.4
- Bug fix in TS bindings
- Pretty print numbers

### Frontend canister

- Module hash: d12e4493878911c21364c550ca90b81be900ebde43e7956ae1873c51504a8757
- https://github.com/dfinity/sdk/pull/2942

### ic-ref

Updated ic-ref to master commit `3cc51be5`

### Motoko

Updated Motoko to 0.7.6

### Replica

Updated replica to elected commit b5a1a8c0e005216f2d945f538fc27163bafc3bf7.
This incorporates the following executed proposals:

- [100821](https://dashboard.internetcomputer.org/proposal/100821)
- [97472](https://dashboard.internetcomputer.org/proposal/97472)
- [96114](https://dashboard.internetcomputer.org/proposal/96114)
- [94953](https://dashboard.internetcomputer.org/proposal/94953)
- [94852](https://dashboard.internetcomputer.org/proposal/94852)
- [93761](https://dashboard.internetcomputer.org/proposal/93761)
- [93507](https://dashboard.internetcomputer.org/proposal/93507)
- [92573](https://dashboard.internetcomputer.org/proposal/92573)
- [92338](https://dashboard.internetcomputer.org/proposal/92338)
- [91732](https://dashboard.internetcomputer.org/proposal/91732)
- [91257](https://dashboard.internetcomputer.org/proposal/91257)

# 0.12.1

## DFX

### fix: default not shrink for custom canisters

## Dependencies

### Replica

Updated replica to elected commit dcbf401f27d9b48354e68389c6d8293c4233b055.
This incorporates the following executed proposals:

- [90485](https://dashboard.internetcomputer.org/proposal/90485)
- [90008](https://dashboard.internetcomputer.org/proposal/90008)

### Frontend canister

- Module hash: db07e7e24f6f8ddf53c33a610713259a7c1eb71c270b819ebd311e2d223267f0
- https://github.com/dfinity/sdk/pull/2753

# 0.12.0

## DFX

### feat(frontend-canister): add warning if config is provided in `.ic-assets.json` but not used

### fix(frontend-canister): Allow overwriting default HTTP Headers for assets in frontend canister

Allows to overwrite `Content-Type`, `Content-Encoding`, and `Cache-Control` HTTP headers with custom values via `.ic-assets.json5` config file. Example `.ic-assets.json5` file:
```json5
[
    {
        "match": "web-gz.data.gz",
        "headers": {
            "Content-Type": "application/octet-stream",
            "Content-Encoding": "gzip"
        }
    }
]
```
This change will trigger the update process for frontend canister (new module hash: `2ff0513123f11c57716d889ca487083fac7d94a4c9434d5879f8d0342ad9d759`).

### feat: warn if an unencrypted identity is used on mainnet

### fix: Save SNS canister IDs

SNS canister IDs were not being parsed reliably.  Now the candid file is being specified explicitly, which resolves the issue in at least some cases.

### feat: NNS usability improvements

The command line interface for nns commands has been updated to:

- Give better help when the subnet type is incorrect
- Not offer --network as a flag given that it is unused
- List nns subcommands

### feat: -y flag for canister installation

`dfx canister install` and `dfx deploy` now have a `-y` flag that will automatically confirm any y/n checks made during canister installation.

### fix: Compute Motoko dependencies in linear (not exponential) time by detecting visited imports.

### fix(generate): add missing typescript types and fix issues with bindings array in dfx.json

### chore: update Candid UI canister with commit 79d55e7f568aec00e16dd0329926cc7ea8e3a28b

### refactor: Factor out code for calling arbitrary bundled binaries

The function for calling sns can now call any bundled binary.

### docs: Document dfx nns subcommands

`dfx nns` commands are used to deploy and manage local NNS canisters, such as:

- Governance for integration with the Internet Computer voting system
- Ledger for financial integration testing
- Internet Identity for user registration and authenttication

### feat(frontend-canister): Add simple aliases from `<asset>` to `<asset>.html` and `<asset>/index.html`

The asset canister now by default aliases any request to `<asset>` to `<asset>.html` or `<asset>/index.html`.
This can be disabled by setting the field `"enable_aliasing"` to `false` in a rule for that asset in .ic-assets.json.
This change will trigger frontend canister upgrades upon redeploying any asset canister.

### fix: Only kill main process on `dfx stop`
Removes misleading panics when running `dfx stop`.

### feat: `dfx nns install` works offline if all assets have been cached.

### feat: Initialise the nns with an account controlled by a secp256k1 key

This enables easy access to toy ICP using command line tools and this key:
```
-----BEGIN EC PRIVATE KEY-----
MHQCAQEEICJxApEbuZznKFpV+VKACRK30i6+7u5Z13/DOl18cIC+oAcGBSuBBAAK
oUQDQgAEPas6Iag4TUx+Uop+3NhE6s3FlayFtbwdhRVjvOar0kPTfE/N8N6btRnd
74ly5xXEBNSXiENyxhEuzOZrIWMCNQ==
-----END EC PRIVATE KEY-----
```
For example, you can create an identity in dfx by putting this key in the file `ident-1.pem` and importing it:
```
dfx identity import ident-1 ident-1.pem
dfx --identity ident-1 ledger balance
```

### feat: default to run ic-wasm shrink when build canisters
This behavior applies to Motoko, Rust and Custom canisters.
If you want to disable this behavior, you can config it in dfx.json:

    "canisters" : {
        "app" : {
            "shrink" : false,
        }
    }

### feat: configurable custom wasm sections

It's now possible to define custom wasm metadata sections and their visibility in dfx.json.

At present, dfx can only add wasm metadata sections to canisters that are in wasm format.  It cannot add metadata sections to compressed canisters.  Since the frontend canister is now compressed, this means that at present it is not possible to add custom metadata sections to the frontend canister.

dfx no longer adds `candid:service` metadata to canisters of type `"custom"` by default.  If you want dfx to add your canister's candid definition to your custom canister, you can do so like this:

```
    "my_canister_name": {
      "type": "custom",
      "candid": "main.did",
      "wasm": "main.wasm",
      "metadata": [
        {
          "name": "candid:service"
        }
      ]
    },
```

This changelog entry doesn't go into all of the details of the possible configuration.  For that, please see [concepts/canister-metadata](docs/concepts/canister-metadata.md) and the docs in the JSON schema.

### fix: Valid canister-based env vars

Hyphens are not valid in shell environment variables, but do occur in canister names such as `smiley-dapp`. This poses a problem for vars with names such as `CANISTER_ID_${CANISTER_NAME}`.  With this change, hyphens are replaced with underscores in environment variables.  The canister id of `smiley-dapp` will be available as `CANISTER_ID_smiley_dapp`.  Other environment variables are unaffected.

### feat: Add dfx sns deploy

This allows users to deploy a set of SNS canisters.

### fix: `cargo run -p dfx -- --version` prints correct version

### feat: add --mode=auto

When using `dfx canister install`, you can now pass `auto` for the `--mode` flag, which will auto-select `install` or `upgrade` depending on need, the same way `dfx deploy` does. The default remains `install` to prevent mistakes.

### feat: add `--network` flag to `dfx generate`

`dfx generate`'s generated bindings use network-specific canister IDs depending on the generated language, but there was previously no way to configure which network this was, so it defaulted to local. A `--network` flag has been added for this purpose.

### feat: sns config validate

There is a new command that verifies that an SNS initialization config is valid.

### feat: sns config create

There is a new command that creates an sns config template.

### fix: remove $ from wasms dir

The wasms dir path had a $ which is unwanted and now gone.

### fix: Correct wasm for the SNS swap canister

Previously the incorrect wasm canister was installed.

### fix: Use NNS did files that matches the wasms

Previously the did files and wasms could be incompatible.

### fix: allow users to skip compatibility check if parsing fails

### feat: canister HTTP support is now enabled by default.

`dfx start` and `dfx replica` now ignore the `--enable-canister-http` parameter.

You can still disable the canister http feature through configuration:
- ~/.config/dfx/networks.json: `.local.canister_http.enabled=false`
- dfx.json (project-specific networks) : `.networks.local.canister_http.enabled=false`

### feat: custom canister `wasm` field can now specify a URL from which to download

- note that dfx will report an error if a custom canister's `wasm` field is a URL and the canister also has `build` steps.

### feat: custom canister `candid` field can now specify a URL from which to download

### feat: deploy NNS canisters

A developer is now able to install NNS canisters, including back end canisters such as ledger and governance, and front end canisters such as nns-dapp and internet-identity, on their local DFX server.  Usage:
```
dfx start --clean --background
dfx nns install
```

This feature currently requires that the network 'local' is used and that it runs on port 8080.
The network's port can be controlled by using the field `"provider"` in the network's definition, e.g. by setting it to `"127.0.0.1:8080"`.

### feat: configure logging level of http adapter

It is now possible to set the http adapter's log level in dfx.json or in networks.json:

    "http": {
      "enabled": true,
      "log_level": "info"
    }

By default, a log level of "error" is used, in order to keep the output of a first-time `dfx start` minimal. Change it to "debug" for more verbose logging.

### fix(typescript): add index.d.ts file for type safety when importing generated declarations

Adds an index.d.ts file to the generated declarations, allowing for better type safety in TypeScript projects.

### chore: reduce verbosity of dfx start

`dfx start` produces a lot of log output that is at best irrelevant for most users.
Most output is no longer visible unless either `--verbose` is used with dfx or the relevant part's (e.g. http adapter, btc adapter, or replica) log level is changed in dfx.json or networks.json.

### feat: generate secp256k1 keys by default

When creating a new identity with `dfx identity new`, whereas previously it would have generated an Ed25519 key, it now generates a secp256k1 key. This is to enable users to write down a BIP39-style seed phrase, to recover their key in case of emergency, which will be printed when the key is generated and can be used with a new `--seed-phrase` flag in `dfx identity import`. `dfx identity import` is however still capable of importing an Ed25519 key.

### chore: update Candid UI canister with commit 528a4b04807904899f67b919a88597656e0cd6fa

* Allow passing did files larger than 2KB.
* Better integration with Motoko Playground.

### feat: simplify verification of assets served by asset canister

* SHA256 hashes of all assets are displayed when deploying the asset canister.
* A query method is added to the asset canister that returns the entire asset hash tree together with the certificate containing the certified variables of the asset canister.

### breaking change: dfx canister update-settings --compute-allocation always fails

See https://forum.dfinity.org/t/fixing-incorrect-compute-allocation-fee/14830

Until the rollout is complete, `dfx canister update-settings --compute-allocation <N>`
will fail with an error from the replica such as the following:
```
The Replica returned an error: code 1, message: "Canister requested a compute allocation of 1% which cannot be satisfied because the Subnet's remaining compute capacity is 0%"
```

### fix: For default node starter template: copy `ic-assets.json5` file from `src` to `dist`

### fix: For `dfx start --clean --background`, the background process no longer cleans a second time.

### fix: do not build or generate remote canisters

Canisters that specify a remote id for the network that's getting built falsely had their build steps run, blocking some normal use patterns of `dfx deploy`.
Canisters with a remote id specified no longer get built.
The same applies to `dfx generate`.

### refactor: Move replica URL functions into a module for reuse

The running replica port and url are generally useful information. Previously the code to get the URL was embedded in the network proxy code. This moves it out into a library for reuse.

### chore: Frontend canister build process no longer depends on `dfx` or `ic-cdk-optimizer`

Instead, the build process relies on `ic-wasm` to provide candid metadata for the canister, and
shrinking the canister size by stripping debug symbols and unused fuctions.
Additionally, after build step, the `.wasm` file is archived with `gzip`.

### chore: Move all `frontend canister`-related code into the SDK repo

| from (`repository` `path`)                  | to (path in `dfinity/sdk` repository)          | summary                                                                                     |
| :------------------------------------------ | :--------------------------------------------- | :------------------------------------------------------------------------------------------ |
| `dfinity/cdk-rs` `/src/ic-certified-assets` | `/src/canisters/frontend/ic-certified-asset`   | the core of the frontend canister                                                           |
| `dfinity/certified-assets` `/`              | `/src/canisters/frontend/ic-frontend-canister` | wraps `ic-certified-assets` to build the canister wasm                                      |
| `dfinity/agent-rs` `/ic-asset`              | `/src/canisters/frontend/ic-asset`             | library facilitating interactions with frontend canister (e.g. uploading or listing assets) |
| `dfinity/agent-rs` `/icx-asset`             | `/src/canisters/frontend/icx-asset`            | CLI executable tool - wraps `ic-asset`                                                      |

### feat: use JSON5 file format for frontend canister asset configuration

Both `.ic-assets.json` and `.ic-assets.json5` are valid filenames config filename, though both will get parsed
as if they were [JSON5](https://json5.org/) format. Example content of the `.ic-assets.json5` file:
```json5
// comment
[
  {
    "match": "*", // comment
    /*
    keys below not wrapped in quotes
*/  cache: { max_age: 999 }, // trailing comma
  },
]
```
- Learn more about JSON5: https://json5.org/

### fix: Update nns binaries unless `NO_CLOBBER` is set

Previously existing NNS binaries were not updated regardless of the `NO_CLOBBER` setting.

### feat!: Support installing canisters not in dfx.json

`install_canister_wasm` used to fail if installing a canister not listed in dfx.json.  This use case is now supported.

### feat: print the dashboard URL on startup

When running `dfx start` or `dfx replica`, the path to the dashboard page is now printed.

### feat!: changed the default port of the shared local network from 8000 to 4943.

This is so dfx doesn't connect to a project-specific network instead of the local shared network.

In combination with the "system-wide dfx start" feature, there is a potential difference to be aware of with respect to existing projects.

Since previous versions of dfx populate dfx.json with a `networks.local` definition that specifies port 8000, the behavior for existing projects won't change.

However, if you've edited dfx.json and removed the `networks.local` definition, the behavior within the project will change: dfx will connect to the shared local network on port 4943 rather than to the project-specific network on port 8000.  You would need to edit webpack.config.js to match.  If you have scripts, you can run the new command `dfx info webserver-port` from the project directory to retrieve the port value.

### feat!: "system-wide dfx start"

By default, dfx now manages the replica process in a way that is independent of any given dfx project.  We've called this feature "system-wide dfx", even though it's actually specific to your user
(storing data files under $HOME), because we think it communicates the idea adequately.

The intended benefits:
- deploying dapps from separate projects alongside one another, similar to working with separate dapps on mainnet
- run `dfx start` from any directory
- run `dfx stop` from any directory, rather than having to remember where you last ran `dfx start`

We're calling this the "shared local network."  `dfx start` and `dfx stop` will manage this network when run outside any project directory, or when a project's dfx.json does not define the `local` network.  The dfx.json template for new projects no longer defines any networks.

We recommend that you remove the `local` network definition from dfx.json and instead use the shared local network.  As mentioned above, doing so will make dfx use port 4943 rather than port 8000.

See [Local Server Configuration](docs/cli-reference/dfx-start.md#local-server-configuration) for details.

dfx now stores data and control files in one of three places, rather than directly under `.dfx/`:
- `.dfx/network/local` (for projects in which dfx.json defines the local network)
- `$HOME/.local/share/dfx/network/local` (for the shared local network on Linux)
- `$HOME/Library/Application Support/org.dfinity.dfx/network/local` (for the shared local network on MacOS)

There is also a new configuration file: `$HOME/.config/dfx/networks.json`.  Its [schema](docs/networks-json-schema.json) is the same as the `networks` element in dfx.json.  Any networks you define here will be available from any project, unless a project's dfx.json defines a network with the same name.  See [The Shared Local Network](docs/cli-reference/dfx-start.md#the-shared-local-network) for the default definitions that dfx provides if this file does not exist or does not define a `local` network.

### fix: `dfx start` and `dfx stop` will take into account dfx/replica processes from dfx <= 0.11.x

### feat: added command `dfx info`

#### feat: `dfx info webserver-port`

This displays the port that the icx-proxy process listens on, meaning the port to connect to with curl or from a web browser.

#### feat: `dfx info replica-port`

This displays the listening port of the replica.

#### feat: `dfx info replica-rev`

This displays the revision of the replica bundled with dfx, which is the same revision referenced in replica election governance proposals.

#### feat: `dfx info networks-json-path`

This displays the path to your user's `networks.json` file where all networks are defined.

### feat: added ic-nns-init, ic-admin, and sns executables to the binary cache

### fix: improved responsiveness of `greet` method call in default Motoko project template

`greet` method was marked as an `update` call, but it performs no state updates. Changing it to `query` call will result in faster execution.

### feat: dfx schema --for networks

The `dfx schema` command can now display the schema for either dfx.json or for networks.json.  By default, it still displays the schema for dfx.json.

```bash
dfx schema --for networks
```

### feat: createActor options accept pre-initialized agent

If you have a pre-initialized agent in your JS code, you can now pass it to createActor's options. Conflicts with the agentOptions config - if you pass both the agent option will be used and you will receive a warning.

```js
const plugActor = createActor(canisterId, {
  agent: plugAgent
})
```

### feat!: option for nodejs compatibility in dfx generate

Users can now specify `node_compatibility: true` in `declarations`. The flag introduces `node.js` enhancements, which include importing `isomorphic-fetch` and configuring the default actor with `isomorphic-fetch` and `host`.

```json
// dfx.json
"declarations": {
  "output": "src/declarations",
  "node_compatibility": true
}
```

#### JS codegen location deprecation

DFX new template now uses `dfx generate` instead of `rsync`. Adds deprecation warning to `index.js` in `.dfx/<network-name>/<canister-name>` encouringing developers to migrate to the `dfx generate` command instead. If you have a `package.json` file that uses `rsync` from `.dfx`, consider switching to something like this:

```json
"scripts": {
  "build": "webpack",
  "prebuild": "npm run generate",
  "start": "webpack serve --mode development --env development",
  "prestart": "npm run generate",
  // It's faster to only generate canisters you depend on, omitting the frontend canister
  "generate": "dfx generate hello_backend"
},
```

### feat: simple cycles faucet code redemption

Using `dfx wallet --network ic redeem-faucet-coupon <my coupon>` faucet users have a much easier time to redeem their codes.
If the active identity has no wallet configured, the faucet supplies a wallet to the user that this command will automatically configure.
If the active identity has a wallet configured already, the faucet will top up the existing wallet.

Alternative faucets can be used, assuming they follow the same interface. To direct dfx to a different faucet, use the `--faucet <alternative faucet id>` flag.
The expected interface looks like the following candid functions:
``` candid
redeem: (text) -> (principal);
redeem_to_wallet: (text, principal) -> (nat);
```
The function `redeem` takes a coupon code and returns the principal to an already-installed wallet that is controlled by the identity that called the function.
The function `redeem_to_wallet` takes a coupon code and a wallet (or any other canister) principal, deposits the cycles into that canister and returns how many cycles were deposited.

### feat: disable automatic wallet creation on non-ic networks

By default, if dfx is not running on the `ic` (or networks with a different name but the same configuration), it will automatically create a cycles wallet in case it hasn't been created yet.
It is now possible to inhibit automatic wallet creation by setting the `DFX_DISABLE_AUTO_WALLET` environment variable.

### fix!: removed unused --root parameter from dfx bootstrap

### feat: canister installation now waits for the replica

When installing a new WASM module to a canister, DFX will now wait for the updated state (i.e. the new module hash) to be visible in the replica's certified state tree before proceeding with post-installation tasks or producing a success status.

### feat!: remove `dfx config`

`dfx config` has been removed. Please update Bash scripts to use `jq`, PowerShell scripts to use `ConvertTo-Json`, nushell scripts to use `to json`, etc.

### feat: move all the flags to the end

Command flags have been moved to a more traditional location; they are no longer positioned per subcommand, but instead are able to be all positioned after the final subcommand. In prior versions, a command might look like:
```bash
dfx --identity alice canister --network ic --wallet "$WALLET" create --all
```
This command can now be written:
```bash
dfx canister create --all --network ic --wallet "$WALLET" --identity alice
```
The old syntax is still available, though, so you don't need to migrate your scripts.

### feat!: changed update-settings syntax

When using `dfx canister update-settings`, it is easy to mistake `--controller` for `--add-controller`. For this reason `--controller` has been renamed to `--set-controller`.

### feat!: removed the internal webserver

This is a breaking change.  The only thing this was still serving was the /_/candid endpoint.  If you need to retrieve the candid interface for a local canister, you can use `dfx canister metadata <canister> candid:service`.

### fix: dfx wallet upgrade: improved error messages:

- if there is no wallet to upgrade
- if trying to upgrade a local wallet from outside of a project directory

### fix: canister creation cost is 0.1T cycles

Canister creation fee was calculated with 1T cycles instead of 0.1T.

### fix: dfx deploy and dfx canister install write .old.did files under .dfx/

When dfx deploy and dfx canister install upgrade a canister, they ensure that the
new candid interface is compatible with the previous candid interface.  They write
a file with extension .old.did that contains the previous interface.  In some
circumstances these files could be written in the project directory.  dfx now
always writes them under the .dfx/ directory.

### fix: dfx canister install now accepts arbitrary canister ids

This fixes the following error:
``` bash
> dfx canister install --wasm ~/counter.wasm eop7r-riaaa-aaaak-qasxq-cai
Error: Failed while determining if canister 'eop7r-riaaa-aaaak-qasxq-cai' is remote on network 'ic'.
Caused by: Failed while determining if canister 'eop7r-riaaa-aaaak-qasxq-cai' is remote on network 'ic'.
  Failed to figure out if canister 'eop7r-riaaa-aaaak-qasxq-cai' has a remote id on network 'ic'.
    Invalid argument: Canister eop7r-riaaa-aaaak-qasxq-cai not found in dfx.json
```

### feat: allow replica log level to be configured

It is now possible to specify the replica's log level. Possible values are `critical`, `error`, `warning`, `info`, `debug`, and `trace`.
The log level defaults to the level 'error'. Debug prints (e.g. `Debug.print("...")` in Motoko) still show up in the console.
The log level can be specified in the following places (See [system-wide dfx start](#feat-system-wide-dfx-start) for more detailed explanations on the network types):
- In file `networks.json` in the field `<network name>.replica.log_level` for shared networks.
- In file `dfx.json` in the field `networks.<network name>.replica.log_level` for project-specific networks.
- In file `dfx.json` in the field `defaults.replica.log_level` for project-specific networks. Requires a project-specific network to be run, otherwise this will have no effect.

### feat: enable canister sandboxing

Canister sandboxing is enabled to be consistent with the mainnet.

### chore: dfx ledger account-id --of-canister also accepts principal

It is now possible to do e.g. `dfx ledger account-id --of-canister fg7gi-vyaaa-aaaal-qadca-cai` as well as `dfx ledger account-id --of-canister my_canister_name` when checking the ledger account id of a canister.
Previously, dfx only accepted canister aliases and produced an error message that was hard to understand.

### chore: dfx canister deposit-cycles uses default wallet if none is specified

Motivated by [this forum post](https://forum.dfinity.org/t/dfx-0-10-0-dfx-canister-deposit-cycles-returns-error/13251/6).

### chore: projects created with `dfx new` are not pinned to a specific dfx version anymore

It is still possible to pin the dfx version by adding `"dfx":"<dfx version to pin to>"` to a project's `dfx.json`.

### fix: print links to cdk-rs docs in dfx new

### fix: broken link in new .mo project README

### fix: Small grammar change to identity password decryption prompt

The prompt for entering your passphrase in order to decrypt an identity password read:
    "Please enter a passphrase for your identity"
However, at that point, it isn't "a" passphrase.  It's either your passphrase, or incorrect.
Changed the text in this case to read:
    "Please enter the passphrase for your identity"

### chore: add retry logic to dfx download script

### feat: Add subnet type argument when creating canisters

`dfx ledger create-canister` gets a new option `--subnet-type` that allows users to choose a type of subnet that their canister can be created on. Additionally, a `dfx ledger show-subnet-types` is introduced which allows to list the available subnet types.

## Dependencies

### Replica

Updated replica to release candidate 93dcf2a2026c34330c76149dd713d89e37daa533.

This also incorporates the following executed proposals:

- [88831](https://dashboard.internetcomputer.org/proposal/88831)
- [88629](https://dashboard.internetcomputer.org/proposal/88629)
- [88109](https://dashboard.internetcomputer.org/proposal/88109)
- [87631](https://dashboard.internetcomputer.org/proposal/87631)
- [86738](https://dashboard.internetcomputer.org/proposal/86738)
- [86279](https://dashboard.internetcomputer.org/proposal/86279)
* [85007](https://dashboard.internetcomputer.org/proposal/85007)
* [84391](https://dashboard.internetcomputer.org/proposal/84391)
* [83786](https://dashboard.internetcomputer.org/proposal/83786)
* [82425](https://dashboard.internetcomputer.org/proposal/82425)
* [81788](https://dashboard.internetcomputer.org/proposal/81788)
* [81571](https://dashboard.internetcomputer.org/proposal/81571)
* [80992](https://dashboard.internetcomputer.org/proposal/80992)
* [79816](https://dashboard.internetcomputer.org/proposal/79816)
* [78693](https://dashboard.internetcomputer.org/proposal/78693)
* [77589](https://dashboard.internetcomputer.org/proposal/77589)
* [76228](https://dashboard.internetcomputer.org/proposal/76228)
* [75700](https://dashboard.internetcomputer.org/proposal/75700)
* [75109](https://dashboard.internetcomputer.org/proposal/75109)
* [74395](https://dashboard.internetcomputer.org/proposal/74395)
* [73959](https://dashboard.internetcomputer.org/proposal/73959)
* [73714](https://dashboard.internetcomputer.org/proposal/73714)
* [73368](https://dashboard.internetcomputer.org/proposal/73368)
* [72764](https://dashboard.internetcomputer.org/proposal/72764)

### ic-ref

Updated ic-ref to 0.0.1-1fba03ee
- introduce awaitKnown
- trivial implementation of idle_cycles_burned_per_day

### Updated Motoko from 0.6.29 to 0.7.3

- See https://github.com/dfinity/motoko/blob/master/Changelog.md#073-2022-11-01


### Cycles wallet

- Module hash: b944b1e5533064d12e951621d5045d5291bcfd8cf9d60c28fef02c8fdb68e783
- https://github.com/dfinity/cycles-wallet/commit/fa86dd3a65b2509ca1e0c2bb9d7d4c5be95de378

### Frontend canister:
- Module hash: 6c8f7a094060b096c35e4c4499551e7a8a29ee0f86c456e521c09480ebbaa8ab
- https://github.com/dfinity/sdk/pull/2720

# 0.11.2

## DFX

### fix: disable asset canister redirection of all HTTP traffic from `.raw.ic0.app` to `.ic0.app`

### fix: disable asset canister's ETag HTTP headers

The feature is not yet implemented on `icx-proxy`-level, and is causing 500 HTTP response for some type of assets every second request.

# 0.11.1

## DFX

### fix: dfx now only adds candid:service metadata to custom canisters that have at least one build step

This way, if a canister uses a premade canister wasm, dfx will use it as-is.

### fix: "canister alias not defined" in the Motoko language server

It is now possible to develop multiple-canister projects using the [Motoko VSCode extension](https://marketplace.visualstudio.com/items?itemName=dfinity-foundation.vscode-motoko).

### fix: improve browser compatibility for the JavaScript language binding

Patches a JavaScript language binding compatibility issue encountered in web browsers which do not support the (?.) operator.

### feat: print dfx.json schema

dfx is now capable of displaying the schema for `dfx.json`. You can see the schema by running `dfx schema` or write the schema to a file with `dfx schema --outfile path/to/file/schema.json`.

### feat: support for configuring assets in assets canister
- The `.ic-assets.json` file should be placed inside directory with assets, or its subdirectories. Multiple config files can be used (nested in subdirectories). Example of `.ic-assets.json` file format:
``` json
[
    {
        "match": ".*",
        "cache": {
            "max_age": 20
        },
        "headers": {
            "X-Content-Type-Options": "nosniff"
        },
        "ignore": false
    },
    {
        "match": "**/*",
        "headers": null
    },
    {
        "match": "file.json",
        "ignore": true
    }
]
```
- Configuring assets works only during asset creation - any changes to `.ic-assets.json` files won't have any effect effect for assets that have already been created. We are working on follow up implementation with improvements to handle updating these properties.
- `headers` from multiple applicable rules are being stacked/concatenated, unless `null` is specified, which resets/empties the headers.
- Both `"headers": {}` and absence of `headers` field don't have any effect on end result.
- Valid JSON format is required, i.e. the array of maps, `match` field is required. Only the following fields are accepted: `cache`, `ignore`, `headers`, `match`. The glob pattern has to be valid.
- The way matching rules work:
  1. The most deeply nested config file takes precedence over the one in parent dir. In other words, properties from a rule matching a file in a subdirectory override properties from a rule matching a file in a parent directory
  2. Order of rules within file matters - last rule in config file takes precedence over the first one

- The way `ignore` field works:
  1. By default, files that begin with a `.` are ignored, while all other files are included.
  2. The `.ignore` field overrides this, if present.
  3. If a directory is ignored, file and directories within it cannot be un-ignored.
  4. A file can be ignored and un-ignored many times, as long as any of its parent directories haven't been ignored.


### fix: Allow `dfx deploy` to not take arguments for canisters not being installed

A longstanding bug with `dfx deploy` is that if an installation is skipped (usually an implicitly included dependency), it still requires arguments even if the installed canister doesn't. As of this release that bug is now fixed.

### feat: Add additional logging from bitcoin canister in replica.

Configures the replica to emit additional logging from the bitcoin canister whenever the bitcoin feature is enabled. This helps show useful information to developers, such as the bitcoin height that the replica currently sees.

### fix: make `build` field optional for custom canisters

Prior to 0.11.0, a custom canister's `build` field could be left off if `dfx build` was never invoked. To aid in deploying prebuilt canisters, this behavior is now formalized; omitting `build` is equivalent to `build: []`.

### feat: Use `--locked` for Rust canisters

`dfx build`, in Rust canisters, now uses the `--locked` flag when building with Cargo. To offset this, `dfx new --type rust` now runs `cargo update` on the resulting project.

### feat: Enable threshold ecdsa signature

ECDSA signature signing is now enabled by default in new projects, or by running `dfx start --clean`.
A test key id "Secp256k1:dfx_test_key" is ready to be used by locally created canisters.

## Dependencies

### Updated `agent-rs` to 0.20.0

### Updated `candid` to 0.7.15

### Replica

Updated replica to elected commit 6e86169e98904047833ba6133e5413d2758d90eb.
This incorporates the following executed proposals:

* [72225](https://dashboard.internetcomputer.org/proposal/72225)
* [71669](https://dashboard.internetcomputer.org/proposal/71669)
* [71164](https://dashboard.internetcomputer.org/proposal/71164)
* [70375](https://dashboard.internetcomputer.org/proposal/70375)
* [70002](https://dashboard.internetcomputer.org/proposal/70002)

# 0.11.0

## DFX

### feat: renamed canisters in new projects to <project>_frontend and <project>_backend

The names of canisters created for new projects have changed.
After `dfx new <project>`, the canister names are:

- `<project>_backend` (previously `<project>`)
- `<project>_frontend` (previously `<project>_assets`)

### feat: Enable threshold ecdsa signature

### feat: new command: dfx canister metadata <canister> <name>

For example, to query a canister's candid service definition: `dfx canister metadata hello_backend candid:service`

### refactor: deprecate /_/candid internal webserver

The dfx internal webserver now only services the /_/candid endpoint.  This
is now deprecated.  If you were using this to query candid definitions, you
can instead use `dfx canister metadata`.

### refactor: optimize from ic-wasm

Optimize Rust canister WASM module via ic-wasm library instead of ic-cdk-optimizer. A separate installation of ic-cdk-optimizer is no longer needed.

The actual optimization was kept the same.

### feat: Read dfx canister call argument from a file or stdin

Enables passing large arguments that cannot be passed directly in the command line using the `--argument-file` flag. For example:
 * Named file: `dfx canister call --argument-file ./my/argument/file.txt my_canister_name greet`
 * Stdin: `echo '( null )' | dfx canister call --argument-file - my_canister_name greet`

### fix: Use default setting for BTC adapter idle seconds

A lower threshold was no longer necessary.

### feat: Allow users to configure logging level of bitcoin adapter

The bitcoin adapter's logging can be very verbose if debug logging is enabled, making it difficult to make sense of what's going on. On the other hand, these logs are useful for triaging problems.

To get the best of both worlds, this release adds support for an additional configuration option in dfx.json:

    "bitcoin": {
      "enabled": true,
      "nodes": ["127.0.0.1:18444"],
      "log_level": "info" <------- users can now configure the log level
    }

By default, a log level of "info" is used, which is relatively quiet. Users can change it to "debug" for more verbose logging.

### chore: update Candid UI canister with commit bffa0ae3c416e8aa3c92c33722a6b1cb31d0f1c3

This includes the following changes:

* Fetch did file from canister metadata
* Better flamegraph support
* Fix bigint error for vec nat8 type

### feat: dfx will look up the port of the running webserver from .dfx/webserver-port, if present

After `dfx start --host 127.0.0.1:0`, the dfx webserver will listen on an ephemeral port.  It stores the port value in .dfx/webserver-port.  dfx will now look for this file, and if a port is contained within, use that port to connect to the dfx webserver.

### fix: dfx commands once again work from any subdirectory of a dfx project

Running `dfx deploy`, `dfx canister id`, `dfx canister call` and so forth work as expected
if run from within any subdirectory of a dfx project.  Previously, this would create
canister_ids.json or .dfx/local/canister_ids.json within the subdirectory.

### feat: Post-installation tasks

You can now add your own custom post-installation/post-deployment tasks to any canister type. The new `post-install` key for canister objects in `dfx.json` can be a command or list of commands, similar to the `build` key of `custom` canisters, and receives all the same environment variables. For example, to replicate the upload task performed with `assets` canisters, you might set `"post-install": "icx-asset sync $CANISTER_ID dist"`.

### feat: assets are no longer copied from source directories before being uploaded to asset canister

Assets are now uploaded directly from their source directories, rather than first being copied
to an output directory.

If you're using `dfx deploy`, you won't see any change in functionality.  If you're running
`dfx canister install --mode=upgrade`, changed files in asset source directories will
be detected and uploaded even without an intervening `dfx build`.

### fix: Added src/declarations to .gitignore for new projects

### fix: remove deprecated candid path environment variable

The environment variable format `CANISTER_CANDID_{name}`, used in Rust projects, was deprecated in 0.9.2, to be unified with the variables `CANISTER_CANDID_PATH_{name}` which are used in other project types. It has now been removed. Note that you will need to update `ic-cdk-macros` if you use the `#[import]` macro.

### feat: deprecate `dfx config` for removal

The `dfx config` command has several issues and is ultimately a poor replacement for [`jq`](https://stedolan.github.io/jq). The command is being deprecated, and will be removed in a later release; we recommend switching to `jq` or similar tools (e.g. `ConvertTo-Json` in PowerShell, `to json` in nushell, etc.)

### feat: Better build scripts for type:custom

Build scripts now always receive a CWD of the DFX project root, instead of wherever `dfx` was invoked from, and a bare script `script.sh` can be specified without needing to prefix with `./`.

### feat: rust, custom, and asset canisters now include candid:service metadata

Motoko canisters already included this metadata.

Also added this metadata to the asset canister wasm, which will cause the next deploy to
install this new version.

### feat: Add safeguard to freezing threshold

Some developers mistakenly think that the freezing threshold is measured in cycles, but it is actually measured in seconds. To stop them from accidentally freezing their canisters, setting a freezing threshold above 50M seconds (~1.5 years) now requires a confirmation.

### fix: restores assets to webpack devserver

### chore: updates webpack dependencies for dfx new project

Resolves an issue where `webpack-cli` was was breaking when users tried to run `npm start` in a fresh project. For affected users of 0.10.1, you can resolve this issue manually by running `npm install webpack@latest webpack-cli@latest terser-webpack-plugin@latest`.

### feat: Support for new ledger notify function

Ledger 7424ea8 deprecates the existing `notify` function with a switch parameter between creating and topping up a canister, and introduces two
functions for doing the same. This should *mostly* be invisible to users, except that previously, if `dfx ledger create-canister` or `dfx ledger top-up`
failed, you would call `dfx ledger notify` after correcting the issue. In order to support the change, this command has been changed to two subcommands:
`dfx ledger notify create-canister` and `dfx ledger notify top-up`.

### feat: `--from-subaccount`

Previously, the ledger commands assumed all transfers were made from the default subaccount for the identity principal. This feature adds a `--from-subaccount` flag to `dfx ledger transfer`, `dfx ledger create-canister`, and `dfx ledger top-up`, to enable making transfers from a selected subaccount. A `--subaccount` flag is also added to `dfx ledger balance` for convenience. Subaccounts are expected as 64-character hex-strings (i.e. 32 bytes).

### feat: cargo audit when building rust canisters

When a canister with type `rust` is built and `cargo-audit` is installed, dfx will now check for vulnerabilities in the dependencies. If a vulnerability is found, dfx will recommend that the user update to a version without known vulnerabilities.

### fix: Freezing Threshold now documented

Calls made to retrieve the help output for `canister update-settings` was missing the `freezing-threshold` parameter.

### chore: warnings and errors are more visible

`WARN` and `ERROR` messages are now clearly labelled as such, and the labels are colored accordingly.
This is now included when running `dfx canister update-settings -h`.

### fix: `dfx schema` does not require valid dfx.json

There is no real reason for `dfx schema` to not work when a broken dfx.json is in the current folder - this is actually a very common scenario when `dfx schema` gets used.

### fix: canister call uses candid file if canister type cannot be determined

The candid file specified in the field `canisters.<canister name>.candid` of dfx.json, or if that not exists `canisters.<canister name>.remote.candid`, is now used when running `dfx canister call`, even when dfx fails to determine the canister type.

### fix: btc/canister http adapter socket not found by replica after restart

After running `dfx start --enable-bitcoin` twice in a row (stopping dfx in between), the second
launched replica would fail to connect to the btc adapter.  This is because ic-starter
does not write a new configuration file if one already exists, so the configuration file
used by the replica referred to one socket path, while dfx passed a different socket path
to the btc adapter.

Now dfx reuses the previously-used unix domain socket path, for both the btc adapter
and for the canister http adapter.

### fix: dfx stop now waits until dfx and any child processes exit

Previously, `dfx stop` would send the TERM signal to the running dfx and its child processes,
and then exit immediately.

This avoids interference between a dfx process performing cleanup at shutdown and
a dfx process that is starting.

### fix: dfx ping no longer creates a default identity

dfx ping now uses the anonymous identity, and no longer requires dfx.json to be present.


### fix: Initialize replica with bitcoin regtest flag

When the bitcoin feature is enabled, dfx was launching the replica with the "bitcoin_testnet" feature.
The correct feature to use is "bitcoin_regtest".

### dfx bootstrap now looks up the port of the local replica

`dfx replica` writes the port of the running replica to one of these locations:

- .dfx/replica-configuration/replica-1.port
- .dfx/ic-ref.port

`dfx bootstrap` will now use this port value, so it's no longer necessary to edit dfx.json after running `dfx replica`.

### feat: dfx.json local network settings can be set on the local network, rather than defaults

In `dfx.json`, the `bootstrap`, `bitcoin`, `canister_http`, and `replica` settings can
now be specified on the local network, rather than in the `defaults` field.
If one of these four fields is set for the local network, the corresponding field
in `defaults` will be ignored.

Example:
``` json
{
  "networks": {
    "local": {
      "bind": "127.0.0.1:8000",
      "canister_http": {
        "enabled": true
      }
    }
  }
}
```

## Dependencies

### Rust Agent

Updated agent-rs to 0.18.0

### Motoko

Updated Motoko from 0.6.28 to 0.6.29.

### Replica

Updated replica to elected commit 8993849de5fab76e796d67750facee55a0bf6649.
This incorporates the following executed proposals:

* [69804](https://dashboard.internetcomputer.org/proposal/69804)
* [67990](https://dashboard.internetcomputer.org/proposal/67990)
* [67483](https://dashboard.internetcomputer.org/proposal/67483)
* [66895](https://dashboard.internetcomputer.org/proposal/66895)
* [66888](https://dashboard.internetcomputer.org/proposal/66888)
* [65530](https://dashboard.internetcomputer.org/proposal/65530)
* [65327](https://dashboard.internetcomputer.org/proposal/65327)
* [65043](https://dashboard.internetcomputer.org/proposal/65043)
* [64355](https://dashboard.internetcomputer.org/proposal/64355)
* [63228](https://dashboard.internetcomputer.org/proposal/63228)
* [62143](https://dashboard.internetcomputer.org/proposal/62143)

### ic-ref

Updated ic-ref to 0.0.1-173cbe84
 - add ic0.performance_counter system interface
 - add system API for ECDSA signing
 - allow optional "error_code" field in responses
 - support gzip-compressed canister modules
 - enable canisters to send HTTP requests

# 0.10.1

## DFX

### fix: Webpack config no longer uses CopyPlugin

Dfx already points to the asset canister's assets directory, and copying to disk could sometimes
lead to an annoying "too many open files" error.

### fix: HSMs are once again supported on Linux

On Linux, dfx 0.10.0 failed any operation with an HSM with the following error:
```
Error: IO: Dynamic loading not supported
```
The fix was to once again dynamically-link the Linux build.

### feat: error explanation and fixing instructions engine

Dfx is now capable of providing explanations and remediation suggestions for entire categories of errors at a time.
Explanations and suggestions will slowly be added over time.
To see an example of an already existing suggestion, run `dfx deploy --network ic` while using an identity that has no wallet configured.

### chore: add context to errors

Most errors that happen within dfx are now reported in much more detail. No more plain `File not found` without explanation what even was attempted.

### fix: identities with configured wallets are not broken anymore and removed only when using the --drop-wallets flag

When an identity has a configured wallet, dfx no longer breaks the identity without actually removing it.
Instead, if the --drop-wallets flag is specified, it properly removes everything and logs what wallets were linked,
and when the flag is not specified, it does not remove anything.

The behavior for identities without any configured wallets is unchanged.

### feat: bitcoin integration: dfx now generates the bitcoin adapter config file

dfx command-line parameters for bitcoin integration:
``` bash
dfx start   --enable-bitcoin  # use default node 127.0.0.1:18444
dfx start   --enable-bitcoin --bitcoin-node <node>
```

The above examples also work for dfx replica.

These default to values from dfx.json:
```
.defaults.bitcoin.nodes
.defaults.bitcoin.enabled
```

The --bitcoin-node parameter, if specified on the command line, implies --enable-bitcoin.

If --enable-bitcoin or .defaults.bitcoin.enabled is set, then dfx start/replica will launch the ic-btc-adapter process and configure the replica to communicate with it.


### feat: print wallet balance in a human readable form #2184

Default behaviour changed for `dfx wallet balance`, it will now print cycles amount upscaled to trillions.

New flag `--precise` added to `dfx wallet balance`. Allows to get exact amount of cycles in wallet (without upscaling).

### feat: canister http integration

dfx command-line parameters for canister http requests integration:
```
dfx start --enable-canister-http
dfx replica --enable-canister-http
```

This defaults to the following value in dfx.json:
```
.defaults.canister_http.enabled
```

### fix: specifying ic provider with a trailing slash is recognised correctly

Specifying the network provider as `https://ic0.app/` instead of `https://ic0.app` is now recognised as the real IC network.

### Binary cache

Added ic-canister-http-adapter to the binary cache.

## Dependencies

### Updated agent-rs to 0.17.0

## Motoko

Updated Motoko from 0.6.26 to 0.6.28.

## Replica

Updated replica to elected commit b90edb9897718730f65e92eb4ff6057b1b25f766.
This incorporates the following executed proposals:

* [61004](https://dashboard.internetcomputer.org/proposal/61004)
* [60222](https://dashboard.internetcomputer.org/proposal/60222)
* [59187](https://dashboard.internetcomputer.org/proposal/59187)
* [58479](https://dashboard.internetcomputer.org/proposal/58479)
* [58376](https://dashboard.internetcomputer.org/proposal/58376)
* [57843](https://dashboard.internetcomputer.org/proposal/57843)
* [57395](https://dashboard.internetcomputer.org/proposal/57395)

## icx-proxy

Updated icx-proxy to commit c312760a62b20931431ba45e5b0168ee79ea5cda

* Added gzip and deflate body decoding before certification validation.
* Fixed unzip and streaming bugs
* Added Prometheus metrics endpoint
* Added root and invalid ssl and dns mapping

# 0.10.0

## DFX

### feat: Use null as default value for opt arguments


Before this, `deploy`ing a canister with an `opt Foo` init argument without specifying an `--argument` would lead to an error:

``` bash
$ dfx deploy
Error: Invalid data: Expected arguments but found none.
```

With this change, this isn't an error anymore, but instead `null` is passed as a value. In general, if the user does _not_ provide an `--argument`, and if the init method expects only `opt` arguments, then `dfx` will supply `null` for each argument.

Note in particular that this does not try to match `opt` arguments for heterogeneous (`opt`/non-`opt`) signatures. Note moreover that this only impacts a case that would previously error out, so no existing (working) workflows should be affected.

### feat: dfx identity set-wallet now checks that the provided canister is actually a wallet

This check was previously performed on local networks, but not on mainnet.

### feat: dfx canister call --candid <path to candid file> ...

Allows one to provide the .did file for calls to an arbitrary canister.

### feat: Install arbitrary wasm into canisters

You no longer need a DFX project setup with a build task to install an already-built wasm module into a canister ID. The new `--wasm <path>` flag to `dfx canister install` will bypass project configuration and install the wasm module at `<path>`. A DFX project setup is still recommended for general use; this should mostly be used for installing pre-built canisters. Note that DFX will also not perform its usual checks for API/ABI/stable-memory compatibility in this mode.

### feat: Support for 128-bit cycle counts

Cycle counts can now exceed the previously set maximum of 2^64. The new limit is 2^128. A new wallet version has been bundled with this release that supports the new cycle count. You will not be able to use this feature with your existing wallets without running `dfx wallet upgrade`, but old wallets will still work just fine with old cycle counts.

### fix: dfx start will once again notice if dfx is already running

dfx will once again display 'dfx is already running' if dfx is already running,
rather than 'Address already in use'.

As a consequence, after `dfx start` failed to notice that dfx was already running,
it would replace .dfx/pid with an empty file.  Later invocations of `dfx stop`
would display no output and return a successful exit code, but leave dfx running.

### fix: dfx canister update-settings <canister id> works even if the canister id is not known to the project.

This makes the behavior match the usage text of the command:
`<CANISTER> Specifies the canister name or id to update. You must specify either canister name/id or the --all option`

### feat: dfx deploy --upgrade-unchanged or dfx canister install --mode upgrade --upgrade-unchanged

When upgrading a canister, `dfx deploy` and `dfx canister install` skip installing the .wasm
if the wasm hash did not change.  This avoids a round trip through stable memory for all
assets on every dfx deploy, for example.  By passing this argument, dfx will instead
install the wasm even if its hash matches the already-installed wasm.

### feat: Introduce DFX_CACHE_ROOT environment variable

A new environment variable, `DFX_CACHE_ROOT`, has been introduced to allow setting the cache root directory to a different location than the configuration root directory. Previously `DFX_CONFIG_ROOT` was repurposed for this which only allowed one location to be set for both the cache and configuration root directories.

This is a breaking change since setting `DFX_CONFIG_ROOT` will no longer set the cache root directory to that location.

### fix: Error if nonzero cycles are passed without a wallet proxy

Previously, `dfx canister call --with-cycles 1` would silently ignore the `--with-cycles` argument as the DFX principal has no way to pass cycles and the call must be forwarded through the wallet. Now it will error instead of silently ignoring it. To forward a call through the wallet, use `--wallet $(dfx identity get-wallet)`, or `--wallet $(dfx identity --network ic get-wallet)` for mainnet.

### feat: Configure subnet type of local replica

The local replica sets its parameters according to the subnet type defined in defaults.replica.subnet_type, defaulting to 'application' when none is specified.
This makes it less likely to accidentally hit the 'cycles limit exceeded' error in production.  Since the previous default was `system`, you may see these types errors in development instead.
Possible values for defaults.replica.subnet_type are: "application", "verifiedapplication", "system"

Example how to specify the subnet type:
``` json
{
  "defaults": {
    "replica": {
      "subnet_type": "verifiedapplication"
    }
  }
}
```

### feat: Introduce command for local cycles top-up

`dfx ledger fabricate-cycles <canister (id)> <optional amount>` can be used during local development to create cycles out of thin air and add them to a canister. Instead of supplying a canister name or id it is also possible to use `--all` to add the cycles to every canister in the current project. When no amount is supplied, the command uses 10T cycles as default. Using this command with `--network ic` will result in an error.

### feat: Private keys can be stored in encrypted format

`dfx identity new` and `dfx identity import` now ask you for a password to encrypt the private key (PEM file) when it is stored on disk.
If you decide to use a password, your key will never be written to disk in plain text.
In case you don't want to enter your password all the time and want to take the risk of storing your private key in plain text, you can use the `--disable-encryption` flag.

The `default` identity as well as already existing identities will NOT be encrypted. If you want to encrypt an existing identity, use the following commands:
``` bash
dfx identity export identity_name > identity.pem
# if you have set old_identity_name as the identity that is used by default, switch to a different one
dfx identity use other_identity
dfx identity remove identity_name
dfx identity import identity_name identity.pem
```

### feat: Identity export

If you want to get your identity out of dfx, you can use `dfx identity export identityname > exported_identity.pem`. But be careful with storing this file as it is not protected with your password.

### feat: Identity new/import now has a --force flag

If you want to script identity creation and don't care about overwriting existing identities, you now can use the `--force` flag for the commands `dfx identity new` and `dfx identity import`.

### fix: Do not automatically create a wallet on IC

When running `dfx deploy --network ic`, `dfx canister --network ic create`, or `dfx identity --network ic get-wallet` dfx no longer automatically creates a cycles wallet for the user if none is configured. Instead, it will simply report that no wallet was found for that user.

Dfx still creates the wallet automatically when running on a local network, so the typical workflow of `dfx start --clean` and `dfx deploy` will still work without having to manually create the wallet.

### fix: Identities cannot exist and not at the same time

When something went wrong during identity creation, the identity was not listed as existing.
But when trying to create an identity with that name, it was considered to be already existing.

### feat: dfx start and dfx replica can now launch the ic-btc-adapter process

Added command-line parameters:
``` bash
dfx start   --enable-bitcoin --btc-adapter-config <path>
dfx replica --enable-bitcoin --btc-adapter-config <path>
```

These default to values from dfx.json:
```
.defaults.bitcoin.btc_adapter_config
.defaults.bitcoin.enabled
```

The --btc-adapter-config parameter, if specified on the command line, implies --enable-bitcoin.

If --enable-bitcoin or .defaults.bitcoin.enabled is set, and a btc adapter configuration is specified,
then dfx start/replica will launch the ic-btc-adapter process.

This integration is not yet complete, pending upcoming functionality in ic-starter.

### fix: report context of errors

dfx now displays the context of an error in several places where previously the only error
message would be something like "No such file or directory."

### chore: updates starter project for Node 18

Webpack dev server now works for Node 18 (and should work for Node 17). A few packages are also upgraded

## updating dependencies

Updated to version 0.14.0 of agent-rs

## Cycles wallet

- Module hash: bb001d1ebff044ba43c060956859f614963d05c77bd778468fce4de095fe8f92
- https://github.com/dfinity/cycles-wallet/commit/f18e9f5c2f96e9807b6f149c975e25638cc3356b

## Replica

Updated replica to elected commit b3788091fbdb8bed7e527d2df4cc5e50312f476c.
This incorporates the following executed proposals:

* [57150](https://dashboard.internetcomputer.org/proposal/57150)
* [54964](https://dashboard.internetcomputer.org/proposal/54964)
* [53702](https://dashboard.internetcomputer.org/proposal/53702)
* [53231](https://dashboard.internetcomputer.org/proposal/53231)
* [53134](https://dashboard.internetcomputer.org/proposal/53134)
* [52627](https://dashboard.internetcomputer.org/proposal/52627)
* [52144](https://dashboard.internetcomputer.org/proposal/52144)
* [50282](https://dashboard.internetcomputer.org/proposal/50282)

Added the ic-btc-adapter binary to the cache.

## Motoko

Updated Motoko from 0.6.25 to 0.6.26.

# 0.9.3

## DFX

### feat: dfx deploy now displays URLs for the frontend and candid interface

### dfx.json

In preparation for BTC integration, added configuration for the bitcoind port:

``` json
{
  "canisters": {},
  "defaults": {
    "bitcoind": {
      "port": 18333
    }
  }
}
```

## icx-proxy

Updated icx-proxy to commit 594b6c81cde6da4e08faee8aa8e5a2e6ae815602, now static-linked.

* upgrade HTTP calls upon canister request
* no longer proxies /_/raw to the dfx internal webserver
* allows for generic StreamingCallback tokens

## Replica

Updated replica to blessed commit d004accc3904e24dddb13a11d93451523e1a8a5f.
This incorporates the following executed proposals:

* [49653](https://dashboard.internetcomputer.org/proposal/49653)
* [49011](https://dashboard.internetcomputer.org/proposal/49011)
* [48427](https://dashboard.internetcomputer.org/proposal/48427)
* [47611](https://dashboard.internetcomputer.org/proposal/47611)
* [47512](https://dashboard.internetcomputer.org/proposal/47512)
* [47472](https://dashboard.internetcomputer.org/proposal/47472)
* [45984](https://dashboard.internetcomputer.org/proposal/45984)
* [45982](https://dashboard.internetcomputer.org/proposal/45982)

## Motoko

Updated Motoko from 0.6.21 to 0.6.25.

# 0.9.2

## DFX

### feat: Verify Candid and Motoko stable variable type safety of canister upgrades

Newly deployed Motoko canisters now embed the Candid interface and Motoko stable signatures in the Wasm module.
`dfx deploy` and `dfx canister install` will automatically check

	1) the backward compatible of Candid interface in both upgrade and reinstall mode;
	2) the type safety of Motoko stable variable type in upgrade mode to avoid accidentally lossing data;

See [Upgrade compatibility](https://internetcomputer.org/docs/language-guide/compatibility) for more details.

### feat: Unified environment variables across build commands

The three canister types that use a custom build tool - `assets`, `rust`, and `custom` - now all support the same set of environment variables during the build task:

* `DFX_VERSION` - The version of DFX that was used to build the canister.
* `DFX_NETWORK` - The network name being built for. Usually `ic` or `local`.
* `CANISTER_ID_{canister}` - The canister principal ID of the canister `{canister}` registered in `dfx.json`.
* `CANISTER_CANDID_PATH_{canister}` - The path to the Candid interface file for the canister `{canister}` among your canister's dependencies.
* `CANISTER_CANDID_{canister}` (deprecated) - the same as `CANISTER_CANDID_PATH_{canister}`.  This is provided for backwards compatibility with `rust` and `custom` canisters, and will be removed in dfx 0.10.0.
* `CANISTER_ID` - Same as `CANISTER_ID_{self}`, where `{self}` is the name of _this_ canister.
* `CANISTER_CANDID_PATH` - Same as `CANISTER_CANDID_PATH_{self}`, where `{self}` is the name of _this_ canister.

### feat: Support for local ledger calls

If you have an installation of the ICP Ledger (see [Ledger Installation Guide](https://github.com/dfinity/ic/tree/master/rs/rosetta-api/ledger_canister#deploying-locally)), `dfx ledger balance` and `dfx ledger transfer` now support
`--ledger-canister-id` parameter.

Some examples:
``` bash
$ dfx ledger \
  --network local \
  balance \
  --ledger-canister-id  rrkah-fqaaa-aaaaa-aaaaq-cai
1000.00000000 ICP

$ dfx ledger \
  --network local \
  transfer --amount 0.1 --memo 0 \
  --ledger-canister-id  rrkah-fqaaa-aaaaa-aaaaq-cai 8af54f1fa09faeca18d294e0787346264f9f1d6189ed20ff14f029a160b787e8
Transfer sent at block height: 1
```

### feat: `dfx ledger account-id` can now compute canister addresses

The `dfx ledger account-id` can now compute addresses of principals and canisters.
The command also supports ledger subaccounts now.

``` bash
dfx ledger account-id --of-principal 53zcu-tiaaa-aaaaa-qaaba-cai
dfx ledger --network small02 account-id --of-canister ledger_demo
dfx ledger account-id --of-principal 53zcu-tiaaa-aaaaa-qaaba-cai --subaccount 0000000000000000000000000000000000000000000000000000000000000001
```

### feat: Print the full error chain in case of a failure

All `dfx` commands will now print the full stack of errors that led to the problem, not just the most recent error.
Example:

```
Error: Subaccount '00000000000000000000000000000000000000000000000000000000000000000' is not a valid hex string
Caused by:
  Odd number of digits
```

### fix: dfx import will now import pem files created by `quill generate`

`quill generate` currently outputs .pem files without an `EC PARAMETERS` section.
`dfx identity import` will now correctly identify these as EC keys, rather than Ed25519.

### fix: retry on failure for ledger create-canister, top-up, transfer

dfx now calls `transfer` rather than `send_dfx`, and sets the created_at_time field in order to retry the following commands:

* dfx ledger create-canister
* dfx ledger top-up
* dfx ledger transfer

### feat: Remote canister support

It's now possible to specify that a canister in dfx.json references a "remote" canister on a specific network,
that is, a canister that already exists on that network and is managed by some other project.

Motoko, Rust, and custom canisters may be configured in this way.

This is the general format of the configuration in dfx.json:
``` json
{
  "canisters": {
    "<canister name>": {
      "remote": {
        "candid": "<path to candid file to use when building on remote networks>",
        "id": {
          "<network name>": "<principal on network>"
        }
      }
    }
  }
}
```

The "id" field, if set for a given network, specifies the canister ID for the canister on that network.
The canister will not be created or installed on these remote networks.
For other networks, the canister will be created and installed as usual.

The "candid" field, if set within the remote object, specifies the candid file to build against when
building other canisters on a network for which the canister is remote.  This definition can differ
from the candid definitions for local builds.

For example, if have an installation of the ICP Ledger (see [Ledger Installation Guide](https://github.com/dfinity/ic/tree/master/rs/rosetta-api/ledger_canister#deploying-locally))
in your dfx.json, you could configure the canister ID of the Ledger canister on the ic network as below.  In this case,
the private interfaces would be available for local builds, but only the public interfaces would be available
when building for `--network ic`.
``` json
{
  "canisters": {
    "ledger": {
      "type": "custom",
      "wasm": "ledger.wasm",
      "candid": "ledger.private.did",
      "remote": {
        "candid": "ledger.public.did",
        "id": {
          "ic": "ryjl3-tyaaa-aaaaa-aaaba-cai"
        }
      }
    },
    "app": {
      "type": "motoko",
      "main": "src/app/main.mo",
      "dependencies": [ "ledger" ]
    }
  }
}
```

As a second example, suppose that you wanted to write a mock of the ledger in Motoko.
In this case, since the candid definition is provided for remote networks,
`dfx build` (with implicit `--network local`) will build app against the candid
definitions defined by mock.mo, but `dfx build --network ic` will build app against
`ledger.public.did`.

This way, you can define public update/query functions to aid in local testing, but
when building/deploying to mainnet, references to methods not found in `ledger.public.did`
will be reports as compilation errors.

``` json
{
  "canisters": {
    "ledger": {
      "type": "motoko",
      "main": "src/ledger/mock.mo",
      "remote": {
        "candid": "ledger.public.did",
        "id": {
          "ic": "ryjl3-tyaaa-aaaaa-aaaba-cai"
        }
      }
    },
    "app": {
      "type": "motoko",
      "main": "src/app/main.mo",
      "dependencies": [ "ledger" ]
    }
  }
}
```

### feat: Generating remote canister bindings

It's now possible to generate the interface of a remote canister using a .did file using the `dfx remote generate-binding <canister name>|--all` command. This makes it easier to write mocks for local development.

Currently, dfx can generate .mo, .rs, .ts, and .js bindings.

This is how you specify how to generate the bindings in dfx.json:
``` json
{
  "canisters": {
    "<canister name>": {
      "main": "<path to mo/rs/ts/js file that will be generated>",
      "remote": {
        "candid": "<path to candid file to use when generating bindings>"
        "id": {}
      }
    }
  }
}
```

## ic-ref

Upgraded from a432156f24faa16d387c9d36815f7ddc5d50e09f to ab8e3f5a04f0f061b8157c2889f8f5de05f952bb

* Support 128-bit system api for cycles
* Include canister_ranges in the state tree
* Removed limit on cycles in a canister

## Replica

Updated replica to blessed commit 04fe8b0a1262f07c0cec1fdfa838a37607370a61.
This incorporates the following executed proposals:

* [45091](https://dashboard.internetcomputer.org/proposal/45091)
* [43635](https://dashboard.internetcomputer.org/proposal/43635)
* [43633](https://dashboard.internetcomputer.org/proposal/43633)
* [42783](https://dashboard.internetcomputer.org/proposal/42783)
* [42410](https://dashboard.internetcomputer.org/proposal/42410)
* [40908](https://dashboard.internetcomputer.org/proposal/40908)
* [40647](https://dashboard.internetcomputer.org/proposal/40647)
* [40328](https://dashboard.internetcomputer.org/proposal/40328)
* [39791](https://dashboard.internetcomputer.org/proposal/39791)
* [38541](https://dashboard.internetcomputer.org/proposal/38541)

## Motoko

Updated Motoko from 0.6.20 to 0.6.21.

# 0.9.0

## DFX

### feat!: Remove the wallet proxy and the --no-wallet flag

Breaking change: Canister commands, except for `dfx canister create`, will make the call directly, rather than via the user's wallet. The `--no-wallet` flag is thus removed from `dfx canister` as its behavior is the default.

When working with existing canisters, use the `--wallet` flag in conjunction with `dfx identity get-wallet` in order to restore the old behavior.

You will need to upgrade your wallet and each of your existing canisters to work with the new system.  To do so, execute the following in each of your dfx projects:
``` bash
dfx wallet upgrade
dfx canister --wallet "$(dfx identity get-wallet)" update-settings --all --add-controller "$(dfx identity get-principal)"
```
To upgrade projects that you have deployed to the IC mainnet, execute the following:
``` bash
dfx wallet --network ic upgrade
dfx canister --network ic --wallet "$(dfx identity --network ic get-wallet)" update-settings --all --add-controller "$(dfx identity get-principal)"
```

### feat: Add --add-controller and --remove-controller flags for "canister update-settings"

`dfx canister update-settings` previously only let you overwrite the entire controller list; `--add-controller` and `--remove-controller` instead add or remove from the list.

### feat: Add --no-withdrawal flag for "canister delete" for when the canister is out of cycles

`dfx canister delete --no-withdrawal <canister>` can be used to delete a canister without attempting to withdraw cycles.

### fix: set RUST_MIN_STACK to 8MB for ic-starter (and therefore replica)

This matches the value used in production and is meant to exceed the configured 5 MB wasmtime stack.

### fix: asset uploads will retry failed requests as expected

Fixed a defect in asset synchronization where no retries would be attempted after the first 30 seconds overall.

## Motoko

Updated Motoko from 0.6.11 to 0.6.20.

* Implement type union/intersection
* Transform for-loops on arrays into while-loops
* Tighten typing rules for type annotations in patterns
* Candid decoding: skip vec any fast
* Bump up MAX_HP_FOR_GC from 1GB to 3GB
* Candid decoder: Trap if a principal value is too large
* Eliminate bignum calls from for-iteration on arrays
* Improve scheduling
* Improve performance of bignum equality
* Stable signatures: frontend, metadata, command-line args
* Added heartbeat support

## Cycles wallet

- Module hash: 53ec1b030f1891bf8fd3877773b15e66ca040da539412cc763ff4ebcaf4507c5
- https://github.com/dfinity/cycles-wallet/commit/57e53fcb679d1ea33cc713d2c0c24fc5848a9759

## Replica

Updated replica to blessed commit 75138bbf11e201aac47266f07bee289dc18a082b.
This incorporates the following executed proposals:

* [33828](https://dashboard.internetcomputer.org/proposal/33828)
* [31275](https://dashboard.internetcomputer.org/proposal/31275)
* [31165](https://dashboard.internetcomputer.org/proposal/31165)
* [30392](https://dashboard.internetcomputer.org/proposal/30392)
* [30078](https://dashboard.internetcomputer.org/proposal/30078)
* [29235](https://dashboard.internetcomputer.org/proposal/29235)
* [28784](https://dashboard.internetcomputer.org/proposal/28784)
* [27975](https://dashboard.internetcomputer.org/proposal/27975)
* [26833](https://dashboard.internetcomputer.org/proposal/26833)
* [25343](https://dashboard.internetcomputer.org/proposal/25343)
* [23633](https://dashboard.internetcomputer.org/proposal/23633)

# 0.8.4

## DFX

### feat: "rust" canister type

You can now declare "rust" canisters in dfx.json.
``` json
{
  "canisters": {
    "canister_name": {
      "type": "rust",
      "package": "crate_name",
      "candid": "path/to/canister_name.did"
    }
  }
}
```

Don't forget to place a `Cargo.toml` in your project root.
Then dfx will build the rust canister with your rust toolchain.
Please also make sure that you have added the WebAssembly compilation target.

``` bash
rustup target add wasm32-unknown-unknown
```

You can also create new dfx project with a default rust canister.

``` bash
dfx new --type=rust <project-name>
```

### chore: updating dfx new template

Updates dependencies to latest for Webpack, and updates config. Additionally simplifies environment variables for canister ID's in config.

Additionally adds some polish to the starter template, including a favicon and using more semantic html in the example app

### feat: environment variable overrides for executable pathnames

You can now override the location of any executable normally called from the cache by specifying
an environment variable. For example, DFX_ICX_PROXY_PATH will specify the path for `icx-proxy`.

### feat: dfx deploy --mode=reinstall <canister>

`dfx deploy` can now reinstall a single canister, controlled by a new `--mode=reinstall` parameter.
This is destructive (it resets the state of the canister), so it requires a confirmation
and can only be performed on a single canister at a time.

`dfx canister install --mode=reinstall <canister>` also requires the same confirmation,
and no longer works with `--all`.

## Replica

The included replica now supports canister_heartbeat.  This only works with rust canisters for the time being,
and does not work with the emulator (`dfx start --emulator`).

# 0.8.3

## DFX

### fix: ic-ref linux binary no longer references /nix/store

This means `dfx start --emulator` has a chance of working if nix is not installed.
This has always been broken, even before dfx 0.7.0.

### fix: replica and ic-starter linux binaries no longer reference /nix/store

This means `dfx start` will work again on linux.  This bug was introduced in dfx 0.8.2.

### feat: replaced --no_artificial_delay option with a sensible default.

The `--no-artificial-delay` option not being the default has been causing a lot of confusion.
Now that we have measured in production and already applied a default of 600ms to most subnets deployed out there,
we have set the same default for dfx and removed the option.

## Motoko

Updated Motoko from 0.6.10 to 0.6.11.

* Assertion error messages are now reproducible (#2821)

# 0.8.2

## DFX

### feat: dfx canister delete can now return cycles to a wallet or dank

By default `dfx canister delete` will return cycles to the default cycles wallet.
Cycles can be returned to a designated canister with `--withdraw-cycles-to-canister` and
cycles can be returned to dank at the current identity principal with `--withdraw-cycles-to-dank`
and to a designated principal with `--withdraw-cycles-to-dank-principal`.

### feat: dfx canister create now accepts multiple instances of --controller argument

It is now possible to create canisters with more than one controller by
passing multiple instances of the `--controller parameter to `dfx canister create`.

You will need to upgrade your wallet with `dfx wallet upgrade`, or `dfx wallet --network ic upgrade`

### feat: dfx canister update-settings now accepts multiple instance of --controller argument

It is now possible to configure a canister to have more than one controller by
passing multiple instances of the `--controller parameter to `dfx canister update-settings`.

### feat: dfx canister info and dfx canister status now display all controllers

### feat!: dfx canister create --controller <controller> named parameter

Breaking change: The controller parameter for `dfx canister create` is now passed as a named parameter,
rather than optionally following the canister name.

Old: dfx canister create [canister name] [controller]
New: dfx canister create --controller <controller> [canister name]

### fix: dfx now respects $DFX_CONFIG_ROOT when looking for legacy credentials

Previously this would always look in `$HOME/.dfinity/identity/creds.pem`.

### fix: changed dfx canister (create|update-settings) --memory-allocation limit to 12 GiB

Updated the maximum value for the --memory-allocation value to be 12 GiB (12,884,901,888 bytes)

## Cycles Wallet

- Module hash: 9183a38dd2eb1a4295f360990f87e67aa006f225910ab14880748e091248e086
- https://github.com/dfinity/cycles-wallet/commit/9ef38bb7cd0fe17cda749bf8e9bbec5723da0e95

### Added support for multiple controllers

You will need to upgrade your wallet with `dfx wallet upgrade`, or `dfx wallet --network ic upgrade`

## Replica

The included replica now supports public spec 0.18.0

* Canisters can now have more than one controller
* Adds support for 64-bit stable memory
* The replica now goes through an initialization sequence, reported in its status
as `replica_health_status`.  Until this reports as `healthy`, queries or updates will
fail.
** `dfx start --background` waits to exit until `replica_health_status` is `healthy`.
** If you run `dfx start` without `--background`, you can call `dfx ping --wait-healthy`
to wait until the replica is healthy.

## Motoko

Updated Motoko from 0.6.7 to 0.6.10

* add Debug.trap : Text -> None (motoko-base #288)
* Introduce primitives for `Int` ⇔ `Float` conversions (#2733)
* Fix crashing bug for formatting huge floats (#2737)

# 0.8.1

## DFX

### feat: dfx generate types command

``` bash
dfx generate
```

This new command will generate type declarations for canisters in dfx.json.

You can control what will be generated and how with corresponding configuration in dfx.json.

Under dfx.json → "canisters" → "<canister_name>", developers can add a "declarations" config. Options are:

* "output" → directory to place declarations for that canister | default is "src/declarations/<canister_name>"

* "bindings" → [] list of options, ("js", "ts", "did", "mo") | default is "js", "ts", "did"

* "env_override" → a string that will replace process.env.{canister_name_uppercase}_CANISTER_ID in the "src/dfx/assets/language_bindings/canister.js" template.

js declarations output

* index.js (generated from "src/dfx/assets/language_bindings/canister.js" template)

* <canister_name>.did.js - candid js binding output

ts declarations output

  * <canister_name>.did.d.ts - candid ts binding output

did declarations output

  * <canister_name>.did - candid did binding output

mo declarations output

  * <canister_name>.mo - candid mo binding output

### feat: dfx now supports the anonymous identity

Use it with either of these forms:
``` bash
dfx identity use anonymous
dfx --identity anonymous ...
```

### feat: import default identities

Default identities are the pem files generated by `dfx identity new ...` which contain Ed25519 private keys.
They are located at `~/.config/dfx/identity/xxx/identity.pem`.
Now, you can copy such pem file to another computer and import it there.

``` bash
dfx identity new alice
cp ~/.config/dfx/identity/xxx/identity.pem alice.pem
# copy the pem file to another computer, then
dfx identity import alice alice.pem
```

Before, people can manually copy the pem files to the target directory to "import". Such workaround still works.
We suggest to use the `import` subcommand since it also validate the private key.

### feat: Can now provide a nonstandard wallet module with DFX_WALLET_WASM environment variable

Define DFX_WALLET_WASM in the environment to use a different wasm module when creating or upgrading the wallet.

## Asset Canister

### fix: trust full asset SHA-256 hashes provided by the caller

When the caller provides SHA-256 hashes (which dfx does), the asset canister will no longer
recompute these hashes when committing the changes.  These recomputations were causing
canisters to run out of cycles, or to attempt to exceed the maximum cycle limit per update.

# 0.8.0

The 0.8.0 release includes updates and fixes that are primarily internal to improve existing features and functions rather than user-visible.

## DFX

### fix: dfx identity set-wallet no longer requires --force when used with --network ic

This was intended to skip verification of the wallet canister on the IC network,
but ended up only writing to the wallets.json file if --force was passed.

### chore: updating dependencies

* Support for the latest version of the {IC} specification and replica.

* Updating to latest versions of Motoko, Candid, and agent-rs

### feat: Type Inference Update

* Changes to `dfx new` project template and JavaScript codegen to support type inference in IDE's

* Adding webpack dev server to project template

* Migration path documented at https://sdk.dfinity.org/docs/release-notes/0.8.0-rn.html

# 0.7.7

Breaking changes to frontend code generation, documented in 0.8.0

## DFX

### feat: deploy and canister install will now only upgrade a canister if the wasm actually changed

dfx deploy and dfx canister install now compare the hash of the already-installed module
with the hash of the built canister's wasm output.  If they are the same, they leave the canister
in place rather than upgrade it.  They will still synchronize assets to an asset canister regardless
of the result of this comparison.


# 0.7.6

## icx-proxy

The streaming callback mechanism now requires the following record structure for the token:
```
type StreamingCallbackToken = record {
    key: text;
    content_encoding: text;
    index: nat;
    sha256: opt blob;
};
```

Previously, the token could be a record with any set of fields.

# 0.7.2

## DFX

### fix: set default cycle balance to 3T

Change the default cycle balance of a canister from 10T cycles to 3T cycles.

## Cycles Wallet

- Module hash: 1404b28b1c66491689b59e184a9de3c2be0dbdd75d952f29113b516742b7f898
- https://github.com/dfinity/cycles-wallet/commit/e902708853ab621e52cb68342866d36e437a694b

### fix: It is no longer possible to remove the last controller.

Fixed an issue where the controller can remove itself from the list of controllers even if it's the only one,
leaving the wallet uncontrolled.
Added defensive checks to the wallet's remove_controller and deauthorize methods.

# 0.7.1

## DFX

### feat: sign request_status for update call

When using `dfx canister sign` to generate a update message, a corresponding
request_status message is also signed and append to the json as `signed_request_status`.
Then after sending the update message, the user can check the request_status using
`dfx canister send message.json --status`.

### fix: wallet will not proxy dfx canister call by default

Previously, `dfx canister call` would proxy queries and update calls via the wallet canister by default.
(There was the `--no-wallet` flag to bypass the proxy and perform the calls as the selected identity.)
However, this behavior had drawbacks, namely each `dfx canister call` was an inter-canister call
by default and calls would take a while to resolve. This fix makes it so that `dfx canister call` no longer
proxies via the wallet by default. To proxy calls via the wallet, you can do
`dfx canister --wallet=<wallet-id> call`.

### feat: add --no-artificial-delay to dfx replica and start

This change adds the `--no-artificial-delay` flag to `dfx start` and `dfx replica`.
The replica shipped with dfx has always had an artificial consensus delay (introduced to simulate
a delay users might see in a networked environment.) With this new flag, that delay can
be lessened. However, you might see increased CPU utilization by the replica process.

### feat: add deposit cycles and uninstall code

This change introduces the `deposit_cycles` and `uninstall_code` management canister
methods as dedicated `dfx canister` subcommands.

### fix: allow consistent use of canisters ids in canister command

This change updates the dfx commands so that they will accept either a canister name
(sourced from your local project) or a valid canister id.

# 0.7.0

## DFX

### feat: add output type to request-status

This change allows you to specify the format the return result for `dfx canister request-status`.

### fix: deleting a canister on a network removes entries for other networks

This change fixes a bug where deleting a canister on a network removed all other entries for
the canister in the canister_ids.json file.

### feat: point built-in `ic` network provider at mainnet

`--network ic` now points to the mainnet IC (as Sodium has been deprecated.)

### feat: add candid UI canister

The dedicated candid UI canister is installed on a local network when doing a `dfx canister install`
or `dfx deploy`.

### fix: Address already in use (os error 48) when issuing dfx start

This fixes an error which occurred when starting a replica right after stopping it.

### feat: ledger subcommands

dfx now supports a dedicated `dfx ledger` subcommand. This allows you to interact with the ledger
canister installed on the Internet Computer. Example commands include `dfx ledger account-id` which
prints the Account Identifier associated with your selected identity, `dfx ledger transfer` which
allows you to transfer ICP from your ledger account to another, and `dfx ledger create-canister` which
allows you to create a canister from ICP.

### feat: update to 0.17.0 of the Interface Spec

This is a breaking change to support 0.17.0 of the Interface Spec. Compute & memory allocation values
are set when creating a canister. An optional controller can also be specified when creating a canister.
Furthermore, `dfx canister set-controller` is removed, in favor of `dfx canister update-settings` which
allows the controller to update the controller, the compute allocation, and the memory allocation of the
canister. The freezing threshold value isn't exposed via dfx cli yet, but it may still be modified by
calling the management canister via `dfx canister call aaaaa-aa update-settings`

### feat: add wallet subcommands

dfx now supports a dedicated `dfx wallet` subcommand. This allows you to interact with the cycles wallet
associated with your selected identity. For example, `dfx wallet balance` to get the cycle balance,
`dfx wallet list-addresses` to display the associated controllers & custodians, and `dfx wallet send <destination> <amount>`
to send cycles to another wallet.

## Cycles Wallet

- Module Hash: a609400f2576d1d6df72ce868b359fd08e1d68e58454ef17db2361d2f1c242a1
- https://github.com/dfinity/cycles-wallet/commit/06bb256ca0738640be51cf84caaced7ea02ca29d

### feat: Use Internet Identity Service.

# 0.7.0-beta.5

## Cycles Wallet

- Module Hash: 3d5b221387875574a9fd75b3165403cf1b301650a602310e9e4229d2f6766dcc
- https://github.com/dfinity/cycles-wallet/commit/c3cbfc501564da89e669a2d9de810d32240baf5f

### feat: Updated to Public Interface 0.17.0

### feat: The wallet_create_canister method now takes a single record argument, which includes canister settings.

### fix: Return correct content type and encoding for non-gz files.

### fix: Updated frontend for changes to canister creation interface.

# 0.7.0-beta.3

## DFX

### fix: assets with an unrecognized file extension will use content-type "application/octet-stream"

# 0.7.0-beta.2

## DFX

### feat: synchronize assets rather than uploading even assets that did not change

DFX will now also delete assets from the container that do not exist in the project.
This means if you stored assets in the container, and they are not in the project,
dfx deploy or dfx install will delete them.

## Asset Canister

### Breaking change: change to store() method signature

- now takes arguments as a single record parameter
- must now specify content type and content encoding, and may specify the sha256

# 0.7.0-beta.1

## DFX

### fix: now deletes from the asset canister assets that no longer exist in the project

### feat: get certified canister info from read state #1514

Added `dfx canister info` command to get certified canister information. Currently this information is limited to the controller of the canister and the SHA256 hash of its WASM module. If there is no WASM module installed, the hash will be None.

## Asset Canister

### Breaking change: change to list() method signature

- now takes a parameter, which is an empty record
- now returns an array of records

### Breaking change: removed the keys() method

- use list() instead

# 0.7.0-beta.0

## DFX

### feat: webserver can now serve large assets

# 0.6.26

## DFX

### feat: add --no-wallet flag and --wallet option to allow Users to bypass Wallet or specify a Wallet to use for calls (#1476)

Added `--no-wallet` flag to `dfx canister` and `dfx deploy`. This allows users to call canister management functionality with their Identity as the Sender (bypassing their Wallet canister.)
Added `--wallet` option to `dfx canister` and `dfx deploy`. This allows users to specify a wallet canister id to use as the Sender for calls.
`--wallet` and `--no-wallet` conflict with each other. Omitting both will invoke the selected Identity's wallet canister to perform calls.

### feat: add canister subcommands `sign` and `send`

Users can use `dfx canister sign ...` to generated a signed canister call in a json file. Then `dfx canister send [message.json]` to the network.

Users can sign the message on an air-gapped computer which is secure to host private keys.

#### Note

* `sign` and `send` currently don't proxy through wallet canister. Users should use the subcommands with `dfx canister --no-wallet sign ...`.

* The `sign` option `--expire-after` will set the `ingress_expiry` to a future timestamp which is current plus the duration.
Then users can send the message during a 5 minutes time window ending in that `ingress_expiry` timestamp. Sending the message earlier or later than the time window will both result in a replica error.

### feat: implement the HTTP Request proposal in dfx' bootstrap webserver. +
And add support for http requests in the base storage canister (with a default to `/index.html`).

This does not support other encodings than `identity` for now (and doesn't even return any headers). This support will be added to the upgraded asset storage canister built in #1482.

Added a test that uses `curl localhost` to test that the asset storage AND the webserver properly support the http requests.

This commit also upgrades tokio and reqwest in order to work correctly. There are also _some_ performance issues noted (this is slower than the `icx-http-server` for some reason), but those are not considered criticals and could be improved later on.

Renamed the `project_name` in our own generated assets to `canister_name`, for things that are generated during canister build (and not project generation).

### feat: add support for ECDSA on secp256k1

You can now a generate private key via OpenSSL or a simlar tool, import it into dfx, and use it to sign an ingress message.

``` bash
openssl ecparam -name secp256k1 -genkey -out identity.pem
dfx identity import <name> identity.pem
dfx identity use <name>
dfx canister call ...
```

## Asset Canister

### feat: The asset canister can now store assets that exceed the message ingress limit (2 MB)

* Please note that neither the JS agent nor the HTTP server have been updated yet to server such large assets.
* The existing interface is left in place for backwards-compatibility, but deprecated:
** retrieve(): use get() and get_chunk() instead
** store(): use create_batch(), create_chunk(), and commit_batch() instead
** list(): use keys() instead

# 0.6.25

## DFX

- feat: dfx now provides CANISTER_ID_<canister_name> environment variables for all canisters to "npm build" when building the frontend.

## Agents

### Rust Agent

- feat: AgentError due to request::Error will now include the reqwest error message
in addition to "Could not reach the server"
- feat: Add secp256k1 support (dfx support to follow)

# 0.6.24

## DFX

- feat: add option to specify initial cycles for newly created canisters (#1433)

Added option to `dfx canister create` and `dfx deploy` commands: `--with-cycles <with-cycles>`.
This allows the user to specify the initial cycle balance of a canister created by their wallet.
This option is a no-op for the Sodium network.

``` bash
dfx canister create --with-cycles 8000000000 some_canister
dfx deploy --with-cycles 8000000000
```

Help string:
```
Specifies the initial cycle balance to deposit into the newly
created canister. The specified amount needs to take the
canister create fee into account. This amount is deducted
from the wallet's cycle balance
```

- feat: install `dfx` by version or tag (#1426)

This feature adds a new dfx command `toolchain` which have intuitive subcommands.
The toolchain specifiers can be a complete version number, major minor version, or a tag name.

``` bash
dfx toolchain install 0.6.24 # complete version
dfx toolchain install 0.6    # major minor
dfx toolchain install latest # tag name
dfx toolchain default latest
dfx toolchain list
dfx toolchain uninstall latest
```

- fix: onboarding related fixups (#1420)

Now that the Mercury Alpha application subnetwork is up and we are getting ready to onboard devs, the dfx error message for wallet creation has changed:
For example,
``` bash
dfx canister --network=alpha create hello
Creating canister "hello"...
Creating the canister using the wallet canister...
Creating a wallet canister on the alpha network.
Unable to create a wallet canister on alpha:
The Replica returned an error: code 3, message: "Sender not authorized to use method."
Wallet canisters on alpha may only be created by an administrator.
Please submit your Principal ("dfx identity get-principal") in the intake form to have one created for you.
```

- feat: add deploy wallet subcommand to identity (#1414)

This feature adds the deploy-wallet subcommand to the dfx identity.
The User provides the ID of the canister onto which the wallet WASM is deployed.

``` bash
dfx identity deploy-wallet --help
dfx-identity-deploy-wallet
Installs the wallet WASM to the provided canister id

USAGE:
    dfx identity deploy-wallet <canister-id>

ARGS:
    <canister-id>    The ID of the canister where the wallet WASM will be deployed

FLAGS:
    -h, --help       Prints help information
    -V, --version    Prints version information
```

# 0.6.22

## DFX

- feat: dfx call random value when argument is not provided (#1376)

- fix: canister call can take canister ids for local canisters even if … (#1368)
- fix: address panic in dfx replica command (#1338)
- fix: dfx new webpack.config.js does not encourage running 'js' through ts-… (#1341)

## Sample apps

- There have been updates, improvements, and new sample apps added to the [examples](https://github.com/dfinity/examples/tree/master/motoko) repository.

    All of Motoko sample apps in the [examples](https://github.com/dfinity/examples/tree/master/motoko) repository have been updated to work with the latest release of the SDK.

    There are new sample apps to illustrate using arrays ([Quicksort](https://github.com/dfinity/examples/tree/master/motoko/quicksort)) and building create/read/update/delete (CRUD) operations for a web application [Superheroes](https://github.com/dfinity/examples/tree/master/motoko/superheroes).

- The [LinkedUp](https://github.com/dfinity/linkedup) sample application has been updated to work with the latest release of Motoko and the SDK.

## Motoko

## Agents

## Canister Development Kit (CDK)<|MERGE_RESOLUTION|>--- conflicted
+++ resolved
@@ -2,17 +2,15 @@
 
 # UNRELEASED
 
-<<<<<<< HEAD
 ### feat: emit management canister idl when imported by Motoko canister
 
 `import management "ic:aaaaa-aa;`
 
 This will automatically produce the idl in the `.dfx` folder.
-=======
+
 ### feat: Updated handling of missing values in state tree certificates
 
 The `Unknown` lookup of a path in a certificate results in an `AgentError` (the IC returns `Absent` for non-existing paths).
->>>>>>> 5cdedd3b
 
 ### fix: dfx deploy urls printed for asset canisters
 
