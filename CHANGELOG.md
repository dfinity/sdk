--- conflicted
+++ resolved
@@ -2,9 +2,8 @@
 
 # UNRELEASED
 
-<<<<<<< HEAD
 ### chore: `dfx deploy --ic` does not set `NODE_ENV` to `production` anymore
-=======
+
 ### feat: error when using insecure identity on mainnet
 
 This used to be a warning. A hard error can abort the command so that no insecure state will be on the mainnet.
@@ -12,7 +11,7 @@
 Users can surpress this error by setting `export DFX_WARNING=-mainnet_plaintext_identity`.
 
 The warning won't display when executing commands like `dfx deploy --playground`.
->>>>>>> 06afa6f6
+
 
 # 0.24.3
 
