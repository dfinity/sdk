--- conflicted
+++ resolved
@@ -2,13 +2,12 @@
 
 # UNRELEASED
 
-<<<<<<< HEAD
 ### fix: `dfx canister delete` fails
 
 `dfx canister delete` occasionally fails because it attempts to withdraw too many cycles from the canister before it is deleted.
 Usually, `dfx` tries again with a larger margin of cycles, but sometimes this gets stuck.
 It is now possible to use `--initial-margin` to manually supply a margin in case the automatic margin does not work.
-=======
+
 ### perf: improve sync command performance
 
 Improves `sync` (eg. `dfx deploy`, `icx-asset sync`) performance by parallelization:
@@ -16,7 +15,6 @@
 - Make chunk creation process faster, by increasing parallelization 4=>25, significant improvement when deploying lots of small assets
 
 `icx-asset`: add support for log levels, defaulting to `info`
->>>>>>> f3c5b68d
 
 ### PocketIC support
 
