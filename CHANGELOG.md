# dfx changelog

# UNRELEASED

## DFX

<<<<<<< HEAD
### feat!: option for nodejs compatibility in dfx generate

Users can now specify `node_compatibility: true` in `declarations`. The flag introduces `node.js` enhancements, which include importing `isomorphic-fetch` and configuring the default actor with `isomorphic-fetch` and `host`.

```json
// dfx.json
"declarations": {
  "output": "src/declarations",
  "node_compatibility": true
}
```

#### JS codegen location deprecation

DFX new template now uses `dfx generate` instead of `rsync`. Adds deprecation warning to `index.js` in `.dfx/<network-name>/<canister-name>` encouringing developers to migrate to the `dfx generate` command instead. If you have a `package.json` file that uses `rsync` from `.dfx`, consider switching to something like this:

```json
"scripts": {
  "build": "webpack",
  "prebuild": "npm run generate",
  "start": "webpack serve --mode development --env development",
  "prestart": "npm run generate",
  // It's faster to only generate canisters you depend on, omitting the frontend canister
  "generate": "dfx generate hello_backend"
},
```
=======
### fix!: removed unused --root parameter from dfx bootstrap
>>>>>>> e9fd89a8

### feat: canister installation now waits for the replica

When installing a new WASM module to a canister, DFX will now wait for the updated state (i.e. the new module hash) to be visible in the replica's certified state tree before proceeding with post-installation tasks or producing a success status.

### feat!: remove `dfx config`

`dfx config` has been removed. Please update Bash scripts to use `jq`, PowerShell scripts to use `ConvertTo-Json`, nushell scripts to use `to json`, etc.

### feat!: move all the flags to the end

Command flags have been moved to a more traditional location; they are no longer positioned per subcommand, but instead are all positioned after the final subcommand. In prior versions, a command might look like:
```bash
dfx --identity alice canister --network ic --wallet "$WALLET" create --all
```
This command should now read:
```bash
dfx canister create --all --network ic --wallet "$WALLET" --identity alice
```

### feat!: changed update-settings syntax

When using `dfx canister update-settings`, it is easy to mistake `--controller` for `--add-controller`. For this reason `--controller` has been renamed to `--set-controller`.

### feat!: removed the internal webserver

This is a breaking change.  The only thing this was still serving was the /_/candid endpoint.  If you need to retrieve the candid interface for a local canister, you can use `dfx canister metadata <canister> candid:service`.

### fix: dfx wallet upgrade: improved error messages:

- if there is no wallet to upgrade
- if trying to upgrade a local wallet from outside of a project directory

### fix: dfx deploy and dfx canister install write .old.did files under .dfx/

When dfx deploy and dfx canister install upgrade a canister, they ensure that the
new candid interface is compatible with the previous candid interface.  They write
a file with extension .old.did that contains the previous interface.  In some
circumstances these files could be written in the project directory.  dfx now
always writes them under the .dfx/ directory.

### feat: enable canister sandboxing

Canister sandboxing is enabled to be consistent with the mainnet.

### chore: dfx ledger account-id --of-canister also accepts principal

It is now possible to do e.g. `dfx ledger account-id --of-canister fg7gi-vyaaa-aaaal-qadca-cai` as well as `dfx ledger account-id --of-canister my_canister_name` when checking the ledger account id of a canister.
Previously, dfx only accepted canister aliases and produced an error message that was hard to understand.

# 0.11.1

## DFX

### fix: dfx now only adds candid:service metadata to custom canisters that have at least one build step

This way, if a canister uses a premade canister wasm, dfx will use it as-is.

### fix: "canister alias not defined" in the Motoko language server

It is now possible to develop multiple-canister projects using the [Motoko VSCode extension](https://marketplace.visualstudio.com/items?itemName=dfinity-foundation.vscode-motoko).

### fix: improve browser compatibility for the JavaScript language binding

Patches a JavaScript language binding compatibility issue encountered in web browsers which do not support the (?.) operator.

### feat: print dfx.json schema

dfx is now capable of displaying the schema for `dfx.json`. You can see the schema by running `dfx schema` or write the schema to a file with `dfx schema --outfile path/to/file/schema.json`.

### feat: support for configuring assets in assets canister
- The `.ic-assets.json` file should be placed inside directory with assets, or its subdirectories. Multiple config files can be used (nested in subdirectories). Example of `.ic-assets.json` file format:
``` json
[
    {
        "match": ".*",
        "cache": {
            "max_age": 20
        },
        "headers": {
            "X-Content-Type-Options": "nosniff"
        },
        "ignore": false
    },
    {
        "match": "**/*",
        "headers": null
    },
    {
        "match": "file.json",
        "ignore": true
    }
]
```
- Configuring assets works only during asset creation - any changes to `.ic-assets.json` files won't have any effect effect for assets that have already been created. We are working on follow up implementation with improvements to handle updating these properties.
- `headers` from multiple applicable rules are being stacked/concatenated, unless `null` is specified, which resets/empties the headers.
- Both `"headers": {}` and absence of `headers` field don't have any effect on end result.
- Valid JSON format is required, i.e. the array of maps, `match` field is required. Only the following fields are accepted: `cache`, `ignore`, `headers`, `match`. The glob pattern has to be valid.
- The way matching rules work:
  1. The most deeply nested config file takes precedence over the one in parent dir. In other words, properties from a rule matching a file in a subdirectory override properties from a rule matching a file in a parent directory
  2. Order of rules within file matters - last rule in config file takes precedence over the first one

- The way `ignore` field works:
  1. By default, files that begin with a `.` are ignored, while all other files are included.
  2. The `.ignore` field overrides this, if present.
  3. If a directory is ignored, file and directories within it cannot be un-ignored.
  4. A file can be ignored and un-ignored many times, as long as any of its parent directories haven't been ignored.


### fix: Allow `dfx deploy` to not take arguments for canisters not being installed

A longstanding bug with `dfx deploy` is that if an installation is skipped (usually an implicitly included dependency), it still requires arguments even if the installed canister doesn't. As of this release that bug is now fixed.

### feat: Add additional logging from bitcoin canister in replica.

Configures the replica to emit additional logging from the bitcoin canister whenever the bitcoin feature is enabled. This helps show useful information to developers, such as the bitcoin height that the replica currently sees.

### fix: make `build` field optional for custom canisters

Prior to 0.11.0, a custom canister's `build` field could be left off if `dfx build` was never invoked. To aid in deploying prebuilt canisters, this behavior is now formalized; omitting `build` is equivalent to `build: []`.

### feat: Use `--locked` for Rust canisters

`dfx build`, in Rust canisters, now uses the `--locked` flag when building with Cargo. To offset this, `dfx new --type rust` now runs `cargo update` on the resulting project.

### feat: Enable threshold ecdsa signature

ECDSA signature signing is now enabled by default in new projects, or by running `dfx start --clean`.
A test key id "Secp256k1:dfx_test_key" is ready to be used by locally created canisters.

## Dependencies

### Updated `agent-rs` to 0.20.0

### Updated `candid` to 0.7.15

### Replica

Updated replica to elected commit 6e86169e98904047833ba6133e5413d2758d90eb.
This incorporates the following executed proposals:

* [72225](https://dashboard.internetcomputer.org/proposal/72225)
* [71669](https://dashboard.internetcomputer.org/proposal/71669)
* [71164](https://dashboard.internetcomputer.org/proposal/71164)
* [70375](https://dashboard.internetcomputer.org/proposal/70375)
* [70002](https://dashboard.internetcomputer.org/proposal/70002)

# 0.11.0

## DFX

### feat: renamed canisters in new projects to <project>_frontend and <project>_backend

The names of canisters created for new projects have changed.
After `dfx new <project>`, the canister names are:

- `<project>_backend` (previously `<project>`)
- `<project>_frontend` (previously `<project>_assets`)

### feat: Enable threshold ecdsa signature

### feat: new command: dfx canister metadata <canister> <name>

For example, to query a canister's candid service definition: `dfx canister metadata hello_backend candid:service`

### refactor: deprecate /_/candid internal webserver

The dfx internal webserver now only services the /_/candid endpoint.  This
is now deprecated.  If you were using this to query candid definitions, you
can instead use `dfx canister metadata`.

### refactor: optimize from ic-wasm

Optimize Rust canister WASM module via ic-wasm library instead of ic-cdk-optimizer. A separate installation of ic-cdk-optimizer is no longer needed.

The actual optimization was kept the same.

### feat: Read dfx canister call argument from a file or stdin

Enables passing large arguments that cannot be passed directly in the command line using the `--argument-file` flag. For example:
 * Named file: `dfx canister call --argument-file ./my/argument/file.txt my_canister_name greet`
 * Stdin: `echo '( null )' | dfx canister call --argument-file - my_canister_name greet`

### fix: Use default setting for BTC adapter idle seconds

A lower threshold was no longer necessary.

### feat: Allow users to configure logging level of bitcoin adapter

The bitcoin adapter's logging can be very verbose if debug logging is enabled, making it difficult to make sense of what's going on. On the other hand, these logs are useful for triaging problems.

To get the best of both worlds, this release adds support for an additional configuration option in dfx.json:

    "bitcoin": {
      "enabled": true,
      "nodes": ["127.0.0.1:18444"],
      "log_level": "info" <------- users can now configure the log level
    }

By default, a log level of "info" is used, which is relatively quiet. Users can change it to "debug" for more verbose logging.

### chore: update Candid UI canister with commit bffa0ae3c416e8aa3c92c33722a6b1cb31d0f1c3

This includes the following changes:

* Fetch did file from canister metadata
* Better flamegraph support
* Fix bigint error for vec nat8 type

### feat: dfx will look up the port of the running webserver from .dfx/webserver-port, if present

After `dfx start --host 127.0.0.1:0`, the dfx webserver will listen on an ephemeral port.  It stores the port value in .dfx/webserver-port.  dfx will now look for this file, and if a port is contained within, use that port to connect to the dfx webserver.

### fix: dfx commands once again work from any subdirectory of a dfx project

Running `dfx deploy`, `dfx canister id`, `dfx canister call` and so forth work as expected
if run from within any subdirectory of a dfx project.  Previously, this would create
canister_ids.json or .dfx/local/canister_ids.json within the subdirectory.

### feat: Post-installation tasks

You can now add your own custom post-installation/post-deployment tasks to any canister type. The new `post-install` key for canister objects in `dfx.json` can be a command or list of commands, similar to the `build` key of `custom` canisters, and receives all the same environment variables. For example, to replicate the upload task performed with `assets` canisters, you might set `"post-install": "icx-asset sync $CANISTER_ID dist"`.

### feat: assets are no longer copied from source directories before being uploaded to asset canister

Assets are now uploaded directly from their source directories, rather than first being copied
to an output directory.

If you're using `dfx deploy`, you won't see any change in functionality.  If you're running
`dfx canister install --mode=upgrade`, changed files in asset source directories will
be detected and uploaded even without an intervening `dfx build`.

### fix: Added src/declarations to .gitignore for new projects

### fix: remove deprecated candid path environment variable

The environment variable format `CANISTER_CANDID_{name}`, used in Rust projects, was deprecated in 0.9.2, to be unified with the variables `CANISTER_CANDID_PATH_{name}` which are used in other project types. It has now been removed. Note that you will need to update `ic-cdk-macros` if you use the `#[import]` macro.

### feat: deprecate `dfx config` for removal

The `dfx config` command has several issues and is ultimately a poor replacement for [`jq`](https://stedolan.github.io/jq). The command is being deprecated, and will be removed in a later release; we recommend switching to `jq` or similar tools (e.g. `ConvertTo-Json` in PowerShell, `to json` in nushell, etc.)

### feat: Better build scripts for type:custom

Build scripts now always receive a CWD of the DFX project root, instead of wherever `dfx` was invoked from, and a bare script `script.sh` can be specified without needing to prefix with `./`.

### feat: rust, custom, and asset canisters now include candid:service metadata

Motoko canisters already included this metadata.

Also added this metadata to the asset canister wasm, which will cause the next deploy to
install this new version.

### feat: Add safeguard to freezing threshold

Some developers mistakenly think that the freezing threshold is measured in cycles, but it is actually measured in seconds. To stop them from accidentally freezing their canisters, setting a freezing threshold above 50M seconds (~1.5 years) now requires a confirmation.

### fix: restores assets to webpack devserver

### chore: updates webpack dependencies for dfx new project

Resolves an issue where `webpack-cli` was was breaking when users tried to run `npm start` in a fresh project. For affected users of 0.10.1, you can resolve this issue manually by running `npm install webpack@latest webpack-cli@latest terser-webpack-plugin@latest`.

### feat: Support for new ledger notify function

Ledger 7424ea8 deprecates the existing `notify` function with a switch parameter between creating and topping up a canister, and introduces two
functions for doing the same. This should *mostly* be invisible to users, except that previously, if `dfx ledger create-canister` or `dfx ledger top-up`
failed, you would call `dfx ledger notify` after correcting the issue. In order to support the change, this command has been changed to two subcommands:
`dfx ledger notify create-canister` and `dfx ledger notify top-up`.

### feat: `--from-subaccount`

Previously, the ledger commands assumed all transfers were made from the default subaccount for the identity principal. This feature adds a `--from-subaccount` flag to `dfx ledger transfer`, `dfx ledger create-canister`, and `dfx ledger top-up`, to enable making transfers from a selected subaccount. A `--subaccount` flag is also added to `dfx ledger balance` for convenience. Subaccounts are expected as 64-character hex-strings (i.e. 32 bytes).

### feat: cargo audit when building rust canisters

When a canister with type `rust` is built and `cargo-audit` is installed, dfx will now check for vulnerabilities in the dependencies. If a vulnerability is found, dfx will recommend that the user update to a version without known vulnerabilities.

### fix: Freezing Threshold now documented

Calls made to retrieve the help output for `canister update-settings` was missing the `freezing-threshold` parameter.

### chore: warnings and errors are more visible

`WARN` and `ERROR` messages are now clearly labelled as such, and the labels are colored accordingly.
This is now included when running `dfx canister update-settings -h`.

### fix: canister call uses candid file if canister type cannot be determined

The candid file specified in the field `canisters.<canister name>.candid` of dfx.json, or if that not exists `canisters.<canister name>.remote.candid`, is now used when running `dfx canister call`, even when dfx fails to determine the canister type.

### fix: btc/canister http adapter socket not found by replica after restart

After running `dfx start --enable-bitcoin` twice in a row (stopping dfx in between), the second
launched replica would fail to connect to the btc adapter.  This is because ic-starter
does not write a new configuration file if one already exists, so the configuration file
used by the replica referred to one socket path, while dfx passed a different socket path
to the btc adapter.

Now dfx reuses the previously-used unix domain socket path, for both the btc adapter
and for the canister http adapter.

### fix: dfx stop now waits until dfx and any child processes exit

Previously, `dfx stop` would send the TERM signal to the running dfx and its child processes,
and then exit immediately.

This avoids interference between a dfx process performing cleanup at shutdown and
a dfx process that is starting.

### fix: dfx ping no longer creates a default identity

dfx ping now uses the anonymous identity, and no longer requires dfx.json to be present.


### fix: Initialize replica with bitcoin regtest flag

When the bitcoin feature is enabled, dfx was launching the replica with the "bitcoin_testnet" feature.
The correct feature to use is "bitcoin_regtest".

### dfx bootstrap now looks up the port of the local replica

`dfx replica` writes the port of the running replica to one of these locations:

- .dfx/replica-configuration/replica-1.port
- .dfx/ic-ref.port

`dfx bootstrap` will now use this port value, so it's no longer necessary to edit dfx.json after running `dfx replica`.

### feat: dfx.json local network settings can be set on the local network, rather than defaults

In `dfx.json`, the `bootstrap`, `bitcoin`, `canister_http`, and `replica` settings can
now be specified on the local network, rather than in the `defaults` field.
If one of these four fields is set for the local network, the corresponding field
in `defaults` will be ignored.

Example:
``` json
{
  "networks": {
    "local": {
      "bind": "127.0.0.1:8000",
      "canister_http": {
        "enabled": true
      }
    }
  }
}
```

## Dependencies

### Rust Agent

Updated agent-rs to 0.18.0

### Motoko

Updated Motoko from 0.6.28 to 0.6.29.

### Replica

Updated replica to elected commit 8993849de5fab76e796d67750facee55a0bf6649.
This incorporates the following executed proposals:

* [69804](https://dashboard.internetcomputer.org/proposal/69804)
* [67990](https://dashboard.internetcomputer.org/proposal/67990)
* [67483](https://dashboard.internetcomputer.org/proposal/67483)
* [66895](https://dashboard.internetcomputer.org/proposal/66895)
* [66888](https://dashboard.internetcomputer.org/proposal/66888)
* [65530](https://dashboard.internetcomputer.org/proposal/65530)
* [65327](https://dashboard.internetcomputer.org/proposal/65327)
* [65043](https://dashboard.internetcomputer.org/proposal/65043)
* [64355](https://dashboard.internetcomputer.org/proposal/64355)
* [63228](https://dashboard.internetcomputer.org/proposal/63228)
* [62143](https://dashboard.internetcomputer.org/proposal/62143)

### ic-ref

Updated ic-ref to 0.0.1-173cbe84
 - add ic0.performance_counter system interface
 - add system API for ECDSA signing
 - allow optional "error_code" field in responses
 - support gzip-compressed canister modules
 - enable canisters to send HTTP requests

# 0.10.1

## DFX

### fix: Webpack config no longer uses CopyPlugin

Dfx already points to the asset canister's assets directory, and copying to disk could sometimes
lead to an annoying "too many open files" error.

### fix: HSMs are once again supported on Linux

On Linux, dfx 0.10.0 failed any operation with an HSM with the following error:
```
Error: IO: Dynamic loading not supported
```
The fix was to once again dynamically-link the Linux build.

### feat: error explanation and fixing instructions engine

Dfx is now capable of providing explanations and remediation suggestions for entire categories of errors at a time.
Explanations and suggestions will slowly be added over time.
To see an example of an already existing suggestion, run `dfx deploy --network ic` while using an identity that has no wallet configured.

### chore: add context to errors

Most errors that happen within dfx are now reported in much more detail. No more plain `File not found` without explanation what even was attempted.

### fix: identities with configured wallets are not broken anymore and removed only when using the --drop-wallets flag

When an identity has a configured wallet, dfx no longer breaks the identity without actually removing it.
Instead, if the --drop-wallets flag is specified, it properly removes everything and logs what wallets were linked,
and when the flag is not specified, it does not remove anything.

The behavior for identities without any configured wallets is unchanged.

### feat: bitcoin integration: dfx now generates the bitcoin adapter config file

dfx command-line parameters for bitcoin integration:
``` bash
dfx start   --enable-bitcoin  # use default node 127.0.0.1:18444
dfx start   --enable-bitcoin --bitcoin-node <node>
```

The above examples also work for dfx replica.

These default to values from dfx.json:
```
.defaults.bitcoin.nodes
.defaults.bitcoin.enabled
```

The --bitcoin-node parameter, if specified on the command line, implies --enable-bitcoin.

If --enable-bitcoin or .defaults.bitcoin.enabled is set, then dfx start/replica will launch the ic-btc-adapter process and configure the replica to communicate with it.


### feat: print wallet balance in a human readable form #2184

Default behaviour changed for `dfx wallet balance`, it will now print cycles amount upscaled to trillions.

New flag `--precise` added to `dfx wallet balance`. Allows to get exact amount of cycles in wallet (without upscaling).

### feat: canister http integration

dfx command-line parameters for canister http requests integration:
```
dfx start --enable-canister-http
dfx replica --enable-canister-http
```

This defaults to the following value in dfx.json:
```
.defaults.canister_http.enabled
```

### fix: specifying ic provider with a trailing slash is recognised correctly

Specifying the network provider as `https://ic0.app/` instead of `https://ic0.app` is now recognised as the real IC network.

### Binary cache

Added ic-canister-http-adapter to the binary cache.

## Dependencies

### Updated agent-rs to 0.17.0

## Motoko

Updated Motoko from 0.6.26 to 0.6.28.

## Replica

Updated replica to elected commit b90edb9897718730f65e92eb4ff6057b1b25f766.
This incorporates the following executed proposals:

* [61004](https://dashboard.internetcomputer.org/proposal/61004)
* [60222](https://dashboard.internetcomputer.org/proposal/60222)
* [59187](https://dashboard.internetcomputer.org/proposal/59187)
* [58479](https://dashboard.internetcomputer.org/proposal/58479)
* [58376](https://dashboard.internetcomputer.org/proposal/58376)
* [57843](https://dashboard.internetcomputer.org/proposal/57843)
* [57395](https://dashboard.internetcomputer.org/proposal/57395)

## icx-proxy

Updated icx-proxy to commit c312760a62b20931431ba45e5b0168ee79ea5cda

* Added gzip and deflate body decoding before certification validation.
* Fixed unzip and streaming bugs
* Added Prometheus metrics endpoint
* Added root and invalid ssl and dns mapping

# 0.10.0

## DFX

### feat: Use null as default value for opt arguments


Before this, `deploy`ing a canister with an `opt Foo` init argument without specifying an `--argument` would lead to an error:

``` bash
$ dfx deploy
Error: Invalid data: Expected arguments but found none.
```

With this change, this isn't an error anymore, but instead `null` is passed as a value. In general, if the user does _not_ provide an `--argument`, and if the init method expects only `opt` arguments, then `dfx` will supply `null` for each argument.

Note in particular that this does not try to match `opt` arguments for heterogeneous (`opt`/non-`opt`) signatures. Note moreover that this only impacts a case that would previously error out, so no existing (working) workflows should be affected.

### feat: dfx identity set-wallet now checks that the provided canister is actually a wallet

This check was previously performed on local networks, but not on mainnet.

### feat: dfx canister call --candid <path to candid file> ...

Allows one to provide the .did file for calls to an arbitrary canister.

### feat: Install arbitrary wasm into canisters

You no longer need a DFX project setup with a build task to install an already-built wasm module into a canister ID. The new `--wasm <path>` flag to `dfx canister install` will bypass project configuration and install the wasm module at `<path>`. A DFX project setup is still recommended for general use; this should mostly be used for installing pre-built canisters. Note that DFX will also not perform its usual checks for API/ABI/stable-memory compatibility in this mode.

### feat: Support for 128-bit cycle counts

Cycle counts can now exceed the previously set maximum of 2^64. The new limit is 2^128. A new wallet version has been bundled with this release that supports the new cycle count. You will not be able to use this feature with your existing wallets without running `dfx wallet upgrade`, but old wallets will still work just fine with old cycle counts.

### fix: dfx start will once again notice if dfx is already running

dfx will once again display 'dfx is already running' if dfx is already running,
rather than 'Address already in use'.

As a consequence, after `dfx start` failed to notice that dfx was already running,
it would replace .dfx/pid with an empty file.  Later invocations of `dfx stop`
would display no output and return a successful exit code, but leave dfx running.

### fix: dfx canister update-settings <canister id> works even if the canister id is not known to the project.

This makes the behavior match the usage text of the command:
`<CANISTER> Specifies the canister name or id to update. You must specify either canister name/id or the --all option`

### feat: dfx deploy --upgrade-unchanged or dfx canister install --mode upgrade --upgrade-unchanged

When upgrading a canister, `dfx deploy` and `dfx canister install` skip installing the .wasm
if the wasm hash did not change.  This avoids a round trip through stable memory for all
assets on every dfx deploy, for example.  By passing this argument, dfx will instead
install the wasm even if its hash matches the already-installed wasm.

### feat: Introduce DFX_CACHE_ROOT environment variable

A new environment variable, `DFX_CACHE_ROOT`, has been introduced to allow setting the cache root directory to a different location than the configuration root directory. Previously `DFX_CONFIG_ROOT` was repurposed for this which only allowed one location to be set for both the cache and configuration root directories.

This is a breaking change since setting `DFX_CONFIG_ROOT` will no longer set the cache root directory to that location.

### fix: Error if nonzero cycles are passed without a wallet proxy

Previously, `dfx canister call --with-cycles 1` would silently ignore the `--with-cycles` argument as the DFX principal has no way to pass cycles and the call must be forwarded through the wallet. Now it will error instead of silently ignoring it. To forward a call through the wallet, use `--wallet $(dfx identity get-wallet)`, or `--wallet $(dfx identity --network ic get-wallet)` for mainnet.

### feat: Configure subnet type of local replica

The local replica sets its parameters according to the subnet type defined in defaults.replica.subnet_type, defaulting to 'application' when none is specified.
This makes it less likely to accidentally hit the 'cycles limit exceeded' error in production.  Since the previous default was `system`, you may see these types errors in development instead.
Possible values for defaults.replica.subnet_type are: "application", "verifiedapplication", "system"

Example how to specify the subnet type:
``` json
{
  "defaults": {
    "replica": {
      "subnet_type": "verifiedapplication"
    }
  }
}
```

### feat: Introduce command for local cycles top-up

`dfx ledger fabricate-cycles <canister (id)> <optional amount>` can be used during local development to create cycles out of thin air and add them to a canister. Instead of supplying a canister name or id it is also possible to use `--all` to add the cycles to every canister in the current project. When no amount is supplied, the command uses 10T cycles as default. Using this command with `--network ic` will result in an error.

### feat: Private keys can be stored in encrypted format

`dfx identity new` and `dfx identity import` now ask you for a password to encrypt the private key (PEM file) when it is stored on disk.
If you decide to use a password, your key will never be written to disk in plain text.
In case you don't want to enter your password all the time and want to take the risk of storing your private key in plain text, you can use the `--disable-encryption` flag.

The `default` identity as well as already existing identities will NOT be encrypted. If you want to encrypt an existing identity, use the following commands:
``` bash
dfx identity export identity_name > identity.pem
# if you have set old_identity_name as the identity that is used by default, switch to a different one
dfx identity use other_identity
dfx identity remove identity_name
dfx identity import identity_name identity.pem
```

### feat: Identity export

If you want to get your identity out of dfx, you can use `dfx identity export identityname > exported_identity.pem`. But be careful with storing this file as it is not protected with your password.

### feat: Identity new/import now has a --force flag

If you want to script identity creation and don't care about overwriting existing identities, you now can use the `--force` flag for the commands `dfx identity new` and `dfx identity import`.

### fix: Do not automatically create a wallet on IC

When running `dfx deploy --network ic`, `dfx canister --network ic create`, or `dfx identity --network ic get-wallet` dfx no longer automatically creates a cycles wallet for the user if none is configured. Instead, it will simply report that no wallet was found for that user.

Dfx still creates the wallet automatically when running on a local network, so the typical workflow of `dfx start --clean` and `dfx deploy` will still work without having to manually create the wallet.

### fix: Identities cannot exist and not at the same time

When something went wrong during identity creation, the identity was not listed as existing.
But when trying to create an identity with that name, it was considered to be already existing.

### feat: dfx start and dfx replica can now launch the ic-btc-adapter process

Added command-line parameters:
``` bash
dfx start   --enable-bitcoin --btc-adapter-config <path>
dfx replica --enable-bitcoin --btc-adapter-config <path>
```

These default to values from dfx.json:
```
.defaults.bitcoin.btc_adapter_config
.defaults.bitcoin.enabled
```

The --btc-adapter-config parameter, if specified on the command line, implies --enable-bitcoin.

If --enable-bitcoin or .defaults.bitcoin.enabled is set, and a btc adapter configuration is specified,
then dfx start/replica will launch the ic-btc-adapter process.

This integration is not yet complete, pending upcoming functionality in ic-starter.

### fix: report context of errors

dfx now displays the context of an error in several places where previously the only error
message would be something like "No such file or directory."

### chore: updates starter project for Node 18

Webpack dev server now works for Node 18 (and should work for Node 17). A few packages are also upgraded

## updating dependencies

Updated to version 0.14.0 of agent-rs

## Cycles wallet

- Module hash: bb001d1ebff044ba43c060956859f614963d05c77bd778468fce4de095fe8f92
- https://github.com/dfinity/cycles-wallet/commit/f18e9f5c2f96e9807b6f149c975e25638cc3356b

## Replica

Updated replica to elected commit b3788091fbdb8bed7e527d2df4cc5e50312f476c.
This incorporates the following executed proposals:

* [57150](https://dashboard.internetcomputer.org/proposal/57150)
* [54964](https://dashboard.internetcomputer.org/proposal/54964)
* [53702](https://dashboard.internetcomputer.org/proposal/53702)
* [53231](https://dashboard.internetcomputer.org/proposal/53231)
* [53134](https://dashboard.internetcomputer.org/proposal/53134)
* [52627](https://dashboard.internetcomputer.org/proposal/52627)
* [52144](https://dashboard.internetcomputer.org/proposal/52144)
* [50282](https://dashboard.internetcomputer.org/proposal/50282)

Added the ic-btc-adapter binary to the cache.

## Motoko

Updated Motoko from 0.6.25 to 0.6.26.

# 0.9.3

## DFX

### feat: dfx deploy now displays URLs for the frontend and candid interface

### dfx.json

In preparation for BTC integration, added configuration for the bitcoind port:

``` json
{
  "canisters": {},
  "defaults": {
    "bitcoind": {
      "port": 18333
    }
  }
}
```

## icx-proxy

Updated icx-proxy to commit 594b6c81cde6da4e08faee8aa8e5a2e6ae815602, now static-linked.

* upgrade HTTP calls upon canister request
* no longer proxies /_/raw to the dfx internal webserver
* allows for generic StreamingCallback tokens

## Replica

Updated replica to blessed commit d004accc3904e24dddb13a11d93451523e1a8a5f.
This incorporates the following executed proposals:

* [49653](https://dashboard.internetcomputer.org/proposal/49653)
* [49011](https://dashboard.internetcomputer.org/proposal/49011)
* [48427](https://dashboard.internetcomputer.org/proposal/48427)
* [47611](https://dashboard.internetcomputer.org/proposal/47611)
* [47512](https://dashboard.internetcomputer.org/proposal/47512)
* [47472](https://dashboard.internetcomputer.org/proposal/47472)
* [45984](https://dashboard.internetcomputer.org/proposal/45984)
* [45982](https://dashboard.internetcomputer.org/proposal/45982)

## Motoko

Updated Motoko from 0.6.21 to 0.6.25.

# 0.9.2

## DFX

### feat: Verify Candid and Motoko stable variable type safety of canister upgrades

Newly deployed Motoko canisters now embed the Candid interface and Motoko stable signatures in the Wasm module.
`dfx deploy` and `dfx canister install` will automatically check

	1) the backward compatible of Candid interface in both upgrade and reinstall mode;
	2) the type safety of Motoko stable variable type in upgrade mode to avoid accidentally lossing data;

See [Upgrade compatibility](https://smartcontracts.org/docs/language-guide/compatibility.html) for more details.

### feat: Unified environment variables across build commands

The three canister types that use a custom build tool - `assets`, `rust`, and `custom` - now all support the same set of environment variables during the build task:

* `DFX_VERSION` - The version of DFX that was used to build the canister.
* `DFX_NETWORK` - The network name being built for. Usually `ic` or `local`.
* `CANISTER_ID_{canister}` - The canister principal ID of the canister `{canister}` registered in `dfx.json`.
* `CANISTER_CANDID_PATH_{canister}` - The path to the Candid interface file for the canister `{canister}` among your canister's dependencies.
* `CANISTER_CANDID_{canister}` (deprecated) - the same as `CANISTER_CANDID_PATH_{canister}`.  This is provided for backwards compatibility with `rust` and `custom` canisters, and will be removed in dfx 0.10.0.
* `CANISTER_ID` - Same as `CANISTER_ID_{self}`, where `{self}` is the name of _this_ canister.
* `CANISTER_CANDID_PATH` - Same as `CANISTER_CANDID_PATH_{self}`, where `{self}` is the name of _this_ canister.

### feat: Support for local ledger calls

If you have an installation of the ICP Ledger (see [Ledger Installation Guide](https://github.com/dfinity/ic/tree/master/rs/rosetta-api/ledger_canister#deploying-locally)), `dfx ledger balance` and `dfx ledger transfer` now support
`--ledger-canister-id` parameter.

Some examples:
``` bash
$ dfx ledger \
  --network local \
  balance \
  --ledger-canister-id  rrkah-fqaaa-aaaaa-aaaaq-cai
1000.00000000 ICP

$ dfx ledger \
  --network local \
  transfer --amount 0.1 --memo 0 \
  --ledger-canister-id  rrkah-fqaaa-aaaaa-aaaaq-cai 8af54f1fa09faeca18d294e0787346264f9f1d6189ed20ff14f029a160b787e8
Transfer sent at block height: 1
```

### feat: `dfx ledger account-id` can now compute canister addresses

The `dfx ledger account-id` can now compute addresses of principals and canisters.
The command also supports ledger subaccounts now.

``` bash
dfx ledger account-id --of-principal 53zcu-tiaaa-aaaaa-qaaba-cai
dfx ledger --network small02 account-id --of-canister ledger_demo
dfx ledger account-id --of-principal 53zcu-tiaaa-aaaaa-qaaba-cai --subaccount 0000000000000000000000000000000000000000000000000000000000000001
```

### feat: Print the full error chain in case of a failure

All `dfx` commands will now print the full stack of errors that led to the problem, not just the most recent error.
Example:

```
Error: Subaccount '00000000000000000000000000000000000000000000000000000000000000000' is not a valid hex string
Caused by:
  Odd number of digits
```

### fix: dfx import will now import pem files created by `quill generate`

`quill generate` currently outputs .pem files without an `EC PARAMETERS` section.
`dfx identity import` will now correctly identify these as EC keys, rather than Ed25519.

### fix: retry on failure for ledger create-canister, top-up, transfer

dfx now calls `transfer` rather than `send_dfx`, and sets the created_at_time field in order to retry the following commands:

* dfx ledger create-canister
* dfx ledger top-up
* dfx ledger transfer

### feat: Remote canister support

It's now possible to specify that a canister in dfx.json references a "remote" canister on a specific network,
that is, a canister that already exists on that network and is managed by some other project.

Motoko, Rust, and custom canisters may be configured in this way.

This is the general format of the configuration in dfx.json:
``` json
{
  "canisters": {
    "<canister name>": {
      "remote": {
        "candid": "<path to candid file to use when building on remote networks>",
        "id": {
          "<network name>": "<principal on network>"
        }
      }
    }
  }
}
```

The "id" field, if set for a given network, specifies the canister ID for the canister on that network.
The canister will not be created or installed on these remote networks.
For other networks, the canister will be created and installed as usual.

The "candid" field, if set within the remote object, specifies the candid file to build against when
building other canisters on a network for which the canister is remote.  This definition can differ
from the candid definitions for local builds.

For example, if have an installation of the ICP Ledger (see [Ledger Installation Guide](https://github.com/dfinity/ic/tree/master/rs/rosetta-api/ledger_canister#deploying-locally))
in your dfx.json, you could configure the canister ID of the Ledger canister on the ic network as below.  In this case,
the private interfaces would be available for local builds, but only the public interfaces would be available
when building for `--network ic`.
``` json
{
  "canisters": {
    "ledger": {
      "type": "custom",
      "wasm": "ledger.wasm",
      "candid": "ledger.private.did",
      "remote": {
        "candid": "ledger.public.did",
        "id": {
          "ic": "ryjl3-tyaaa-aaaaa-aaaba-cai"
        }
      }
    },
    "app": {
      "type": "motoko",
      "main": "src/app/main.mo",
      "dependencies": [ "ledger" ]
    }
  }
}
```

As a second example, suppose that you wanted to write a mock of the ledger in Motoko.
In this case, since the candid definition is provided for remote networks,
`dfx build` (with implicit `--network local`) will build app against the candid
definitions defined by mock.mo, but `dfx build --network ic` will build app against
`ledger.public.did`.

This way, you can define public update/query functions to aid in local testing, but
when building/deploying to mainnet, references to methods not found in `ledger.public.did`
will be reports as compilation errors.

``` json
{
  "canisters": {
    "ledger": {
      "type": "motoko",
      "main": "src/ledger/mock.mo",
      "remote": {
        "candid": "ledger.public.did",
        "id": {
          "ic": "ryjl3-tyaaa-aaaaa-aaaba-cai"
        }
      }
    },
    "app": {
      "type": "motoko",
      "main": "src/app/main.mo",
      "dependencies": [ "ledger" ]
    }
  }
}
```

### feat: Generating remote canister bindings

It's now possible to generate the interface of a remote canister using a .did file using the `dfx remote generate-binding <canister name>|--all` command. This makes it easier to write mocks for local development.

Currently, dfx can generate .mo, .rs, .ts, and .js bindings.

This is how you specify how to generate the bindings in dfx.json:
``` json
{
  "canisters": {
    "<canister name>": {
      "main": "<path to mo/rs/ts/js file that will be generated>",
      "remote": {
        "candid": "<path to candid file to use when generating bindings>"
        "id": {}
      }
    }
  }
}
```

## ic-ref

Upgraded from a432156f24faa16d387c9d36815f7ddc5d50e09f to ab8e3f5a04f0f061b8157c2889f8f5de05f952bb

* Support 128-bit system api for cycles
* Include canister_ranges in the state tree
* Removed limit on cycles in a canister

## Replica

Updated replica to blessed commit 04fe8b0a1262f07c0cec1fdfa838a37607370a61.
This incorporates the following executed proposals:

* [45091](https://dashboard.internetcomputer.org/proposal/45091)
* [43635](https://dashboard.internetcomputer.org/proposal/43635)
* [43633](https://dashboard.internetcomputer.org/proposal/43633)
* [42783](https://dashboard.internetcomputer.org/proposal/42783)
* [42410](https://dashboard.internetcomputer.org/proposal/42410)
* [40908](https://dashboard.internetcomputer.org/proposal/40908)
* [40647](https://dashboard.internetcomputer.org/proposal/40647)
* [40328](https://dashboard.internetcomputer.org/proposal/40328)
* [39791](https://dashboard.internetcomputer.org/proposal/39791)
* [38541](https://dashboard.internetcomputer.org/proposal/38541)

## Motoko

Updated Motoko from 0.6.20 to 0.6.21.

# 0.9.0

## DFX

### feat!: Remove the wallet proxy and the --no-wallet flag

Breaking change: Canister commands, except for `dfx canister create`, will make the call directly, rather than via the user's wallet. The `--no-wallet` flag is thus removed from `dfx canister` as its behavior is the default.

When working with existing canisters, use the `--wallet` flag in conjunction with `dfx identity get-wallet` in order to restore the old behavior.

You will need to upgrade your wallet and each of your existing canisters to work with the new system.  To do so, execute the following in each of your dfx projects:
``` bash
dfx wallet upgrade
dfx canister --wallet "$(dfx identity get-wallet)" update-settings --all --add-controller "$(dfx identity get-principal)"
```
To upgrade projects that you have deployed to the IC mainnet, execute the following:
``` bash
dfx wallet --network ic upgrade
dfx canister --network ic --wallet "$(dfx identity --network ic get-wallet)" update-settings --all --add-controller "$(dfx identity get-principal)"
```

### feat: Add --add-controller and --remove-controller flags for "canister update-settings"

`dfx canister update-settings` previously only let you overwrite the entire controller list; `--add-controller` and `--remove-controller` instead add or remove from the list.

### feat: Add --no-withdrawal flag for "canister delete" for when the canister is out of cycles

`dfx canister delete --no-withdrawal <canister>` can be used to delete a canister without attempting to withdraw cycles.

### fix: set RUST_MIN_STACK to 8MB for ic-starter (and therefore replica)

This matches the value used in production and is meant to exceed the configured 5 MB wasmtime stack.

### fix: asset uploads will retry failed requests as expected

Fixed a defect in asset synchronization where no retries would be attempted after the first 30 seconds overall.

## Motoko

Updated Motoko from 0.6.11 to 0.6.20.

* Implement type union/intersection
* Transform for-loops on arrays into while-loops
* Tighten typing rules for type annotations in patterns
* Candid decoding: skip vec any fast
* Bump up MAX_HP_FOR_GC from 1GB to 3GB
* Candid decoder: Trap if a principal value is too large
* Eliminate bignum calls from for-iteration on arrays
* Improve scheduling
* Improve performance of bignum equality
* Stable signatures: frontend, metadata, command-line args
* Added heartbeat support

## Cycles wallet

- Module hash: 53ec1b030f1891bf8fd3877773b15e66ca040da539412cc763ff4ebcaf4507c5
- https://github.com/dfinity/cycles-wallet/commit/57e53fcb679d1ea33cc713d2c0c24fc5848a9759

## Replica

Updated replica to blessed commit 75138bbf11e201aac47266f07bee289dc18a082b.
This incorporates the following executed proposals:

* [33828](https://dashboard.internetcomputer.org/proposal/33828)
* [31275](https://dashboard.internetcomputer.org/proposal/31275)
* [31165](https://dashboard.internetcomputer.org/proposal/31165)
* [30392](https://dashboard.internetcomputer.org/proposal/30392)
* [30078](https://dashboard.internetcomputer.org/proposal/30078)
* [29235](https://dashboard.internetcomputer.org/proposal/29235)
* [28784](https://dashboard.internetcomputer.org/proposal/28784)
* [27975](https://dashboard.internetcomputer.org/proposal/27975)
* [26833](https://dashboard.internetcomputer.org/proposal/26833)
* [25343](https://dashboard.internetcomputer.org/proposal/25343)
* [23633](https://dashboard.internetcomputer.org/proposal/23633)

# 0.8.4

## DFX

### feat: "rust" canister type

You can now declare "rust" canisters in dfx.json.
``` json
{
  "canisters": {
    "canister_name": {
      "type": "rust",
      "package": "crate_name",
      "candid": "path/to/canister_name.did"
    }
  }
}
```

Don't forget to place a `Cargo.toml` in your project root.
Then dfx will build the rust canister with your rust toolchain.
Please also make sure that you have added the WebAssembly compilation target.

``` bash
rustup target add wasm32-unknown-unknown
```

You can also create new dfx project with a default rust canister.

``` bash
dfx new --type=rust <project-name>
```

### chore: updating dfx new template

Updates dependencies to latest for Webpack, and updates config. Additionally simplifies environment variables for canister ID's in config.

Additionally adds some polish to the starter template, including a favicon and using more semantic html in the example app

### feat: environment variable overrides for executable pathnames

You can now override the location of any executable normally called from the cache by specifying
an environment variable. For example, DFX_ICX_PROXY_PATH will specify the path for `icx-proxy`.

### feat: dfx deploy --mode=reinstall <canister>

`dfx deploy` can now reinstall a single canister, controlled by a new `--mode=reinstall` parameter.
This is destructive (it resets the state of the canister), so it requires a confirmation
and can only be performed on a single canister at a time.

`dfx canister install --mode=reinstall <canister>` also requires the same confirmation,
and no longer works with `--all`.

## Replica

The included replica now supports canister_heartbeat.  This only works with rust canisters for the time being,
and does not work with the emulator (`dfx start --emulator`).

# 0.8.3

## DFX

### fix: ic-ref linux binary no longer references /nix/store

This means `dfx start --emulator` has a chance of working if nix is not installed.
This has always been broken, even before dfx 0.7.0.

### fix: replica and ic-starter linux binaries no longer reference /nix/store

This means `dfx start` will work again on linux.  This bug was introduced in dfx 0.8.2.

### feat: replaced --no_artificial_delay option with a sensible default.

The `--no-artificial-delay` option not being the default has been causing a lot of confusion.
Now that we have measured in production and already applied a default of 600ms to most subnets deployed out there,
we have set the same default for dfx and removed the option.

## Motoko

Updated Motoko from 0.6.10 to 0.6.11.

* Assertion error messages are now reproducible (#2821)

# 0.8.2

## DFX

### feat: dfx canister delete can now return cycles to a wallet or dank

By default `dfx canister delete` will return cycles to the default cycles wallet.
Cycles can be returned to a designated canister with `--withdraw-cycles-to-canister` and
cycles can be returned to dank at the current identity principal with `--withdraw-cycles-to-dank`
and to a designated principal with `--withdraw-cycles-to-dank-principal`.

### feat: dfx canister create now accepts multiple instances of --controller argument

It is now possible to create canisters with more than one controller by
passing multiple instances of the `--controller parameter to `dfx canister create`.

You will need to upgrade your wallet with `dfx wallet upgrade`, or `dfx wallet --network ic upgrade`

### feat: dfx canister update-settings now accepts multiple instance of --controller argument

It is now possible to configure a canister to have more than one controller by
passing multiple instances of the `--controller parameter to `dfx canister update-settings`.

### feat: dfx canister info and dfx canister status now display all controllers

### feat!: dfx canister create --controller <controller> named parameter

Breaking change: The controller parameter for `dfx canister create` is now passed as a named parameter,
rather than optionally following the canister name.

Old: dfx canister create [canister name] [controller]
New: dfx canister create --controller <controller> [canister name]

### fix: dfx now respects $DFX_CONFIG_ROOT when looking for legacy credentials

Previously this would always look in `$HOME/.dfinity/identity/creds.pem`.

### fix: changed dfx canister (create|update-settings) --memory-allocation limit to 12 GiB

Updated the maximum value for the --memory-allocation value to be 12 GiB (12,884,901,888 bytes)

## Cycles Wallet

- Module hash: 9183a38dd2eb1a4295f360990f87e67aa006f225910ab14880748e091248e086
- https://github.com/dfinity/cycles-wallet/commit/9ef38bb7cd0fe17cda749bf8e9bbec5723da0e95

### Added support for multiple controllers

You will need to upgrade your wallet with `dfx wallet upgrade`, or `dfx wallet --network ic upgrade`

## Replica

The included replica now supports public spec 0.18.0

* Canisters can now have more than one controller
* Adds support for 64-bit stable memory
* The replica now goes through an initialization sequence, reported in its status
as `replica_health_status`.  Until this reports as `healthy`, queries or updates will
fail.
** `dfx start --background` waits to exit until `replica_health_status` is `healthy`.
** If you run `dfx start` without `--background`, you can call `dfx ping --wait-healthy`
to wait until the replica is healthy.

## Motoko

Updated Motoko from 0.6.7 to 0.6.10

* add Debug.trap : Text -> None (motoko-base #288)
* Introduce primitives for `Int` ⇔ `Float` conversions (#2733)
* Fix crashing bug for formatting huge floats (#2737)

# 0.8.1

## DFX

### feat: dfx generate types command

``` bash
dfx generate
```

This new command will generate type declarations for canisters in dfx.json.

You can control what will be generated and how with corresponding configuration in dfx.json.

Under dfx.json → "canisters" → "<canister_name>", developers can add a "declarations" config. Options are:

* "output" → directory to place declarations for that canister | default is "src/declarations/<canister_name>"

* "bindings" → [] list of options, ("js", "ts", "did", "mo") | default is "js", "ts", "did"

* "env_override" → a string that will replace process.env.{canister_name_uppercase}_CANISTER_ID in the "src/dfx/assets/language_bindings/canister.js" template.

js declarations output

* index.js (generated from "src/dfx/assets/language_bindings/canister.js" template)

* <canister_name>.did.js - candid js binding output

ts declarations output

  * <canister_name>.did.d.ts - candid ts binding output

did declarations output

  * <canister_name>.did - candid did binding output

mo declarations output

  * <canister_name>.mo - candid mo binding output

### feat: dfx now supports the anonymous identity

Use it with either of these forms:
``` bash
dfx identity use anonymous
dfx --identity anonymous ...
```

### feat: import default identities

Default identities are the pem files generated by `dfx identity new ...` which contain Ed25519 private keys.
They are located at `~/.config/dfx/identity/xxx/identity.pem`.
Now, you can copy such pem file to another computer and import it there.

``` bash
dfx identity new alice
cp ~/.config/dfx/identity/xxx/identity.pem alice.pem
# copy the pem file to another computer, then
dfx identity import alice alice.pem
```

Before, people can manually copy the pem files to the target directory to "import". Such workaround still works.
We suggest to use the `import` subcommand since it also validate the private key.

### feat: Can now provide a nonstandard wallet module with DFX_WALLET_WASM environment variable

Define DFX_WALLET_WASM in the environment to use a different wasm module when creating or upgrading the wallet.

## Asset Canister

### fix: trust full asset SHA-256 hashes provided by the caller

When the caller provides SHA-256 hashes (which dfx does), the asset canister will no longer
recompute these hashes when committing the changes.  These recomputations were causing
canisters to run out of cycles, or to attempt to exceed the maximum cycle limit per update.

# 0.8.0

The 0.8.0 release includes updates and fixes that are primarily internal to improve existing features and functions rather than user-visible.

## DFX

### fix: dfx identity set-wallet no longer requires --force when used with --network ic

This was intended to skip verification of the wallet canister on the IC network,
but ended up only writing to the wallets.json file if --force was passed.

### chore: updating dependencies

* Support for the latest version of the {IC} specification and replica.

* Updating to latest versions of Motoko, Candid, and agent-rs

### feat: Type Inference Update

* Changes to `dfx new` project template and JavaScript codegen to support type inference in IDE's

* Adding webpack dev server to project template

* Migration path documented at https://sdk.dfinity.org/docs/release-notes/0.8.0-rn.html

# 0.7.7

Breaking changes to frontend code generation, documented in 0.8.0

## DFX

### feat: deploy and canister install will now only upgrade a canister if the wasm actually changed

dfx deploy and dfx canister install now compare the hash of the already-installed module
with the hash of the built canister's wasm output.  If they are the same, they leave the canister
in place rather than upgrade it.  They will still synchronize assets to an asset canister regardless
of the result of this comparison.


# 0.7.6

## icx-proxy

The streaming callback mechanism now requires the following record structure for the token:
```
type StreamingCallbackToken = record {
    key: text;
    content_encoding: text;
    index: nat;
    sha256: opt blob;
};
```

Previously, the token could be a record with any set of fields.

# 0.7.2

## DFX

### fix: set default cycle balance to 3T

Change the default cycle balance of a canister from 10T cycles to 3T cycles.

## Cycles Wallet

- Module hash: 1404b28b1c66491689b59e184a9de3c2be0dbdd75d952f29113b516742b7f898
- https://github.com/dfinity/cycles-wallet/commit/e902708853ab621e52cb68342866d36e437a694b

### fix: It is no longer possible to remove the last controller.

Fixed an issue where the controller can remove itself from the list of controllers even if it's the only one,
leaving the wallet uncontrolled.
Added defensive checks to the wallet's remove_controller and deauthorize methods.

# 0.7.1

## DFX

### feat: sign request_status for update call

When using `dfx canister sign` to generate a update message, a corresponding
request_status message is also signed and append to the json as `signed_request_status`.
Then after sending the update message, the user can check the request_status using
`dfx canister send message.json --status`.

### fix: wallet will not proxy dfx canister call by default

Previously, `dfx canister call` would proxy queries and update calls via the wallet canister by default.
(There was the `--no-wallet` flag to bypass the proxy and perform the calls as the selected identity.)
However, this behavior had drawbacks, namely each `dfx canister call` was an inter-canister call
by default and calls would take a while to resolve. This fix makes it so that `dfx canister call` no longer
proxies via the wallet by default. To proxy calls via the wallet, you can do
`dfx canister --wallet=<wallet-id> call`.

### feat: add --no-artificial-delay to dfx replica and start

This change adds the `--no-artificial-delay` flag to `dfx start` and `dfx replica`.
The replica shipped with dfx has always had an artificial consensus delay (introduced to simulate
a delay users might see in a networked environment.) With this new flag, that delay can
be lessened. However, you might see increased CPU utilization by the replica process.

### feat: add deposit cycles and uninstall code

This change introduces the `deposit_cycles` and `uninstall_code` management canister
methods as dedicated `dfx canister` subcommands.

### fix: allow consistent use of canisters ids in canister command

This change updates the dfx commands so that they will accept either a canister name
(sourced from your local project) or a valid canister id.

# 0.7.0

## DFX

### feat: add output type to request-status

This change allows you to specify the format the return result for `dfx canister request-status`.

### fix: deleting a canister on a network removes entries for other networks

This change fixes a bug where deleting a canister on a network removed all other entries for
the canister in the canister_ids.json file.

### feat: point built-in `ic` network provider at mainnet

`--network ic` now points to the mainnet IC (as Sodium has been deprecated.)

### feat: add candid UI canister

The dedicated candid UI canister is installed on a local network when doing a `dfx canister install`
or `dfx deploy`.

### fix: Address already in use (os error 48) when issuing dfx start

This fixes an error which occurred when starting a replica right after stopping it.

### feat: ledger subcommands

dfx now supports a dedicated `dfx ledger` subcommand. This allows you to interact with the ledger
canister installed on the Internet Computer. Example commands include `dfx ledger account-id` which
prints the Account Identifier associated with your selected identity, `dfx ledger transfer` which
allows you to transfer ICP from your ledger account to another, and `dfx ledger create-canister` which
allows you to create a canister from ICP.

### feat: update to 0.17.0 of the Interface Spec

This is a breaking change to support 0.17.0 of the Interface Spec. Compute & memory allocation values
are set when creating a canister. An optional controller can also be specified when creating a canister.
Furthermore, `dfx canister set-controller` is removed, in favor of `dfx canister update-settings` which
allows the controller to update the controller, the compute allocation, and the memory allocation of the
canister. The freezing threshold value isn't exposed via dfx cli yet, but it may still be modified by
calling the management canister via `dfx canister call aaaaa-aa update-settings`

### feat: add wallet subcommands

dfx now supports a dedicated `dfx wallet` subcommand. This allows you to interact with the cycles wallet
associated with your selected identity. For example, `dfx wallet balance` to get the cycle balance,
`dfx wallet list-addresses` to display the associated controllers & custodians, and `dfx wallet send <destination> <amount>`
to send cycles to another wallet.

## Cycles Wallet

- Module Hash: a609400f2576d1d6df72ce868b359fd08e1d68e58454ef17db2361d2f1c242a1
- https://github.com/dfinity/cycles-wallet/commit/06bb256ca0738640be51cf84caaced7ea02ca29d

### feat: Use Internet Identity Service.

# 0.7.0-beta.5

## Cycles Wallet

- Module Hash: 3d5b221387875574a9fd75b3165403cf1b301650a602310e9e4229d2f6766dcc
- https://github.com/dfinity/cycles-wallet/commit/c3cbfc501564da89e669a2d9de810d32240baf5f

### feat: Updated to Public Interface 0.17.0

### feat: The wallet_create_canister method now takes a single record argument, which includes canister settings.

### fix: Return correct content type and encoding for non-gz files.

### fix: Updated frontend for changes to canister creation interface.

# 0.7.0-beta.3

## DFX

### fix: assets with an unrecognized file extension will use content-type "application/octet-stream"

# 0.7.0-beta.2

## DFX

### feat: synchronize assets rather than uploading even assets that did not change

DFX will now also delete assets from the container that do not exist in the project.
This means if you stored assets in the container, and they are not in the project,
dfx deploy or dfx install will delete them.

## Asset Canister

### Breaking change: change to store() method signature

- now takes arguments as a single record parameter
- must now specify content type and content encoding, and may specify the sha256

# 0.7.0-beta.1

## DFX

### fix: now deletes from the asset canister assets that no longer exist in the project

### feat: get certified canister info from read state #1514

Added `dfx canister info` command to get certified canister information. Currently this information is limited to the controller of the canister and the SHA256 hash of its WASM module. If there is no WASM module installed, the hash will be None.

## Asset Canister

### Breaking change: change to list() method signature

- now takes a parameter, which is an empty record
- now returns an array of records

### Breaking change: removed the keys() method

- use list() instead

# 0.7.0-beta.0

## DFX

### feat: webserver can now serve large assets

# 0.6.26

## DFX

### feat: add --no-wallet flag and --wallet option to allow Users to bypass Wallet or specify a Wallet to use for calls (#1476)

Added `--no-wallet` flag to `dfx canister` and `dfx deploy`. This allows users to call canister management functionality with their Identity as the Sender (bypassing their Wallet canister.)
Added `--wallet` option to `dfx canister` and `dfx deploy`. This allows users to specify a wallet canister id to use as the Sender for calls.
`--wallet` and `--no-wallet` conflict with each other. Omitting both will invoke the selected Identity's wallet canister to perform calls.

### feat: add canister subcommands `sign` and `send`

Users can use `dfx canister sign ...` to generated a signed canister call in a json file. Then `dfx canister send [message.json]` to the network.

Users can sign the message on an air-gapped computer which is secure to host private keys.

#### Note

* `sign` and `send` currently don't proxy through wallet canister. Users should use the subcommands with `dfx canister --no-wallet sign ...`.

* The `sign` option `--expire-after` will set the `ingress_expiry` to a future timestamp which is current plus the duration.
Then users can send the message during a 5 minutes time window ending in that `ingress_expiry` timestamp. Sending the message earlier or later than the time window will both result in a replica error.

### feat: implement the HTTP Request proposal in dfx' bootstrap webserver. +
And add support for http requests in the base storage canister (with a default to `/index.html`).

This does not support other encodings than `identity` for now (and doesn't even return any headers). This support will be added to the upgraded asset storage canister built in #1482.

Added a test that uses `curl localhost` to test that the asset storage AND the webserver properly support the http requests.

This commit also upgrades tokio and reqwest in order to work correctly. There are also _some_ performance issues noted (this is slower than the `icx-http-server` for some reason), but those are not considered criticals and could be improved later on.

Renamed the `project_name` in our own generated assets to `canister_name`, for things that are generated during canister build (and not project generation).

### feat: add support for ECDSA on secp256k1

You can now a generate private key via OpenSSL or a simlar tool, import it into dfx, and use it to sign an ingress message.

``` bash
openssl ecparam -name secp256k1 -genkey -out identity.pem
dfx identity import <name> identity.pem
dfx identity use <name>
dfx canister call ...
```

## Asset Canister

### feat: The asset canister can now store assets that exceed the message ingress limit (2 MB)

* Please note that neither the JS agent nor the HTTP server have been updated yet to server such large assets.
* The existing interface is left in place for backwards-compatibility, but deprecated:
** retrieve(): use get() and get_chunk() instead
** store(): use create_batch(), create_chunk(), and commit_batch() instead
** list(): use keys() instead

# 0.6.25

## DFX

- feat: dfx now provides CANISTER_ID_<canister_name> environment variables for all canisters to "npm build" when building the frontend.

## Agents

### Rust Agent

- feat: AgentError due to request::Error will now include the reqwest error message
in addition to "Could not reach the server"
- feat: Add secp256k1 support (dfx support to follow)

# 0.6.24

## DFX

- feat: add option to specify initial cycles for newly created canisters (#1433)

Added option to `dfx canister create` and `dfx deploy` commands: `--with-cycles <with-cycles>`.
This allows the user to specify the initial cycle balance of a canister created by their wallet.
This option is a no-op for the Sodium network.

``` bash
dfx canister create --with-cycles 8000000000 some_canister
dfx deploy --with-cycles 8000000000
```

Help string:
```
Specifies the initial cycle balance to deposit into the newly
created canister. The specified amount needs to take the
canister create fee into account. This amount is deducted
from the wallet's cycle balance
```

- feat: install `dfx` by version or tag (#1426)

This feature adds a new dfx command `toolchain` which have intuitive subcommands.
The toolchain specifiers can be a complete version number, major minor version, or a tag name.

``` bash
dfx toolchain install 0.6.24 # complete version
dfx toolchain install 0.6    # major minor
dfx toolchain install latest # tag name
dfx toolchain default latest
dfx toolchain list
dfx toolchain uninstall latest
```

- fix: onboarding related fixups (#1420)

Now that the Mercury Alpha application subnetwork is up and we are getting ready to onboard devs, the dfx error message for wallet creation has changed:
For example,
``` bash
dfx canister --network=alpha create hello
Creating canister "hello"...
Creating the canister using the wallet canister...
Creating a wallet canister on the alpha network.
Unable to create a wallet canister on alpha:
The Replica returned an error: code 3, message: "Sender not authorized to use method."
Wallet canisters on alpha may only be created by an administrator.
Please submit your Principal ("dfx identity get-principal") in the intake form to have one created for you.
```

- feat: add deploy wallet subcommand to identity (#1414)

This feature adds the deploy-wallet subcommand to the dfx identity.
The User provides the ID of the canister onto which the wallet WASM is deployed.

``` bash
dfx identity deploy-wallet --help
dfx-identity-deploy-wallet
Installs the wallet WASM to the provided canister id

USAGE:
    dfx identity deploy-wallet <canister-id>

ARGS:
    <canister-id>    The ID of the canister where the wallet WASM will be deployed

FLAGS:
    -h, --help       Prints help information
    -V, --version    Prints version information
```

# 0.6.22

## DFX

- feat: dfx call random value when argument is not provided (#1376)

- fix: canister call can take canister ids for local canisters even if … (#1368)
- fix: address panic in dfx replica command (#1338)
- fix: dfx new webpack.config.js does not encourage running 'js' through ts-… (#1341)

## Sample apps

- There have been updates, improvements, and new sample apps added to the [examples](https://github.com/dfinity/examples/tree/master/motoko) repository.

    All of Motoko sample apps in the [examples](https://github.com/dfinity/examples/tree/master/motoko) repository have been updated to work with the latest release of the SDK.

    There are new sample apps to illustrate using arrays ([Quicksort](https://github.com/dfinity/examples/tree/master/motoko/quicksort)) and building create/read/update/delete (CRUD) operations for a web application [Superheroes](https://github.com/dfinity/examples/tree/master/motoko/superheroes).

- The [LinkedUp](https://github.com/dfinity/linkedup) sample application has been updated to work with the latest release of Motoko and the SDK.

## Motoko

## Agents

## Canister Development Kit (CDK)<|MERGE_RESOLUTION|>--- conflicted
+++ resolved
@@ -4,7 +4,6 @@
 
 ## DFX
 
-<<<<<<< HEAD
 ### feat!: option for nodejs compatibility in dfx generate
 
 Users can now specify `node_compatibility: true` in `declarations`. The flag introduces `node.js` enhancements, which include importing `isomorphic-fetch` and configuring the default actor with `isomorphic-fetch` and `host`.
@@ -31,9 +30,8 @@
   "generate": "dfx generate hello_backend"
 },
 ```
-=======
+
 ### fix!: removed unused --root parameter from dfx bootstrap
->>>>>>> e9fd89a8
 
 ### feat: canister installation now waits for the replica
 
