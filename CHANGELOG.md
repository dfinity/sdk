# dfx changelog

# UNRELEASED

## DFX

<<<<<<< HEAD
### feat: -y flag for canister installation

`dfx canister install` and `dfx deploy` now have a `-y` flag that will automatically confirm any y/n checks made during canister installation.
=======
### feat: NNS usability improvements

The command line interface for nns commands has been updated to:

- Give better help when the subnet type is incorrect
- Not offer --network as a flag given that it is unused
- List nns subcommands
>>>>>>> 4e4a39d8

### fix: Compute Motoko dependencies in linear (not exponential) time by detecting visited imports.

### fix(generate): add missing typescript types and fix issues with bindings array in dfx.json

### chore: update Candid UI canister with commit 79d55e7f568aec00e16dd0329926cc7ea8e3a28b

### refactor: Factor out code for calling arbitrary bundled binaries

The function for calling sns can now call any bundled binary.

### docs: Document dfx nns subcommands

`dfx nns` commands are used to deploy and manage local NNS canisters, such as:

- Governance for integration with the Internet Computer voting system
- Ledger for financial integration testing
- Internet Identity for user registration and authenttication

### fix: Only kill main process on `dfx stop`
Removes misleading panics when running `dfx stop`.

### feat: `dfx nns install` works offline if all assets have been cached.

### feat: Initialise the nns with an account controlled by a secp256k1 key

This enables easy access to toy ICP using command line tools and this key:
```
-----BEGIN EC PRIVATE KEY-----
MHQCAQEEICJxApEbuZznKFpV+VKACRK30i6+7u5Z13/DOl18cIC+oAcGBSuBBAAK
oUQDQgAEPas6Iag4TUx+Uop+3NhE6s3FlayFtbwdhRVjvOar0kPTfE/N8N6btRnd
74ly5xXEBNSXiENyxhEuzOZrIWMCNQ==
-----END EC PRIVATE KEY-----
```
For example, you can create an identity in dfx by putting this key in the file `ident-1.pem` and importing it:
```
dfx identity import ident-1 ident-1.pem
dfx --identity ident-1 ledger balance
```

### feat: default to run ic-wasm shrink when build canisters
This behavior applies to Motoko, Rust and Custom canisters.
If you want to disable this behavior, you can config it in dfx.json:

    "canisters" : {
        "app" : {
            "shrink" : false,
        }
    }

### fix: Valid canister-based env vars

Hyphens are not valid in shell environment variables, but do occur in canister names such as `smiley-dapp`. This poses a problem for vars with names such as `CANISTER_ID_${CANISTER_NAME}`.  With this change, hyphens are replaced with underscores in environment variables.  The canister id of `smiley-dapp` will be available as `CANISTER_ID_smiley_dapp`.  Other environment variables are unaffected.

### feat: Add dfx sns deploy

This allows users to deploy a set of SNS canisters.

### fix: `cargo run -p dfx -- --version` prints correct version

### feat: add --mode=auto

When using `dfx canister install`, you can now pass `auto` for the `--mode` flag, which will auto-select `install` or `upgrade` depending on need, the same way `dfx deploy` does. The default remains `install` to prevent mistakes.

### feat: add `--network` flag to `dfx generate`

`dfx generate`'s generated bindings use network-specific canister IDs depending on the generated language, but there was previously no way to configure which network this was, so it defaulted to local. A `--network` flag has been added for this purpose.

### feat: sns config validate

There is a new command that verifies that an SNS initialization config is valid.

### feat: sns config create

There is a new command that creates an sns config template.

### fix: remove $ from wasms dir

The wasms dir path had a $ which is unwanted and now gone.

### fix: Correct wasm for the SNS swap canister

Previously the incorrect wasm canister was installed.

### fix: Use NNS did files that matches the wasms

Previously the did files and wasms could be incompatible.

### fix: allow users to skip compatibility check if parsing fails

### feat: canister HTTP support is now enabled by default.

`dfx start` and `dfx replica` now ignore the `--enable-canister-http` parameter.

You can still disable the canister http feature through configuration:
- ~/.config/dfx/networks.json: `.local.canister_http.enabled=false`
- dfx.json (project-specific networks) : `.networks.local.canister_http.enabled=false`

### feat: custom canister `wasm` field can now specify a URL from which to download

### feat: custom canister `candid` field can now specify a URL from which to download

### feat: deploy NNS canisters

A developer is now able to install NNS canisters, including back end canisters such as ledger and governance, and front end canisters such as nns-dapp and internet-identity, on their local DFX server.  Usage:
```
dfx start --clean --background
dfx nns install
```

This feature currently requires that the network 'local' is used and that it runs on port 8080.
The network's port can be controlled by using the field `"provider"` in the network's definition, e.g. by setting it to `"127.0.0.1:8080"`.

### feat: configure logging level of http adapter

It is now possible to set the http adapter's log level in dfx.json or in networks.json:

    "http": {
      "enabled": true,
      "log_level": "info"
    }

By default, a log level of "error" is used, in order to keep the output of a first-time `dfx start` minimal. Change it to "debug" for more verbose logging.

### fix(typescript): add index.d.ts file for type safety when importing generated declarations

Adds an index.d.ts file to the generated declarations, allowing for better type safety in TypeScript projects.

### chore: reduce verbosity of dfx start

`dfx start` produces a lot of log output that is at best irrelevant for most users.
Most output is no longer visible unless either `--verbose` is used with dfx or the relevant part's (e.g. http adapter, btc adapter, or replica) log level is changed in dfx.json or networks.json.

### feat: generate secp256k1 keys by default

When creating a new identity with `dfx identity new`, whereas previously it would have generated an Ed25519 key, it now generates a secp256k1 key. This is to enable users to write down a BIP39-style seed phrase, to recover their key in case of emergency, which will be printed when the key is generated and can be used with a new `--seed-phrase` flag in `dfx identity import`. `dfx identity import` is however still capable of importing an Ed25519 key.

### chore: update Candid UI canister with commit 528a4b04807904899f67b919a88597656e0cd6fa

* Allow passing did files larger than 2KB.
* Better integration with Motoko Playground.

### feat: simplify verification of assets served by asset canister

* SHA256 hashes of all assets are displayed when deploying the asset canister.
* A query method is added to the asset canister that returns the entire asset hash tree together with the certificate containing the certified variables of the asset canister.

### breaking change: dfx canister update-settings --compute-allocation always fails

See https://forum.dfinity.org/t/fixing-incorrect-compute-allocation-fee/14830

Until the rollout is complete, `dfx canister update-settings --compute-allocation <N>`
will fail with an error from the replica such as the following:
```
The Replica returned an error: code 1, message: "Canister requested a compute allocation of 1% which cannot be satisfied because the Subnet's remaining compute capacity is 0%"
```

### fix: For default node starter template: copy `ic-assets.json5` file from `src` to `dist`

### fix: For `dfx start --clean --background`, the background process no longer cleans a second time.

### refactor: Move replica URL functions into a module for reuse

The running replica port and url are generally useful information. Previously the code to get the URL was embedded in the network proxy code. This moves it out into a library for reuse.

### chore: Frontend canister build process no longer depends on `dfx` or `ic-cdk-optimizer`

Instead, the build process relies on `ic-wasm` to provide candid metadata for the canister, and
shrinking the canister size by stripping debug symbols and unused fuctions.
Additionally, after build step, the `.wasm` file is archived with `gzip`. 

### chore: Move all `frontend canister`-related code into the SDK repo

| from (`repository` `path`)                  | to (path in `dfinity/sdk` repository)          | summary                                                                                     |
|:--------------------------------------------|:-----------------------------------------------|:--------------------------------------------------------------------------------------------|
| `dfinity/cdk-rs` `/src/ic-certified-assets` | `/src/canisters/frontend/ic-certified-asset`   | the core of the frontend canister                                                           |
| `dfinity/certified-assets` `/`              | `/src/canisters/frontend/ic-frontend-canister` | wraps `ic-certified-assets` to build the canister wasm                                      |
| `dfinity/agent-rs` `/ic-asset`              | `/src/canisters/frontend/ic-asset`             | library facilitating interactions with frontend canister (e.g. uploading or listing assets) |
| `dfinity/agent-rs` `/icx-asset`             | `/src/canisters/frontend/icx-asset`            | CLI executable tool - wraps `ic-asset`                                                      |

### feat: use JSON5 file format for frontend canister asset configuration

Both `.ic-assets.json` and `.ic-assets.json5` are valid filenames config filename, though both will get parsed
as if they were [JSON5](https://json5.org/) format. Example content of the `.ic-assets.json5` file:
```json5
// comment
[
  {
    "match": "*", // comment
    /*
    keys below not wrapped in quotes
*/  cache: { max_age: 999 }, // trailing comma 
  },
]
```
- Learn more about JSON5: https://json5.org/

### fix: Update nns binaries unless `NO_CLOBBER` is set

Previously existing NNS binaries were not updated regardless of the `NO_CLOBBER` setting.

### feat!: Support installing canisters not in dfx.json

`install_canister_wasm` used to fail if installing a canister not listed in dfx.json.  This use case is now supported.

### feat: print the dashboard URL on startup

When running `dfx start` or `dfx replica`, the path to the dashboard page is now printed.

### feat!: changed the default port of the shared local network from 8000 to 4943.

This is so dfx doesn't connect to a project-specific network instead of the local shared network.

In combination with the "system-wide dfx start" feature, there is a potential difference to be aware of with respect to existing projects.

Since previous versions of dfx populate dfx.json with a `networks.local` definition that specifies port 8000, the behavior for existing projects won't change.

However, if you've edited dfx.json and removed the `networks.local` definition, the behavior within the project will change: dfx will connect to the shared local network on port 4943 rather than to the project-specific network on port 8000.  You would need to edit webpack.config.js to match.  If you have scripts, you can run the new command `dfx info webserver-port` from the project directory to retrieve the port value.

### feat!: "system-wide dfx start"

By default, dfx now manages the replica process in a way that is independent of any given dfx project.  We've called this feature "system-wide dfx", even though it's actually specific to your user
(storing data files under $HOME), because we think it communicates the idea adequately.

The intended benefits:
- deploying dapps from separate projects alongside one another, similar to working with separate dapps on mainnet
- run `dfx start` from any directory
- run `dfx stop` from any directory, rather than having to remember where you last ran `dfx start`

We're calling this the "shared local network."  `dfx start` and `dfx stop` will manage this network when run outside any project directory, or when a project's dfx.json does not define the `local` network.  The dfx.json template for new projects no longer defines any networks.

We recommend that you remove the `local` network definition from dfx.json and instead use the shared local network.  As mentioned above, doing so will make dfx use port 4943 rather than port 8000.

See [Local Server Configuration](docs/cli-reference/dfx-start.md#local-server-configuration) for details.

dfx now stores data and control files in one of three places, rather than directly under `.dfx/`:
- `.dfx/network/local` (for projects in which dfx.json defines the local network)
- `$HOME/.local/share/dfx/network/local` (for the shared local network on Linux)
- `$HOME/Library/Application Support/org.dfinity.dfx/network/local` (for the shared local network on MacOS)

There is also a new configuration file: `$HOME/.config/dfx/networks.json`.  Its [schema](docs/networks-json-schema.json) is the same as the `networks` element in dfx.json.  Any networks you define here will be available from any project, unless a project's dfx.json defines a network with the same name.  See [The Shared Local Network](docs/cli-reference/dfx-start.md#the-shared-local-network) for the default definitions that dfx provides if this file does not exist or does not define a `local` network.

### fix: `dfx start` and `dfx stop` will take into account dfx/replica processes from dfx <= 0.11.x

### feat: added command `dfx info`

#### feat: `dfx info webserver-port`

This displays the port that the icx-proxy process listens on, meaning the port to connect to with curl or from a web browser.

#### feat: `dfx info replica-rev`

This displays the revision of the replica bundled with dfx, which is the same revision referenced in replica election governance proposals.

#### feat: `dfx info networks-json-path`

This displays the path to your user's `networks.json` file where all networks are defined.

### feat: added ic-nns-init, ic-admin, and sns executables to the binary cache

### fix: improved responsiveness of `greet` method call in default Motoko project template

`greet` method was marked as an `update` call, but it performs no state updates. Changing it to `query` call will result in faster execution.

### feat: dfx schema --for networks

The `dfx schema` command can now display the schema for either dfx.json or for networks.json.  By default, it still displays the schema for dfx.json.

```bash
dfx schema --for networks
```

### feat: createActor options accept pre-initialized agent

If you have a pre-initialized agent in your JS code, you can now pass it to createActor's options. Conflicts with the agentOptions config - if you pass both the agent option will be used and you will receive a warning.

```js
const plugActor = createActor(canisterId, {
  agent: plugAgent
})
```

### feat!: option for nodejs compatibility in dfx generate

Users can now specify `node_compatibility: true` in `declarations`. The flag introduces `node.js` enhancements, which include importing `isomorphic-fetch` and configuring the default actor with `isomorphic-fetch` and `host`.

```json
// dfx.json
"declarations": {
  "output": "src/declarations",
  "node_compatibility": true
}
```

#### JS codegen location deprecation

DFX new template now uses `dfx generate` instead of `rsync`. Adds deprecation warning to `index.js` in `.dfx/<network-name>/<canister-name>` encouringing developers to migrate to the `dfx generate` command instead. If you have a `package.json` file that uses `rsync` from `.dfx`, consider switching to something like this:

```json
"scripts": {
  "build": "webpack",
  "prebuild": "npm run generate",
  "start": "webpack serve --mode development --env development",
  "prestart": "npm run generate",
  // It's faster to only generate canisters you depend on, omitting the frontend canister
  "generate": "dfx generate hello_backend"
},
```

### feat: simple cycles faucet code redemption

Using `dfx wallet --network ic redeem-faucet-coupon <my coupon>` faucet users have a much easier time to redeem their codes.
If the active identity has no wallet configured, the faucet supplies a wallet to the user that this command will automatically configure.
If the active identity has a wallet configured already, the faucet will top up the existing wallet.

Alternative faucets can be used, assuming they follow the same interface. To direct dfx to a different faucet, use the `--faucet <alternative faucet id>` flag.
The expected interface looks like the following candid functions:
``` candid
redeem: (text) -> (principal);
redeem_to_wallet: (text, principal) -> (nat);
```
The function `redeem` takes a coupon code and returns the principal to an already-installed wallet that is controlled by the identity that called the function.
The function `redeem_to_wallet` takes a coupon code and a wallet (or any other canister) principal, deposits the cycles into that canister and returns how many cycles were deposited.

### feat: disable automatic wallet creation on non-ic networks

By default, if dfx is not running on the `ic` (or networks with a different name but the same configuration), it will automatically create a cycles wallet in case it hasn't been created yet.
It is now possible to inhibit automatic wallet creation by setting the `DFX_DISABLE_AUTO_WALLET` environment variable.

### fix!: removed unused --root parameter from dfx bootstrap

### feat: canister installation now waits for the replica

When installing a new WASM module to a canister, DFX will now wait for the updated state (i.e. the new module hash) to be visible in the replica's certified state tree before proceeding with post-installation tasks or producing a success status.

### feat!: remove `dfx config`

`dfx config` has been removed. Please update Bash scripts to use `jq`, PowerShell scripts to use `ConvertTo-Json`, nushell scripts to use `to json`, etc.

### feat: move all the flags to the end

Command flags have been moved to a more traditional location; they are no longer positioned per subcommand, but instead are able to be all positioned after the final subcommand. In prior versions, a command might look like:
```bash
dfx --identity alice canister --network ic --wallet "$WALLET" create --all
```
This command can now be written:
```bash
dfx canister create --all --network ic --wallet "$WALLET" --identity alice
```
The old syntax is still available, though, so you don't need to migrate your scripts.

### feat!: changed update-settings syntax

When using `dfx canister update-settings`, it is easy to mistake `--controller` for `--add-controller`. For this reason `--controller` has been renamed to `--set-controller`.

### feat!: removed the internal webserver

This is a breaking change.  The only thing this was still serving was the /_/candid endpoint.  If you need to retrieve the candid interface for a local canister, you can use `dfx canister metadata <canister> candid:service`.

### fix: dfx wallet upgrade: improved error messages:

- if there is no wallet to upgrade
- if trying to upgrade a local wallet from outside of a project directory

### fix: canister creation cost is 0.1T cycles

Canister creation fee was calculated with 1T cycles instead of 0.1T.

### fix: dfx deploy and dfx canister install write .old.did files under .dfx/

When dfx deploy and dfx canister install upgrade a canister, they ensure that the
new candid interface is compatible with the previous candid interface.  They write
a file with extension .old.did that contains the previous interface.  In some
circumstances these files could be written in the project directory.  dfx now
always writes them under the .dfx/ directory.

### fix: dfx canister install now accepts arbitrary canister ids

This fixes the following error:
``` bash
> dfx canister install --wasm ~/counter.wasm eop7r-riaaa-aaaak-qasxq-cai
Error: Failed while determining if canister 'eop7r-riaaa-aaaak-qasxq-cai' is remote on network 'ic'.
Caused by: Failed while determining if canister 'eop7r-riaaa-aaaak-qasxq-cai' is remote on network 'ic'.
  Failed to figure out if canister 'eop7r-riaaa-aaaak-qasxq-cai' has a remote id on network 'ic'.
    Invalid argument: Canister eop7r-riaaa-aaaak-qasxq-cai not found in dfx.json
```

### feat: allow replica log level to be configured

It is now possible to specify the replica's log level. Possible values are `critical`, `error`, `warning`, `info`, `debug`, and `trace`.
The log level defaults to the level 'error'. Debug prints (e.g. `Debug.print("...")` in Motoko) still show up in the console.
The log level can be specified in the following places (See [system-wide dfx start](#feat-system-wide-dfx-start) for more detailed explanations on the network types):
- In file `networks.json` in the field `<network name>.replica.log_level` for shared networks.
- In file `dfx.json` in the field `networks.<network name>.replica.log_level` for project-specific networks.
- In file `dfx.json` in the field `defaults.replica.log_level` for project-specific networks. Requires a project-specific network to be run, otherwise this will have no effect.

### feat: enable canister sandboxing

Canister sandboxing is enabled to be consistent with the mainnet.

### chore: dfx ledger account-id --of-canister also accepts principal

It is now possible to do e.g. `dfx ledger account-id --of-canister fg7gi-vyaaa-aaaal-qadca-cai` as well as `dfx ledger account-id --of-canister my_canister_name` when checking the ledger account id of a canister.
Previously, dfx only accepted canister aliases and produced an error message that was hard to understand.

### chore: dfx canister deposit-cycles uses default wallet if none is specified

Motivated by [this forum post](https://forum.dfinity.org/t/dfx-0-10-0-dfx-canister-deposit-cycles-returns-error/13251/6).

### chore: projects created with `dfx new` are not pinned to a specific dfx version anymore

It is still possible to pin the dfx version by adding `"dfx":"<dfx version to pin to>"` to a project's `dfx.json`.

### fix: print links to cdk-rs docs in dfx new

### fix: Small grammar change to identity password decryption prompt

The prompt for entering your passphrase in order to decrypt an identity password read:
    "Please enter a passphrase for your identity"
However, at that point, it isn't "a" passphrase.  It's either your passphrase, or incorrect.
Changed the text in this case to read:
    "Please enter the passphrase for your identity"

### chore: add retry logic to dfx download script

### feat: Add subnet type argument when creating canisters

`dfx ledger create-canister` gets a new option `--subnet-type` that allows users to choose a type of subnet that their canister can be created on. Additionally, a `dfx ledger show-subnet-types` is introduced which allows to list the available subnet types.

## Dependencies

### Replica

Updated replica to release candidate at commit 9173c5f1b28e140931060b90e9de65b923ee57e6.
This release candidate has not yet been elected.

This also incorporates the following executed proposals:

* [81788](https://dashboard.internetcomputer.org/proposal/81788)
* [81571](https://dashboard.internetcomputer.org/proposal/81571)
* [80992](https://dashboard.internetcomputer.org/proposal/80992)
* [79816](https://dashboard.internetcomputer.org/proposal/79816)
* [78693](https://dashboard.internetcomputer.org/proposal/78693)
* [77589](https://dashboard.internetcomputer.org/proposal/77589)
* [76228](https://dashboard.internetcomputer.org/proposal/76228)
* [75700](https://dashboard.internetcomputer.org/proposal/75700)
* [75109](https://dashboard.internetcomputer.org/proposal/75109)
* [74395](https://dashboard.internetcomputer.org/proposal/74395)
* [73959](https://dashboard.internetcomputer.org/proposal/73959)
* [73714](https://dashboard.internetcomputer.org/proposal/73714)
* [73368](https://dashboard.internetcomputer.org/proposal/73368)
* [72764](https://dashboard.internetcomputer.org/proposal/72764)

### ic-ref

Updated ic-ref to 0.0.1-1fba03ee
- introduce awaitKnown
- trivial implementation of idle_cycles_burned_per_day

### Updated Motoko to 0.7.0

### Cycles wallet

- Module hash: b944b1e5533064d12e951621d5045d5291bcfd8cf9d60c28fef02c8fdb68e783
- https://github.com/dfinity/cycles-wallet/commit/fa86dd3a65b2509ca1e0c2bb9d7d4c5be95de378

# 0.11.2

## DFX

### fix: disable asset canister redirection of all HTTP traffic from `.raw.ic0.app` to `.ic0.app`

### fix: disable asset canister's ETag HTTP headers

The feature is not yet implemented on `icx-proxy`-level, and is causing 500 HTTP response for some type of assets every second request.

# 0.11.1

## DFX

### fix: dfx now only adds candid:service metadata to custom canisters that have at least one build step

This way, if a canister uses a premade canister wasm, dfx will use it as-is.

### fix: "canister alias not defined" in the Motoko language server

It is now possible to develop multiple-canister projects using the [Motoko VSCode extension](https://marketplace.visualstudio.com/items?itemName=dfinity-foundation.vscode-motoko).

### fix: improve browser compatibility for the JavaScript language binding

Patches a JavaScript language binding compatibility issue encountered in web browsers which do not support the (?.) operator.

### feat: print dfx.json schema

dfx is now capable of displaying the schema for `dfx.json`. You can see the schema by running `dfx schema` or write the schema to a file with `dfx schema --outfile path/to/file/schema.json`.

### feat: support for configuring assets in assets canister
- The `.ic-assets.json` file should be placed inside directory with assets, or its subdirectories. Multiple config files can be used (nested in subdirectories). Example of `.ic-assets.json` file format:
``` json
[
    {
        "match": ".*",
        "cache": {
            "max_age": 20
        },
        "headers": {
            "X-Content-Type-Options": "nosniff"
        },
        "ignore": false
    },
    {
        "match": "**/*",
        "headers": null
    },
    {
        "match": "file.json",
        "ignore": true
    }
]
```
- Configuring assets works only during asset creation - any changes to `.ic-assets.json` files won't have any effect effect for assets that have already been created. We are working on follow up implementation with improvements to handle updating these properties.
- `headers` from multiple applicable rules are being stacked/concatenated, unless `null` is specified, which resets/empties the headers.
- Both `"headers": {}` and absence of `headers` field don't have any effect on end result.
- Valid JSON format is required, i.e. the array of maps, `match` field is required. Only the following fields are accepted: `cache`, `ignore`, `headers`, `match`. The glob pattern has to be valid.
- The way matching rules work:
  1. The most deeply nested config file takes precedence over the one in parent dir. In other words, properties from a rule matching a file in a subdirectory override properties from a rule matching a file in a parent directory
  2. Order of rules within file matters - last rule in config file takes precedence over the first one

- The way `ignore` field works:
  1. By default, files that begin with a `.` are ignored, while all other files are included.
  2. The `.ignore` field overrides this, if present.
  3. If a directory is ignored, file and directories within it cannot be un-ignored.
  4. A file can be ignored and un-ignored many times, as long as any of its parent directories haven't been ignored.


### fix: Allow `dfx deploy` to not take arguments for canisters not being installed

A longstanding bug with `dfx deploy` is that if an installation is skipped (usually an implicitly included dependency), it still requires arguments even if the installed canister doesn't. As of this release that bug is now fixed.

### feat: Add additional logging from bitcoin canister in replica.

Configures the replica to emit additional logging from the bitcoin canister whenever the bitcoin feature is enabled. This helps show useful information to developers, such as the bitcoin height that the replica currently sees.

### fix: make `build` field optional for custom canisters

Prior to 0.11.0, a custom canister's `build` field could be left off if `dfx build` was never invoked. To aid in deploying prebuilt canisters, this behavior is now formalized; omitting `build` is equivalent to `build: []`.

### feat: Use `--locked` for Rust canisters

`dfx build`, in Rust canisters, now uses the `--locked` flag when building with Cargo. To offset this, `dfx new --type rust` now runs `cargo update` on the resulting project.

### feat: Enable threshold ecdsa signature

ECDSA signature signing is now enabled by default in new projects, or by running `dfx start --clean`.
A test key id "Secp256k1:dfx_test_key" is ready to be used by locally created canisters.

## Dependencies

### Updated `agent-rs` to 0.20.0

### Updated `candid` to 0.7.15

### Replica

Updated replica to elected commit 6e86169e98904047833ba6133e5413d2758d90eb.
This incorporates the following executed proposals:

* [72225](https://dashboard.internetcomputer.org/proposal/72225)
* [71669](https://dashboard.internetcomputer.org/proposal/71669)
* [71164](https://dashboard.internetcomputer.org/proposal/71164)
* [70375](https://dashboard.internetcomputer.org/proposal/70375)
* [70002](https://dashboard.internetcomputer.org/proposal/70002)

# 0.11.0

## DFX

### feat: renamed canisters in new projects to <project>_frontend and <project>_backend

The names of canisters created for new projects have changed.
After `dfx new <project>`, the canister names are:

- `<project>_backend` (previously `<project>`)
- `<project>_frontend` (previously `<project>_assets`)

### feat: Enable threshold ecdsa signature

### feat: new command: dfx canister metadata <canister> <name>

For example, to query a canister's candid service definition: `dfx canister metadata hello_backend candid:service`

### refactor: deprecate /_/candid internal webserver

The dfx internal webserver now only services the /_/candid endpoint.  This
is now deprecated.  If you were using this to query candid definitions, you
can instead use `dfx canister metadata`.

### refactor: optimize from ic-wasm

Optimize Rust canister WASM module via ic-wasm library instead of ic-cdk-optimizer. A separate installation of ic-cdk-optimizer is no longer needed.

The actual optimization was kept the same.

### feat: Read dfx canister call argument from a file or stdin

Enables passing large arguments that cannot be passed directly in the command line using the `--argument-file` flag. For example:
 * Named file: `dfx canister call --argument-file ./my/argument/file.txt my_canister_name greet`
 * Stdin: `echo '( null )' | dfx canister call --argument-file - my_canister_name greet`

### fix: Use default setting for BTC adapter idle seconds

A lower threshold was no longer necessary.

### feat: Allow users to configure logging level of bitcoin adapter

The bitcoin adapter's logging can be very verbose if debug logging is enabled, making it difficult to make sense of what's going on. On the other hand, these logs are useful for triaging problems.

To get the best of both worlds, this release adds support for an additional configuration option in dfx.json:

    "bitcoin": {
      "enabled": true,
      "nodes": ["127.0.0.1:18444"],
      "log_level": "info" <------- users can now configure the log level
    }

By default, a log level of "info" is used, which is relatively quiet. Users can change it to "debug" for more verbose logging.

### chore: update Candid UI canister with commit bffa0ae3c416e8aa3c92c33722a6b1cb31d0f1c3

This includes the following changes:

* Fetch did file from canister metadata
* Better flamegraph support
* Fix bigint error for vec nat8 type

### feat: dfx will look up the port of the running webserver from .dfx/webserver-port, if present

After `dfx start --host 127.0.0.1:0`, the dfx webserver will listen on an ephemeral port.  It stores the port value in .dfx/webserver-port.  dfx will now look for this file, and if a port is contained within, use that port to connect to the dfx webserver.

### fix: dfx commands once again work from any subdirectory of a dfx project

Running `dfx deploy`, `dfx canister id`, `dfx canister call` and so forth work as expected
if run from within any subdirectory of a dfx project.  Previously, this would create
canister_ids.json or .dfx/local/canister_ids.json within the subdirectory.

### feat: Post-installation tasks

You can now add your own custom post-installation/post-deployment tasks to any canister type. The new `post-install` key for canister objects in `dfx.json` can be a command or list of commands, similar to the `build` key of `custom` canisters, and receives all the same environment variables. For example, to replicate the upload task performed with `assets` canisters, you might set `"post-install": "icx-asset sync $CANISTER_ID dist"`.

### feat: assets are no longer copied from source directories before being uploaded to asset canister

Assets are now uploaded directly from their source directories, rather than first being copied
to an output directory.

If you're using `dfx deploy`, you won't see any change in functionality.  If you're running
`dfx canister install --mode=upgrade`, changed files in asset source directories will
be detected and uploaded even without an intervening `dfx build`.

### fix: Added src/declarations to .gitignore for new projects

### fix: remove deprecated candid path environment variable

The environment variable format `CANISTER_CANDID_{name}`, used in Rust projects, was deprecated in 0.9.2, to be unified with the variables `CANISTER_CANDID_PATH_{name}` which are used in other project types. It has now been removed. Note that you will need to update `ic-cdk-macros` if you use the `#[import]` macro.

### feat: deprecate `dfx config` for removal

The `dfx config` command has several issues and is ultimately a poor replacement for [`jq`](https://stedolan.github.io/jq). The command is being deprecated, and will be removed in a later release; we recommend switching to `jq` or similar tools (e.g. `ConvertTo-Json` in PowerShell, `to json` in nushell, etc.)

### feat: Better build scripts for type:custom

Build scripts now always receive a CWD of the DFX project root, instead of wherever `dfx` was invoked from, and a bare script `script.sh` can be specified without needing to prefix with `./`.

### feat: rust, custom, and asset canisters now include candid:service metadata

Motoko canisters already included this metadata.

Also added this metadata to the asset canister wasm, which will cause the next deploy to
install this new version.

### feat: Add safeguard to freezing threshold

Some developers mistakenly think that the freezing threshold is measured in cycles, but it is actually measured in seconds. To stop them from accidentally freezing their canisters, setting a freezing threshold above 50M seconds (~1.5 years) now requires a confirmation.

### fix: restores assets to webpack devserver

### chore: updates webpack dependencies for dfx new project

Resolves an issue where `webpack-cli` was was breaking when users tried to run `npm start` in a fresh project. For affected users of 0.10.1, you can resolve this issue manually by running `npm install webpack@latest webpack-cli@latest terser-webpack-plugin@latest`.

### feat: Support for new ledger notify function

Ledger 7424ea8 deprecates the existing `notify` function with a switch parameter between creating and topping up a canister, and introduces two
functions for doing the same. This should *mostly* be invisible to users, except that previously, if `dfx ledger create-canister` or `dfx ledger top-up`
failed, you would call `dfx ledger notify` after correcting the issue. In order to support the change, this command has been changed to two subcommands:
`dfx ledger notify create-canister` and `dfx ledger notify top-up`.

### feat: `--from-subaccount`

Previously, the ledger commands assumed all transfers were made from the default subaccount for the identity principal. This feature adds a `--from-subaccount` flag to `dfx ledger transfer`, `dfx ledger create-canister`, and `dfx ledger top-up`, to enable making transfers from a selected subaccount. A `--subaccount` flag is also added to `dfx ledger balance` for convenience. Subaccounts are expected as 64-character hex-strings (i.e. 32 bytes).

### feat: cargo audit when building rust canisters

When a canister with type `rust` is built and `cargo-audit` is installed, dfx will now check for vulnerabilities in the dependencies. If a vulnerability is found, dfx will recommend that the user update to a version without known vulnerabilities.

### fix: Freezing Threshold now documented

Calls made to retrieve the help output for `canister update-settings` was missing the `freezing-threshold` parameter.

### chore: warnings and errors are more visible

`WARN` and `ERROR` messages are now clearly labelled as such, and the labels are colored accordingly.
This is now included when running `dfx canister update-settings -h`.

### fix: canister call uses candid file if canister type cannot be determined

The candid file specified in the field `canisters.<canister name>.candid` of dfx.json, or if that not exists `canisters.<canister name>.remote.candid`, is now used when running `dfx canister call`, even when dfx fails to determine the canister type.

### fix: btc/canister http adapter socket not found by replica after restart

After running `dfx start --enable-bitcoin` twice in a row (stopping dfx in between), the second
launched replica would fail to connect to the btc adapter.  This is because ic-starter
does not write a new configuration file if one already exists, so the configuration file
used by the replica referred to one socket path, while dfx passed a different socket path
to the btc adapter.

Now dfx reuses the previously-used unix domain socket path, for both the btc adapter
and for the canister http adapter.

### fix: dfx stop now waits until dfx and any child processes exit

Previously, `dfx stop` would send the TERM signal to the running dfx and its child processes,
and then exit immediately.

This avoids interference between a dfx process performing cleanup at shutdown and
a dfx process that is starting.

### fix: dfx ping no longer creates a default identity

dfx ping now uses the anonymous identity, and no longer requires dfx.json to be present.


### fix: Initialize replica with bitcoin regtest flag

When the bitcoin feature is enabled, dfx was launching the replica with the "bitcoin_testnet" feature.
The correct feature to use is "bitcoin_regtest".

### dfx bootstrap now looks up the port of the local replica

`dfx replica` writes the port of the running replica to one of these locations:

- .dfx/replica-configuration/replica-1.port
- .dfx/ic-ref.port

`dfx bootstrap` will now use this port value, so it's no longer necessary to edit dfx.json after running `dfx replica`.

### feat: dfx.json local network settings can be set on the local network, rather than defaults

In `dfx.json`, the `bootstrap`, `bitcoin`, `canister_http`, and `replica` settings can
now be specified on the local network, rather than in the `defaults` field.
If one of these four fields is set for the local network, the corresponding field
in `defaults` will be ignored.

Example:
``` json
{
  "networks": {
    "local": {
      "bind": "127.0.0.1:8000",
      "canister_http": {
        "enabled": true
      }
    }
  }
}
```

## Dependencies

### Rust Agent

Updated agent-rs to 0.18.0

### Motoko

Updated Motoko from 0.6.28 to 0.6.29.

### Replica

Updated replica to elected commit 8993849de5fab76e796d67750facee55a0bf6649.
This incorporates the following executed proposals:

* [69804](https://dashboard.internetcomputer.org/proposal/69804)
* [67990](https://dashboard.internetcomputer.org/proposal/67990)
* [67483](https://dashboard.internetcomputer.org/proposal/67483)
* [66895](https://dashboard.internetcomputer.org/proposal/66895)
* [66888](https://dashboard.internetcomputer.org/proposal/66888)
* [65530](https://dashboard.internetcomputer.org/proposal/65530)
* [65327](https://dashboard.internetcomputer.org/proposal/65327)
* [65043](https://dashboard.internetcomputer.org/proposal/65043)
* [64355](https://dashboard.internetcomputer.org/proposal/64355)
* [63228](https://dashboard.internetcomputer.org/proposal/63228)
* [62143](https://dashboard.internetcomputer.org/proposal/62143)

### ic-ref

Updated ic-ref to 0.0.1-173cbe84
 - add ic0.performance_counter system interface
 - add system API for ECDSA signing
 - allow optional "error_code" field in responses
 - support gzip-compressed canister modules
 - enable canisters to send HTTP requests

# 0.10.1

## DFX

### fix: Webpack config no longer uses CopyPlugin

Dfx already points to the asset canister's assets directory, and copying to disk could sometimes
lead to an annoying "too many open files" error.

### fix: HSMs are once again supported on Linux

On Linux, dfx 0.10.0 failed any operation with an HSM with the following error:
```
Error: IO: Dynamic loading not supported
```
The fix was to once again dynamically-link the Linux build.

### feat: error explanation and fixing instructions engine

Dfx is now capable of providing explanations and remediation suggestions for entire categories of errors at a time.
Explanations and suggestions will slowly be added over time.
To see an example of an already existing suggestion, run `dfx deploy --network ic` while using an identity that has no wallet configured.

### chore: add context to errors

Most errors that happen within dfx are now reported in much more detail. No more plain `File not found` without explanation what even was attempted.

### fix: identities with configured wallets are not broken anymore and removed only when using the --drop-wallets flag

When an identity has a configured wallet, dfx no longer breaks the identity without actually removing it.
Instead, if the --drop-wallets flag is specified, it properly removes everything and logs what wallets were linked,
and when the flag is not specified, it does not remove anything.

The behavior for identities without any configured wallets is unchanged.

### feat: bitcoin integration: dfx now generates the bitcoin adapter config file

dfx command-line parameters for bitcoin integration:
``` bash
dfx start   --enable-bitcoin  # use default node 127.0.0.1:18444
dfx start   --enable-bitcoin --bitcoin-node <node>
```

The above examples also work for dfx replica.

These default to values from dfx.json:
```
.defaults.bitcoin.nodes
.defaults.bitcoin.enabled
```

The --bitcoin-node parameter, if specified on the command line, implies --enable-bitcoin.

If --enable-bitcoin or .defaults.bitcoin.enabled is set, then dfx start/replica will launch the ic-btc-adapter process and configure the replica to communicate with it.


### feat: print wallet balance in a human readable form #2184

Default behaviour changed for `dfx wallet balance`, it will now print cycles amount upscaled to trillions.

New flag `--precise` added to `dfx wallet balance`. Allows to get exact amount of cycles in wallet (without upscaling).

### feat: canister http integration

dfx command-line parameters for canister http requests integration:
```
dfx start --enable-canister-http
dfx replica --enable-canister-http
```

This defaults to the following value in dfx.json:
```
.defaults.canister_http.enabled
```

### fix: specifying ic provider with a trailing slash is recognised correctly

Specifying the network provider as `https://ic0.app/` instead of `https://ic0.app` is now recognised as the real IC network.

### Binary cache

Added ic-canister-http-adapter to the binary cache.

## Dependencies

### Updated agent-rs to 0.17.0

## Motoko

Updated Motoko from 0.6.26 to 0.6.28.

## Replica

Updated replica to elected commit b90edb9897718730f65e92eb4ff6057b1b25f766.
This incorporates the following executed proposals:

* [61004](https://dashboard.internetcomputer.org/proposal/61004)
* [60222](https://dashboard.internetcomputer.org/proposal/60222)
* [59187](https://dashboard.internetcomputer.org/proposal/59187)
* [58479](https://dashboard.internetcomputer.org/proposal/58479)
* [58376](https://dashboard.internetcomputer.org/proposal/58376)
* [57843](https://dashboard.internetcomputer.org/proposal/57843)
* [57395](https://dashboard.internetcomputer.org/proposal/57395)

## icx-proxy

Updated icx-proxy to commit c312760a62b20931431ba45e5b0168ee79ea5cda

* Added gzip and deflate body decoding before certification validation.
* Fixed unzip and streaming bugs
* Added Prometheus metrics endpoint
* Added root and invalid ssl and dns mapping

# 0.10.0

## DFX

### feat: Use null as default value for opt arguments


Before this, `deploy`ing a canister with an `opt Foo` init argument without specifying an `--argument` would lead to an error:

``` bash
$ dfx deploy
Error: Invalid data: Expected arguments but found none.
```

With this change, this isn't an error anymore, but instead `null` is passed as a value. In general, if the user does _not_ provide an `--argument`, and if the init method expects only `opt` arguments, then `dfx` will supply `null` for each argument.

Note in particular that this does not try to match `opt` arguments for heterogeneous (`opt`/non-`opt`) signatures. Note moreover that this only impacts a case that would previously error out, so no existing (working) workflows should be affected.

### feat: dfx identity set-wallet now checks that the provided canister is actually a wallet

This check was previously performed on local networks, but not on mainnet.

### feat: dfx canister call --candid <path to candid file> ...

Allows one to provide the .did file for calls to an arbitrary canister.

### feat: Install arbitrary wasm into canisters

You no longer need a DFX project setup with a build task to install an already-built wasm module into a canister ID. The new `--wasm <path>` flag to `dfx canister install` will bypass project configuration and install the wasm module at `<path>`. A DFX project setup is still recommended for general use; this should mostly be used for installing pre-built canisters. Note that DFX will also not perform its usual checks for API/ABI/stable-memory compatibility in this mode.

### feat: Support for 128-bit cycle counts

Cycle counts can now exceed the previously set maximum of 2^64. The new limit is 2^128. A new wallet version has been bundled with this release that supports the new cycle count. You will not be able to use this feature with your existing wallets without running `dfx wallet upgrade`, but old wallets will still work just fine with old cycle counts.

### fix: dfx start will once again notice if dfx is already running

dfx will once again display 'dfx is already running' if dfx is already running,
rather than 'Address already in use'.

As a consequence, after `dfx start` failed to notice that dfx was already running,
it would replace .dfx/pid with an empty file.  Later invocations of `dfx stop`
would display no output and return a successful exit code, but leave dfx running.

### fix: dfx canister update-settings <canister id> works even if the canister id is not known to the project.

This makes the behavior match the usage text of the command:
`<CANISTER> Specifies the canister name or id to update. You must specify either canister name/id or the --all option`

### feat: dfx deploy --upgrade-unchanged or dfx canister install --mode upgrade --upgrade-unchanged

When upgrading a canister, `dfx deploy` and `dfx canister install` skip installing the .wasm
if the wasm hash did not change.  This avoids a round trip through stable memory for all
assets on every dfx deploy, for example.  By passing this argument, dfx will instead
install the wasm even if its hash matches the already-installed wasm.

### feat: Introduce DFX_CACHE_ROOT environment variable

A new environment variable, `DFX_CACHE_ROOT`, has been introduced to allow setting the cache root directory to a different location than the configuration root directory. Previously `DFX_CONFIG_ROOT` was repurposed for this which only allowed one location to be set for both the cache and configuration root directories.

This is a breaking change since setting `DFX_CONFIG_ROOT` will no longer set the cache root directory to that location.

### fix: Error if nonzero cycles are passed without a wallet proxy

Previously, `dfx canister call --with-cycles 1` would silently ignore the `--with-cycles` argument as the DFX principal has no way to pass cycles and the call must be forwarded through the wallet. Now it will error instead of silently ignoring it. To forward a call through the wallet, use `--wallet $(dfx identity get-wallet)`, or `--wallet $(dfx identity --network ic get-wallet)` for mainnet.

### feat: Configure subnet type of local replica

The local replica sets its parameters according to the subnet type defined in defaults.replica.subnet_type, defaulting to 'application' when none is specified.
This makes it less likely to accidentally hit the 'cycles limit exceeded' error in production.  Since the previous default was `system`, you may see these types errors in development instead.
Possible values for defaults.replica.subnet_type are: "application", "verifiedapplication", "system"

Example how to specify the subnet type:
``` json
{
  "defaults": {
    "replica": {
      "subnet_type": "verifiedapplication"
    }
  }
}
```

### feat: Introduce command for local cycles top-up

`dfx ledger fabricate-cycles <canister (id)> <optional amount>` can be used during local development to create cycles out of thin air and add them to a canister. Instead of supplying a canister name or id it is also possible to use `--all` to add the cycles to every canister in the current project. When no amount is supplied, the command uses 10T cycles as default. Using this command with `--network ic` will result in an error.

### feat: Private keys can be stored in encrypted format

`dfx identity new` and `dfx identity import` now ask you for a password to encrypt the private key (PEM file) when it is stored on disk.
If you decide to use a password, your key will never be written to disk in plain text.
In case you don't want to enter your password all the time and want to take the risk of storing your private key in plain text, you can use the `--disable-encryption` flag.

The `default` identity as well as already existing identities will NOT be encrypted. If you want to encrypt an existing identity, use the following commands:
``` bash
dfx identity export identity_name > identity.pem
# if you have set old_identity_name as the identity that is used by default, switch to a different one
dfx identity use other_identity
dfx identity remove identity_name
dfx identity import identity_name identity.pem
```

### feat: Identity export

If you want to get your identity out of dfx, you can use `dfx identity export identityname > exported_identity.pem`. But be careful with storing this file as it is not protected with your password.

### feat: Identity new/import now has a --force flag

If you want to script identity creation and don't care about overwriting existing identities, you now can use the `--force` flag for the commands `dfx identity new` and `dfx identity import`.

### fix: Do not automatically create a wallet on IC

When running `dfx deploy --network ic`, `dfx canister --network ic create`, or `dfx identity --network ic get-wallet` dfx no longer automatically creates a cycles wallet for the user if none is configured. Instead, it will simply report that no wallet was found for that user.

Dfx still creates the wallet automatically when running on a local network, so the typical workflow of `dfx start --clean` and `dfx deploy` will still work without having to manually create the wallet.

### fix: Identities cannot exist and not at the same time

When something went wrong during identity creation, the identity was not listed as existing.
But when trying to create an identity with that name, it was considered to be already existing.

### feat: dfx start and dfx replica can now launch the ic-btc-adapter process

Added command-line parameters:
``` bash
dfx start   --enable-bitcoin --btc-adapter-config <path>
dfx replica --enable-bitcoin --btc-adapter-config <path>
```

These default to values from dfx.json:
```
.defaults.bitcoin.btc_adapter_config
.defaults.bitcoin.enabled
```

The --btc-adapter-config parameter, if specified on the command line, implies --enable-bitcoin.

If --enable-bitcoin or .defaults.bitcoin.enabled is set, and a btc adapter configuration is specified,
then dfx start/replica will launch the ic-btc-adapter process.

This integration is not yet complete, pending upcoming functionality in ic-starter.

### fix: report context of errors

dfx now displays the context of an error in several places where previously the only error
message would be something like "No such file or directory."

### chore: updates starter project for Node 18

Webpack dev server now works for Node 18 (and should work for Node 17). A few packages are also upgraded

## updating dependencies

Updated to version 0.14.0 of agent-rs

## Cycles wallet

- Module hash: bb001d1ebff044ba43c060956859f614963d05c77bd778468fce4de095fe8f92
- https://github.com/dfinity/cycles-wallet/commit/f18e9f5c2f96e9807b6f149c975e25638cc3356b

## Replica

Updated replica to elected commit b3788091fbdb8bed7e527d2df4cc5e50312f476c.
This incorporates the following executed proposals:

* [57150](https://dashboard.internetcomputer.org/proposal/57150)
* [54964](https://dashboard.internetcomputer.org/proposal/54964)
* [53702](https://dashboard.internetcomputer.org/proposal/53702)
* [53231](https://dashboard.internetcomputer.org/proposal/53231)
* [53134](https://dashboard.internetcomputer.org/proposal/53134)
* [52627](https://dashboard.internetcomputer.org/proposal/52627)
* [52144](https://dashboard.internetcomputer.org/proposal/52144)
* [50282](https://dashboard.internetcomputer.org/proposal/50282)

Added the ic-btc-adapter binary to the cache.

## Motoko

Updated Motoko from 0.6.25 to 0.6.26.

# 0.9.3

## DFX

### feat: dfx deploy now displays URLs for the frontend and candid interface

### dfx.json

In preparation for BTC integration, added configuration for the bitcoind port:

``` json
{
  "canisters": {},
  "defaults": {
    "bitcoind": {
      "port": 18333
    }
  }
}
```

## icx-proxy

Updated icx-proxy to commit 594b6c81cde6da4e08faee8aa8e5a2e6ae815602, now static-linked.

* upgrade HTTP calls upon canister request
* no longer proxies /_/raw to the dfx internal webserver
* allows for generic StreamingCallback tokens

## Replica

Updated replica to blessed commit d004accc3904e24dddb13a11d93451523e1a8a5f.
This incorporates the following executed proposals:

* [49653](https://dashboard.internetcomputer.org/proposal/49653)
* [49011](https://dashboard.internetcomputer.org/proposal/49011)
* [48427](https://dashboard.internetcomputer.org/proposal/48427)
* [47611](https://dashboard.internetcomputer.org/proposal/47611)
* [47512](https://dashboard.internetcomputer.org/proposal/47512)
* [47472](https://dashboard.internetcomputer.org/proposal/47472)
* [45984](https://dashboard.internetcomputer.org/proposal/45984)
* [45982](https://dashboard.internetcomputer.org/proposal/45982)

## Motoko

Updated Motoko from 0.6.21 to 0.6.25.

# 0.9.2

## DFX

### feat: Verify Candid and Motoko stable variable type safety of canister upgrades

Newly deployed Motoko canisters now embed the Candid interface and Motoko stable signatures in the Wasm module.
`dfx deploy` and `dfx canister install` will automatically check

	1) the backward compatible of Candid interface in both upgrade and reinstall mode;
	2) the type safety of Motoko stable variable type in upgrade mode to avoid accidentally lossing data;

See [Upgrade compatibility](https://smartcontracts.org/docs/language-guide/compatibility.html) for more details.

### feat: Unified environment variables across build commands

The three canister types that use a custom build tool - `assets`, `rust`, and `custom` - now all support the same set of environment variables during the build task:

* `DFX_VERSION` - The version of DFX that was used to build the canister.
* `DFX_NETWORK` - The network name being built for. Usually `ic` or `local`.
* `CANISTER_ID_{canister}` - The canister principal ID of the canister `{canister}` registered in `dfx.json`.
* `CANISTER_CANDID_PATH_{canister}` - The path to the Candid interface file for the canister `{canister}` among your canister's dependencies.
* `CANISTER_CANDID_{canister}` (deprecated) - the same as `CANISTER_CANDID_PATH_{canister}`.  This is provided for backwards compatibility with `rust` and `custom` canisters, and will be removed in dfx 0.10.0.
* `CANISTER_ID` - Same as `CANISTER_ID_{self}`, where `{self}` is the name of _this_ canister.
* `CANISTER_CANDID_PATH` - Same as `CANISTER_CANDID_PATH_{self}`, where `{self}` is the name of _this_ canister.

### feat: Support for local ledger calls

If you have an installation of the ICP Ledger (see [Ledger Installation Guide](https://github.com/dfinity/ic/tree/master/rs/rosetta-api/ledger_canister#deploying-locally)), `dfx ledger balance` and `dfx ledger transfer` now support
`--ledger-canister-id` parameter.

Some examples:
``` bash
$ dfx ledger \
  --network local \
  balance \
  --ledger-canister-id  rrkah-fqaaa-aaaaa-aaaaq-cai
1000.00000000 ICP

$ dfx ledger \
  --network local \
  transfer --amount 0.1 --memo 0 \
  --ledger-canister-id  rrkah-fqaaa-aaaaa-aaaaq-cai 8af54f1fa09faeca18d294e0787346264f9f1d6189ed20ff14f029a160b787e8
Transfer sent at block height: 1
```

### feat: `dfx ledger account-id` can now compute canister addresses

The `dfx ledger account-id` can now compute addresses of principals and canisters.
The command also supports ledger subaccounts now.

``` bash
dfx ledger account-id --of-principal 53zcu-tiaaa-aaaaa-qaaba-cai
dfx ledger --network small02 account-id --of-canister ledger_demo
dfx ledger account-id --of-principal 53zcu-tiaaa-aaaaa-qaaba-cai --subaccount 0000000000000000000000000000000000000000000000000000000000000001
```

### feat: Print the full error chain in case of a failure

All `dfx` commands will now print the full stack of errors that led to the problem, not just the most recent error.
Example:

```
Error: Subaccount '00000000000000000000000000000000000000000000000000000000000000000' is not a valid hex string
Caused by:
  Odd number of digits
```

### fix: dfx import will now import pem files created by `quill generate`

`quill generate` currently outputs .pem files without an `EC PARAMETERS` section.
`dfx identity import` will now correctly identify these as EC keys, rather than Ed25519.

### fix: retry on failure for ledger create-canister, top-up, transfer

dfx now calls `transfer` rather than `send_dfx`, and sets the created_at_time field in order to retry the following commands:

* dfx ledger create-canister
* dfx ledger top-up
* dfx ledger transfer

### feat: Remote canister support

It's now possible to specify that a canister in dfx.json references a "remote" canister on a specific network,
that is, a canister that already exists on that network and is managed by some other project.

Motoko, Rust, and custom canisters may be configured in this way.

This is the general format of the configuration in dfx.json:
``` json
{
  "canisters": {
    "<canister name>": {
      "remote": {
        "candid": "<path to candid file to use when building on remote networks>",
        "id": {
          "<network name>": "<principal on network>"
        }
      }
    }
  }
}
```

The "id" field, if set for a given network, specifies the canister ID for the canister on that network.
The canister will not be created or installed on these remote networks.
For other networks, the canister will be created and installed as usual.

The "candid" field, if set within the remote object, specifies the candid file to build against when
building other canisters on a network for which the canister is remote.  This definition can differ
from the candid definitions for local builds.

For example, if have an installation of the ICP Ledger (see [Ledger Installation Guide](https://github.com/dfinity/ic/tree/master/rs/rosetta-api/ledger_canister#deploying-locally))
in your dfx.json, you could configure the canister ID of the Ledger canister on the ic network as below.  In this case,
the private interfaces would be available for local builds, but only the public interfaces would be available
when building for `--network ic`.
``` json
{
  "canisters": {
    "ledger": {
      "type": "custom",
      "wasm": "ledger.wasm",
      "candid": "ledger.private.did",
      "remote": {
        "candid": "ledger.public.did",
        "id": {
          "ic": "ryjl3-tyaaa-aaaaa-aaaba-cai"
        }
      }
    },
    "app": {
      "type": "motoko",
      "main": "src/app/main.mo",
      "dependencies": [ "ledger" ]
    }
  }
}
```

As a second example, suppose that you wanted to write a mock of the ledger in Motoko.
In this case, since the candid definition is provided for remote networks,
`dfx build` (with implicit `--network local`) will build app against the candid
definitions defined by mock.mo, but `dfx build --network ic` will build app against
`ledger.public.did`.

This way, you can define public update/query functions to aid in local testing, but
when building/deploying to mainnet, references to methods not found in `ledger.public.did`
will be reports as compilation errors.

``` json
{
  "canisters": {
    "ledger": {
      "type": "motoko",
      "main": "src/ledger/mock.mo",
      "remote": {
        "candid": "ledger.public.did",
        "id": {
          "ic": "ryjl3-tyaaa-aaaaa-aaaba-cai"
        }
      }
    },
    "app": {
      "type": "motoko",
      "main": "src/app/main.mo",
      "dependencies": [ "ledger" ]
    }
  }
}
```

### feat: Generating remote canister bindings

It's now possible to generate the interface of a remote canister using a .did file using the `dfx remote generate-binding <canister name>|--all` command. This makes it easier to write mocks for local development.

Currently, dfx can generate .mo, .rs, .ts, and .js bindings.

This is how you specify how to generate the bindings in dfx.json:
``` json
{
  "canisters": {
    "<canister name>": {
      "main": "<path to mo/rs/ts/js file that will be generated>",
      "remote": {
        "candid": "<path to candid file to use when generating bindings>"
        "id": {}
      }
    }
  }
}
```

## ic-ref

Upgraded from a432156f24faa16d387c9d36815f7ddc5d50e09f to ab8e3f5a04f0f061b8157c2889f8f5de05f952bb

* Support 128-bit system api for cycles
* Include canister_ranges in the state tree
* Removed limit on cycles in a canister

## Replica

Updated replica to blessed commit 04fe8b0a1262f07c0cec1fdfa838a37607370a61.
This incorporates the following executed proposals:

* [45091](https://dashboard.internetcomputer.org/proposal/45091)
* [43635](https://dashboard.internetcomputer.org/proposal/43635)
* [43633](https://dashboard.internetcomputer.org/proposal/43633)
* [42783](https://dashboard.internetcomputer.org/proposal/42783)
* [42410](https://dashboard.internetcomputer.org/proposal/42410)
* [40908](https://dashboard.internetcomputer.org/proposal/40908)
* [40647](https://dashboard.internetcomputer.org/proposal/40647)
* [40328](https://dashboard.internetcomputer.org/proposal/40328)
* [39791](https://dashboard.internetcomputer.org/proposal/39791)
* [38541](https://dashboard.internetcomputer.org/proposal/38541)

## Motoko

Updated Motoko from 0.6.20 to 0.6.21.

# 0.9.0

## DFX

### feat!: Remove the wallet proxy and the --no-wallet flag

Breaking change: Canister commands, except for `dfx canister create`, will make the call directly, rather than via the user's wallet. The `--no-wallet` flag is thus removed from `dfx canister` as its behavior is the default.

When working with existing canisters, use the `--wallet` flag in conjunction with `dfx identity get-wallet` in order to restore the old behavior.

You will need to upgrade your wallet and each of your existing canisters to work with the new system.  To do so, execute the following in each of your dfx projects:
``` bash
dfx wallet upgrade
dfx canister --wallet "$(dfx identity get-wallet)" update-settings --all --add-controller "$(dfx identity get-principal)"
```
To upgrade projects that you have deployed to the IC mainnet, execute the following:
``` bash
dfx wallet --network ic upgrade
dfx canister --network ic --wallet "$(dfx identity --network ic get-wallet)" update-settings --all --add-controller "$(dfx identity get-principal)"
```

### feat: Add --add-controller and --remove-controller flags for "canister update-settings"

`dfx canister update-settings` previously only let you overwrite the entire controller list; `--add-controller` and `--remove-controller` instead add or remove from the list.

### feat: Add --no-withdrawal flag for "canister delete" for when the canister is out of cycles

`dfx canister delete --no-withdrawal <canister>` can be used to delete a canister without attempting to withdraw cycles.

### fix: set RUST_MIN_STACK to 8MB for ic-starter (and therefore replica)

This matches the value used in production and is meant to exceed the configured 5 MB wasmtime stack.

### fix: asset uploads will retry failed requests as expected

Fixed a defect in asset synchronization where no retries would be attempted after the first 30 seconds overall.

## Motoko

Updated Motoko from 0.6.11 to 0.6.20.

* Implement type union/intersection
* Transform for-loops on arrays into while-loops
* Tighten typing rules for type annotations in patterns
* Candid decoding: skip vec any fast
* Bump up MAX_HP_FOR_GC from 1GB to 3GB
* Candid decoder: Trap if a principal value is too large
* Eliminate bignum calls from for-iteration on arrays
* Improve scheduling
* Improve performance of bignum equality
* Stable signatures: frontend, metadata, command-line args
* Added heartbeat support

## Cycles wallet

- Module hash: 53ec1b030f1891bf8fd3877773b15e66ca040da539412cc763ff4ebcaf4507c5
- https://github.com/dfinity/cycles-wallet/commit/57e53fcb679d1ea33cc713d2c0c24fc5848a9759

## Replica

Updated replica to blessed commit 75138bbf11e201aac47266f07bee289dc18a082b.
This incorporates the following executed proposals:

* [33828](https://dashboard.internetcomputer.org/proposal/33828)
* [31275](https://dashboard.internetcomputer.org/proposal/31275)
* [31165](https://dashboard.internetcomputer.org/proposal/31165)
* [30392](https://dashboard.internetcomputer.org/proposal/30392)
* [30078](https://dashboard.internetcomputer.org/proposal/30078)
* [29235](https://dashboard.internetcomputer.org/proposal/29235)
* [28784](https://dashboard.internetcomputer.org/proposal/28784)
* [27975](https://dashboard.internetcomputer.org/proposal/27975)
* [26833](https://dashboard.internetcomputer.org/proposal/26833)
* [25343](https://dashboard.internetcomputer.org/proposal/25343)
* [23633](https://dashboard.internetcomputer.org/proposal/23633)

# 0.8.4

## DFX

### feat: "rust" canister type

You can now declare "rust" canisters in dfx.json.
``` json
{
  "canisters": {
    "canister_name": {
      "type": "rust",
      "package": "crate_name",
      "candid": "path/to/canister_name.did"
    }
  }
}
```

Don't forget to place a `Cargo.toml` in your project root.
Then dfx will build the rust canister with your rust toolchain.
Please also make sure that you have added the WebAssembly compilation target.

``` bash
rustup target add wasm32-unknown-unknown
```

You can also create new dfx project with a default rust canister.

``` bash
dfx new --type=rust <project-name>
```

### chore: updating dfx new template

Updates dependencies to latest for Webpack, and updates config. Additionally simplifies environment variables for canister ID's in config.

Additionally adds some polish to the starter template, including a favicon and using more semantic html in the example app

### feat: environment variable overrides for executable pathnames

You can now override the location of any executable normally called from the cache by specifying
an environment variable. For example, DFX_ICX_PROXY_PATH will specify the path for `icx-proxy`.

### feat: dfx deploy --mode=reinstall <canister>

`dfx deploy` can now reinstall a single canister, controlled by a new `--mode=reinstall` parameter.
This is destructive (it resets the state of the canister), so it requires a confirmation
and can only be performed on a single canister at a time.

`dfx canister install --mode=reinstall <canister>` also requires the same confirmation,
and no longer works with `--all`.

## Replica

The included replica now supports canister_heartbeat.  This only works with rust canisters for the time being,
and does not work with the emulator (`dfx start --emulator`).

# 0.8.3

## DFX

### fix: ic-ref linux binary no longer references /nix/store

This means `dfx start --emulator` has a chance of working if nix is not installed.
This has always been broken, even before dfx 0.7.0.

### fix: replica and ic-starter linux binaries no longer reference /nix/store

This means `dfx start` will work again on linux.  This bug was introduced in dfx 0.8.2.

### feat: replaced --no_artificial_delay option with a sensible default.

The `--no-artificial-delay` option not being the default has been causing a lot of confusion.
Now that we have measured in production and already applied a default of 600ms to most subnets deployed out there,
we have set the same default for dfx and removed the option.

## Motoko

Updated Motoko from 0.6.10 to 0.6.11.

* Assertion error messages are now reproducible (#2821)

# 0.8.2

## DFX

### feat: dfx canister delete can now return cycles to a wallet or dank

By default `dfx canister delete` will return cycles to the default cycles wallet.
Cycles can be returned to a designated canister with `--withdraw-cycles-to-canister` and
cycles can be returned to dank at the current identity principal with `--withdraw-cycles-to-dank`
and to a designated principal with `--withdraw-cycles-to-dank-principal`.

### feat: dfx canister create now accepts multiple instances of --controller argument

It is now possible to create canisters with more than one controller by
passing multiple instances of the `--controller parameter to `dfx canister create`.

You will need to upgrade your wallet with `dfx wallet upgrade`, or `dfx wallet --network ic upgrade`

### feat: dfx canister update-settings now accepts multiple instance of --controller argument

It is now possible to configure a canister to have more than one controller by
passing multiple instances of the `--controller parameter to `dfx canister update-settings`.

### feat: dfx canister info and dfx canister status now display all controllers

### feat!: dfx canister create --controller <controller> named parameter

Breaking change: The controller parameter for `dfx canister create` is now passed as a named parameter,
rather than optionally following the canister name.

Old: dfx canister create [canister name] [controller]
New: dfx canister create --controller <controller> [canister name]

### fix: dfx now respects $DFX_CONFIG_ROOT when looking for legacy credentials

Previously this would always look in `$HOME/.dfinity/identity/creds.pem`.

### fix: changed dfx canister (create|update-settings) --memory-allocation limit to 12 GiB

Updated the maximum value for the --memory-allocation value to be 12 GiB (12,884,901,888 bytes)

## Cycles Wallet

- Module hash: 9183a38dd2eb1a4295f360990f87e67aa006f225910ab14880748e091248e086
- https://github.com/dfinity/cycles-wallet/commit/9ef38bb7cd0fe17cda749bf8e9bbec5723da0e95

### Added support for multiple controllers

You will need to upgrade your wallet with `dfx wallet upgrade`, or `dfx wallet --network ic upgrade`

## Replica

The included replica now supports public spec 0.18.0

* Canisters can now have more than one controller
* Adds support for 64-bit stable memory
* The replica now goes through an initialization sequence, reported in its status
as `replica_health_status`.  Until this reports as `healthy`, queries or updates will
fail.
** `dfx start --background` waits to exit until `replica_health_status` is `healthy`.
** If you run `dfx start` without `--background`, you can call `dfx ping --wait-healthy`
to wait until the replica is healthy.

## Motoko

Updated Motoko from 0.6.7 to 0.6.10

* add Debug.trap : Text -> None (motoko-base #288)
* Introduce primitives for `Int` ⇔ `Float` conversions (#2733)
* Fix crashing bug for formatting huge floats (#2737)

# 0.8.1

## DFX

### feat: dfx generate types command

``` bash
dfx generate
```

This new command will generate type declarations for canisters in dfx.json.

You can control what will be generated and how with corresponding configuration in dfx.json.

Under dfx.json → "canisters" → "<canister_name>", developers can add a "declarations" config. Options are:

* "output" → directory to place declarations for that canister | default is "src/declarations/<canister_name>"

* "bindings" → [] list of options, ("js", "ts", "did", "mo") | default is "js", "ts", "did"

* "env_override" → a string that will replace process.env.{canister_name_uppercase}_CANISTER_ID in the "src/dfx/assets/language_bindings/canister.js" template.

js declarations output

* index.js (generated from "src/dfx/assets/language_bindings/canister.js" template)

* <canister_name>.did.js - candid js binding output

ts declarations output

  * <canister_name>.did.d.ts - candid ts binding output

did declarations output

  * <canister_name>.did - candid did binding output

mo declarations output

  * <canister_name>.mo - candid mo binding output

### feat: dfx now supports the anonymous identity

Use it with either of these forms:
``` bash
dfx identity use anonymous
dfx --identity anonymous ...
```

### feat: import default identities

Default identities are the pem files generated by `dfx identity new ...` which contain Ed25519 private keys.
They are located at `~/.config/dfx/identity/xxx/identity.pem`.
Now, you can copy such pem file to another computer and import it there.

``` bash
dfx identity new alice
cp ~/.config/dfx/identity/xxx/identity.pem alice.pem
# copy the pem file to another computer, then
dfx identity import alice alice.pem
```

Before, people can manually copy the pem files to the target directory to "import". Such workaround still works.
We suggest to use the `import` subcommand since it also validate the private key.

### feat: Can now provide a nonstandard wallet module with DFX_WALLET_WASM environment variable

Define DFX_WALLET_WASM in the environment to use a different wasm module when creating or upgrading the wallet.

## Asset Canister

### fix: trust full asset SHA-256 hashes provided by the caller

When the caller provides SHA-256 hashes (which dfx does), the asset canister will no longer
recompute these hashes when committing the changes.  These recomputations were causing
canisters to run out of cycles, or to attempt to exceed the maximum cycle limit per update.

# 0.8.0

The 0.8.0 release includes updates and fixes that are primarily internal to improve existing features and functions rather than user-visible.

## DFX

### fix: dfx identity set-wallet no longer requires --force when used with --network ic

This was intended to skip verification of the wallet canister on the IC network,
but ended up only writing to the wallets.json file if --force was passed.

### chore: updating dependencies

* Support for the latest version of the {IC} specification and replica.

* Updating to latest versions of Motoko, Candid, and agent-rs

### feat: Type Inference Update

* Changes to `dfx new` project template and JavaScript codegen to support type inference in IDE's

* Adding webpack dev server to project template

* Migration path documented at https://sdk.dfinity.org/docs/release-notes/0.8.0-rn.html

# 0.7.7

Breaking changes to frontend code generation, documented in 0.8.0

## DFX

### feat: deploy and canister install will now only upgrade a canister if the wasm actually changed

dfx deploy and dfx canister install now compare the hash of the already-installed module
with the hash of the built canister's wasm output.  If they are the same, they leave the canister
in place rather than upgrade it.  They will still synchronize assets to an asset canister regardless
of the result of this comparison.


# 0.7.6

## icx-proxy

The streaming callback mechanism now requires the following record structure for the token:
```
type StreamingCallbackToken = record {
    key: text;
    content_encoding: text;
    index: nat;
    sha256: opt blob;
};
```

Previously, the token could be a record with any set of fields.

# 0.7.2

## DFX

### fix: set default cycle balance to 3T

Change the default cycle balance of a canister from 10T cycles to 3T cycles.

## Cycles Wallet

- Module hash: 1404b28b1c66491689b59e184a9de3c2be0dbdd75d952f29113b516742b7f898
- https://github.com/dfinity/cycles-wallet/commit/e902708853ab621e52cb68342866d36e437a694b

### fix: It is no longer possible to remove the last controller.

Fixed an issue where the controller can remove itself from the list of controllers even if it's the only one,
leaving the wallet uncontrolled.
Added defensive checks to the wallet's remove_controller and deauthorize methods.

# 0.7.1

## DFX

### feat: sign request_status for update call

When using `dfx canister sign` to generate a update message, a corresponding
request_status message is also signed and append to the json as `signed_request_status`.
Then after sending the update message, the user can check the request_status using
`dfx canister send message.json --status`.

### fix: wallet will not proxy dfx canister call by default

Previously, `dfx canister call` would proxy queries and update calls via the wallet canister by default.
(There was the `--no-wallet` flag to bypass the proxy and perform the calls as the selected identity.)
However, this behavior had drawbacks, namely each `dfx canister call` was an inter-canister call
by default and calls would take a while to resolve. This fix makes it so that `dfx canister call` no longer
proxies via the wallet by default. To proxy calls via the wallet, you can do
`dfx canister --wallet=<wallet-id> call`.

### feat: add --no-artificial-delay to dfx replica and start

This change adds the `--no-artificial-delay` flag to `dfx start` and `dfx replica`.
The replica shipped with dfx has always had an artificial consensus delay (introduced to simulate
a delay users might see in a networked environment.) With this new flag, that delay can
be lessened. However, you might see increased CPU utilization by the replica process.

### feat: add deposit cycles and uninstall code

This change introduces the `deposit_cycles` and `uninstall_code` management canister
methods as dedicated `dfx canister` subcommands.

### fix: allow consistent use of canisters ids in canister command

This change updates the dfx commands so that they will accept either a canister name
(sourced from your local project) or a valid canister id.

# 0.7.0

## DFX

### feat: add output type to request-status

This change allows you to specify the format the return result for `dfx canister request-status`.

### fix: deleting a canister on a network removes entries for other networks

This change fixes a bug where deleting a canister on a network removed all other entries for
the canister in the canister_ids.json file.

### feat: point built-in `ic` network provider at mainnet

`--network ic` now points to the mainnet IC (as Sodium has been deprecated.)

### feat: add candid UI canister

The dedicated candid UI canister is installed on a local network when doing a `dfx canister install`
or `dfx deploy`.

### fix: Address already in use (os error 48) when issuing dfx start

This fixes an error which occurred when starting a replica right after stopping it.

### feat: ledger subcommands

dfx now supports a dedicated `dfx ledger` subcommand. This allows you to interact with the ledger
canister installed on the Internet Computer. Example commands include `dfx ledger account-id` which
prints the Account Identifier associated with your selected identity, `dfx ledger transfer` which
allows you to transfer ICP from your ledger account to another, and `dfx ledger create-canister` which
allows you to create a canister from ICP.

### feat: update to 0.17.0 of the Interface Spec

This is a breaking change to support 0.17.0 of the Interface Spec. Compute & memory allocation values
are set when creating a canister. An optional controller can also be specified when creating a canister.
Furthermore, `dfx canister set-controller` is removed, in favor of `dfx canister update-settings` which
allows the controller to update the controller, the compute allocation, and the memory allocation of the
canister. The freezing threshold value isn't exposed via dfx cli yet, but it may still be modified by
calling the management canister via `dfx canister call aaaaa-aa update-settings`

### feat: add wallet subcommands

dfx now supports a dedicated `dfx wallet` subcommand. This allows you to interact with the cycles wallet
associated with your selected identity. For example, `dfx wallet balance` to get the cycle balance,
`dfx wallet list-addresses` to display the associated controllers & custodians, and `dfx wallet send <destination> <amount>`
to send cycles to another wallet.

## Cycles Wallet

- Module Hash: a609400f2576d1d6df72ce868b359fd08e1d68e58454ef17db2361d2f1c242a1
- https://github.com/dfinity/cycles-wallet/commit/06bb256ca0738640be51cf84caaced7ea02ca29d

### feat: Use Internet Identity Service.

# 0.7.0-beta.5

## Cycles Wallet

- Module Hash: 3d5b221387875574a9fd75b3165403cf1b301650a602310e9e4229d2f6766dcc
- https://github.com/dfinity/cycles-wallet/commit/c3cbfc501564da89e669a2d9de810d32240baf5f

### feat: Updated to Public Interface 0.17.0

### feat: The wallet_create_canister method now takes a single record argument, which includes canister settings.

### fix: Return correct content type and encoding for non-gz files.

### fix: Updated frontend for changes to canister creation interface.

# 0.7.0-beta.3

## DFX

### fix: assets with an unrecognized file extension will use content-type "application/octet-stream"

# 0.7.0-beta.2

## DFX

### feat: synchronize assets rather than uploading even assets that did not change

DFX will now also delete assets from the container that do not exist in the project.
This means if you stored assets in the container, and they are not in the project,
dfx deploy or dfx install will delete them.

## Asset Canister

### Breaking change: change to store() method signature

- now takes arguments as a single record parameter
- must now specify content type and content encoding, and may specify the sha256

# 0.7.0-beta.1

## DFX

### fix: now deletes from the asset canister assets that no longer exist in the project

### feat: get certified canister info from read state #1514

Added `dfx canister info` command to get certified canister information. Currently this information is limited to the controller of the canister and the SHA256 hash of its WASM module. If there is no WASM module installed, the hash will be None.

## Asset Canister

### Breaking change: change to list() method signature

- now takes a parameter, which is an empty record
- now returns an array of records

### Breaking change: removed the keys() method

- use list() instead

# 0.7.0-beta.0

## DFX

### feat: webserver can now serve large assets

# 0.6.26

## DFX

### feat: add --no-wallet flag and --wallet option to allow Users to bypass Wallet or specify a Wallet to use for calls (#1476)

Added `--no-wallet` flag to `dfx canister` and `dfx deploy`. This allows users to call canister management functionality with their Identity as the Sender (bypassing their Wallet canister.)
Added `--wallet` option to `dfx canister` and `dfx deploy`. This allows users to specify a wallet canister id to use as the Sender for calls.
`--wallet` and `--no-wallet` conflict with each other. Omitting both will invoke the selected Identity's wallet canister to perform calls.

### feat: add canister subcommands `sign` and `send`

Users can use `dfx canister sign ...` to generated a signed canister call in a json file. Then `dfx canister send [message.json]` to the network.

Users can sign the message on an air-gapped computer which is secure to host private keys.

#### Note

* `sign` and `send` currently don't proxy through wallet canister. Users should use the subcommands with `dfx canister --no-wallet sign ...`.

* The `sign` option `--expire-after` will set the `ingress_expiry` to a future timestamp which is current plus the duration.
Then users can send the message during a 5 minutes time window ending in that `ingress_expiry` timestamp. Sending the message earlier or later than the time window will both result in a replica error.

### feat: implement the HTTP Request proposal in dfx' bootstrap webserver. +
And add support for http requests in the base storage canister (with a default to `/index.html`).

This does not support other encodings than `identity` for now (and doesn't even return any headers). This support will be added to the upgraded asset storage canister built in #1482.

Added a test that uses `curl localhost` to test that the asset storage AND the webserver properly support the http requests.

This commit also upgrades tokio and reqwest in order to work correctly. There are also _some_ performance issues noted (this is slower than the `icx-http-server` for some reason), but those are not considered criticals and could be improved later on.

Renamed the `project_name` in our own generated assets to `canister_name`, for things that are generated during canister build (and not project generation).

### feat: add support for ECDSA on secp256k1

You can now a generate private key via OpenSSL or a simlar tool, import it into dfx, and use it to sign an ingress message.

``` bash
openssl ecparam -name secp256k1 -genkey -out identity.pem
dfx identity import <name> identity.pem
dfx identity use <name>
dfx canister call ...
```

## Asset Canister

### feat: The asset canister can now store assets that exceed the message ingress limit (2 MB)

* Please note that neither the JS agent nor the HTTP server have been updated yet to server such large assets.
* The existing interface is left in place for backwards-compatibility, but deprecated:
** retrieve(): use get() and get_chunk() instead
** store(): use create_batch(), create_chunk(), and commit_batch() instead
** list(): use keys() instead

# 0.6.25

## DFX

- feat: dfx now provides CANISTER_ID_<canister_name> environment variables for all canisters to "npm build" when building the frontend.

## Agents

### Rust Agent

- feat: AgentError due to request::Error will now include the reqwest error message
in addition to "Could not reach the server"
- feat: Add secp256k1 support (dfx support to follow)

# 0.6.24

## DFX

- feat: add option to specify initial cycles for newly created canisters (#1433)

Added option to `dfx canister create` and `dfx deploy` commands: `--with-cycles <with-cycles>`.
This allows the user to specify the initial cycle balance of a canister created by their wallet.
This option is a no-op for the Sodium network.

``` bash
dfx canister create --with-cycles 8000000000 some_canister
dfx deploy --with-cycles 8000000000
```

Help string:
```
Specifies the initial cycle balance to deposit into the newly
created canister. The specified amount needs to take the
canister create fee into account. This amount is deducted
from the wallet's cycle balance
```

- feat: install `dfx` by version or tag (#1426)

This feature adds a new dfx command `toolchain` which have intuitive subcommands.
The toolchain specifiers can be a complete version number, major minor version, or a tag name.

``` bash
dfx toolchain install 0.6.24 # complete version
dfx toolchain install 0.6    # major minor
dfx toolchain install latest # tag name
dfx toolchain default latest
dfx toolchain list
dfx toolchain uninstall latest
```

- fix: onboarding related fixups (#1420)

Now that the Mercury Alpha application subnetwork is up and we are getting ready to onboard devs, the dfx error message for wallet creation has changed:
For example,
``` bash
dfx canister --network=alpha create hello
Creating canister "hello"...
Creating the canister using the wallet canister...
Creating a wallet canister on the alpha network.
Unable to create a wallet canister on alpha:
The Replica returned an error: code 3, message: "Sender not authorized to use method."
Wallet canisters on alpha may only be created by an administrator.
Please submit your Principal ("dfx identity get-principal") in the intake form to have one created for you.
```

- feat: add deploy wallet subcommand to identity (#1414)

This feature adds the deploy-wallet subcommand to the dfx identity.
The User provides the ID of the canister onto which the wallet WASM is deployed.

``` bash
dfx identity deploy-wallet --help
dfx-identity-deploy-wallet
Installs the wallet WASM to the provided canister id

USAGE:
    dfx identity deploy-wallet <canister-id>

ARGS:
    <canister-id>    The ID of the canister where the wallet WASM will be deployed

FLAGS:
    -h, --help       Prints help information
    -V, --version    Prints version information
```

# 0.6.22

## DFX

- feat: dfx call random value when argument is not provided (#1376)

- fix: canister call can take canister ids for local canisters even if … (#1368)
- fix: address panic in dfx replica command (#1338)
- fix: dfx new webpack.config.js does not encourage running 'js' through ts-… (#1341)

## Sample apps

- There have been updates, improvements, and new sample apps added to the [examples](https://github.com/dfinity/examples/tree/master/motoko) repository.

    All of Motoko sample apps in the [examples](https://github.com/dfinity/examples/tree/master/motoko) repository have been updated to work with the latest release of the SDK.

    There are new sample apps to illustrate using arrays ([Quicksort](https://github.com/dfinity/examples/tree/master/motoko/quicksort)) and building create/read/update/delete (CRUD) operations for a web application [Superheroes](https://github.com/dfinity/examples/tree/master/motoko/superheroes).

- The [LinkedUp](https://github.com/dfinity/linkedup) sample application has been updated to work with the latest release of Motoko and the SDK.

## Motoko

## Agents

## Canister Development Kit (CDK)<|MERGE_RESOLUTION|>--- conflicted
+++ resolved
@@ -4,11 +4,6 @@
 
 ## DFX
 
-<<<<<<< HEAD
-### feat: -y flag for canister installation
-
-`dfx canister install` and `dfx deploy` now have a `-y` flag that will automatically confirm any y/n checks made during canister installation.
-=======
 ### feat: NNS usability improvements
 
 The command line interface for nns commands has been updated to:
@@ -16,7 +11,10 @@
 - Give better help when the subnet type is incorrect
 - Not offer --network as a flag given that it is unused
 - List nns subcommands
->>>>>>> 4e4a39d8
+
+### feat: -y flag for canister installation
+
+`dfx canister install` and `dfx deploy` now have a `-y` flag that will automatically confirm any y/n checks made during canister installation.
 
 ### fix: Compute Motoko dependencies in linear (not exponential) time by detecting visited imports.
 
