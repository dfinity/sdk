--- conflicted
+++ resolved
@@ -4,14 +4,13 @@
 
 ## DFX
 
-<<<<<<< HEAD
 ### fix: always fetch did file from canister when making canister calls
-- `dfx canister call` will always fetch did file from the canister metadata. This is especially helpful for calling remote canisters.
-=======
+
+`dfx canister call` will always fetch did file from the canister metadata. This is especially helpful for calling remote canisters.
+
 ### feat: Add dfx sns download
 
 This allows users to download SNS canister WASMs.
->>>>>>> 66c39c16
 
 ### fix: fixed error text
 - `dfx nns install` had the wrong instructions for setting up the local replica type
