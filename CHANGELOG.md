# dfx changelog

# UNRELEASED

## DFX

<<<<<<< HEAD
### chore: Kill unwanted CI jobs

If pushing twice to the same branch in quick succession, the earlier CI jobs are cancelled in favour of the later ones.
=======

### fix: `cargo run -p dfx -- --version` prints correct version
>>>>>>> 6f3f931a

### feat: add --mode=auto

When using `dfx canister install`, you can now pass `auto` for the `--mode` flag, which will auto-select `install` or `upgrade` depending on need, the same way `dfx deploy` does. The default remains `install` to prevent mistakes.

### feat: add `--network` flag to `dfx generate`

`dfx generate`'s generated bindings use network-specific canister IDs depending on the generated language, but there was previously no way to configure which network this was, so it defaulted to local. A `--network` flag has been added for this purpose.

### feat: sns config validate

There is a new command that verifies that an SNS initialization config is valid.

### feat: sns config create

There is a new command that creates an sns config template.

### fix: remove $ from wasms dir

The wasms dir path had a $ which is unwanted and now gone.

### fix: Correct wasm for the SNS swap canister

Previously the incorrect wasm canister was installed.

### fix: Use NNS did files that matches the wasms

Previously the did files and wasms could be incompatible.

### fix: allow users to skip compatibility check if parsing fails

### feat: canister HTTP support is now enabled by default.

`dfx start` and `dfx replica` now ignore the `--enable-canister-http` parameter.

You can still disable the canister http feature through configuration:
- ~/.config/dfx/networks.json: `.local.canister_http.enabled=false`
- dfx.json (project-specific networks) : `.networks.local.canister_http.enabled=false`

### feat: custom canister `wasm` field can now specify a URL from which to download

Support for a URL in the `candid` field is coming soon.

### feat: deploy NNS canisters

A developer is now able to install NNS canisters, including back end canisters such as ledger and governance, and front end canisters such as nns-dapp and internet-identity, on their local DFX server.  Usage:
```
dfx start --clean --background
dfx nns install
```

### feat: configure logging level of http adapter

It is now possible to set the http adapter's log level in dfx.json or in networks.json:

    "http": {
      "enabled": true,
      "log_level": "info"
    }

By default, a log level of "error" is used, in order to keep the output of a first-time `dfx start` minimal. Change it to "debug" for more verbose logging.

### feat: generate secp256k1 keys by default

When creating a new identity with `dfx identity new`, whereas previously it would have generated an Ed25519 key, it now generates a secp256k1 key. This is to enable users to write down a BIP39-style seed phrase, to recover their key in case of emergency, which will be printed when the key is generated and can be used with a new `--seed-phrase` flag in `dfx identity import`. `dfx identity import` is however still capable of importing an Ed25519 key.

### chore: update Candid UI canister with commit 528a4b04807904899f67b919a88597656e0cd6fa

* Allow passing did files larger than 2KB.
* Better integration with Motoko Playground.

### feat: simplify verification of assets served by asset canister

* SHA256 hashes of all assets are displayed when deploying the asset canister.
* A query method is added to the asset canister that returns the entire asset hash tree together with the certificate containing the certified variables of the asset canister.

### breaking change: dfx canister update-settings --compute-allocation always fails

See https://forum.dfinity.org/t/fixing-incorrect-compute-allocation-fee/14830

Until the rollout is complete, `dfx canister update-settings --compute-allocation <N>`
will fail with an error from the replica such as the following:
```
The Replica returned an error: code 1, message: "Canister requested a compute allocation of 1% which cannot be satisfied because the Subnet's remaining compute capacity is 0%"
```

### fix: For default node starter template: copy `ic-assets.json5` file from `src` to `dist`

### fix: For `dfx start --clean --background`, the background process no longer cleans a second time.

### refactor: Move replica URL functions into a module for reuse

The running replica port and url are generally useful information. Previously the code to get the URL was embedded in the network proxy code. This moves it out into a library for reuse.

### chore: Frontend canister build process no longer depends on `dfx` or `ic-cdk-optimizer`

Instead, the build process relies on `ic-wasm` to provide candid metadata for the canister, and
shrinking the canister size by stripping debug symbols and unused fuctions.
Additionally, after build step, the `.wasm` file is archived with `gzip`. 

### chore: Move all `frontend canister`-related code into the SDK repo

| from (`repository` `path`)                  | to (path in `dfinity/sdk` repository)          | summary                                                                                     |
|:--------------------------------------------|:-----------------------------------------------|:--------------------------------------------------------------------------------------------|
| `dfinity/cdk-rs` `/src/ic-certified-assets` | `/src/canisters/frontend/ic-certified-asset`   | the core of the frontend canister                                                           |
| `dfinity/certified-assets` `/`              | `/src/canisters/frontend/ic-frontend-canister` | wraps `ic-certified-assets` to build the canister wasm                                      |
| `dfinity/agent-rs` `/ic-asset`              | `/src/canisters/frontend/ic-asset`             | library facilitating interactions with frontend canister (e.g. uploading or listing assets) |
| `dfinity/agent-rs` `/icx-asset`             | `/src/canisters/frontend/icx-asset`            | CLI executable tool - wraps `ic-asset`                                                      |

### feat: use JSON5 file format for frontend canister asset configuration

Both `.ic-assets.json` and `.ic-assets.json5` are valid filenames config filename, though both will get parsed
as if they were [JSON5](https://json5.org/) format. Example content of the `.ic-assets.json5` file:
```json5
// comment
[
  {
    "match": "*", // comment
    /*
    keys below not wrapped in quotes
*/  cache: { max_age: 999 }, // trailing comma 
  },
]
```
- Learn more about JSON5: https://json5.org/

### fix: Update nns binaries unless `NO_CLOBBER` is set

Previously existing NNS binaries were not updated regardless of the `NO_CLOBBER` setting.

### feat!: Support installing canisters not in dfx.json

`install_canister_wasm` used to fail if installing a canister not listed in dfx.json.  This use case is now supported.

### feat: print the dashboard URL on startup

When running `dfx start` or `dfx replica`, the path to the dashboard page is now printed.

### feat!: changed the default port of the shared local network from 8000 to 4943.

This is so dfx doesn't connect to a project-specific network instead of the local shared network.

In combination with the "system-wide dfx start" feature, there is a potential difference to be aware of with respect to existing projects.

Since previous versions of dfx populate dfx.json with a `networks.local` definition that specifies port 8000, the behavior for existing projects won't change.

However, if you've edited dfx.json and removed the `networks.local` definition, the behavior within the project will change: dfx will connect to the shared local network on port 4943 rather than to the project-specific network on port 8000.  You would need to edit webpack.config.js to match.  If you have scripts, you can run the new command `dfx info webserver-port` from the project directory to retrieve the port value.

### feat!: "system-wide dfx start"

By default, dfx now manages the replica process in a way that is independent of any given dfx project.  We've called this feature "system-wide dfx", even though it's actually specific to your user
(storing data files under $HOME), because we think it communicates the idea adequately.

The intended benefits:
- deploying dapps from separate projects alongside one another, similar to working with separate dapps on mainnet
- run `dfx start` from any directory
- run `dfx stop` from any directory, rather than having to remember where you last ran `dfx start`

We're calling this the "shared local network."  `dfx start` and `dfx stop` will manage this network when run outside any project directory, or when a project's dfx.json does not define the `local` network.  The dfx.json template for new projects no longer defines any networks.

We recommend that you remove the `local` network definition from dfx.json and instead use the shared local network.  As mentioned above, doing so will make dfx use port 4943 rather than port 8000.

See [Local Server Configuration](docs/cli-reference/dfx-start.md#local-server-configuration) for details.

dfx now stores data and control files in one of three places, rather than directly under `.dfx/`:
- `.dfx/network/local` (for projects in which dfx.json defines the local network)
- `$HOME/.local/share/dfx/network/local` (for the shared local network on Linux)
- `$HOME/Library/Application Support/org.dfinity.dfx/network/local` (for the shared local network on MacOS)

There is also a new configuration file: `$HOME/.config/dfx/networks.json`.  Its [schema](docs/networks-json-schema.json) is the same as the `networks` element in dfx.json.  Any networks you define here will be available from any project, unless a project's dfx.json defines a network with the same name.  See [The Shared Local Network](docs/cli-reference/dfx-start.md#the-shared-local-network) for the default definitions that dfx provides if this file does not exist or does not define a `local` network.

### fix: `dfx start` and `dfx stop` will take into account dfx/replica processes from dfx <= 0.11.x

### feat: added command `dfx info`

#### feat: `dfx info webserver-port`

This displays the port that the icx-proxy process listens on, meaning the port to connect to with curl or from a web browser.

#### #feat: `dfx info replica-rev`

This displays the revision of the replica bundled with dfx, which is the same revision referenced in replica election governance proposals.

### feat: added ic-nns-init, ic-admin, and sns executables to the binary cache

### fix: improved responsiveness of `greet` method call in default Motoko project template

`greet` method was marked as an `update` call, but it performs no state updates. Changing it to `query` call will result in faster execution.

### feat: dfx schema --for networks

The `dfx schema` command can now display the schema for either dfx.json or for networks.json.  By default, it still displays the schema for dfx.json.

```bash
dfx schema --for networks
```

### feat: createActor options accept pre-initialized agent

If you have a pre-initialized agent in your JS code, you can now pass it to createActor's options. Conflicts with the agentOptions config - if you pass both the agent option will be used and you will receive a warning.

```js
const plugActor = createActor(canisterId, {
  agent: plugAgent
})
```

### feat!: option for nodejs compatibility in dfx generate

Users can now specify `node_compatibility: true` in `declarations`. The flag introduces `node.js` enhancements, which include importing `isomorphic-fetch` and configuring the default actor with `isomorphic-fetch` and `host`.

```json
// dfx.json
"declarations": {
  "output": "src/declarations",
  "node_compatibility": true
}
```

#### JS codegen location deprecation

DFX new template now uses `dfx generate` instead of `rsync`. Adds deprecation warning to `index.js` in `.dfx/<network-name>/<canister-name>` encouringing developers to migrate to the `dfx generate` command instead. If you have a `package.json` file that uses `rsync` from `.dfx`, consider switching to something like this:

```json
"scripts": {
  "build": "webpack",
  "prebuild": "npm run generate",
  "start": "webpack serve --mode development --env development",
  "prestart": "npm run generate",
  // It's faster to only generate canisters you depend on, omitting the frontend canister
  "generate": "dfx generate hello_backend"
},
```

### feat: simple cycles faucet code redemption

Using `dfx wallet --network ic redeem-faucet-coupon <my coupon>` faucet users have a much easier time to redeem their codes.
If the active identity has no wallet configured, the faucet supplies a wallet to the user that this command will automatically configure.
If the active identity has a wallet configured already, the faucet will top up the existing wallet.

Alternative faucets can be used, assuming they follow the same interface. To direct dfx to a different faucet, use the `--faucet <alternative faucet id>` flag.
The expected interface looks like the following candid functions:
``` candid
redeem: (text) -> (principal);
redeem_to_wallet: (text, principal) -> (nat);
```
The function `redeem` takes a coupon code and returns the principal to an already-installed wallet that is controlled by the identity that called the function.
The function `redeem_to_wallet` takes a coupon code and a wallet (or any other canister) principal, deposits the cycles into that canister and returns how many cycles were deposited.

### feat: disable automatic wallet creation on non-ic networks

By default, if dfx is not running on the `ic` (or networks with a different name but the same configuration), it will automatically create a cycles wallet in case it hasn't been created yet.
It is now possible to inhibit automatic wallet creation by setting the `DFX_DISABLE_AUTO_WALLET` environment variable.

### fix!: removed unused --root parameter from dfx bootstrap

### feat: canister installation now waits for the replica

When installing a new WASM module to a canister, DFX will now wait for the updated state (i.e. the new module hash) to be visible in the replica's certified state tree before proceeding with post-installation tasks or producing a success status.

### feat!: remove `dfx config`

`dfx config` has been removed. Please update Bash scripts to use `jq`, PowerShell scripts to use `ConvertTo-Json`, nushell scripts to use `to json`, etc.

### feat: move all the flags to the end

Command flags have been moved to a more traditional location; they are no longer positioned per subcommand, but instead are able to be all positioned after the final subcommand. In prior versions, a command might look like:
```bash
dfx --identity alice canister --network ic --wallet "$WALLET" create --all
```
This command can now be written:
```bash
dfx canister create --all --network ic --wallet "$WALLET" --identity alice
```
The old syntax is still available, though, so you don't need to migrate your scripts.

### feat!: changed update-settings syntax

When using `dfx canister update-settings`, it is easy to mistake `--controller` for `--add-controller`. For this reason `--controller` has been renamed to `--set-controller`.

### feat!: removed the internal webserver

This is a breaking change.  The only thing this was still serving was the /_/candid endpoint.  If you need to retrieve the candid interface for a local canister, you can use `dfx canister metadata <canister> candid:service`.

### fix: dfx wallet upgrade: improved error messages:

- if there is no wallet to upgrade
- if trying to upgrade a local wallet from outside of a project directory

### fix: canister creation cost is 0.1T cycles

Canister creation fee was calculated with 1T cycles instead of 0.1T.

### fix: dfx deploy and dfx canister install write .old.did files under .dfx/

When dfx deploy and dfx canister install upgrade a canister, they ensure that the
new candid interface is compatible with the previous candid interface.  They write
a file with extension .old.did that contains the previous interface.  In some
circumstances these files could be written in the project directory.  dfx now
always writes them under the .dfx/ directory.

### fix: dfx canister install now accepts arbitrary canister ids

This fixes the following error:
``` bash
> dfx canister install --wasm ~/counter.wasm eop7r-riaaa-aaaak-qasxq-cai
Error: Failed while determining if canister 'eop7r-riaaa-aaaak-qasxq-cai' is remote on network 'ic'.
Caused by: Failed while determining if canister 'eop7r-riaaa-aaaak-qasxq-cai' is remote on network 'ic'.
  Failed to figure out if canister 'eop7r-riaaa-aaaak-qasxq-cai' has a remote id on network 'ic'.
    Invalid argument: Canister eop7r-riaaa-aaaak-qasxq-cai not found in dfx.json
```

### feat: allow replica log level to be configured

It is now possible to specify the replica's log level. Possible values are `critical`, `error`, `warning`, `info`, `debug`, and `trace`.
The log level defaults to the level 'error'. Debug prints (e.g. `Debug.print("...")` in Motoko) still show up in the console.
The log level can be specified in the following places (See [system-wide dfx start](#feat-system-wide-dfx-start) for more detailed explanations on the network types):
- In file `networks.json` in the field `<network name>.replica.log_level` for shared networks.
- In file `dfx.json` in the field `networks.<network name>.replica.log_level` for project-specific networks.
- In file `dfx.json` in the field `defaults.replica.log_level` for project-specific networks. Requires a project-specific network to be run, otherwise this will have no effect.

### feat: enable canister sandboxing

Canister sandboxing is enabled to be consistent with the mainnet.

### chore: dfx ledger account-id --of-canister also accepts principal

It is now possible to do e.g. `dfx ledger account-id --of-canister fg7gi-vyaaa-aaaal-qadca-cai` as well as `dfx ledger account-id --of-canister my_canister_name` when checking the ledger account id of a canister.
Previously, dfx only accepted canister aliases and produced an error message that was hard to understand.

### chore: dfx canister deposit-cycles uses default wallet if none is specified

Motivated by [this forum post](https://forum.dfinity.org/t/dfx-0-10-0-dfx-canister-deposit-cycles-returns-error/13251/6).

### fix: print links to cdk-rs docs in dfx new

### fix: Small grammar change to identity password decryption prompt

The prompt for entering your passphrase in order to decrypt an identity password read:
    "Please enter a passphrase for your identity"
However, at that point, it isn't "a" passphrase.  It's either your passphrase, or incorrect.
Changed the text in this case to read:
    "Please enter the passphrase for your identity"

### chore: add retry logic to dfx download script

## Dependencies

### Replica

Updated replica to elected commit 999f7cc6bbe17abdb7b7a1eab73840a94597e363.
This incorporates the following executed proposals:

* [78693](https://dashboard.internetcomputer.org/proposal/78693)
* [77589](https://dashboard.internetcomputer.org/proposal/77589)
* [76228](https://dashboard.internetcomputer.org/proposal/76228)
* [75700](https://dashboard.internetcomputer.org/proposal/75700)
* [75109](https://dashboard.internetcomputer.org/proposal/75109)
* [74395](https://dashboard.internetcomputer.org/proposal/74395)
* [73959](https://dashboard.internetcomputer.org/proposal/73959)
* [73714](https://dashboard.internetcomputer.org/proposal/73714)
* [73368](https://dashboard.internetcomputer.org/proposal/73368)
* [72764](https://dashboard.internetcomputer.org/proposal/72764)

### ic-ref

Updated ic-ref to 0.0.1-1fba03ee
- introduce awaitKnown
- trivial implementation of idle_cycles_burned_per_day

### Updated Motoko to 0.7.0

### Cycles wallet

- Module hash: b944b1e5533064d12e951621d5045d5291bcfd8cf9d60c28fef02c8fdb68e783
- https://github.com/dfinity/cycles-wallet/commit/fa86dd3a65b2509ca1e0c2bb9d7d4c5be95de378

# 0.11.2

## DFX

### fix: disable asset canister redirection of all HTTP traffic from `.raw.ic0.app` to `.ic0.app`

### fix: disable asset canister's ETag HTTP headers

The feature is not yet implemented on `icx-proxy`-level, and is causing 500 HTTP response for some type of assets every second request.

# 0.11.1

## DFX

### fix: dfx now only adds candid:service metadata to custom canisters that have at least one build step

This way, if a canister uses a premade canister wasm, dfx will use it as-is.

### fix: "canister alias not defined" in the Motoko language server

It is now possible to develop multiple-canister projects using the [Motoko VSCode extension](https://marketplace.visualstudio.com/items?itemName=dfinity-foundation.vscode-motoko).

### fix: improve browser compatibility for the JavaScript language binding

Patches a JavaScript language binding compatibility issue encountered in web browsers which do not support the (?.) operator.

### feat: print dfx.json schema

dfx is now capable of displaying the schema for `dfx.json`. You can see the schema by running `dfx schema` or write the schema to a file with `dfx schema --outfile path/to/file/schema.json`.

### feat: support for configuring assets in assets canister
- The `.ic-assets.json` file should be placed inside directory with assets, or its subdirectories. Multiple config files can be used (nested in subdirectories). Example of `.ic-assets.json` file format:
``` json
[
    {
        "match": ".*",
        "cache": {
            "max_age": 20
        },
        "headers": {
            "X-Content-Type-Options": "nosniff"
        },
        "ignore": false
    },
    {
        "match": "**/*",
        "headers": null
    },
    {
        "match": "file.json",
        "ignore": true
    }
]
```
- Configuring assets works only during asset creation - any changes to `.ic-assets.json` files won't have any effect effect for assets that have already been created. We are working on follow up implementation with improvements to handle updating these properties.
- `headers` from multiple applicable rules are being stacked/concatenated, unless `null` is specified, which resets/empties the headers.
- Both `"headers": {}` and absence of `headers` field don't have any effect on end result.
- Valid JSON format is required, i.e. the array of maps, `match` field is required. Only the following fields are accepted: `cache`, `ignore`, `headers`, `match`. The glob pattern has to be valid.
- The way matching rules work:
  1. The most deeply nested config file takes precedence over the one in parent dir. In other words, properties from a rule matching a file in a subdirectory override properties from a rule matching a file in a parent directory
  2. Order of rules within file matters - last rule in config file takes precedence over the first one

- The way `ignore` field works:
  1. By default, files that begin with a `.` are ignored, while all other files are included.
  2. The `.ignore` field overrides this, if present.
  3. If a directory is ignored, file and directories within it cannot be un-ignored.
  4. A file can be ignored and un-ignored many times, as long as any of its parent directories haven't been ignored.


### fix: Allow `dfx deploy` to not take arguments for canisters not being installed

A longstanding bug with `dfx deploy` is that if an installation is skipped (usually an implicitly included dependency), it still requires arguments even if the installed canister doesn't. As of this release that bug is now fixed.

### feat: Add additional logging from bitcoin canister in replica.

Configures the replica to emit additional logging from the bitcoin canister whenever the bitcoin feature is enabled. This helps show useful information to developers, such as the bitcoin height that the replica currently sees.

### fix: make `build` field optional for custom canisters

Prior to 0.11.0, a custom canister's `build` field could be left off if `dfx build` was never invoked. To aid in deploying prebuilt canisters, this behavior is now formalized; omitting `build` is equivalent to `build: []`.

### feat: Use `--locked` for Rust canisters

`dfx build`, in Rust canisters, now uses the `--locked` flag when building with Cargo. To offset this, `dfx new --type rust` now runs `cargo update` on the resulting project.

### feat: Enable threshold ecdsa signature

ECDSA signature signing is now enabled by default in new projects, or by running `dfx start --clean`.
A test key id "Secp256k1:dfx_test_key" is ready to be used by locally created canisters.

## Dependencies

### Updated `agent-rs` to 0.20.0

### Updated `candid` to 0.7.15

### Replica

Updated replica to elected commit 6e86169e98904047833ba6133e5413d2758d90eb.
This incorporates the following executed proposals:

* [72225](https://dashboard.internetcomputer.org/proposal/72225)
* [71669](https://dashboard.internetcomputer.org/proposal/71669)
* [71164](https://dashboard.internetcomputer.org/proposal/71164)
* [70375](https://dashboard.internetcomputer.org/proposal/70375)
* [70002](https://dashboard.internetcomputer.org/proposal/70002)

# 0.11.0

## DFX

### feat: renamed canisters in new projects to <project>_frontend and <project>_backend

The names of canisters created for new projects have changed.
After `dfx new <project>`, the canister names are:

- `<project>_backend` (previously `<project>`)
- `<project>_frontend` (previously `<project>_assets`)

### feat: Enable threshold ecdsa signature

### feat: new command: dfx canister metadata <canister> <name>

For example, to query a canister's candid service definition: `dfx canister metadata hello_backend candid:service`

### refactor: deprecate /_/candid internal webserver

The dfx internal webserver now only services the /_/candid endpoint.  This
is now deprecated.  If you were using this to query candid definitions, you
can instead use `dfx canister metadata`.

### refactor: optimize from ic-wasm

Optimize Rust canister WASM module via ic-wasm library instead of ic-cdk-optimizer. A separate installation of ic-cdk-optimizer is no longer needed.

The actual optimization was kept the same.

### feat: Read dfx canister call argument from a file or stdin

Enables passing large arguments that cannot be passed directly in the command line using the `--argument-file` flag. For example:
 * Named file: `dfx canister call --argument-file ./my/argument/file.txt my_canister_name greet`
 * Stdin: `echo '( null )' | dfx canister call --argument-file - my_canister_name greet`

### fix: Use default setting for BTC adapter idle seconds

A lower threshold was no longer necessary.

### feat: Allow users to configure logging level of bitcoin adapter

The bitcoin adapter's logging can be very verbose if debug logging is enabled, making it difficult to make sense of what's going on. On the other hand, these logs are useful for triaging problems.

To get the best of both worlds, this release adds support for an additional configuration option in dfx.json:

    "bitcoin": {
      "enabled": true,
      "nodes": ["127.0.0.1:18444"],
      "log_level": "info" <------- users can now configure the log level
    }

By default, a log level of "info" is used, which is relatively quiet. Users can change it to "debug" for more verbose logging.

### chore: update Candid UI canister with commit bffa0ae3c416e8aa3c92c33722a6b1cb31d0f1c3

This includes the following changes:

* Fetch did file from canister metadata
* Better flamegraph support
* Fix bigint error for vec nat8 type

### feat: dfx will look up the port of the running webserver from .dfx/webserver-port, if present

After `dfx start --host 127.0.0.1:0`, the dfx webserver will listen on an ephemeral port.  It stores the port value in .dfx/webserver-port.  dfx will now look for this file, and if a port is contained within, use that port to connect to the dfx webserver.

### fix: dfx commands once again work from any subdirectory of a dfx project

Running `dfx deploy`, `dfx canister id`, `dfx canister call` and so forth work as expected
if run from within any subdirectory of a dfx project.  Previously, this would create
canister_ids.json or .dfx/local/canister_ids.json within the subdirectory.

### feat: Post-installation tasks

You can now add your own custom post-installation/post-deployment tasks to any canister type. The new `post-install` key for canister objects in `dfx.json` can be a command or list of commands, similar to the `build` key of `custom` canisters, and receives all the same environment variables. For example, to replicate the upload task performed with `assets` canisters, you might set `"post-install": "icx-asset sync $CANISTER_ID dist"`.

### feat: assets are no longer copied from source directories before being uploaded to asset canister

Assets are now uploaded directly from their source directories, rather than first being copied
to an output directory.

If you're using `dfx deploy`, you won't see any change in functionality.  If you're running
`dfx canister install --mode=upgrade`, changed files in asset source directories will
be detected and uploaded even without an intervening `dfx build`.

### fix: Added src/declarations to .gitignore for new projects

### fix: remove deprecated candid path environment variable

The environment variable format `CANISTER_CANDID_{name}`, used in Rust projects, was deprecated in 0.9.2, to be unified with the variables `CANISTER_CANDID_PATH_{name}` which are used in other project types. It has now been removed. Note that you will need to update `ic-cdk-macros` if you use the `#[import]` macro.

### feat: deprecate `dfx config` for removal

The `dfx config` command has several issues and is ultimately a poor replacement for [`jq`](https://stedolan.github.io/jq). The command is being deprecated, and will be removed in a later release; we recommend switching to `jq` or similar tools (e.g. `ConvertTo-Json` in PowerShell, `to json` in nushell, etc.)

### feat: Better build scripts for type:custom

Build scripts now always receive a CWD of the DFX project root, instead of wherever `dfx` was invoked from, and a bare script `script.sh` can be specified without needing to prefix with `./`.

### feat: rust, custom, and asset canisters now include candid:service metadata

Motoko canisters already included this metadata.

Also added this metadata to the asset canister wasm, which will cause the next deploy to
install this new version.

### feat: Add safeguard to freezing threshold

Some developers mistakenly think that the freezing threshold is measured in cycles, but it is actually measured in seconds. To stop them from accidentally freezing their canisters, setting a freezing threshold above 50M seconds (~1.5 years) now requires a confirmation.

### fix: restores assets to webpack devserver

### chore: updates webpack dependencies for dfx new project

Resolves an issue where `webpack-cli` was was breaking when users tried to run `npm start` in a fresh project. For affected users of 0.10.1, you can resolve this issue manually by running `npm install webpack@latest webpack-cli@latest terser-webpack-plugin@latest`.

### feat: Support for new ledger notify function

Ledger 7424ea8 deprecates the existing `notify` function with a switch parameter between creating and topping up a canister, and introduces two
functions for doing the same. This should *mostly* be invisible to users, except that previously, if `dfx ledger create-canister` or `dfx ledger top-up`
failed, you would call `dfx ledger notify` after correcting the issue. In order to support the change, this command has been changed to two subcommands:
`dfx ledger notify create-canister` and `dfx ledger notify top-up`.

### feat: `--from-subaccount`

Previously, the ledger commands assumed all transfers were made from the default subaccount for the identity principal. This feature adds a `--from-subaccount` flag to `dfx ledger transfer`, `dfx ledger create-canister`, and `dfx ledger top-up`, to enable making transfers from a selected subaccount. A `--subaccount` flag is also added to `dfx ledger balance` for convenience. Subaccounts are expected as 64-character hex-strings (i.e. 32 bytes).

### feat: cargo audit when building rust canisters

When a canister with type `rust` is built and `cargo-audit` is installed, dfx will now check for vulnerabilities in the dependencies. If a vulnerability is found, dfx will recommend that the user update to a version without known vulnerabilities.

### fix: Freezing Threshold now documented

Calls made to retrieve the help output for `canister update-settings` was missing the `freezing-threshold` parameter.

### chore: warnings and errors are more visible

`WARN` and `ERROR` messages are now clearly labelled as such, and the labels are colored accordingly.
This is now included when running `dfx canister update-settings -h`.

### fix: canister call uses candid file if canister type cannot be determined

The candid file specified in the field `canisters.<canister name>.candid` of dfx.json, or if that not exists `canisters.<canister name>.remote.candid`, is now used when running `dfx canister call`, even when dfx fails to determine the canister type.

### fix: btc/canister http adapter socket not found by replica after restart

After running `dfx start --enable-bitcoin` twice in a row (stopping dfx in between), the second
launched replica would fail to connect to the btc adapter.  This is because ic-starter
does not write a new configuration file if one already exists, so the configuration file
used by the replica referred to one socket path, while dfx passed a different socket path
to the btc adapter.

Now dfx reuses the previously-used unix domain socket path, for both the btc adapter
and for the canister http adapter.

### fix: dfx stop now waits until dfx and any child processes exit

Previously, `dfx stop` would send the TERM signal to the running dfx and its child processes,
and then exit immediately.

This avoids interference between a dfx process performing cleanup at shutdown and
a dfx process that is starting.

### fix: dfx ping no longer creates a default identity

dfx ping now uses the anonymous identity, and no longer requires dfx.json to be present.


### fix: Initialize replica with bitcoin regtest flag

When the bitcoin feature is enabled, dfx was launching the replica with the "bitcoin_testnet" feature.
The correct feature to use is "bitcoin_regtest".

### dfx bootstrap now looks up the port of the local replica

`dfx replica` writes the port of the running replica to one of these locations:

- .dfx/replica-configuration/replica-1.port
- .dfx/ic-ref.port

`dfx bootstrap` will now use this port value, so it's no longer necessary to edit dfx.json after running `dfx replica`.

### feat: dfx.json local network settings can be set on the local network, rather than defaults

In `dfx.json`, the `bootstrap`, `bitcoin`, `canister_http`, and `replica` settings can
now be specified on the local network, rather than in the `defaults` field.
If one of these four fields is set for the local network, the corresponding field
in `defaults` will be ignored.

Example:
``` json
{
  "networks": {
    "local": {
      "bind": "127.0.0.1:8000",
      "canister_http": {
        "enabled": true
      }
    }
  }
}
```

## Dependencies

### Rust Agent

Updated agent-rs to 0.18.0

### Motoko

Updated Motoko from 0.6.28 to 0.6.29.

### Replica

Updated replica to elected commit 8993849de5fab76e796d67750facee55a0bf6649.
This incorporates the following executed proposals:

* [69804](https://dashboard.internetcomputer.org/proposal/69804)
* [67990](https://dashboard.internetcomputer.org/proposal/67990)
* [67483](https://dashboard.internetcomputer.org/proposal/67483)
* [66895](https://dashboard.internetcomputer.org/proposal/66895)
* [66888](https://dashboard.internetcomputer.org/proposal/66888)
* [65530](https://dashboard.internetcomputer.org/proposal/65530)
* [65327](https://dashboard.internetcomputer.org/proposal/65327)
* [65043](https://dashboard.internetcomputer.org/proposal/65043)
* [64355](https://dashboard.internetcomputer.org/proposal/64355)
* [63228](https://dashboard.internetcomputer.org/proposal/63228)
* [62143](https://dashboard.internetcomputer.org/proposal/62143)

### ic-ref

Updated ic-ref to 0.0.1-173cbe84
 - add ic0.performance_counter system interface
 - add system API for ECDSA signing
 - allow optional "error_code" field in responses
 - support gzip-compressed canister modules
 - enable canisters to send HTTP requests

# 0.10.1

## DFX

### fix: Webpack config no longer uses CopyPlugin

Dfx already points to the asset canister's assets directory, and copying to disk could sometimes
lead to an annoying "too many open files" error.

### fix: HSMs are once again supported on Linux

On Linux, dfx 0.10.0 failed any operation with an HSM with the following error:
```
Error: IO: Dynamic loading not supported
```
The fix was to once again dynamically-link the Linux build.

### feat: error explanation and fixing instructions engine

Dfx is now capable of providing explanations and remediation suggestions for entire categories of errors at a time.
Explanations and suggestions will slowly be added over time.
To see an example of an already existing suggestion, run `dfx deploy --network ic` while using an identity that has no wallet configured.

### chore: add context to errors

Most errors that happen within dfx are now reported in much more detail. No more plain `File not found` without explanation what even was attempted.

### fix: identities with configured wallets are not broken anymore and removed only when using the --drop-wallets flag

When an identity has a configured wallet, dfx no longer breaks the identity without actually removing it.
Instead, if the --drop-wallets flag is specified, it properly removes everything and logs what wallets were linked,
and when the flag is not specified, it does not remove anything.

The behavior for identities without any configured wallets is unchanged.

### feat: bitcoin integration: dfx now generates the bitcoin adapter config file

dfx command-line parameters for bitcoin integration:
``` bash
dfx start   --enable-bitcoin  # use default node 127.0.0.1:18444
dfx start   --enable-bitcoin --bitcoin-node <node>
```

The above examples also work for dfx replica.

These default to values from dfx.json:
```
.defaults.bitcoin.nodes
.defaults.bitcoin.enabled
```

The --bitcoin-node parameter, if specified on the command line, implies --enable-bitcoin.

If --enable-bitcoin or .defaults.bitcoin.enabled is set, then dfx start/replica will launch the ic-btc-adapter process and configure the replica to communicate with it.


### feat: print wallet balance in a human readable form #2184

Default behaviour changed for `dfx wallet balance`, it will now print cycles amount upscaled to trillions.

New flag `--precise` added to `dfx wallet balance`. Allows to get exact amount of cycles in wallet (without upscaling).

### feat: canister http integration

dfx command-line parameters for canister http requests integration:
```
dfx start --enable-canister-http
dfx replica --enable-canister-http
```

This defaults to the following value in dfx.json:
```
.defaults.canister_http.enabled
```

### fix: specifying ic provider with a trailing slash is recognised correctly

Specifying the network provider as `https://ic0.app/` instead of `https://ic0.app` is now recognised as the real IC network.

### Binary cache

Added ic-canister-http-adapter to the binary cache.

## Dependencies

### Updated agent-rs to 0.17.0

## Motoko

Updated Motoko from 0.6.26 to 0.6.28.

## Replica

Updated replica to elected commit b90edb9897718730f65e92eb4ff6057b1b25f766.
This incorporates the following executed proposals:

* [61004](https://dashboard.internetcomputer.org/proposal/61004)
* [60222](https://dashboard.internetcomputer.org/proposal/60222)
* [59187](https://dashboard.internetcomputer.org/proposal/59187)
* [58479](https://dashboard.internetcomputer.org/proposal/58479)
* [58376](https://dashboard.internetcomputer.org/proposal/58376)
* [57843](https://dashboard.internetcomputer.org/proposal/57843)
* [57395](https://dashboard.internetcomputer.org/proposal/57395)

## icx-proxy

Updated icx-proxy to commit c312760a62b20931431ba45e5b0168ee79ea5cda

* Added gzip and deflate body decoding before certification validation.
* Fixed unzip and streaming bugs
* Added Prometheus metrics endpoint
* Added root and invalid ssl and dns mapping

# 0.10.0

## DFX

### feat: Use null as default value for opt arguments


Before this, `deploy`ing a canister with an `opt Foo` init argument without specifying an `--argument` would lead to an error:

``` bash
$ dfx deploy
Error: Invalid data: Expected arguments but found none.
```

With this change, this isn't an error anymore, but instead `null` is passed as a value. In general, if the user does _not_ provide an `--argument`, and if the init method expects only `opt` arguments, then `dfx` will supply `null` for each argument.

Note in particular that this does not try to match `opt` arguments for heterogeneous (`opt`/non-`opt`) signatures. Note moreover that this only impacts a case that would previously error out, so no existing (working) workflows should be affected.

### feat: dfx identity set-wallet now checks that the provided canister is actually a wallet

This check was previously performed on local networks, but not on mainnet.

### feat: dfx canister call --candid <path to candid file> ...

Allows one to provide the .did file for calls to an arbitrary canister.

### feat: Install arbitrary wasm into canisters

You no longer need a DFX project setup with a build task to install an already-built wasm module into a canister ID. The new `--wasm <path>` flag to `dfx canister install` will bypass project configuration and install the wasm module at `<path>`. A DFX project setup is still recommended for general use; this should mostly be used for installing pre-built canisters. Note that DFX will also not perform its usual checks for API/ABI/stable-memory compatibility in this mode.

### feat: Support for 128-bit cycle counts

Cycle counts can now exceed the previously set maximum of 2^64. The new limit is 2^128. A new wallet version has been bundled with this release that supports the new cycle count. You will not be able to use this feature with your existing wallets without running `dfx wallet upgrade`, but old wallets will still work just fine with old cycle counts.

### fix: dfx start will once again notice if dfx is already running

dfx will once again display 'dfx is already running' if dfx is already running,
rather than 'Address already in use'.

As a consequence, after `dfx start` failed to notice that dfx was already running,
it would replace .dfx/pid with an empty file.  Later invocations of `dfx stop`
would display no output and return a successful exit code, but leave dfx running.

### fix: dfx canister update-settings <canister id> works even if the canister id is not known to the project.

This makes the behavior match the usage text of the command:
`<CANISTER> Specifies the canister name or id to update. You must specify either canister name/id or the --all option`

### feat: dfx deploy --upgrade-unchanged or dfx canister install --mode upgrade --upgrade-unchanged

When upgrading a canister, `dfx deploy` and `dfx canister install` skip installing the .wasm
if the wasm hash did not change.  This avoids a round trip through stable memory for all
assets on every dfx deploy, for example.  By passing this argument, dfx will instead
install the wasm even if its hash matches the already-installed wasm.

### feat: Introduce DFX_CACHE_ROOT environment variable

A new environment variable, `DFX_CACHE_ROOT`, has been introduced to allow setting the cache root directory to a different location than the configuration root directory. Previously `DFX_CONFIG_ROOT` was repurposed for this which only allowed one location to be set for both the cache and configuration root directories.

This is a breaking change since setting `DFX_CONFIG_ROOT` will no longer set the cache root directory to that location.

### fix: Error if nonzero cycles are passed without a wallet proxy

Previously, `dfx canister call --with-cycles 1` would silently ignore the `--with-cycles` argument as the DFX principal has no way to pass cycles and the call must be forwarded through the wallet. Now it will error instead of silently ignoring it. To forward a call through the wallet, use `--wallet $(dfx identity get-wallet)`, or `--wallet $(dfx identity --network ic get-wallet)` for mainnet.

### feat: Configure subnet type of local replica

The local replica sets its parameters according to the subnet type defined in defaults.replica.subnet_type, defaulting to 'application' when none is specified.
This makes it less likely to accidentally hit the 'cycles limit exceeded' error in production.  Since the previous default was `system`, you may see these types errors in development instead.
Possible values for defaults.replica.subnet_type are: "application", "verifiedapplication", "system"

Example how to specify the subnet type:
``` json
{
  "defaults": {
    "replica": {
      "subnet_type": "verifiedapplication"
    }
  }
}
```

### feat: Introduce command for local cycles top-up

`dfx ledger fabricate-cycles <canister (id)> <optional amount>` can be used during local development to create cycles out of thin air and add them to a canister. Instead of supplying a canister name or id it is also possible to use `--all` to add the cycles to every canister in the current project. When no amount is supplied, the command uses 10T cycles as default. Using this command with `--network ic` will result in an error.

### feat: Private keys can be stored in encrypted format

`dfx identity new` and `dfx identity import` now ask you for a password to encrypt the private key (PEM file) when it is stored on disk.
If you decide to use a password, your key will never be written to disk in plain text.
In case you don't want to enter your password all the time and want to take the risk of storing your private key in plain text, you can use the `--disable-encryption` flag.

The `default` identity as well as already existing identities will NOT be encrypted. If you want to encrypt an existing identity, use the following commands:
``` bash
dfx identity export identity_name > identity.pem
# if you have set old_identity_name as the identity that is used by default, switch to a different one
dfx identity use other_identity
dfx identity remove identity_name
dfx identity import identity_name identity.pem
```

### feat: Identity export

If you want to get your identity out of dfx, you can use `dfx identity export identityname > exported_identity.pem`. But be careful with storing this file as it is not protected with your password.

### feat: Identity new/import now has a --force flag

If you want to script identity creation and don't care about overwriting existing identities, you now can use the `--force` flag for the commands `dfx identity new` and `dfx identity import`.

### fix: Do not automatically create a wallet on IC

When running `dfx deploy --network ic`, `dfx canister --network ic create`, or `dfx identity --network ic get-wallet` dfx no longer automatically creates a cycles wallet for the user if none is configured. Instead, it will simply report that no wallet was found for that user.

Dfx still creates the wallet automatically when running on a local network, so the typical workflow of `dfx start --clean` and `dfx deploy` will still work without having to manually create the wallet.

### fix: Identities cannot exist and not at the same time

When something went wrong during identity creation, the identity was not listed as existing.
But when trying to create an identity with that name, it was considered to be already existing.

### feat: dfx start and dfx replica can now launch the ic-btc-adapter process

Added command-line parameters:
``` bash
dfx start   --enable-bitcoin --btc-adapter-config <path>
dfx replica --enable-bitcoin --btc-adapter-config <path>
```

These default to values from dfx.json:
```
.defaults.bitcoin.btc_adapter_config
.defaults.bitcoin.enabled
```

The --btc-adapter-config parameter, if specified on the command line, implies --enable-bitcoin.

If --enable-bitcoin or .defaults.bitcoin.enabled is set, and a btc adapter configuration is specified,
then dfx start/replica will launch the ic-btc-adapter process.

This integration is not yet complete, pending upcoming functionality in ic-starter.

### fix: report context of errors

dfx now displays the context of an error in several places where previously the only error
message would be something like "No such file or directory."

### chore: updates starter project for Node 18

Webpack dev server now works for Node 18 (and should work for Node 17). A few packages are also upgraded

## updating dependencies

Updated to version 0.14.0 of agent-rs

## Cycles wallet

- Module hash: bb001d1ebff044ba43c060956859f614963d05c77bd778468fce4de095fe8f92
- https://github.com/dfinity/cycles-wallet/commit/f18e9f5c2f96e9807b6f149c975e25638cc3356b

## Replica

Updated replica to elected commit b3788091fbdb8bed7e527d2df4cc5e50312f476c.
This incorporates the following executed proposals:

* [57150](https://dashboard.internetcomputer.org/proposal/57150)
* [54964](https://dashboard.internetcomputer.org/proposal/54964)
* [53702](https://dashboard.internetcomputer.org/proposal/53702)
* [53231](https://dashboard.internetcomputer.org/proposal/53231)
* [53134](https://dashboard.internetcomputer.org/proposal/53134)
* [52627](https://dashboard.internetcomputer.org/proposal/52627)
* [52144](https://dashboard.internetcomputer.org/proposal/52144)
* [50282](https://dashboard.internetcomputer.org/proposal/50282)

Added the ic-btc-adapter binary to the cache.

## Motoko

Updated Motoko from 0.6.25 to 0.6.26.

# 0.9.3

## DFX

### feat: dfx deploy now displays URLs for the frontend and candid interface

### dfx.json

In preparation for BTC integration, added configuration for the bitcoind port:

``` json
{
  "canisters": {},
  "defaults": {
    "bitcoind": {
      "port": 18333
    }
  }
}
```

## icx-proxy

Updated icx-proxy to commit 594b6c81cde6da4e08faee8aa8e5a2e6ae815602, now static-linked.

* upgrade HTTP calls upon canister request
* no longer proxies /_/raw to the dfx internal webserver
* allows for generic StreamingCallback tokens

## Replica

Updated replica to blessed commit d004accc3904e24dddb13a11d93451523e1a8a5f.
This incorporates the following executed proposals:

* [49653](https://dashboard.internetcomputer.org/proposal/49653)
* [49011](https://dashboard.internetcomputer.org/proposal/49011)
* [48427](https://dashboard.internetcomputer.org/proposal/48427)
* [47611](https://dashboard.internetcomputer.org/proposal/47611)
* [47512](https://dashboard.internetcomputer.org/proposal/47512)
* [47472](https://dashboard.internetcomputer.org/proposal/47472)
* [45984](https://dashboard.internetcomputer.org/proposal/45984)
* [45982](https://dashboard.internetcomputer.org/proposal/45982)

## Motoko

Updated Motoko from 0.6.21 to 0.6.25.

# 0.9.2

## DFX

### feat: Verify Candid and Motoko stable variable type safety of canister upgrades

Newly deployed Motoko canisters now embed the Candid interface and Motoko stable signatures in the Wasm module.
`dfx deploy` and `dfx canister install` will automatically check

	1) the backward compatible of Candid interface in both upgrade and reinstall mode;
	2) the type safety of Motoko stable variable type in upgrade mode to avoid accidentally lossing data;

See [Upgrade compatibility](https://smartcontracts.org/docs/language-guide/compatibility.html) for more details.

### feat: Unified environment variables across build commands

The three canister types that use a custom build tool - `assets`, `rust`, and `custom` - now all support the same set of environment variables during the build task:

* `DFX_VERSION` - The version of DFX that was used to build the canister.
* `DFX_NETWORK` - The network name being built for. Usually `ic` or `local`.
* `CANISTER_ID_{canister}` - The canister principal ID of the canister `{canister}` registered in `dfx.json`.
* `CANISTER_CANDID_PATH_{canister}` - The path to the Candid interface file for the canister `{canister}` among your canister's dependencies.
* `CANISTER_CANDID_{canister}` (deprecated) - the same as `CANISTER_CANDID_PATH_{canister}`.  This is provided for backwards compatibility with `rust` and `custom` canisters, and will be removed in dfx 0.10.0.
* `CANISTER_ID` - Same as `CANISTER_ID_{self}`, where `{self}` is the name of _this_ canister.
* `CANISTER_CANDID_PATH` - Same as `CANISTER_CANDID_PATH_{self}`, where `{self}` is the name of _this_ canister.

### feat: Support for local ledger calls

If you have an installation of the ICP Ledger (see [Ledger Installation Guide](https://github.com/dfinity/ic/tree/master/rs/rosetta-api/ledger_canister#deploying-locally)), `dfx ledger balance` and `dfx ledger transfer` now support
`--ledger-canister-id` parameter.

Some examples:
``` bash
$ dfx ledger \
  --network local \
  balance \
  --ledger-canister-id  rrkah-fqaaa-aaaaa-aaaaq-cai
1000.00000000 ICP

$ dfx ledger \
  --network local \
  transfer --amount 0.1 --memo 0 \
  --ledger-canister-id  rrkah-fqaaa-aaaaa-aaaaq-cai 8af54f1fa09faeca18d294e0787346264f9f1d6189ed20ff14f029a160b787e8
Transfer sent at block height: 1
```

### feat: `dfx ledger account-id` can now compute canister addresses

The `dfx ledger account-id` can now compute addresses of principals and canisters.
The command also supports ledger subaccounts now.

``` bash
dfx ledger account-id --of-principal 53zcu-tiaaa-aaaaa-qaaba-cai
dfx ledger --network small02 account-id --of-canister ledger_demo
dfx ledger account-id --of-principal 53zcu-tiaaa-aaaaa-qaaba-cai --subaccount 0000000000000000000000000000000000000000000000000000000000000001
```

### feat: Print the full error chain in case of a failure

All `dfx` commands will now print the full stack of errors that led to the problem, not just the most recent error.
Example:

```
Error: Subaccount '00000000000000000000000000000000000000000000000000000000000000000' is not a valid hex string
Caused by:
  Odd number of digits
```

### fix: dfx import will now import pem files created by `quill generate`

`quill generate` currently outputs .pem files without an `EC PARAMETERS` section.
`dfx identity import` will now correctly identify these as EC keys, rather than Ed25519.

### fix: retry on failure for ledger create-canister, top-up, transfer

dfx now calls `transfer` rather than `send_dfx`, and sets the created_at_time field in order to retry the following commands:

* dfx ledger create-canister
* dfx ledger top-up
* dfx ledger transfer

### feat: Remote canister support

It's now possible to specify that a canister in dfx.json references a "remote" canister on a specific network,
that is, a canister that already exists on that network and is managed by some other project.

Motoko, Rust, and custom canisters may be configured in this way.

This is the general format of the configuration in dfx.json:
``` json
{
  "canisters": {
    "<canister name>": {
      "remote": {
        "candid": "<path to candid file to use when building on remote networks>",
        "id": {
          "<network name>": "<principal on network>"
        }
      }
    }
  }
}
```

The "id" field, if set for a given network, specifies the canister ID for the canister on that network.
The canister will not be created or installed on these remote networks.
For other networks, the canister will be created and installed as usual.

The "candid" field, if set within the remote object, specifies the candid file to build against when
building other canisters on a network for which the canister is remote.  This definition can differ
from the candid definitions for local builds.

For example, if have an installation of the ICP Ledger (see [Ledger Installation Guide](https://github.com/dfinity/ic/tree/master/rs/rosetta-api/ledger_canister#deploying-locally))
in your dfx.json, you could configure the canister ID of the Ledger canister on the ic network as below.  In this case,
the private interfaces would be available for local builds, but only the public interfaces would be available
when building for `--network ic`.
``` json
{
  "canisters": {
    "ledger": {
      "type": "custom",
      "wasm": "ledger.wasm",
      "candid": "ledger.private.did",
      "remote": {
        "candid": "ledger.public.did",
        "id": {
          "ic": "ryjl3-tyaaa-aaaaa-aaaba-cai"
        }
      }
    },
    "app": {
      "type": "motoko",
      "main": "src/app/main.mo",
      "dependencies": [ "ledger" ]
    }
  }
}
```

As a second example, suppose that you wanted to write a mock of the ledger in Motoko.
In this case, since the candid definition is provided for remote networks,
`dfx build` (with implicit `--network local`) will build app against the candid
definitions defined by mock.mo, but `dfx build --network ic` will build app against
`ledger.public.did`.

This way, you can define public update/query functions to aid in local testing, but
when building/deploying to mainnet, references to methods not found in `ledger.public.did`
will be reports as compilation errors.

``` json
{
  "canisters": {
    "ledger": {
      "type": "motoko",
      "main": "src/ledger/mock.mo",
      "remote": {
        "candid": "ledger.public.did",
        "id": {
          "ic": "ryjl3-tyaaa-aaaaa-aaaba-cai"
        }
      }
    },
    "app": {
      "type": "motoko",
      "main": "src/app/main.mo",
      "dependencies": [ "ledger" ]
    }
  }
}
```

### feat: Generating remote canister bindings

It's now possible to generate the interface of a remote canister using a .did file using the `dfx remote generate-binding <canister name>|--all` command. This makes it easier to write mocks for local development.

Currently, dfx can generate .mo, .rs, .ts, and .js bindings.

This is how you specify how to generate the bindings in dfx.json:
``` json
{
  "canisters": {
    "<canister name>": {
      "main": "<path to mo/rs/ts/js file that will be generated>",
      "remote": {
        "candid": "<path to candid file to use when generating bindings>"
        "id": {}
      }
    }
  }
}
```

## ic-ref

Upgraded from a432156f24faa16d387c9d36815f7ddc5d50e09f to ab8e3f5a04f0f061b8157c2889f8f5de05f952bb

* Support 128-bit system api for cycles
* Include canister_ranges in the state tree
* Removed limit on cycles in a canister

## Replica

Updated replica to blessed commit 04fe8b0a1262f07c0cec1fdfa838a37607370a61.
This incorporates the following executed proposals:

* [45091](https://dashboard.internetcomputer.org/proposal/45091)
* [43635](https://dashboard.internetcomputer.org/proposal/43635)
* [43633](https://dashboard.internetcomputer.org/proposal/43633)
* [42783](https://dashboard.internetcomputer.org/proposal/42783)
* [42410](https://dashboard.internetcomputer.org/proposal/42410)
* [40908](https://dashboard.internetcomputer.org/proposal/40908)
* [40647](https://dashboard.internetcomputer.org/proposal/40647)
* [40328](https://dashboard.internetcomputer.org/proposal/40328)
* [39791](https://dashboard.internetcomputer.org/proposal/39791)
* [38541](https://dashboard.internetcomputer.org/proposal/38541)

## Motoko

Updated Motoko from 0.6.20 to 0.6.21.

# 0.9.0

## DFX

### feat!: Remove the wallet proxy and the --no-wallet flag

Breaking change: Canister commands, except for `dfx canister create`, will make the call directly, rather than via the user's wallet. The `--no-wallet` flag is thus removed from `dfx canister` as its behavior is the default.

When working with existing canisters, use the `--wallet` flag in conjunction with `dfx identity get-wallet` in order to restore the old behavior.

You will need to upgrade your wallet and each of your existing canisters to work with the new system.  To do so, execute the following in each of your dfx projects:
``` bash
dfx wallet upgrade
dfx canister --wallet "$(dfx identity get-wallet)" update-settings --all --add-controller "$(dfx identity get-principal)"
```
To upgrade projects that you have deployed to the IC mainnet, execute the following:
``` bash
dfx wallet --network ic upgrade
dfx canister --network ic --wallet "$(dfx identity --network ic get-wallet)" update-settings --all --add-controller "$(dfx identity get-principal)"
```

### feat: Add --add-controller and --remove-controller flags for "canister update-settings"

`dfx canister update-settings` previously only let you overwrite the entire controller list; `--add-controller` and `--remove-controller` instead add or remove from the list.

### feat: Add --no-withdrawal flag for "canister delete" for when the canister is out of cycles

`dfx canister delete --no-withdrawal <canister>` can be used to delete a canister without attempting to withdraw cycles.

### fix: set RUST_MIN_STACK to 8MB for ic-starter (and therefore replica)

This matches the value used in production and is meant to exceed the configured 5 MB wasmtime stack.

### fix: asset uploads will retry failed requests as expected

Fixed a defect in asset synchronization where no retries would be attempted after the first 30 seconds overall.

## Motoko

Updated Motoko from 0.6.11 to 0.6.20.

* Implement type union/intersection
* Transform for-loops on arrays into while-loops
* Tighten typing rules for type annotations in patterns
* Candid decoding: skip vec any fast
* Bump up MAX_HP_FOR_GC from 1GB to 3GB
* Candid decoder: Trap if a principal value is too large
* Eliminate bignum calls from for-iteration on arrays
* Improve scheduling
* Improve performance of bignum equality
* Stable signatures: frontend, metadata, command-line args
* Added heartbeat support

## Cycles wallet

- Module hash: 53ec1b030f1891bf8fd3877773b15e66ca040da539412cc763ff4ebcaf4507c5
- https://github.com/dfinity/cycles-wallet/commit/57e53fcb679d1ea33cc713d2c0c24fc5848a9759

## Replica

Updated replica to blessed commit 75138bbf11e201aac47266f07bee289dc18a082b.
This incorporates the following executed proposals:

* [33828](https://dashboard.internetcomputer.org/proposal/33828)
* [31275](https://dashboard.internetcomputer.org/proposal/31275)
* [31165](https://dashboard.internetcomputer.org/proposal/31165)
* [30392](https://dashboard.internetcomputer.org/proposal/30392)
* [30078](https://dashboard.internetcomputer.org/proposal/30078)
* [29235](https://dashboard.internetcomputer.org/proposal/29235)
* [28784](https://dashboard.internetcomputer.org/proposal/28784)
* [27975](https://dashboard.internetcomputer.org/proposal/27975)
* [26833](https://dashboard.internetcomputer.org/proposal/26833)
* [25343](https://dashboard.internetcomputer.org/proposal/25343)
* [23633](https://dashboard.internetcomputer.org/proposal/23633)

# 0.8.4

## DFX

### feat: "rust" canister type

You can now declare "rust" canisters in dfx.json.
``` json
{
  "canisters": {
    "canister_name": {
      "type": "rust",
      "package": "crate_name",
      "candid": "path/to/canister_name.did"
    }
  }
}
```

Don't forget to place a `Cargo.toml` in your project root.
Then dfx will build the rust canister with your rust toolchain.
Please also make sure that you have added the WebAssembly compilation target.

``` bash
rustup target add wasm32-unknown-unknown
```

You can also create new dfx project with a default rust canister.

``` bash
dfx new --type=rust <project-name>
```

### chore: updating dfx new template

Updates dependencies to latest for Webpack, and updates config. Additionally simplifies environment variables for canister ID's in config.

Additionally adds some polish to the starter template, including a favicon and using more semantic html in the example app

### feat: environment variable overrides for executable pathnames

You can now override the location of any executable normally called from the cache by specifying
an environment variable. For example, DFX_ICX_PROXY_PATH will specify the path for `icx-proxy`.

### feat: dfx deploy --mode=reinstall <canister>

`dfx deploy` can now reinstall a single canister, controlled by a new `--mode=reinstall` parameter.
This is destructive (it resets the state of the canister), so it requires a confirmation
and can only be performed on a single canister at a time.

`dfx canister install --mode=reinstall <canister>` also requires the same confirmation,
and no longer works with `--all`.

## Replica

The included replica now supports canister_heartbeat.  This only works with rust canisters for the time being,
and does not work with the emulator (`dfx start --emulator`).

# 0.8.3

## DFX

### fix: ic-ref linux binary no longer references /nix/store

This means `dfx start --emulator` has a chance of working if nix is not installed.
This has always been broken, even before dfx 0.7.0.

### fix: replica and ic-starter linux binaries no longer reference /nix/store

This means `dfx start` will work again on linux.  This bug was introduced in dfx 0.8.2.

### feat: replaced --no_artificial_delay option with a sensible default.

The `--no-artificial-delay` option not being the default has been causing a lot of confusion.
Now that we have measured in production and already applied a default of 600ms to most subnets deployed out there,
we have set the same default for dfx and removed the option.

## Motoko

Updated Motoko from 0.6.10 to 0.6.11.

* Assertion error messages are now reproducible (#2821)

# 0.8.2

## DFX

### feat: dfx canister delete can now return cycles to a wallet or dank

By default `dfx canister delete` will return cycles to the default cycles wallet.
Cycles can be returned to a designated canister with `--withdraw-cycles-to-canister` and
cycles can be returned to dank at the current identity principal with `--withdraw-cycles-to-dank`
and to a designated principal with `--withdraw-cycles-to-dank-principal`.

### feat: dfx canister create now accepts multiple instances of --controller argument

It is now possible to create canisters with more than one controller by
passing multiple instances of the `--controller parameter to `dfx canister create`.

You will need to upgrade your wallet with `dfx wallet upgrade`, or `dfx wallet --network ic upgrade`

### feat: dfx canister update-settings now accepts multiple instance of --controller argument

It is now possible to configure a canister to have more than one controller by
passing multiple instances of the `--controller parameter to `dfx canister update-settings`.

### feat: dfx canister info and dfx canister status now display all controllers

### feat!: dfx canister create --controller <controller> named parameter

Breaking change: The controller parameter for `dfx canister create` is now passed as a named parameter,
rather than optionally following the canister name.

Old: dfx canister create [canister name] [controller]
New: dfx canister create --controller <controller> [canister name]

### fix: dfx now respects $DFX_CONFIG_ROOT when looking for legacy credentials

Previously this would always look in `$HOME/.dfinity/identity/creds.pem`.

### fix: changed dfx canister (create|update-settings) --memory-allocation limit to 12 GiB

Updated the maximum value for the --memory-allocation value to be 12 GiB (12,884,901,888 bytes)

## Cycles Wallet

- Module hash: 9183a38dd2eb1a4295f360990f87e67aa006f225910ab14880748e091248e086
- https://github.com/dfinity/cycles-wallet/commit/9ef38bb7cd0fe17cda749bf8e9bbec5723da0e95

### Added support for multiple controllers

You will need to upgrade your wallet with `dfx wallet upgrade`, or `dfx wallet --network ic upgrade`

## Replica

The included replica now supports public spec 0.18.0

* Canisters can now have more than one controller
* Adds support for 64-bit stable memory
* The replica now goes through an initialization sequence, reported in its status
as `replica_health_status`.  Until this reports as `healthy`, queries or updates will
fail.
** `dfx start --background` waits to exit until `replica_health_status` is `healthy`.
** If you run `dfx start` without `--background`, you can call `dfx ping --wait-healthy`
to wait until the replica is healthy.

## Motoko

Updated Motoko from 0.6.7 to 0.6.10

* add Debug.trap : Text -> None (motoko-base #288)
* Introduce primitives for `Int` ⇔ `Float` conversions (#2733)
* Fix crashing bug for formatting huge floats (#2737)

# 0.8.1

## DFX

### feat: dfx generate types command

``` bash
dfx generate
```

This new command will generate type declarations for canisters in dfx.json.

You can control what will be generated and how with corresponding configuration in dfx.json.

Under dfx.json → "canisters" → "<canister_name>", developers can add a "declarations" config. Options are:

* "output" → directory to place declarations for that canister | default is "src/declarations/<canister_name>"

* "bindings" → [] list of options, ("js", "ts", "did", "mo") | default is "js", "ts", "did"

* "env_override" → a string that will replace process.env.{canister_name_uppercase}_CANISTER_ID in the "src/dfx/assets/language_bindings/canister.js" template.

js declarations output

* index.js (generated from "src/dfx/assets/language_bindings/canister.js" template)

* <canister_name>.did.js - candid js binding output

ts declarations output

  * <canister_name>.did.d.ts - candid ts binding output

did declarations output

  * <canister_name>.did - candid did binding output

mo declarations output

  * <canister_name>.mo - candid mo binding output

### feat: dfx now supports the anonymous identity

Use it with either of these forms:
``` bash
dfx identity use anonymous
dfx --identity anonymous ...
```

### feat: import default identities

Default identities are the pem files generated by `dfx identity new ...` which contain Ed25519 private keys.
They are located at `~/.config/dfx/identity/xxx/identity.pem`.
Now, you can copy such pem file to another computer and import it there.

``` bash
dfx identity new alice
cp ~/.config/dfx/identity/xxx/identity.pem alice.pem
# copy the pem file to another computer, then
dfx identity import alice alice.pem
```

Before, people can manually copy the pem files to the target directory to "import". Such workaround still works.
We suggest to use the `import` subcommand since it also validate the private key.

### feat: Can now provide a nonstandard wallet module with DFX_WALLET_WASM environment variable

Define DFX_WALLET_WASM in the environment to use a different wasm module when creating or upgrading the wallet.

## Asset Canister

### fix: trust full asset SHA-256 hashes provided by the caller

When the caller provides SHA-256 hashes (which dfx does), the asset canister will no longer
recompute these hashes when committing the changes.  These recomputations were causing
canisters to run out of cycles, or to attempt to exceed the maximum cycle limit per update.

# 0.8.0

The 0.8.0 release includes updates and fixes that are primarily internal to improve existing features and functions rather than user-visible.

## DFX

### fix: dfx identity set-wallet no longer requires --force when used with --network ic

This was intended to skip verification of the wallet canister on the IC network,
but ended up only writing to the wallets.json file if --force was passed.

### chore: updating dependencies

* Support for the latest version of the {IC} specification and replica.

* Updating to latest versions of Motoko, Candid, and agent-rs

### feat: Type Inference Update

* Changes to `dfx new` project template and JavaScript codegen to support type inference in IDE's

* Adding webpack dev server to project template

* Migration path documented at https://sdk.dfinity.org/docs/release-notes/0.8.0-rn.html

# 0.7.7

Breaking changes to frontend code generation, documented in 0.8.0

## DFX

### feat: deploy and canister install will now only upgrade a canister if the wasm actually changed

dfx deploy and dfx canister install now compare the hash of the already-installed module
with the hash of the built canister's wasm output.  If they are the same, they leave the canister
in place rather than upgrade it.  They will still synchronize assets to an asset canister regardless
of the result of this comparison.


# 0.7.6

## icx-proxy

The streaming callback mechanism now requires the following record structure for the token:
```
type StreamingCallbackToken = record {
    key: text;
    content_encoding: text;
    index: nat;
    sha256: opt blob;
};
```

Previously, the token could be a record with any set of fields.

# 0.7.2

## DFX

### fix: set default cycle balance to 3T

Change the default cycle balance of a canister from 10T cycles to 3T cycles.

## Cycles Wallet

- Module hash: 1404b28b1c66491689b59e184a9de3c2be0dbdd75d952f29113b516742b7f898
- https://github.com/dfinity/cycles-wallet/commit/e902708853ab621e52cb68342866d36e437a694b

### fix: It is no longer possible to remove the last controller.

Fixed an issue where the controller can remove itself from the list of controllers even if it's the only one,
leaving the wallet uncontrolled.
Added defensive checks to the wallet's remove_controller and deauthorize methods.

# 0.7.1

## DFX

### feat: sign request_status for update call

When using `dfx canister sign` to generate a update message, a corresponding
request_status message is also signed and append to the json as `signed_request_status`.
Then after sending the update message, the user can check the request_status using
`dfx canister send message.json --status`.

### fix: wallet will not proxy dfx canister call by default

Previously, `dfx canister call` would proxy queries and update calls via the wallet canister by default.
(There was the `--no-wallet` flag to bypass the proxy and perform the calls as the selected identity.)
However, this behavior had drawbacks, namely each `dfx canister call` was an inter-canister call
by default and calls would take a while to resolve. This fix makes it so that `dfx canister call` no longer
proxies via the wallet by default. To proxy calls via the wallet, you can do
`dfx canister --wallet=<wallet-id> call`.

### feat: add --no-artificial-delay to dfx replica and start

This change adds the `--no-artificial-delay` flag to `dfx start` and `dfx replica`.
The replica shipped with dfx has always had an artificial consensus delay (introduced to simulate
a delay users might see in a networked environment.) With this new flag, that delay can
be lessened. However, you might see increased CPU utilization by the replica process.

### feat: add deposit cycles and uninstall code

This change introduces the `deposit_cycles` and `uninstall_code` management canister
methods as dedicated `dfx canister` subcommands.

### fix: allow consistent use of canisters ids in canister command

This change updates the dfx commands so that they will accept either a canister name
(sourced from your local project) or a valid canister id.

# 0.7.0

## DFX

### feat: add output type to request-status

This change allows you to specify the format the return result for `dfx canister request-status`.

### fix: deleting a canister on a network removes entries for other networks

This change fixes a bug where deleting a canister on a network removed all other entries for
the canister in the canister_ids.json file.

### feat: point built-in `ic` network provider at mainnet

`--network ic` now points to the mainnet IC (as Sodium has been deprecated.)

### feat: add candid UI canister

The dedicated candid UI canister is installed on a local network when doing a `dfx canister install`
or `dfx deploy`.

### fix: Address already in use (os error 48) when issuing dfx start

This fixes an error which occurred when starting a replica right after stopping it.

### feat: ledger subcommands

dfx now supports a dedicated `dfx ledger` subcommand. This allows you to interact with the ledger
canister installed on the Internet Computer. Example commands include `dfx ledger account-id` which
prints the Account Identifier associated with your selected identity, `dfx ledger transfer` which
allows you to transfer ICP from your ledger account to another, and `dfx ledger create-canister` which
allows you to create a canister from ICP.

### feat: update to 0.17.0 of the Interface Spec

This is a breaking change to support 0.17.0 of the Interface Spec. Compute & memory allocation values
are set when creating a canister. An optional controller can also be specified when creating a canister.
Furthermore, `dfx canister set-controller` is removed, in favor of `dfx canister update-settings` which
allows the controller to update the controller, the compute allocation, and the memory allocation of the
canister. The freezing threshold value isn't exposed via dfx cli yet, but it may still be modified by
calling the management canister via `dfx canister call aaaaa-aa update-settings`

### feat: add wallet subcommands

dfx now supports a dedicated `dfx wallet` subcommand. This allows you to interact with the cycles wallet
associated with your selected identity. For example, `dfx wallet balance` to get the cycle balance,
`dfx wallet list-addresses` to display the associated controllers & custodians, and `dfx wallet send <destination> <amount>`
to send cycles to another wallet.

## Cycles Wallet

- Module Hash: a609400f2576d1d6df72ce868b359fd08e1d68e58454ef17db2361d2f1c242a1
- https://github.com/dfinity/cycles-wallet/commit/06bb256ca0738640be51cf84caaced7ea02ca29d

### feat: Use Internet Identity Service.

# 0.7.0-beta.5

## Cycles Wallet

- Module Hash: 3d5b221387875574a9fd75b3165403cf1b301650a602310e9e4229d2f6766dcc
- https://github.com/dfinity/cycles-wallet/commit/c3cbfc501564da89e669a2d9de810d32240baf5f

### feat: Updated to Public Interface 0.17.0

### feat: The wallet_create_canister method now takes a single record argument, which includes canister settings.

### fix: Return correct content type and encoding for non-gz files.

### fix: Updated frontend for changes to canister creation interface.

# 0.7.0-beta.3

## DFX

### fix: assets with an unrecognized file extension will use content-type "application/octet-stream"

# 0.7.0-beta.2

## DFX

### feat: synchronize assets rather than uploading even assets that did not change

DFX will now also delete assets from the container that do not exist in the project.
This means if you stored assets in the container, and they are not in the project,
dfx deploy or dfx install will delete them.

## Asset Canister

### Breaking change: change to store() method signature

- now takes arguments as a single record parameter
- must now specify content type and content encoding, and may specify the sha256

# 0.7.0-beta.1

## DFX

### fix: now deletes from the asset canister assets that no longer exist in the project

### feat: get certified canister info from read state #1514

Added `dfx canister info` command to get certified canister information. Currently this information is limited to the controller of the canister and the SHA256 hash of its WASM module. If there is no WASM module installed, the hash will be None.

## Asset Canister

### Breaking change: change to list() method signature

- now takes a parameter, which is an empty record
- now returns an array of records

### Breaking change: removed the keys() method

- use list() instead

# 0.7.0-beta.0

## DFX

### feat: webserver can now serve large assets

# 0.6.26

## DFX

### feat: add --no-wallet flag and --wallet option to allow Users to bypass Wallet or specify a Wallet to use for calls (#1476)

Added `--no-wallet` flag to `dfx canister` and `dfx deploy`. This allows users to call canister management functionality with their Identity as the Sender (bypassing their Wallet canister.)
Added `--wallet` option to `dfx canister` and `dfx deploy`. This allows users to specify a wallet canister id to use as the Sender for calls.
`--wallet` and `--no-wallet` conflict with each other. Omitting both will invoke the selected Identity's wallet canister to perform calls.

### feat: add canister subcommands `sign` and `send`

Users can use `dfx canister sign ...` to generated a signed canister call in a json file. Then `dfx canister send [message.json]` to the network.

Users can sign the message on an air-gapped computer which is secure to host private keys.

#### Note

* `sign` and `send` currently don't proxy through wallet canister. Users should use the subcommands with `dfx canister --no-wallet sign ...`.

* The `sign` option `--expire-after` will set the `ingress_expiry` to a future timestamp which is current plus the duration.
Then users can send the message during a 5 minutes time window ending in that `ingress_expiry` timestamp. Sending the message earlier or later than the time window will both result in a replica error.

### feat: implement the HTTP Request proposal in dfx' bootstrap webserver. +
And add support for http requests in the base storage canister (with a default to `/index.html`).

This does not support other encodings than `identity` for now (and doesn't even return any headers). This support will be added to the upgraded asset storage canister built in #1482.

Added a test that uses `curl localhost` to test that the asset storage AND the webserver properly support the http requests.

This commit also upgrades tokio and reqwest in order to work correctly. There are also _some_ performance issues noted (this is slower than the `icx-http-server` for some reason), but those are not considered criticals and could be improved later on.

Renamed the `project_name` in our own generated assets to `canister_name`, for things that are generated during canister build (and not project generation).

### feat: add support for ECDSA on secp256k1

You can now a generate private key via OpenSSL or a simlar tool, import it into dfx, and use it to sign an ingress message.

``` bash
openssl ecparam -name secp256k1 -genkey -out identity.pem
dfx identity import <name> identity.pem
dfx identity use <name>
dfx canister call ...
```

## Asset Canister

### feat: The asset canister can now store assets that exceed the message ingress limit (2 MB)

* Please note that neither the JS agent nor the HTTP server have been updated yet to server such large assets.
* The existing interface is left in place for backwards-compatibility, but deprecated:
** retrieve(): use get() and get_chunk() instead
** store(): use create_batch(), create_chunk(), and commit_batch() instead
** list(): use keys() instead

# 0.6.25

## DFX

- feat: dfx now provides CANISTER_ID_<canister_name> environment variables for all canisters to "npm build" when building the frontend.

## Agents

### Rust Agent

- feat: AgentError due to request::Error will now include the reqwest error message
in addition to "Could not reach the server"
- feat: Add secp256k1 support (dfx support to follow)

# 0.6.24

## DFX

- feat: add option to specify initial cycles for newly created canisters (#1433)

Added option to `dfx canister create` and `dfx deploy` commands: `--with-cycles <with-cycles>`.
This allows the user to specify the initial cycle balance of a canister created by their wallet.
This option is a no-op for the Sodium network.

``` bash
dfx canister create --with-cycles 8000000000 some_canister
dfx deploy --with-cycles 8000000000
```

Help string:
```
Specifies the initial cycle balance to deposit into the newly
created canister. The specified amount needs to take the
canister create fee into account. This amount is deducted
from the wallet's cycle balance
```

- feat: install `dfx` by version or tag (#1426)

This feature adds a new dfx command `toolchain` which have intuitive subcommands.
The toolchain specifiers can be a complete version number, major minor version, or a tag name.

``` bash
dfx toolchain install 0.6.24 # complete version
dfx toolchain install 0.6    # major minor
dfx toolchain install latest # tag name
dfx toolchain default latest
dfx toolchain list
dfx toolchain uninstall latest
```

- fix: onboarding related fixups (#1420)

Now that the Mercury Alpha application subnetwork is up and we are getting ready to onboard devs, the dfx error message for wallet creation has changed:
For example,
``` bash
dfx canister --network=alpha create hello
Creating canister "hello"...
Creating the canister using the wallet canister...
Creating a wallet canister on the alpha network.
Unable to create a wallet canister on alpha:
The Replica returned an error: code 3, message: "Sender not authorized to use method."
Wallet canisters on alpha may only be created by an administrator.
Please submit your Principal ("dfx identity get-principal") in the intake form to have one created for you.
```

- feat: add deploy wallet subcommand to identity (#1414)

This feature adds the deploy-wallet subcommand to the dfx identity.
The User provides the ID of the canister onto which the wallet WASM is deployed.

``` bash
dfx identity deploy-wallet --help
dfx-identity-deploy-wallet
Installs the wallet WASM to the provided canister id

USAGE:
    dfx identity deploy-wallet <canister-id>

ARGS:
    <canister-id>    The ID of the canister where the wallet WASM will be deployed

FLAGS:
    -h, --help       Prints help information
    -V, --version    Prints version information
```

# 0.6.22

## DFX

- feat: dfx call random value when argument is not provided (#1376)

- fix: canister call can take canister ids for local canisters even if … (#1368)
- fix: address panic in dfx replica command (#1338)
- fix: dfx new webpack.config.js does not encourage running 'js' through ts-… (#1341)

## Sample apps

- There have been updates, improvements, and new sample apps added to the [examples](https://github.com/dfinity/examples/tree/master/motoko) repository.

    All of Motoko sample apps in the [examples](https://github.com/dfinity/examples/tree/master/motoko) repository have been updated to work with the latest release of the SDK.

    There are new sample apps to illustrate using arrays ([Quicksort](https://github.com/dfinity/examples/tree/master/motoko/quicksort)) and building create/read/update/delete (CRUD) operations for a web application [Superheroes](https://github.com/dfinity/examples/tree/master/motoko/superheroes).

- The [LinkedUp](https://github.com/dfinity/linkedup) sample application has been updated to work with the latest release of Motoko and the SDK.

## Motoko

## Agents

## Canister Development Kit (CDK)<|MERGE_RESOLUTION|>--- conflicted
+++ resolved
@@ -4,14 +4,11 @@
 
 ## DFX
 
-<<<<<<< HEAD
+### fix: `cargo run -p dfx -- --version` prints correct version
+
 ### chore: Kill unwanted CI jobs
 
 If pushing twice to the same branch in quick succession, the earlier CI jobs are cancelled in favour of the later ones.
-=======
-
-### fix: `cargo run -p dfx -- --version` prints correct version
->>>>>>> 6f3f931a
 
 ### feat: add --mode=auto
 
