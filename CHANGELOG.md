--- conflicted
+++ resolved
@@ -2,7 +2,6 @@
 
 # UNRELEASED
 
-<<<<<<< HEAD
 ### feat: Added support for reserved_cycles and reserved_cycles_limit
 
 `dfx canister status` will now display the reserved cycles balance and reserved cycles limit for a canister.
@@ -12,13 +11,12 @@
   - `dfx canister update-settings --reserved-cycles-limit <limit>`
 
 In addition, `dfx deploy` will set `reserved_cycles_limit` when creating canisters if specified in `canisters.<canister>.initialization_values.reserved_cycles_limit` in dfx.json.
-=======
+
 ### feat: emit management canister idl when imported by Motoko canister
 
 `import management "ic:aaaaa-aa;`
 
 This will automatically produce the idl in the `.dfx` folder.
->>>>>>> a7be23c1
 
 ### fix: Include remote canisters in canisters_to_generate
 
