# dfx changelog

# UNRELEASED

<<<<<<< HEAD
### feat: dfx canister call ... --output json

This is the same as `dfx canister call ... | idl2json`, but more convenient.

See: https://github.com/dfinity/idl2json
=======
### fix canister status output to be grep compatible

`dfx canister status` now outputs to `stdout`, rather than `stderr`, so that its output is `grep` compatible.
>>>>>>> f6f10929

### fix fetching canister logs to be grep & tail compatible

`dfx canister logs` now outputs to stdout, rather than stderr, so that its output is `grep` and `tail` compatible.

### fix fetching canister logs

The management canister method `fetch_canister_logs` can be called only as a query, not as an update call. Therefore, `dfx canister logs <canister_id>` now uses a query call for this purpose.

### feat: hyphenated project names

DFX no longer forbids hyphens in project names. Anywhere they appear as the name of a variable, e.g. environment variables or generated JS variables, they will be replaced with underscores.

### fix: .ic-assets.json configuration entries no longer overwrite the default for `allow_raw_access`

Previously, any configuration element in .ic-assets.json functioned as if a setting of
`"allow_raw_access": true` were present in the json object.

For example, given the following configuration, all files would be configured
with `allow_raw_access` set to `true`, as if the second entry specified
`"allow_raw_access": true` (which is the default), even though it does not.

```json
[
  {
    "match": "**/*",
    "allow_raw_access": false
  },
  {
    "match": "**/*",
    "headers": {
      "X-Anything": "Something"
    }
  }
]
```

Now, given the same configuration, all files would be configured with `allow_raw_access` set to false, as expected.

Note that the default value of `allow_raw_access` is still `true`.

### fix: removed version switching logic

Removed the logic for calling a different version of dfx based on DFX_VERSION or the `dfx` field in
dfx.json.  This is now performed by dfxvm.

## Dependencies

### Replica

Updated replica to elected commit fff20526e154f8b8d24373efd9b50f588d147e91.
This incorporates the following executed proposals:

- [128296](https://dashboard.internetcomputer.org/proposal/128296)
- [128295](https://dashboard.internetcomputer.org/proposal/128295)
- [128171](https://dashboard.internetcomputer.org/proposal/128171)

### Bitcoin canister

Downgraded Bitcoin canister to [release/2023-10-13](https://github.com/dfinity/bitcoin-canister/releases/tag/release%2F2023-10-13)

# 0.18.0

### fix!: removed the `dfx upgrade` command

The `dfx upgrade` command now prints a message directing the user to install dfxvm.

### fix!: Remove fallback .env formats

In dfx 0.14.0, we standardized on `CANISTER_ID_<CANISTER_NAME_UPPERCASE>` and
`CANISTER_CANDID_PATH_<CANISTER_NAME_UPPERCASE>` for
environment variables for canister IDs and candid paths respectively,
and deprecated the old formats.  This version removes the old formats.

The only variable names now provided are the following,
all uppercase, with any '-' replaced by '_':
- `CANISTER_CANDID_PATH_<CANISTER_NAME>`
- `CANISTER_ID_<CANISTER_NAME>`

For reference, these formats were removed (any '-' characters were replaced by '_'):
- `CANISTER_CANDID_PATH_<canister_name_case_from_dfx_json>`
- `<CANISTER_NAME_UPPERCASE>_CANISTER_ID`

### feat: add `dfx canister logs <canister_id>` for fetching canister's logs (preview)

There is a new subcommand `logs` to fetch canister's logs. 
When printing the log entries it tries to guess if the content can be converted to UTF-8 text and prints an array of hex bytes if it fails.

**Note**

This feature is still in development. Changes may occur in following releases.

### feat: display local asset canister URLs in subdomain format

Locally, canisters can either be accessed via `<canister_id>.localhost:<port>` or `localhost:<port>?canisterId=<canister_id>`.
The query parameter format is annoying to handle in SPAs, therefore the subdomain format is now displayed alongside the subdomain version after deployments.

The query parameter format is not removed because Safari does not support localhost subdomains.

### fix: .env files sometimes missing some canister ids

Made it so `dfx deploy` and `dfx canister install` will always write 
environment variables for all canisters in the project that have canister ids
to the .env file, even if they aren't being deployed/installed
or a dependency of a canister being deployed/installed.

### feat: unify CLI options to specify arguments

There are a few subcommands that take `--argument`/`--argument-file` options to set canister call/init arguments.

We unify the related logic to provide consistent user experience.
 
The notable changes are:

- `dfx deploy` now accepts `--argument-file`.
- `dfx deps init` now accepts `--argument-file`.

### feat: candid assist feature

Ask for user input when Candid argument is not provided in `dfx canister call`, `dfx canister install` and `dfx deploy`. 
Previously, we cannot call `dfx deploy --all` when multiple canisters require init args, unless the init args are specified in `dfx.json`. With the Candid assist feature, dfx now asks for init args in terminal when a canister requires init args.

### fix: restored access to URLs like http://localhost:8080/api/v2/status through icx-proxy

Pinned icx-proxy at 69e1408347723dbaa7a6cd2faa9b65c42abbe861, shipped with dfx 0.15.2

This means commands like the following will work again:
```
curl -v --http2-prior-knowledge "http://localhost:$(dfx info webserver-port)/api/v2/status" --output -
```

### feat: `dfx cycles approve` and `transfer --from`

It is now possible to approve other principals to spend cycles on your behalf using `dfx cycles approve <spender> <amount>`.
`dfx cycles transfer` now also supports `--from`, `--from-subaccount`, and `--spender-subaccount`.
For detailed explanations on how these fields work please refer to the [ICRC-2 specification](https://github.com/dfinity/ICRC-1/blob/main/standards/ICRC-2/README.md).

### feat: cut over to dfxvm

The script at https://internetcomputer.org/install.sh now installs
the [dfxvm version manager](https://github.com/dfinity/dfxvm) instead of the dfx binary.

### fix(deps): init/deploy still requires hash check

`dfx deps pull` was recently changed to allow hash mismatch wasm. But `init` and `deploy` weren't change accordingly.

Also the warning of hash mismatch is removed since it scares users and users can't fix it locally.

### fix(generate): Rust canister source candid wrongly deleted

Fixed a bug where `dfx generate` would delete a canister's source candid file if the `declarations.bindings` in `dfx.json` did not include "did".

### fix: failed to install when specify id without dfx.json

Fixed a bug where `dfx canister install` would fail when specify a canister id and there is no dfx.json.

### fix: failed to call a canister removed from dfx.json

Fixed a bug where `dfx canister call` would fail when the deployed canister was removed from dfx.json.

### chore: bump candid to 0.10.4

Fix the Typescript binding for init args.

## Dependencies

### Replica

Updated replica to elected commit d966b2737ca75f1bfaa84f21e7f3f7c54b5d7f33.
This incorporates the following executed proposals:

- [128155](https://dashboard.internetcomputer.org/proposal/128155)
- [128154](https://dashboard.internetcomputer.org/proposal/128154)
- [128099](https://dashboard.internetcomputer.org/proposal/128099)
- [128088](https://dashboard.internetcomputer.org/proposal/128088)
- [127707](https://dashboard.internetcomputer.org/proposal/127707)
- [127706](https://dashboard.internetcomputer.org/proposal/127706)

### Motoko

Updated Motoko to [0.11.0](https://github.com/dfinity/motoko/releases/tag/0.11.0)

### Asset canister

Module hash: 32e92f1190d8321e97f8d8f3e793019e4fd2812bfc595345d46d2c23f74c1ab5

bump ic-cdk to 0.13.1

### Candid UI

Module hash: 1208093dcc5b31286a073f00f748ac6612dbae17b66c22332762705960a8aaad

bump ic-cdk to 0.13.1

### Bitcoin canister

Updated Bitcoin canister to [release/2024-01-22](https://github.com/dfinity/bitcoin-canister/releases/tag/release%2F2024-01-22)

# 0.17.0

### feat: new starter templates

`dfx new` now has a new set of customizable project templates and an interactive menu for selecting them. Supports the Svelte, Vue, and React frameworks, and Azle and Kybra backends.

### fix: --no-frontend no longer creates a frontend

Previously `dfx new --no-frontend` still created a frontend canister. This behavior is now accessed via `--frontend simple-assets`.

### feat: `dfx cycles redeem-faucet-coupon`

It is now possible to redeem faucet coupons to cycles ledger accounts.

### feat: `dfx cycles convert`

It is now possible to turn ICP into cycles that are stored on the cycles ledger using `dfx cycles convert --amount <amount of ICP>`

### feat: specified_id in dfx.json

In addition to passing `--specified-id` in `dfx deploy` and `dfx canister create`, `specified_id` can be set in `dfx.json`.

If it is set in both places, the specified ID from the command line takes precedence over the one in dfx.json.

### feat: create canister on same subnet as other canisters

`dfx deploy`, `dfx canister create`, and `dfx ledger create-canister` now support the option `--next-to <canister principal>` to create canisters on the same subnet as other canisters.
The [registry canister](https://dashboard.internetcomputer.org/canister/rwlgt-iiaaa-aaaaa-aaaaa-cai#get_subnet_for_canister) is used as the source of truth to figure out the subnet id.

### feat: init_arg in dfx.json

In addition to passing `--argument` or `--argument-file` in `dfx deploy` and `dfx canister install`, `init_arg` can be set in `dfx.json`.

If it is set in both places, the argument from the command line takes precedence over the one in dfx.json.

### feat(deps): init_arg in pullable metadata

Providers can set an optional `init_arg` field in `pullable` metadata.

When consumers run `dfx deps init` without `--argument`, the value in `init_arg` will be used automatically.

Consumers won't have to figure out the init argument by themselves. It can be overwritten by `dfx deps init --argument`.

### fix(deps): dfx deps init will try to set "(null)" init argument

For pulled canisters which have no `init_arg` in `pullable` metadata, `dfx deps init` without `--argument` will try to set `"(null)"` automatically.

This works for canisters with top-level `opt` in init argument. This behavior is consistent with `dfx deploy` and `dfx canister install`.

The init argument can be overwritten by `dfx deps init --argument`.

### fix(deps): content of wasm_hash_url can have extra fields than the hash

It is natural to point `wasm_hash_url` to the `<FILE>.sha256` file generated by `shasum` or `sha256sum` which consists of the hash and the file name.

Now when `dfx deps pull`, such content will be accept properly.

### feat: dfx upgrade will direct the user to install dfxvm if it has been released.

If the latest release of https://github.com/dfinity/dfxvm is >= 1.0, `dfx upgrade` will
direct the user to install dfxvm and then exit.

### feat: fetch did file from canister metadata when making canister calls

`dfx canister call` will always fetch the `.did` file from the canister metadata. If the canister doesn't have the `candid:service` metadata, dfx will fallback to the current behavior of reading the `.did` file from the local build artifact. This fallback behavior is deprecated and we will remove it in a future release. This should not affect Motoko and Rust canisters built from dfx, as `dfx build` automatically writes the Candid metadata into the canister.

If you build with custom canister type, add the following into `dfx.json`:

```
"metadata": [
  { 
    "name": "candid:service"
  }
]
```

If you build the canister without using `dfx`, you can use [ic-wasm](https://github.com/dfinity/ic-wasm/releases) to store the metadata:

```
ic-wasm canister.wasm -o canister.wasm metadata candid:service -f service.did -v public
```

### fix: removed the `dfx toolchain` command

Please use the [dfx version manager](https://github.com/dfinity/dfxvm) instead.

### feat: allow dfxvm install script to bypass confirmation

The dfxvm install script now accepts `DFXVM_INIT_YES=<non empty string>` to skip confirmation.

### chore: bump `ic-agent`, `ic-utils` and `ic-identity-hsm` to 0.32.0

# 0.16.1

### feat: query stats support

When using `dfx canister status`, the output now includes the new query statistics. Those might initially be 0, if the feature is not yet enabled on the subnet the canister is installed in.

### fix: Candid parser when parsing `vec {number}` with `blob` type

Fix the bug that when parsing `vec {1;2;3}` with `blob` type, dfx silently ignores the numbers.

### fix: support `import` for local did file

If the local did file contains `import` or init args, dfx will rewrite the did file when storing in canister metadata.
Due to current limitations of the Candid parser, comments will be dropped during rewriting. 
If the local did file doesn't contain `import` or init args, we will not perform the rewriting, thus preserving the comments.

### fix: subtyping check reports the special opt rule as error

### fix: can now run several dfx canister commands outside of a project

The following commands now work outside of a project:
- `dfx canister start <specific canister id>`
- `dfx canister stop <specific canister id>`
- `dfx canister deposit-cycles <amount> <specific canister id>`
- `dfx canister uninstall-code <specific canister id>`

## Dependencies

### Replica

Updated replica to elected commit 044cfd5147fc97d7e5a214966941b6580c325d72.
This incorporates the following executed proposals:

- [127463](https://dashboard.internetcomputer.org/proposal/127463)
- [127461](https://dashboard.internetcomputer.org/proposal/127461)
- [127104](https://dashboard.internetcomputer.org/proposal/127104)

### Candid UI

Module hash: e5f049a97041217554c1849791c093c4103a6844625be3d6453df2e91abeed35

Fix the HTTP header for deploying in remote environments

# 0.16.0

### feat: large canister modules now supported

When using `dfx deploy` or `dfx canister install`, previously WASM modules larger than 2MiB would be rejected.
They are now automatically submitted via the chunking API if they are large enough.
From a user perspective the limitation will simply have been lifted.

### feat: dfx deps: wasm_hash_url and loose the hash check

Providers can provide the hash through `wasm_hash_url` instead of hard coding the hash directly.

If the hash of downloaded wasm doesn’t match the provided hash (`wasm_hash`, `wasm_hash_url` or read from mainnet state tree), dfx deps won’t abort. Instead, it will print a warning message.

### feat: create canister on specific subnets or subnet types

`dfx deploy`, `dfx canister create`, and `dfx ledger create-canister` now support the option `--subnet <subnet principal>` to create canisters on specific subnets.

`dfx canister create` and `dfx deploy` now support the option `--subnet-type <subnet type>` to create canisters on a random subnet of a certain type.
Use `dfx ledger show-subnet-types` to list the available subnet types

### feat!: update `dfx cycles` commands with mainnet `cycles-ledger` canister ID

The `dfx cycles` command no longer needs nor accepts the `--cycles-ledger-canister-id <canister id>` parameter.

### chore: removed the dfx start --emulator mode

This was deprecated in dfx 0.15.1.

### chore: removed ic-ref from the binary cache

### chore: updated dependencies for new rust projects

Updated to candid 0.10, ic-cdk 0.12, and ic-cdk-timers 0.6

### fix: store playground canister acquisition timestamps with nanosecond precision on all platforms

They've always been stored with nanosecond precisions on Linux and Macos.
Now they are stored with nanosecond precision on Windows too.

### fix: dfx canister delete, when using an HSM identity, no longer fails by trying to open two sessions to the HSM

Previously, this would fail with a PKCS#11: CKR_CRYPTOKI_ALREADY_INITIALIZED error.

## Dependencies

### Motoko

Updated Motoko to [0.10.4](https://github.com/dfinity/motoko/releases/tag/0.10.4)

### Frontend canister

Module hash: 3c86d912ead6de7133b9f787df4ca9feee07bea8835d3ed594b47ee89e6cb730

### Candid UI

Module hash: b91e3dd381aedb002633352f8ebad03b6eee330b7e30c3d15a5657e6f428d815

Fix the routing error when deploying to gitpod/github workspace.
Fix that Candid UI cannot be opened using localhost URL.

### Replica

Updated replica to elected commit 324eb99eb7531369a5ef75560f1a1a652d123714.
This incorporates the following executed proposals:

- [127096](https://dashboard.internetcomputer.org/proposal/127096)
- [127094](https://dashboard.internetcomputer.org/proposal/127094)
- [127034](https://dashboard.internetcomputer.org/proposal/127034)
- [127031](https://dashboard.internetcomputer.org/proposal/127031)
- [126879](https://dashboard.internetcomputer.org/proposal/126879)
- [126878](https://dashboard.internetcomputer.org/proposal/126878)
- [126730](https://dashboard.internetcomputer.org/proposal/126730)
- [126729](https://dashboard.internetcomputer.org/proposal/126729)
- [126727](https://dashboard.internetcomputer.org/proposal/126727)
- [126366](https://dashboard.internetcomputer.org/proposal/126366)
- [126365](https://dashboard.internetcomputer.org/proposal/126365)
- [126293](https://dashboard.internetcomputer.org/proposal/126293)

# 0.15.3

### fix: allow `http://localhost:*` as `connect-src` in the asset canister's CSP

This will enable browsing the asset canister at `http://<canister-id>.localhost:<port>` in most browsers.

### fix: frontend code crashing when there is no canister ID

### feat: `dfx ledger top-up` also accepts canister names

Previously, `dfx ledger top-up` only accepted canister principals. Now it accepts both principals and canister names.

### fix: installer once again detects if curl supports tlsv1.2

A change to `curl --help` output made it so the install script did not detect
that the `--proto` and `--tlsv1.2` options are available.

### chore: skip reserving 8GB of memory when deleting a canister

When dfx deletes a canister, it first withdraws as many cycles as possible from the canister.
While doing so, dfx previously set the memory allocation of the canister to 8GB in order to not run into any memory problems while withdrawing.
This, however, lead to problems with dynamic memory pricing in subnets with a lot of data because then it becomes very expensive to reserve that much data.
dfx now no longer sets a memory allocation. We anticipate fewer problems this way.

### feat: Added support for icx-proxy `--domain` parameter

In order to access a local replica through a domain name or domain names,
it's necessary to pass the `--domain` parameter to icx-proxy.  dfx now supports
this in configuration and as a parameter to dfx start.  You can specify a single
domain or a list of domains in any of the following ways:

- in networks.json, in `.<network>.proxy.domain`
- in dfx.json, in `.networks.<netowrk>.proxy.domain`
- in dfx.json, in `.defaults.proxy.domain`
- to dfx start, as `dfx start --domain <domain1> --domain <domain2> ...`

## Dependencies

### Candid UI

- Module hash: d172df265a14397a460b752ff07598380bc7ebd9c43ece1e82495ae478a88719c
- Internet identity integration in Candid UI. Thanks to @Web3NL!
  + You can customize the II url and derivationOrigin via URL parameter `ii` and `origin` respectively.
- Update with the new profiling API

### Motoko

Updated Motoko to [0.10.3](https://github.com/dfinity/motoko/releases/tag/0.10.3)

# 0.15.2

### fix: `dfx canister delete <canister id>` removes the related entry from the canister id store

Previously, deleting a canister in the project by id rather than by name
would leave the canister id in the canister id store. This would cause
`dfx deploy` to fail.

### fix: dfx extension install can no longer create a corrupt cache directory

Running `dfx cache delete && dfx extension install nns` would previously
create a cache directory containing only an `extensions` subdirectory.
dfx only looks for the existence of a cache version subdirectory to
determine whether it has been installed. The end result was that later
commands would fail when the cache did not contain expected files.

### fix: output_env_file is now considered relative to project root

The .env file location, whether specified as `output_env_file` in dfx.json
or `--output-env-file <file>` on the commandline, is now considered relative
to the project root, rather than relative to the current working directory.

### feat: Read dfx canister install argument from a file

Enables passing large arguments that cannot be passed directly in the command line using the `--argument-file` flag. For example `dfx canister install --argument-file ./my/argument/file.txt my_canister_name`.


### feat: change `list_permitted` and `list_authorized` to an update call.

This requires the `list_authorized` and `list_permitted` methods to be called as an update and disables the ability to
call it as a query call. This resolves a potential security risk.

### fix: `dfx ledger transfer` now logs to stderr messages about duplicates rather than printing them to stdout

The message "transaction is a duplicate of another transaction in block ...", previously printed to stdout, is now logged to stderr. This means that the output of `dfx ledger transfer` to stdout will contain only "Transfer sent at block height <block height>".

### feat: accept more ways to specify cycle and e8s amounts

Underscores (`_`) can now be used to make large numbers more readable. For example: `dfx canister deposit-cycles 1_234_567 mycanister`

Certain suffixes that replace a number of zeros are now supported. The (case-insensitive) suffixes are:
- `k` for `000`, e.g. `500k`
- `m` for `000_000`, e.g. `5m`
- `b` for `000_000_000`, e.g. `50B`
- `t` for `000_000_000_000`, e.g. `0.3T`

For cycles an additional `c` or `C` is also acceptable. For example: `dfx canister deposit-cycles 3TC mycanister`

### feat: added `dfx cycles` command

This won't work on mainnet yet, but can work locally after installing the cycles ledger.

Added the following subcommands:
 - `dfx cycles balance`
 - `dfx cycles transfer <to> <amount>` (transfer cycles from one account to another account)
 - `dfx cycles top-up <to> <amount>` (send cycles from an account to a canister)

## Dependencies

### Motoko

Updated Motoko to [0.10.2](https://github.com/dfinity/motoko/releases/tag/0.10.2)

### Frontend canister

Defining a custom `etag` header no longer breaks certification.

Fixed a certification issue where under certain conditions the fallback file (`/index.html`) was served with an incomplete certificate tree, not proving sufficiently that the fallback file may be used as a replacement.

Add the option to (re)set all permissions using upgrade arguments. This is especially useful for SNSes that cannot make calls as the canister's controller.

- Module hash: 657938477f1dee46db70b5a9f0bd167ec5ffcd2f930a1d96593c17dcddef61b3
- https://github.com/dfinity/sdk/pull/3443
- https://github.com/dfinity/sdk/pull/3451
- https://github.com/dfinity/sdk/pull/3429
- https://github.com/dfinity/sdk/pull/3428
- https://github.com/dfinity/sdk/pull/3421

### Replica

Updated replica to elected commit 69e1408347723dbaa7a6cd2faa9b65c42abbe861.
This incorporates the following executed proposals:

- [126095](https://dashboard.internetcomputer.org/proposal/126095)
- [126000](https://dashboard.internetcomputer.org/proposal/126000)
- [125592](https://dashboard.internetcomputer.org/proposal/125592)
- [125591](https://dashboard.internetcomputer.org/proposal/125591)
- [125504](https://dashboard.internetcomputer.org/proposal/125504)
- [125503](https://dashboard.internetcomputer.org/proposal/125503)
- [125343](https://dashboard.internetcomputer.org/proposal/125343)
- [125342](https://dashboard.internetcomputer.org/proposal/125342)
- [125321](https://dashboard.internetcomputer.org/proposal/125321)
- [125320](https://dashboard.internetcomputer.org/proposal/125320)
- [125002](https://dashboard.internetcomputer.org/proposal/125002)
- [125001](https://dashboard.internetcomputer.org/proposal/125001)
- [124858](https://dashboard.internetcomputer.org/proposal/124858)
- [124857](https://dashboard.internetcomputer.org/proposal/124857)

### Bitcoin canister

Updated Bitcoin canister to [release/2023-10-13](https://github.com/dfinity/bitcoin-canister/releases/tag/release%2F2023-10-13)

# 0.15.1

### feat: Added support for reserved_cycles and reserved_cycles_limit

`dfx canister status` will now display the reserved cycles balance and reserved cycles limit for a canister.

Added command-line options:
  - `dfx canister create --reserved-cycles-limit <limit>`
  - `dfx canister update-settings --reserved-cycles-limit <limit>`

In addition, `dfx deploy` will set `reserved_cycles_limit` when creating canisters if specified in `canisters.<canister>.initialization_values.reserved_cycles_limit` in dfx.json.

### feat: emit management canister idl when imported by Motoko canister

`import management "ic:aaaaa-aa;`

This will automatically produce the idl in the `.dfx` folder.

### fix: Include remote canisters in canisters_to_generate

Generate frontend declarations for remote canisters too because frontend JS code may want to call them.

### feat: dfx extension install <extension> --version <specific version>

Install a specific version of an extension, bypassing version checks.

### feat: Updated handling of missing values in state tree certificates

The `Unknown` lookup of a path in a certificate results in an `AgentError` (the IC returns `Absent` for non-existing paths).

### fix: dfx deploy urls printed for asset canisters

### chore: --emulator parameter is deprecated and will be discontinued soon

Added warning that the `--emulator` is deprecated and will be discontinued soon.

### fix: node engines in starter

Updates node engines to reflect the same engines supported in agent-js.

"node": "^12 || ^14 || ^16 || >=17",
"npm": "^7.17 || >=8"

### feat: deploy to playground

Introduced a new network type called `playground`. Canisters on such networks are not created through standard means, but are instead borrowed from a canister pool.
The canisters time out after a while and new canisters need to be borrowed for further deployments.
To define custom playground networks, use a network definition that includes the `playground` key:
```json
"<network name>": {
  "playground": {
    "playground_canister": "<canister pool id>",
    "timeout_seconds": <amount of seconds after which a canister is returned to the pool>
  }
}
```

Introduced a new network that is available by default called `playground`. Additionally, `--playground` is an alias for `--network playground`.
By default, this network targets the Motoko Playground backend to borrow canisters. The borrowed canisters will be available for 20 minutes, and the timer restarts on new deployments.
When the timer runs out the canister(s) will be uninstalled and are returned to the pool.
Any commands that allow choosing a target network (e.g. `dfx canister call`) require `--playground` or `--network playground` in order to target the borrowed canister(s).
Use `dfx deploy --playground` to deploy simple projects to a canister borrowed from the Motoko Playground.

### feat: `--ic` is shorthand for `--network ic`

For example, `dfx deploy --ic` rather than `dfx deploy --network ic`.

### fix: Motoko base library files in cache are no longer executable

### feat: `dfx start` for shared network warns if ignoring 'defaults' in dfx.json

Background: In order to determine whether to start a project-specific network or the shared network, `dfx start` looks for the `local` network in dfx.json.
   - If found, `dfx start` starts the project-specific local network, applying any `defaults` from dfx.json.
   - If there is no dfx.json, or if dfx.json does not define a `local` network, `dfx start` starts the shared network.  Because the shared network is not specific to any project, `dfx start` ignores any other settings from dfx.json, including `defaults`.

If `dfx start` is starting the shared network from within a dfx project, and that dfx.json contains settings in the `defaults` key for `bitcoin`, `replica`, or `canister_http`, then `dfx start` will warn that it is ignoring those settings.  It will also describe how to define equivalent settings in networks.json.

### fix: dfx canister call --wallet no longer passes the parameter twice

The parameter was erroneously passed twice.  Now it is passed only once.

### fix: Removed deprecation warning about project-specific networks

Removed this warning: "Project-specific networks are deprecated and will be removed after February 2023." While we may remove project-specific networks in the future, it is not imminent.  One key requirement is the ability to run more than one subnet type at one time.

## Dependencies

### icx-proxy

Updated to a version of the icx-proxy that is released with the replica and other related binaries.

Changes in behavior:
- "%%" is no longer accepted when url-decoding filenames for the asset canister.  Though curl supports this, it's not part of the standard. Please replace with %25.
- The icx-proxy now performs response verification.  This has exposed some bugs in the asset canister.  However, since this new icx-proxy matches what the boundary nodes use, this will better match the behavior seen on the mainnet.
- Bugs that this has exposed in the asset canister:
  - after disabling aliasing for an asset, the asset canister will return an incorrect certification in the 404 response.
  - after setting a custom "etag" header in .ic-assets.json, the asset canister will return an incorrect certification in the 200 response.
  - assets with certain characters in the filename (example: "æ") will no longer be served correctly.  The definition of "certain characters" is not yet known.

### Candid UI

- Module hash: 934756863c010898a24345ce4842d173b3ea7639a8eb394a0d027a9423c70b5c
- Add `merge_init_args` method in Candid UI.
- Draw flamegraph for canister upgrade.

### Frontend canister

For certification v1, if none of the requested encoding are certified but another encoding is certified, then the frontend canister once again returns the certificatie even though the response hash won't match.
This allows the verifying side to try to transform the response such that it matches the response hash.
For example, if only the encoding `gzip` is requested but the `identity` encoding is certified, the `gzip` encoding is returned with the certificate for the `identity` encoding.
The verifying side can then unzip the response and will have a valid certificate for the `identity` response.

- Module hash: baf9bcab2ebc2883f850b965af658e66725087933df012ebd35c03929c39efe3
- https://github.com/dfinity/sdk/pull/3369
- https://github.com/dfinity/sdk/pull/3298
- https://github.com/dfinity/sdk/pull/3281

### Replica

Updated replica to elected commit 91bf38ff3cb927cb94027d9da513cd15f91a5b04.
This incorporates the following executed proposals:

- [124795](https://dashboard.internetcomputer.org/proposal/124795)
- [124790](https://dashboard.internetcomputer.org/proposal/124790)
- [124538](https://dashboard.internetcomputer.org/proposal/124538)
- [124537](https://dashboard.internetcomputer.org/proposal/124537)
- [124488](https://dashboard.internetcomputer.org/proposal/124488)
- [124487](https://dashboard.internetcomputer.org/proposal/124487)
  
# 0.15.0

## DFX

### chore: add `--use-old-metering` flag

The `use-old-metering` flag enables old metering in replica. The new metering is enabled in the `starter` by default, so this flag is to compare the default new metering with the old one.

The flag is temporary and will be removed in a few months.

### fix: added https://icp-api.io to the default Content-Security-Policy header

Existing projects will need to change this value in .ic-assets.json or .ic-assets.json5 to include https://icp-api.io

All projects will need to redeploy.

### fix: access to raw assets is now enabled by default

The default value for `allow_raw_access` is now `true`.  This means that by default, the frontend canister will no longer restrict the access of traffic to the `<canister-id>.raw.icp0.io` domain, and will no longer automatically redirect all requests to the certified domain (`<canister-id>.icp0.io`), unless configured explicitly.

Note that existing projects that specify `"allow_raw_access": false` in .ic-assets.json5 will need to change or remove this value manually in order to allow raw access.

### feat!: Removed dfx nns and dfx sns commands

Both have now been turned into the dfx extensions. In order to obtain them, please run `dfx extension install nns` and `dfx extension install sns` respectively. After the installation, you can use them as you did before: `dfx nns ...`, and `dfx sns ...`.

### feat!: Removed dfx replica and dfx bootstrap commands

Use `dfx start` instead.  If you have a good reason why we should keep these commands, please contribute to the discussion at https://github.com/dfinity/sdk/discussions/3163

### fix: Wait for new module hash when installing wallet

A previous change made dfx wait after installing a canister until the replica updated its reported module hash, but this change did not affect wallets. Now dfx waits for wallets too, to eliminate a class of wallet installation errors.

### fix: Ctrl-C right after dfx start will hang for minutes and panics

Early break out from actors starting procedure.

### feat: can disable the warnings about using an unencrypted identity on mainnet

It's now possible to suppress warnings of this form:

```
WARN: The <identity> identity is not stored securely. Do not use it to control a lot of cycles/ICP. Create a new identity with `dfx identity new` and use it in mainnet-facing commands with the `--identity` flag
```

To do so, export the environment variable `DFX_WARNING` with the value `-mainnet_plaintext_identity`.
```bash
export DFX_WARNING="-mainnet_plaintext_identity"
```

Note that this can be combined to also disable the dfx version check warning:
```bash
export DFX_WARNING="-version_check,-mainnet_plaintext_identity"
```

### fix!: restrict `dfx identity new` to safe characters

New identities like `dfx identity new my/identity` or `dfx identity new 'my identity'` can easily lead to problems, either for dfx internals or for usability.
New identities are now restricted to the characters `ABCDEFGHIJKLMNOPQRSTUVWXYZabcdefghijklmnopqrstuvwxyz.-_@0123456789`.
Existing identities are not affected by this change.

## Frontend canister

> **NOTE**: We've re-enabled response verification v2 in the asset canister.

### fix: Certification for aliasing updates on asset deletion

Best explained by an example: Two assets exist with aliasing enabled: `/content` and `/content.html`. Usually, when requesting `/content`, `/content.html` is served because it has aliasing enabled.
But in this scenario, because `/content` exists, it overwrites the alias and `/content` is served when requesting the path `/content`.
When the file `/content` is deleted, `/content` is once again a valid alias of `/content.html`.
Previously, the alias of `/content.html` was not properly updated in the certification tree, making `/content` inaccessible.

### fix: 404 response is now certified for certification v2

Certification v2 allows certifying arbitrary responses. If the requested file does not exist, and the fallback file (`/index.html`) does not exist either,
the frontend canister serves a HTTP 404 response. This response was previously not certified.

### fix!: The CreateAsset batch operation now fails if the asset already exists

Previously, the operation was a no-op if the content type matched, but ignored other, possibly different, asset properties. Now, it fails with an error.

### fix!: http_request_streaming_callback and get_chunk now require the sha256 parameter to be set

The `http_request_streaming_callback()` and `get_chunk()` methods use the `sha256` parameter to ensure that the chunks they return are part of the same asset contents returned by the initial call.  This parameter is now required to be Some(hash).

For `http_request()` and `http_request_streaming_callback()`, there should be no change: all callers of `http_request_streaming_callback()` are expected to pass the entire token returned by `http_request()`, which includes the sha256 parameter.

Any callers of `get_chunk()` should make sure to always pass the `sha256` value returned by the `get()` method.  It will always be present.

## Dependencies

### Motoko

Updated Motoko to [0.9.7](https://github.com/dfinity/motoko/releases/tag/0.9.7)

### Updated candid to 0.9.0

### Candid UI

- Module hash: b9173bb25dabe5e2b736a8f2816e68fba14ca72132f5485ce7b8f16a85737a17
- https://github.com/dfinity/sdk/pull/3260
- https://github.com/dfinity/sdk/pull/3252
- https://github.com/dfinity/candid/pull/449
- https://github.com/dfinity/candid/pull/453

### Frontend canister

- Module hash: e20be8df2c392937a6ae0f70d20ff23b75e8c71d9085a8b8bb438b8c2d4eafe5
- https://github.com/dfinity/sdk/pull/3337
- https://github.com/dfinity/sdk/pull/3298
- https://github.com/dfinity/sdk/pull/3256
- https://github.com/dfinity/sdk/pull/3252
- https://github.com/dfinity/sdk/pull/3249
- https://github.com/dfinity/sdk/pull/3212
- https://github.com/dfinity/sdk/pull/3227

### Replica

Updated replica to elected commit cabe2ae3ca115b1a3f24d75814d4f8e317b2964d.
This incorporates the following executed proposals:

- [124331](https://dashboard.internetcomputer.org/proposal/124331)
- [124330](https://dashboard.internetcomputer.org/proposal/124330)
- [124272](https://dashboard.internetcomputer.org/proposal/124272)
- [124021](https://dashboard.internetcomputer.org/proposal/124021)
- [123977](https://dashboard.internetcomputer.org/proposal/123977)
- [123976](https://dashboard.internetcomputer.org/proposal/123976)
- [123922](https://dashboard.internetcomputer.org/proposal/123922)
- [123784](https://dashboard.internetcomputer.org/proposal/123784)
- [123730](https://dashboard.internetcomputer.org/proposal/123730)
- [123711](https://dashboard.internetcomputer.org/proposal/123711)
- [123474](https://dashboard.internetcomputer.org/proposal/123474)
- [123410](https://dashboard.internetcomputer.org/proposal/123410)
- [123311](https://dashboard.internetcomputer.org/proposal/123311)

# 0.14.2

## DFX

### feat: deprecate `dfx bootstrap` and `dfx replica` commands

Please use `dfx start` instead, which is a combination of the two commands.

If you have a good reason why we should keep these commands, please contribute to the discussion at https://github.com/dfinity/sdk/discussions/3163

### feat: add optional custom build command for asset canisters

The custom build command can be set in `dfx.json` the same way it is set for `custom` type canisters. If the command is not provided, DFX will fallback to the default `npm run build` command.

```json
{
  "canisters": {
    "ui": {
      "type": "assets",
      "build": ["<custom build command>"]
    }
  }
}
```

### fix: Diagnose duplicate assets and display upgrade steps

If `dfx deploy` detects duplicate assets in the dist/ and frontend assets/ directories, it will now suggest upgrade steps.

### fix: motoko canisters can import other canisters with service constructor

After specific canister builder output wasm and candid file, `dfx` will do some post processing on the candid file.

The complete IDL will be copied into `.dfx` folder with name `constructor.did`.
It will be used for type checking during canister installation.

Then it is separated into two parts: `service.did` and `init_args.txt`, corresponding to canister metadata `candid:service` and `candid:args`.

`service.did` will be imported during dependent canisters building. And it will also be used by the Motoko LSP to provide IDE support.

### fix: dfx start now respects the network replica port configuration in dfx.json or networks.json

## Frontend canister

> **NOTE**: We've disabled response verification v2 in the asset canister while we improve test coverage.

The redirect from `.raw.ic0.app` now redirects to `.ic0.app` instead of `.icp0.io`

The `validate_commit_proposed_batch()` method no longer requires any permission to call.

The asset canister now enforces limits during upload.  These limits to not apply to assets already uploaded.

Unconditional limits:
- `create_batch()` now fails if `dfx deploy --by-proposal` got as far as calling `propose_commit_batch()`, and the batch has not since been committed or deleted.

Configurable limits:
- `max_batches`: limits number of batches being uploaded.
- `max_chunks`: limits total number of chunks across all batches being uploaded.
- `max_bytes`: limits total size of content bytes across all chunks being uploaded.

Added methods:
- `configure()` to set limits
- `validate_configure()`: companion method for SNS
- `get_configuration()`: to view limits

Suggestions for configured limits:
- dapps controlled by SNS: max_batches=1; max_chunks and max_bytes based on asset composition.
- dapps not controlled by SNS: unlimited (which is the default)

Note that as always, if `dfx deploy` does not completely upload and commit a batch, the asset canister will retain the batch until 5 minutes have passed since the last chunk was uploaded.  If you have configured limits and the combination of an unsuccessful deployment and a subsequent attempt would exceed those limits, you can either wait 5 minutes before running `dfx deploy` again, or delete the incomplete batch with `delete_batch()`.

### fix: return the correct expr_path for index.html fallback routes

Previously, the requested path was used to construct the `expr_path` for the `index.html` fallback route.  This was incorrect, as the `expr_path` should be the path of the `index.html` file itself in this case.

## Frontend canister assets synchronization

### fix: now retries failed `create_chunk()` calls

Previously, it would only retry when waiting for the request to complete.

### fix: now considers fewer error types to be retryable

Previously, errors were assumed to be retryable, except for a few specific error messages and 403/unauthorized responses.  This could cause deployment to appear to hang until timeout.

Now, only transport errors and timeout errors are considered retryable.

## Dependencies

### Frontend canister

- Module hash: 1286960c50eb7a773cfb5fdd77cc238588f39e21f189cc3eb0f35199a99b9c7e
- https://github.com/dfinity/sdk/pull/3205
- https://github.com/dfinity/sdk/pull/3198
- https://github.com/dfinity/sdk/pull/3154
- https://github.com/dfinity/sdk/pull/3158
- https://github.com/dfinity/sdk/pull/3144

### ic-ref

Updated ic-ref to 0.0.1-a9f73dba

### Cycles wallet

Updated cycles wallet to `20230530` release:
- Module hash: c1290ad65e6c9f840928637ed7672b688216a9c1e919eacbacc22af8c904a5e3
- https://github.com/dfinity/cycles-wallet/commit/313fb01d59689df90bd3381659d94164c2a61cf4

### Motoko

Updated Motoko to 0.9.3

### Replica

Updated replica to elected commit ef8ca68771baa20a14af650ab89c9b31b1dc9a5e.
This incorporates the following executed proposals:
- [123248](https://dashboard.internetcomputer.org/proposal/123248)
- [123021](https://dashboard.internetcomputer.org/proposal/123021)
- [123007](https://dashboard.internetcomputer.org/proposal/123007)
- [122923](https://dashboard.internetcomputer.org/proposal/122923)
- [122924](https://dashboard.internetcomputer.org/proposal/122924)
- [122910](https://dashboard.internetcomputer.org/proposal/122910)
- [122911](https://dashboard.internetcomputer.org/proposal/122911)
- [122746](https://dashboard.internetcomputer.org/proposal/122746)
- [122748](https://dashboard.internetcomputer.org/proposal/122748)
- [122617](https://dashboard.internetcomputer.org/proposal/122617)
- [122615](https://dashboard.internetcomputer.org/proposal/122615)

# 0.14.1

## DFX

### fix: `dfx canister delete` without stopping first

When running `dfx canister delete` on a canister that has not been stopped, dfx will now confirm the deletion instead of erroring.

### feat: gzip option in dfx.json

`dfx` can gzip wasm module as the final step in building canisters.

This behavior is disabled by default.

You can enable it in `dfx.json`:

```json
{
  "canisters" : {
    "app" : {
      "gzip" : true
    }
  }
}
```

You can still specify `.wasm.gz` file for custom canisters directly. If any metadata/optimize/shrink options are set in `dfx.json`, the `.wasm.gz` file will be decompressed, applied all the wasm modifications, and compressed as `.wasm.gz` in the end.

### fix: prevented using --argument with --all in canister installation

Removed `dfx deploy`'s behavior of providing the same argument to all canisters, and `dfx canister install`'s behavior of providing an empty argument to all canisters regardless of what was specified. Now installing multiple canisters and providing an installation argument is an error in both commands.

### chore: make `sns` subcommands visible in `dfx help`

### chore: upgraded to clap v4

Updated the command-parsing library to v4. Some colors may be different.

### feat: dfx deps subcommands

This feature was named `dfx pull` before. To make a complete, intuitive user experience, we present a set of subcommands under `dfx deps`:

- `dfx deps pull`: pull the dependencies from mainnet and generate `deps/pulled.json`, the candid files of direct dependencies will also be put into `deps/candid/`;
- `dfx deps init`: set the init arguments for the pulled dependencies and save the data in `deps/init.json`;
- `dfx deps deploy`: deploy the pulled dependencies on local replica with the init arguments recorded in `deps/init.json`;

All generated files in `deps/` are encouraged to be version controlled.

### chore: Add the `nns-dapp` and `internet_identity` to the local canister IDs set by `dfx nns import`
`dfx nns install` installs a set of canisters in a local replica.  `dfx nns import` complements this by setting the canister IDs so that they can be queried by the user.  But `dfx nns import` is incomplete.  Now it will also provide the IDs of the `nns-dapp` and `internet_identity` canisters.

### feat: `.env` file includes all created canister IDs
Previously the `.env` file only included canister IDs for canisters that were listed as explicit dependencies during the build process.
Now all canisters that have a canister ID for the specified network are included in `.env`.

### feat!: Ask for user consent when removing themselves as principal

Removing oneself (or the wallet one uses) can result in the loss of control over a canister.
Therefore `dfx canister update-settings` now asks for extra confirmation when removing the currently used principal/wallet from the list of controllers.
To skip this check in CI, use either the `--yes`/`-y` argument or use `echo "yes" | dfx canister update-settings <...>`.

### fix: dfx start will restart replica if it does not report healthy after launch

If the replica does not report healthy at least once after launch,
dfx will terminate and restart it.

### fix: dfx start now installs the bitcoin canister when bitcoin support is enabled

This is required for future replica versions.

Adds a new field `canister_init_arg` to the bitcoin configuration in dfx.json and networks.json.  Its default is documented in the JSON schema and is appropriate for the canister wasm bundled with dfx.

### fix: no longer enable the bitcoin_regtest feature

### docs: cleanup of documentation

Cleaned up documentation of IC SDK.

## Asset Canister Synchronization

### feat: Added more detailed logging to `ic-asset`.

Now, `dfx deploy -v` (or `-vv`) will print the following information:
- The count for each `BatchOperationKind` in `CommitBatchArgs`
- The number of chunks uploaded and the total bytes
- The API version of both the `ic-asset` and the canister
- (Only for `-vv`) The value of `CommitBatchArgs`

### fix: Commit batches incrementally in order to account for more expensive v2 certification calculation

In order to allow larger changes without exceeding the per-message instruction limit, the sync process now:
- sets properties of assets already in the canister separately from the rest of the batch.
- splits up the rest of the batch into groups of up to 500 operations.

### fix: now retries failed `create_chunk()` calls

Previously, it would only retry when waiting for the request to complete.

### fix: now considers fewer error types to be retryable

Previously, errors were assumed to be retryable, except for a few specific error messages and 403/unauthorized responses.  This could cause deployment to appear to hang until timeout.

Now, only transport errors and timeout errors are considered retryable.

## Dependencies

### Frontend canister

The asset canister now properly removes the v2-certified response when `/index.html` is deleted.

Fix: The fallback file (`/index.html`) will now be served when using certification v2 if the requested path was not found.

The HttpResponse type now explicitly mentions the `upgrade : Option<bool>` field instead of implicitly returning `None` all the time.

The asset canister no longer needs to use `await` for access control checks. This will speed up certain operations.

- Module hash: 651425d92d3796ddae581191452e0e87484eeff4ff6352fe9a59c7e1f97a2310
- https://github.com/dfinity/sdk/pull/3120
- https://github.com/dfinity/sdk/pull/3112

### Motoko

Updated Motoko to 0.8.8

### Replica

Updated replica to elected commit b3b00ba59c366384e3e0cd53a69457e9053ec987.
This incorporates the following executed proposals:
- [122529](https://dashboard.internetcomputer.org/proposal/122529)
- [122284](https://dashboard.internetcomputer.org/proposal/122284)
- [122198](https://dashboard.internetcomputer.org/proposal/122198)
- [120591](https://dashboard.internetcomputer.org/proposal/120591)
- [119318](https://dashboard.internetcomputer.org/proposal/119318)
- [118023](https://dashboard.internetcomputer.org/proposal/118023)
- [116294](https://dashboard.internetcomputer.org/proposal/116294)
- [116135](https://dashboard.internetcomputer.org/proposal/116135)
- [114479](https://dashboard.internetcomputer.org/proposal/114479)
- [113136](https://dashboard.internetcomputer.org/proposal/113136)
- [111932](https://dashboard.internetcomputer.org/proposal/111932)
- [111724](https://dashboard.internetcomputer.org/proposal/111724)
- [110724](https://dashboard.internetcomputer.org/proposal/110724)
- [109500](https://dashboard.internetcomputer.org/proposal/109500)
- [108153](https://dashboard.internetcomputer.org/proposal/108153)
- [107668](https://dashboard.internetcomputer.org/proposal/107668)
- [107667](https://dashboard.internetcomputer.org/proposal/107667)
- [106868](https://dashboard.internetcomputer.org/proposal/106868)
- [106817](https://dashboard.internetcomputer.org/proposal/106817)
- [105666](https://dashboard.internetcomputer.org/proposal/105666)
- [104470](https://dashboard.internetcomputer.org/proposal/104470)
- [103281](https://dashboard.internetcomputer.org/proposal/103281)
- [103231](https://dashboard.internetcomputer.org/proposal/103231)
- [101987](https://dashboard.internetcomputer.org/proposal/101987)

# 0.14.0

## DFX

### fix: stop `dfx deploy` from creating a wallet if all canisters exist

### feat: expose `wasm-opt` optimizer in `ic-wasm` to users

Add option to specify an "optimize" field for canisters to invoke the `wasm-opt` optimizer through `ic-wasm`.

This behavior is disabled by default.

If you want to enable this behavior, you can do so in dfx.json:

    "canisters" : {
        "app" : {
            "optimize" : "cycles"
        }
    }

The options are "cycles", "size", "O4", "O3", "O2", "O1", "O0", "Oz", and "Os".  The options starting with "O" are the optimization levels that `wasm-opt` provides. The "cycles" and "size" options are recommended defaults for optimizing for cycle usage and binary size respectively.

### feat: updates the dfx new starter project for env vars

- Updates the starter project for env vars to use the new `dfx build` & `dfx deploy` environment variables
- Changes the format of the canister id env vars to be `CANISTER_ID_<canister_name_uppercase>`, for the frontend declaraction file to be consistent with the dfx environment variables. `CANISTER_ID` as both a prefix and suffix are supported for backwards compatibility.

### fix!: --clean required when network configuration changes

If the network configuration has changed since last time `dfx start` was run, `dfx start` will now error if you try to run it without `--clean`, to avoid spurious errors. You can provide the `--force` flag if you are sure you want to start it without cleaning state.

### feat: --artificial-delay flag

The local replica uses a 600ms delay by default when performing update calls. With `dfx start --artificial-delay <ms>`, you can decrease this value (e.g. 100ms) for faster integration tests, or increase it (e.g. 2500ms) to mimick mainnet latency for e.g. UI responsiveness checks.

### fix: make sure assetstorage did file is created as writeable.

### feat: specify id when provisional create canister

When creating a canister on non-mainnet replica, you can now specify the canister ID.

`dfx canister create <CANISTER_NAME> --specified-id <PRINCIPAL>`

`dfx deploy <CANISTER_NAME> --specified-id <PRINCIPAL>`

You can specify the ID in the range of `[0, u64::MAX / 2]`.
If not specify the ID, the canister will be created in the range of `[u64::MAX / 2 + 1, u64::MAX]`.
This canister ID allocation behavior only applies to the replica, not the emulator (ic-ref).

### feat: dfx nns install --ledger-accounts

`dfx nns install` now takes an option `--ledger-accounts` to initialize the ledger canister with these accounts.

### fix: update Rust canister template.

`ic-cdk-timers` is included in the dependencies.

### chore: change the default Internet Computer gateway domain to `icp0.io`

By default, DFX now uses the `icp0.io` domain to connect to Internet Computer as opposed to using `ic0.app`.
Canisters communicating with `ic0.app` will continue to function nominally.

### feat: --no-asset-upgrade

### feat: confirmation dialogues are no longer case sensitive and accept 'y' in addition to 'yes'

### fix: `dfx generate` no longer requires canisters to have a canister ID
Previously, canisters required that the canister was created before `dfx generate` could be called.

As a result, the `--network` parameter does not have an impact on the result of `dfx generate` anymore.
This means that `dfx generate` now also generates type declarations for remote canisters.

### fix: Make `build` field optional in dfx.json

The `build` field in custom canisters was already optional in code, but this fixes it in the schema.

By specifying the `--no-asset-upgrade` flag in `dfx deploy` or `dfx canister install`, you can ensure that the asset canister itself is not upgraded, but instead only the assets themselves are installed.

### feat: Get identity from env var if present

The identity may be specified using the environment variable `DFX_IDENTITY`.

### feat: Add DFX_ASSETS_WASM

Added the ability to configure the WASM module used for assets canisters through the environment variable `DFX_ASSETS_WASM`.

### fix: dfx deploy and icx-asset no longer retry on permission failure

### feat: --created-at-time for the ledger functions: transfer, create-canister, and top-up

### fix: ledger transfer duplicate transaction prints the duplicate transaction response before returning success to differentiate between a new transaction response and between a duplicate transaction response.

Before it was possible that a user could send 2 ledger transfers with the same arguments at the same timestamp and both would show success but there would have been only 1 ledger transfer. Now dfx prints different messages when the ledger returns a duplicate transaction response and when the ledger returns a new transaction response.

### chore: clarify `dfx identity new` help text

### chore: Add a message that `redeem_faucet_coupon` may take a while to complete

### feat: dfx deploy <frontend canister name> --by-proposal

This supports asset updates through SNS proposal.

Uploads asset changes to an asset canister (propose_commit_batch()), but does not commit them.

The SNS will call `commit_proposed_batch()` to commit the changes.  If the proposal fails, the caller of `dfx deploy --by-proposal` should call `delete_batch()`.

### feat: dfx deploy <frontend canister name> --compute-evidence

Builds the specified asset canister, determines the batch operations required to synchronize the assets, and computes a hash ("evidence") over those batch operations.  This evidence will match the evidence computed by `dfx deploy --by-proposal`, and which will be specified in the update proposal.

No permissions are required to compute evidence, so this can be called with `--identity anonymous` or any other identity.

## Asset Canister

Added `validate_take_ownership()` method so that an SNS is able to add a custom call to `take_ownership()`.

Added `is_aliased` field to `get_asset_properties` and `set_asset_properties`.

Added partial support for proposal-based asset updates:
- Batch ids are now stable.  With upcoming changes to support asset updates by proposal,
  having the asset canister not reuse batch ids will make it easier to verify that a particular
  batch has been proposed.
- Added methods:
  - `propose_commit_batch()` stores batch arguments for later commit
  - `delete_batch()` deletes a batch, intended for use after compute_evidence if cancellation needed
  - `compute_evidence()` computes a hash ("evidence") over the proposed batch arguments. Once evidence computation is complete, batch will not expire.
  - `commit_proposed_batch()` commits batch previously proposed (must have evidence computed)
  - `validate_commit_proposed_batch()` required validation method for SNS

Added `api_version` endpoint. With upcoming changes we will introduce breaking changes to asset canister's batch upload process. New endpoint will help `ic-asset` with differentiation between API version, and allow it to support all versions of the asset canister.

Added support for v2 asset certification. In comparison to v1, v2 asset certification not only certifies the http response body, but also the headers. The v2 spec is first published in [this PR](https://github.com/dfinity/interface-spec/pull/147)

Added canister metadata field `supported_certificate_versions`, which contains a comma-separated list of all asset certification protocol versions. You can query it e.g. using `dfx canister --network ic metadata <canister name or id> supported_certificate_versions`. In this release, the value of this metadata field value is `1,2` because certification v1 and v2 are supported.

Fixed a bug in `http_request` that served assets with the wrong certificate. If no encoding specified in the `Accept-Encoding` header is available with a certificate, an available encoding is returned without a certificate (instead of a wrong certificate, which was the case previously). Otherwise, nothing changed.
For completeness' sake, the new behavior is as follows:
- If one of the encodings specified in the `Accept-Encoding` header is available with certification, it now is served with the correct certificate.
- If no requested encoding is available with certification, one of the requested encodings is returned without a certificate (instead of a wrong certificate, which was the case previously).
- If no encoding specified in the `Accept-Encoding` header is available, a certified encoding that is available is returned instead.

Added support for API versioning of the asset canister in `ic-asset`.

Added functionality that allows you to set asset properties during `dfx deploy`, even if the asset has already been deployed to a canister in the past. This eliminates the need to delete and re-deploy assets to modify properties - great news! This feature is also available when deploying assets using the `--by-proposal` flag. As a result, the API version of the frontend canister has been incremented from `0` to `1`. The updated `ic-asset` version (which is what is being used during `dfx deploy`) will remain compatible with frontend canisters implementing both API `0` and `1`. However, please note that the new frontend canister version (with API `v1`) will not work with tooling from before the dfx release (0.14.0).

## Dependencies

### Frontend canister

- API version: 1
- Module hash: e7866e1949e3688a78d8d29bd63e1c13cd6bfb8fbe29444fa606a20e0b1e33f0
- https://github.com/dfinity/sdk/pull/3094
- https://github.com/dfinity/sdk/pull/3002
- https://github.com/dfinity/sdk/pull/3065
- https://github.com/dfinity/sdk/pull/3058
- https://github.com/dfinity/sdk/pull/3057
- https://github.com/dfinity/sdk/pull/2960
- https://github.com/dfinity/sdk/pull/3051
- https://github.com/dfinity/sdk/pull/3034
- https://github.com/dfinity/sdk/pull/3023
- https://github.com/dfinity/sdk/pull/3022
- https://github.com/dfinity/sdk/pull/3021
- https://github.com/dfinity/sdk/pull/3019
- https://github.com/dfinity/sdk/pull/3016
- https://github.com/dfinity/sdk/pull/3015
- https://github.com/dfinity/sdk/pull/3001
- https://github.com/dfinity/sdk/pull/2987
- https://github.com/dfinity/sdk/pull/2982

### Motoko

Updated Motoko to 0.8.7

### ic-ref

Updated ic-ref to 0.0.1-ca6aca90

### ic-btc-canister

Started bundling ic-btc-canister, release 2023-03-31

# 0.13.1

## Asset Canister

Added validate_grant_permission() and validate_revoke_permission() methods per SNS requirements.

## Dependencies

### Frontend canister

- Module hash: 98863747bb8b1366ae5e3c5721bfe08ce6b7480fe4c3864d4fec3d9827255480
- https://github.com/dfinity/sdk/pull/2958

# 0.13.0

## DFX

### feat: Add dfx sns download

This allows users to download SNS canister WASMs.

### fix: fixed error text
- `dfx nns install` had the wrong instructions for setting up the local replica type

### fix: creating an identity with `--force` no longer switches to the newly created identity

### feat(frontend-canister)!: reworked to use permissions-based access control

The permissions are as follows:
- ManagePermissions: Can grant and revoke permissions to any principal.  Controllers implicitly have this permission.
- Prepare: Can call create_batch and create_chunk
- Commit: Can call commit_batch and methods that manipulate assets directly, as well as any method permitted by Prepare.

For upgraded frontend canisters, all authorized principals will be granted the Commit permission.
For newly deployed frontend canisters, the initializer (first deployer of the canister) will be granted the Commit permission.

Added three new methods:
- list_permitted: lists principals with a given permission.
  - Callable by anyone.
- grant_permission: grants a single permission to a principal
  - Callable by Controllers and principals with the ManagePermissions permission.
- revoke_permission: removes a single permission from a principal
  - Any principal can revoke its own permissions.
  - Only Controllers and principals with the ManagePermissions permission can revoke the permissions of other principals.

Altered the behavior of the existing authorization-related methods to operate only on the "Commit" permission.  In this way, they are backwards-compatible.
- authorize(principal): same as grant_permission(principal, Commit)
- deauthorize(principal): same as revoke_permission(permission, Commit)
- list_authorized(): same as list_permitted(Commit)

### fix(frontend-canister)!: removed ability of some types of authorized principals to manage the ACL

It used to be the case that any authorized principal could authorize and deauthorize any other principal.
This is no longer the case.  See rules above for grant_permission and revoke_permission.

### feat(frontend-canister)!: default secure configuration for assets in frontend project template

- Secure HTTP headers, preventing several typical security vulnerabilities (e.g. XSS, clickjacking, and many more). For more details, see comments in `headers` section in [default `.ic-assets.json5`](https://raw.githubusercontent.com/dfinity/sdk/master/src/dfx/assets/new_project_node_files/src/__project_name___frontend/src/.ic-assets.json5).
- Configures `allow_raw_access` option in starter `.ic-assets.json5` config files, with the value set to its default value (which is `false`). We are showing that configuration in the default starter projects for the sake of easier discoverability, even though its value is set to the default.

### feat(frontend-canister)!: add `allow_raw_access` config option

By default, the frontend canister will now restrict the access of traffic to the `<canister-id>.raw.ic0.app` domain, and will automatically redirect all requests to the certified domain (`<canister-id>.ic0.app`), unless configured explicitly. Below is an example configuration to allow access to the `robots.txt` file from the "raw" domain:
```json
[
  {
    "match": "robots.txt",
    "allow_raw_access": true
  }
]
```

**Important**: Note that any assets already uploaded to an asset canister will be protected by this redirection, because at present the asset synchronization process does not update the `allow_raw_access` property, or any other properties, after creating an asset.  This also applies to assets that are deployed without any configuration, and later configured to allow raw access.
At the present time, there are two ways to reconfigure an existing asset:
1. re-create the asset
    1. delete the asset in your project's directory
    1. execute `dfx deploy`
    1. re-create the asset in your project's directory
    1. modify `.ic-assets.json` acordingly
    1. execute `dfx deploy`
2. via manual candid call
    ```
    dfx canister call PROJECT_NAME_frontend set_asset_properties '( record { key="/robots.txt"; allow_raw_access=opt(opt(true)) })'
    ```

### feat(frontend-canister): pretty print asset properties when deploying assets to the canister

### feat(frontend-canister): add take_ownership() method

Callable only by a controller.  Clears list of authorized principals and adds the caller (controller) as the only authorized principal.

### feat(ic-ref):
- `effective_canister_id` used for `provisional_create_canister_with_cycles` is passed as an command-line argument (defaults to `rwlgt-iiaaa-aaaaa-aaaaa-cai` if not provided or upon parse failure)

### feat(frontend-canister): add `get_asset_properties` and `set_asset_properties` to frontend canister

As part of creating the support for future work, it's now possible to get and set AssetProperties for assets in frontend canister.

### feat: add `--argument-file` argument to the `dfx canister sign` command

Similar to how this argument works in `dfx canister call`, this argument allows providing arguments for the request from a file.

### feat: Add support for a default network key

A remote canister ID can now be specified for the `__default` network.  If specified, `dfx` will assume that the canister is remote at the specified canister ID for all networks that don't have a dedicated entry.

### feat: use OS-native keyring for pem file storage

If keyring integration is available, PEM files (except for the default identity) are now by default stored in the OS-provided keyring.
If it is not available, it will fall back on the already existing password-encrypted PEM files.
Plaintext PEM files are still available (e.g. for use in non-interactive situations like CI), but not recommended for use since they put the keys at risk.

To force the use of one specific storage mode, use the `--storage-mode` flag with either `--storage-mode password-protected` or `--storage-mode plaintext`.
This works for both `dfx identity new` and `dfx identity import`.

The flag `--disable-encryption` is deprecated in favour of `--storage-mode plaintext`. It has the same behavior.

### feat(frontend-canister): better control and overview for asset canister authorized principals

The asset canister now has two new functions:
- Query function `list_authorized` displays a list of all principals that are currently authorized to change assets and the list of authorized principals.
- Update function `deauthorize` that removes a principal from the list of authorized principals. It can be called by authorized principals and cotrollers of the canister.

In addition, the update function `authorize` has new behavior:
Now, controllers of the asset canister are always allowed to authorize new principals (including themselves).

### fix: add retry logic to `dfx canister delete`

`dfx canister delete` tries to withdraw as many cycles as possible from a canister before deleting it.
To do so, dfx has to manually send all cycles in the canister, minus some margin.
The margin was previously hard-coded, meaning that withdrawals can fail if the margin is not generous enough.
Now, upon failure with some margin, dfx will retry withdrawing cycles with a continuously larger margin until withdrawing succeeds or the margin becomes larger than the cycles balance.

### fix: dfx deploy --mode reinstall for a single Motoko canister fails to compile

The Motoko compiler expects all imported canisters' .did files to be in one folder when it compiles a canister.
`dfx` failed to organize the .did files correctly when running `dfx deploy <single Motoko canister>` in combintaion with the `--mode reinstall` flag.

### fix: give more cycles margin when deleting canisters

There have been a few reports of people not being able to delete canisters.
The error happens if the temporary wallet tries to transfer out too many cycles.
The number of cycles left in the canister is bumped a little bit so that people can again reliably delete their canisters.

## Dependencies

Updated candid to 0.8.4
- Bug fix in TS bindings
- Pretty print numbers

### Frontend canister

- Module hash: d12e4493878911c21364c550ca90b81be900ebde43e7956ae1873c51504a8757
- https://github.com/dfinity/sdk/pull/2942

### ic-ref

Updated ic-ref to master commit `3cc51be5`

### Motoko

Updated Motoko to 0.7.6

### Replica

Updated replica to elected commit b5a1a8c0e005216f2d945f538fc27163bafc3bf7.
This incorporates the following executed proposals:

- [100821](https://dashboard.internetcomputer.org/proposal/100821)
- [97472](https://dashboard.internetcomputer.org/proposal/97472)
- [96114](https://dashboard.internetcomputer.org/proposal/96114)
- [94953](https://dashboard.internetcomputer.org/proposal/94953)
- [94852](https://dashboard.internetcomputer.org/proposal/94852)
- [93761](https://dashboard.internetcomputer.org/proposal/93761)
- [93507](https://dashboard.internetcomputer.org/proposal/93507)
- [92573](https://dashboard.internetcomputer.org/proposal/92573)
- [92338](https://dashboard.internetcomputer.org/proposal/92338)
- [91732](https://dashboard.internetcomputer.org/proposal/91732)
- [91257](https://dashboard.internetcomputer.org/proposal/91257)

# 0.12.1

## DFX

### fix: default not shrink for custom canisters

## Dependencies

### Replica

Updated replica to elected commit dcbf401f27d9b48354e68389c6d8293c4233b055.
This incorporates the following executed proposals:

- [90485](https://dashboard.internetcomputer.org/proposal/90485)
- [90008](https://dashboard.internetcomputer.org/proposal/90008)

### Frontend canister

- Module hash: db07e7e24f6f8ddf53c33a610713259a7c1eb71c270b819ebd311e2d223267f0
- https://github.com/dfinity/sdk/pull/2753

# 0.12.0

## DFX

### feat(frontend-canister): add warning if config is provided in `.ic-assets.json` but not used

### fix(frontend-canister): Allow overwriting default HTTP Headers for assets in frontend canister

Allows to overwrite `Content-Type`, `Content-Encoding`, and `Cache-Control` HTTP headers with custom values via `.ic-assets.json5` config file. Example `.ic-assets.json5` file:
```json5
[
    {
        "match": "web-gz.data.gz",
        "headers": {
            "Content-Type": "application/octet-stream",
            "Content-Encoding": "gzip"
        }
    }
]
```
This change will trigger the update process for frontend canister (new module hash: `2ff0513123f11c57716d889ca487083fac7d94a4c9434d5879f8d0342ad9d759`).

### feat: warn if an unencrypted identity is used on mainnet

### fix: Save SNS canister IDs

SNS canister IDs were not being parsed reliably.  Now the candid file is being specified explicitly, which resolves the issue in at least some cases.

### feat: NNS usability improvements

The command line interface for nns commands has been updated to:

- Give better help when the subnet type is incorrect
- Not offer --network as a flag given that it is unused
- List nns subcommands

### feat: -y flag for canister installation

`dfx canister install` and `dfx deploy` now have a `-y` flag that will automatically confirm any y/n checks made during canister installation.

### fix: Compute Motoko dependencies in linear (not exponential) time by detecting visited imports.

### fix(generate): add missing typescript types and fix issues with bindings array in dfx.json

### chore: update Candid UI canister with commit 79d55e7f568aec00e16dd0329926cc7ea8e3a28b

### refactor: Factor out code for calling arbitrary bundled binaries

The function for calling sns can now call any bundled binary.

### docs: Document dfx nns subcommands

`dfx nns` commands are used to deploy and manage local NNS canisters, such as:

- Governance for integration with the Internet Computer voting system
- Ledger for financial integration testing
- Internet Identity for user registration and authenttication

### feat(frontend-canister): Add simple aliases from `<asset>` to `<asset>.html` and `<asset>/index.html`

The asset canister now by default aliases any request to `<asset>` to `<asset>.html` or `<asset>/index.html`.
This can be disabled by setting the field `"enable_aliasing"` to `false` in a rule for that asset in .ic-assets.json.
This change will trigger frontend canister upgrades upon redeploying any asset canister.

### fix: Only kill main process on `dfx stop`
Removes misleading panics when running `dfx stop`.

### feat: `dfx nns install` works offline if all assets have been cached.

### feat: Initialise the nns with an account controlled by a secp256k1 key

This enables easy access to toy ICP using command line tools and this key:
```
-----BEGIN EC PRIVATE KEY-----
MHQCAQEEICJxApEbuZznKFpV+VKACRK30i6+7u5Z13/DOl18cIC+oAcGBSuBBAAK
oUQDQgAEPas6Iag4TUx+Uop+3NhE6s3FlayFtbwdhRVjvOar0kPTfE/N8N6btRnd
74ly5xXEBNSXiENyxhEuzOZrIWMCNQ==
-----END EC PRIVATE KEY-----
```
For example, you can create an identity in dfx by putting this key in the file `ident-1.pem` and importing it:
```
dfx identity import ident-1 ident-1.pem
dfx --identity ident-1 ledger balance
```

### feat: default to run ic-wasm shrink when build canisters
This behavior applies to Motoko, Rust and Custom canisters.
If you want to disable this behavior, you can config it in dfx.json:

    "canisters" : {
        "app" : {
            "shrink" : false,
        }
    }

### feat: configurable custom wasm sections

It's now possible to define custom wasm metadata sections and their visibility in dfx.json.

At present, dfx can only add wasm metadata sections to canisters that are in wasm format.  It cannot add metadata sections to compressed canisters.  Since the frontend canister is now compressed, this means that at present it is not possible to add custom metadata sections to the frontend canister.

dfx no longer adds `candid:service` metadata to canisters of type `"custom"` by default.  If you want dfx to add your canister's candid definition to your custom canister, you can do so like this:

```
    "my_canister_name": {
      "type": "custom",
      "candid": "main.did",
      "wasm": "main.wasm",
      "metadata": [
        {
          "name": "candid:service"
        }
      ]
    },
```

This changelog entry doesn't go into all of the details of the possible configuration.  For that, please see [concepts/canister-metadata](docs/concepts/canister-metadata.md) and the docs in the JSON schema.

### fix: Valid canister-based env vars

Hyphens are not valid in shell environment variables, but do occur in canister names such as `smiley-dapp`. This poses a problem for vars with names such as `CANISTER_ID_${CANISTER_NAME}`.  With this change, hyphens are replaced with underscores in environment variables.  The canister id of `smiley-dapp` will be available as `CANISTER_ID_smiley_dapp`.  Other environment variables are unaffected.

### feat: Add dfx sns deploy

This allows users to deploy a set of SNS canisters.

### fix: `cargo run -p dfx -- --version` prints correct version

### feat: add --mode=auto

When using `dfx canister install`, you can now pass `auto` for the `--mode` flag, which will auto-select `install` or `upgrade` depending on need, the same way `dfx deploy` does. The default remains `install` to prevent mistakes.

### feat: add `--network` flag to `dfx generate`

`dfx generate`'s generated bindings use network-specific canister IDs depending on the generated language, but there was previously no way to configure which network this was, so it defaulted to local. A `--network` flag has been added for this purpose.

### feat: sns config validate

There is a new command that verifies that an SNS initialization config is valid.

### feat: sns config create

There is a new command that creates an sns config template.

### fix: remove $ from wasms dir

The wasms dir path had a $ which is unwanted and now gone.

### fix: Correct wasm for the SNS swap canister

Previously the incorrect wasm canister was installed.

### fix: Use NNS did files that matches the wasms

Previously the did files and wasms could be incompatible.

### fix: allow users to skip compatibility check if parsing fails

### feat: canister HTTP support is now enabled by default.

`dfx start` and `dfx replica` now ignore the `--enable-canister-http` parameter.

You can still disable the canister http feature through configuration:
- ~/.config/dfx/networks.json: `.local.canister_http.enabled=false`
- dfx.json (project-specific networks) : `.networks.local.canister_http.enabled=false`

### feat: custom canister `wasm` field can now specify a URL from which to download

- note that dfx will report an error if a custom canister's `wasm` field is a URL and the canister also has `build` steps.

### feat: custom canister `candid` field can now specify a URL from which to download

### feat: deploy NNS canisters

A developer is now able to install NNS canisters, including back end canisters such as ledger and governance, and front end canisters such as nns-dapp and internet-identity, on their local DFX server.  Usage:
```
dfx start --clean --background
dfx nns install
```

This feature currently requires that the network 'local' is used and that it runs on port 8080.
The network's port can be controlled by using the field `"provider"` in the network's definition, e.g. by setting it to `"127.0.0.1:8080"`.

### feat: configure logging level of http adapter

It is now possible to set the http adapter's log level in dfx.json or in networks.json:

    "http": {
      "enabled": true,
      "log_level": "info"
    }

By default, a log level of "error" is used, in order to keep the output of a first-time `dfx start` minimal. Change it to "debug" for more verbose logging.

### fix(typescript): add index.d.ts file for type safety when importing generated declarations

Adds an index.d.ts file to the generated declarations, allowing for better type safety in TypeScript projects.

### chore: reduce verbosity of dfx start

`dfx start` produces a lot of log output that is at best irrelevant for most users.
Most output is no longer visible unless either `--verbose` is used with dfx or the relevant part's (e.g. http adapter, btc adapter, or replica) log level is changed in dfx.json or networks.json.

### feat: generate secp256k1 keys by default

When creating a new identity with `dfx identity new`, whereas previously it would have generated an Ed25519 key, it now generates a secp256k1 key. This is to enable users to write down a BIP39-style seed phrase, to recover their key in case of emergency, which will be printed when the key is generated and can be used with a new `--seed-phrase` flag in `dfx identity import`. `dfx identity import` is however still capable of importing an Ed25519 key.

### chore: update Candid UI canister with commit 528a4b04807904899f67b919a88597656e0cd6fa

* Allow passing did files larger than 2KB.
* Better integration with Motoko Playground.

### feat: simplify verification of assets served by asset canister

* SHA256 hashes of all assets are displayed when deploying the asset canister.
* A query method is added to the asset canister that returns the entire asset hash tree together with the certificate containing the certified variables of the asset canister.

### breaking change: dfx canister update-settings --compute-allocation always fails

See https://forum.dfinity.org/t/fixing-incorrect-compute-allocation-fee/14830

Until the rollout is complete, `dfx canister update-settings --compute-allocation <N>`
will fail with an error from the replica such as the following:
```
The Replica returned an error: code 1, message: "Canister requested a compute allocation of 1% which cannot be satisfied because the Subnet's remaining compute capacity is 0%"
```

### fix: For default node starter template: copy `ic-assets.json5` file from `src` to `dist`

### fix: For `dfx start --clean --background`, the background process no longer cleans a second time.

### fix: do not build or generate remote canisters

Canisters that specify a remote id for the network that's getting built falsely had their build steps run, blocking some normal use patterns of `dfx deploy`.
Canisters with a remote id specified no longer get built.
The same applies to `dfx generate`.

### refactor: Move replica URL functions into a module for reuse

The running replica port and url are generally useful information. Previously the code to get the URL was embedded in the network proxy code. This moves it out into a library for reuse.

### chore: Frontend canister build process no longer depends on `dfx` or `ic-cdk-optimizer`

Instead, the build process relies on `ic-wasm` to provide candid metadata for the canister, and
shrinking the canister size by stripping debug symbols and unused fuctions.
Additionally, after build step, the `.wasm` file is archived with `gzip`.

### chore: Move all `frontend canister`-related code into the SDK repo

| from (`repository` `path`)                  | to (path in `dfinity/sdk` repository)          | summary                                                                                     |
|:--------------------------------------------|:-----------------------------------------------|:--------------------------------------------------------------------------------------------|
| `dfinity/cdk-rs` `/src/ic-certified-assets` | `/src/canisters/frontend/ic-certified-asset`   | the core of the frontend canister                                                           |
| `dfinity/certified-assets` `/`              | `/src/canisters/frontend/ic-frontend-canister` | wraps `ic-certified-assets` to build the canister wasm                                      |
| `dfinity/agent-rs` `/ic-asset`              | `/src/canisters/frontend/ic-asset`             | library facilitating interactions with frontend canister (e.g. uploading or listing assets) |
| `dfinity/agent-rs` `/icx-asset`             | `/src/canisters/frontend/icx-asset`            | CLI executable tool - wraps `ic-asset`                                                      |

### feat: use JSON5 file format for frontend canister asset configuration

Both `.ic-assets.json` and `.ic-assets.json5` are valid filenames config filename, though both will get parsed
as if they were [JSON5](https://json5.org/) format. Example content of the `.ic-assets.json5` file:
```json5
// comment
[
  {
    "match": "*", // comment
    /*
    keys below not wrapped in quotes
*/  cache: { max_age: 999 }, // trailing comma
  },
]
```
- Learn more about JSON5: https://json5.org/

### fix: Update nns binaries unless `NO_CLOBBER` is set

Previously existing NNS binaries were not updated regardless of the `NO_CLOBBER` setting.

### feat!: Support installing canisters not in dfx.json

`install_canister_wasm` used to fail if installing a canister not listed in dfx.json.  This use case is now supported.

### feat: print the dashboard URL on startup

When running `dfx start` or `dfx replica`, the path to the dashboard page is now printed.

### feat!: changed the default port of the shared local network from 8000 to 4943.

This is so dfx doesn't connect to a project-specific network instead of the local shared network.

In combination with the "system-wide dfx start" feature, there is a potential difference to be aware of with respect to existing projects.

Since previous versions of dfx populate dfx.json with a `networks.local` definition that specifies port 8000, the behavior for existing projects won't change.

However, if you've edited dfx.json and removed the `networks.local` definition, the behavior within the project will change: dfx will connect to the shared local network on port 4943 rather than to the project-specific network on port 8000.  You would need to edit webpack.config.js to match.  If you have scripts, you can run the new command `dfx info webserver-port` from the project directory to retrieve the port value.

### feat!: "system-wide dfx start"

By default, dfx now manages the replica process in a way that is independent of any given dfx project.  We've called this feature "system-wide dfx", even though it's actually specific to your user
(storing data files under $HOME), because we think it communicates the idea adequately.

The intended benefits:
- deploying dapps from separate projects alongside one another, similar to working with separate dapps on mainnet
- run `dfx start` from any directory
- run `dfx stop` from any directory, rather than having to remember where you last ran `dfx start`

We're calling this the "shared local network."  `dfx start` and `dfx stop` will manage this network when run outside any project directory, or when a project's dfx.json does not define the `local` network.  The dfx.json template for new projects no longer defines any networks.

We recommend that you remove the `local` network definition from dfx.json and instead use the shared local network.  As mentioned above, doing so will make dfx use port 4943 rather than port 8000.

See [Local Server Configuration](docs/cli-reference/dfx-start.md#local-server-configuration) for details.

dfx now stores data and control files in one of three places, rather than directly under `.dfx/`:
- `.dfx/network/local` (for projects in which dfx.json defines the local network)
- `$HOME/.local/share/dfx/network/local` (for the shared local network on Linux)
- `$HOME/Library/Application Support/org.dfinity.dfx/network/local` (for the shared local network on MacOS)

There is also a new configuration file: `$HOME/.config/dfx/networks.json`.  Its [schema](docs/networks-json-schema.json) is the same as the `networks` element in dfx.json.  Any networks you define here will be available from any project, unless a project's dfx.json defines a network with the same name.  See [The Shared Local Network](docs/cli-reference/dfx-start.md#the-shared-local-network) for the default definitions that dfx provides if this file does not exist or does not define a `local` network.

### fix: `dfx start` and `dfx stop` will take into account dfx/replica processes from dfx <= 0.11.x

### feat: added command `dfx info`

#### feat: `dfx info webserver-port`

This displays the port that the icx-proxy process listens on, meaning the port to connect to with curl or from a web browser.

#### feat: `dfx info replica-port`

This displays the listening port of the replica.

#### feat: `dfx info replica-rev`

This displays the revision of the replica bundled with dfx, which is the same revision referenced in replica election governance proposals.

#### feat: `dfx info networks-json-path`

This displays the path to your user's `networks.json` file where all networks are defined.

### feat: added ic-nns-init, ic-admin, and sns executables to the binary cache

### fix: improved responsiveness of `greet` method call in default Motoko project template

`greet` method was marked as an `update` call, but it performs no state updates. Changing it to `query` call will result in faster execution.

### feat: dfx schema --for networks

The `dfx schema` command can now display the schema for either dfx.json or for networks.json.  By default, it still displays the schema for dfx.json.

```bash
dfx schema --for networks
```

### feat: createActor options accept pre-initialized agent

If you have a pre-initialized agent in your JS code, you can now pass it to createActor's options. Conflicts with the agentOptions config - if you pass both the agent option will be used and you will receive a warning.

```js
const plugActor = createActor(canisterId, {
  agent: plugAgent
})
```

### feat!: option for nodejs compatibility in dfx generate

Users can now specify `node_compatibility: true` in `declarations`. The flag introduces `node.js` enhancements, which include importing `isomorphic-fetch` and configuring the default actor with `isomorphic-fetch` and `host`.

```json
// dfx.json
"declarations": {
  "output": "src/declarations",
  "node_compatibility": true
}
```

#### JS codegen location deprecation

DFX new template now uses `dfx generate` instead of `rsync`. Adds deprecation warning to `index.js` in `.dfx/<network-name>/<canister-name>` encouringing developers to migrate to the `dfx generate` command instead. If you have a `package.json` file that uses `rsync` from `.dfx`, consider switching to something like this:

```json
"scripts": {
  "build": "webpack",
  "prebuild": "npm run generate",
  "start": "webpack serve --mode development --env development",
  "prestart": "npm run generate",
  // It's faster to only generate canisters you depend on, omitting the frontend canister
  "generate": "dfx generate hello_backend"
},
```

### feat: simple cycles faucet code redemption

Using `dfx wallet --network ic redeem-faucet-coupon <my coupon>` faucet users have a much easier time to redeem their codes.
If the active identity has no wallet configured, the faucet supplies a wallet to the user that this command will automatically configure.
If the active identity has a wallet configured already, the faucet will top up the existing wallet.

Alternative faucets can be used, assuming they follow the same interface. To direct dfx to a different faucet, use the `--faucet <alternative faucet id>` flag.
The expected interface looks like the following candid functions:
``` candid
redeem: (text) -> (principal);
redeem_to_wallet: (text, principal) -> (nat);
```
The function `redeem` takes a coupon code and returns the principal to an already-installed wallet that is controlled by the identity that called the function.
The function `redeem_to_wallet` takes a coupon code and a wallet (or any other canister) principal, deposits the cycles into that canister and returns how many cycles were deposited.

### feat: disable automatic wallet creation on non-ic networks

By default, if dfx is not running on the `ic` (or networks with a different name but the same configuration), it will automatically create a cycles wallet in case it hasn't been created yet.
It is now possible to inhibit automatic wallet creation by setting the `DFX_DISABLE_AUTO_WALLET` environment variable.

### fix!: removed unused --root parameter from dfx bootstrap

### feat: canister installation now waits for the replica

When installing a new WASM module to a canister, DFX will now wait for the updated state (i.e. the new module hash) to be visible in the replica's certified state tree before proceeding with post-installation tasks or producing a success status.

### feat!: remove `dfx config`

`dfx config` has been removed. Please update Bash scripts to use `jq`, PowerShell scripts to use `ConvertTo-Json`, nushell scripts to use `to json`, etc.

### feat: move all the flags to the end

Command flags have been moved to a more traditional location; they are no longer positioned per subcommand, but instead are able to be all positioned after the final subcommand. In prior versions, a command might look like:
```bash
dfx --identity alice canister --network ic --wallet "$WALLET" create --all
```
This command can now be written:
```bash
dfx canister create --all --network ic --wallet "$WALLET" --identity alice
```
The old syntax is still available, though, so you don't need to migrate your scripts.

### feat!: changed update-settings syntax

When using `dfx canister update-settings`, it is easy to mistake `--controller` for `--add-controller`. For this reason `--controller` has been renamed to `--set-controller`.

### feat!: removed the internal webserver

This is a breaking change.  The only thing this was still serving was the /_/candid endpoint.  If you need to retrieve the candid interface for a local canister, you can use `dfx canister metadata <canister> candid:service`.

### fix: dfx wallet upgrade: improved error messages:

- if there is no wallet to upgrade
- if trying to upgrade a local wallet from outside of a project directory

### fix: canister creation cost is 0.1T cycles

Canister creation fee was calculated with 1T cycles instead of 0.1T.

### fix: dfx deploy and dfx canister install write .old.did files under .dfx/

When dfx deploy and dfx canister install upgrade a canister, they ensure that the
new candid interface is compatible with the previous candid interface.  They write
a file with extension .old.did that contains the previous interface.  In some
circumstances these files could be written in the project directory.  dfx now
always writes them under the .dfx/ directory.

### fix: dfx canister install now accepts arbitrary canister ids

This fixes the following error:
``` bash
> dfx canister install --wasm ~/counter.wasm eop7r-riaaa-aaaak-qasxq-cai
Error: Failed while determining if canister 'eop7r-riaaa-aaaak-qasxq-cai' is remote on network 'ic'.
Caused by: Failed while determining if canister 'eop7r-riaaa-aaaak-qasxq-cai' is remote on network 'ic'.
  Failed to figure out if canister 'eop7r-riaaa-aaaak-qasxq-cai' has a remote id on network 'ic'.
    Invalid argument: Canister eop7r-riaaa-aaaak-qasxq-cai not found in dfx.json
```

### feat: allow replica log level to be configured

It is now possible to specify the replica's log level. Possible values are `critical`, `error`, `warning`, `info`, `debug`, and `trace`.
The log level defaults to the level 'error'. Debug prints (e.g. `Debug.print("...")` in Motoko) still show up in the console.
The log level can be specified in the following places (See [system-wide dfx start](#feat-system-wide-dfx-start) for more detailed explanations on the network types):
- In file `networks.json` in the field `<network name>.replica.log_level` for shared networks.
- In file `dfx.json` in the field `networks.<network name>.replica.log_level` for project-specific networks.
- In file `dfx.json` in the field `defaults.replica.log_level` for project-specific networks. Requires a project-specific network to be run, otherwise this will have no effect.

### feat: enable canister sandboxing

Canister sandboxing is enabled to be consistent with the mainnet.

### chore: dfx ledger account-id --of-canister also accepts principal

It is now possible to do e.g. `dfx ledger account-id --of-canister fg7gi-vyaaa-aaaal-qadca-cai` as well as `dfx ledger account-id --of-canister my_canister_name` when checking the ledger account id of a canister.
Previously, dfx only accepted canister aliases and produced an error message that was hard to understand.

### chore: dfx canister deposit-cycles uses default wallet if none is specified

Motivated by [this forum post](https://forum.dfinity.org/t/dfx-0-10-0-dfx-canister-deposit-cycles-returns-error/13251/6).

### chore: projects created with `dfx new` are not pinned to a specific dfx version anymore

It is still possible to pin the dfx version by adding `"dfx":"<dfx version to pin to>"` to a project's `dfx.json`.

### fix: print links to cdk-rs docs in dfx new

### fix: broken link in new .mo project README

### fix: Small grammar change to identity password decryption prompt

The prompt for entering your passphrase in order to decrypt an identity password read:
    "Please enter a passphrase for your identity"
However, at that point, it isn't "a" passphrase.  It's either your passphrase, or incorrect.
Changed the text in this case to read:
    "Please enter the passphrase for your identity"

### chore: add retry logic to dfx download script

### feat: Add subnet type argument when creating canisters

`dfx ledger create-canister` gets a new option `--subnet-type` that allows users to choose a type of subnet that their canister can be created on. Additionally, a `dfx ledger show-subnet-types` is introduced which allows to list the available subnet types.

## Dependencies

### Replica

Updated replica to release candidate 93dcf2a2026c34330c76149dd713d89e37daa533.

This also incorporates the following executed proposals:

- [88831](https://dashboard.internetcomputer.org/proposal/88831)
- [88629](https://dashboard.internetcomputer.org/proposal/88629)
- [88109](https://dashboard.internetcomputer.org/proposal/88109)
- [87631](https://dashboard.internetcomputer.org/proposal/87631)
- [86738](https://dashboard.internetcomputer.org/proposal/86738)
- [86279](https://dashboard.internetcomputer.org/proposal/86279)
* [85007](https://dashboard.internetcomputer.org/proposal/85007)
* [84391](https://dashboard.internetcomputer.org/proposal/84391)
* [83786](https://dashboard.internetcomputer.org/proposal/83786)
* [82425](https://dashboard.internetcomputer.org/proposal/82425)
* [81788](https://dashboard.internetcomputer.org/proposal/81788)
* [81571](https://dashboard.internetcomputer.org/proposal/81571)
* [80992](https://dashboard.internetcomputer.org/proposal/80992)
* [79816](https://dashboard.internetcomputer.org/proposal/79816)
* [78693](https://dashboard.internetcomputer.org/proposal/78693)
* [77589](https://dashboard.internetcomputer.org/proposal/77589)
* [76228](https://dashboard.internetcomputer.org/proposal/76228)
* [75700](https://dashboard.internetcomputer.org/proposal/75700)
* [75109](https://dashboard.internetcomputer.org/proposal/75109)
* [74395](https://dashboard.internetcomputer.org/proposal/74395)
* [73959](https://dashboard.internetcomputer.org/proposal/73959)
* [73714](https://dashboard.internetcomputer.org/proposal/73714)
* [73368](https://dashboard.internetcomputer.org/proposal/73368)
* [72764](https://dashboard.internetcomputer.org/proposal/72764)

### ic-ref

Updated ic-ref to 0.0.1-1fba03ee
- introduce awaitKnown
- trivial implementation of idle_cycles_burned_per_day

### Updated Motoko from 0.6.29 to 0.7.3

- See https://github.com/dfinity/motoko/blob/master/Changelog.md#073-2022-11-01


### Cycles wallet

- Module hash: b944b1e5533064d12e951621d5045d5291bcfd8cf9d60c28fef02c8fdb68e783
- https://github.com/dfinity/cycles-wallet/commit/fa86dd3a65b2509ca1e0c2bb9d7d4c5be95de378

### Frontend canister:
- Module hash: 6c8f7a094060b096c35e4c4499551e7a8a29ee0f86c456e521c09480ebbaa8ab
- https://github.com/dfinity/sdk/pull/2720

# 0.11.2

## DFX

### fix: disable asset canister redirection of all HTTP traffic from `.raw.ic0.app` to `.ic0.app`

### fix: disable asset canister's ETag HTTP headers

The feature is not yet implemented on `icx-proxy`-level, and is causing 500 HTTP response for some type of assets every second request.

# 0.11.1

## DFX

### fix: dfx now only adds candid:service metadata to custom canisters that have at least one build step

This way, if a canister uses a premade canister wasm, dfx will use it as-is.

### fix: "canister alias not defined" in the Motoko language server

It is now possible to develop multiple-canister projects using the [Motoko VSCode extension](https://marketplace.visualstudio.com/items?itemName=dfinity-foundation.vscode-motoko).

### fix: improve browser compatibility for the JavaScript language binding

Patches a JavaScript language binding compatibility issue encountered in web browsers which do not support the (?.) operator.

### feat: print dfx.json schema

dfx is now capable of displaying the schema for `dfx.json`. You can see the schema by running `dfx schema` or write the schema to a file with `dfx schema --outfile path/to/file/schema.json`.

### feat: support for configuring assets in assets canister
- The `.ic-assets.json` file should be placed inside directory with assets, or its subdirectories. Multiple config files can be used (nested in subdirectories). Example of `.ic-assets.json` file format:
``` json
[
    {
        "match": ".*",
        "cache": {
            "max_age": 20
        },
        "headers": {
            "X-Content-Type-Options": "nosniff"
        },
        "ignore": false
    },
    {
        "match": "**/*",
        "headers": null
    },
    {
        "match": "file.json",
        "ignore": true
    }
]
```
- Configuring assets works only during asset creation - any changes to `.ic-assets.json` files won't have any effect effect for assets that have already been created. We are working on follow up implementation with improvements to handle updating these properties.
- `headers` from multiple applicable rules are being stacked/concatenated, unless `null` is specified, which resets/empties the headers.
- Both `"headers": {}` and absence of `headers` field don't have any effect on end result.
- Valid JSON format is required, i.e. the array of maps, `match` field is required. Only the following fields are accepted: `cache`, `ignore`, `headers`, `match`. The glob pattern has to be valid.
- The way matching rules work:
  1. The most deeply nested config file takes precedence over the one in parent dir. In other words, properties from a rule matching a file in a subdirectory override properties from a rule matching a file in a parent directory
  2. Order of rules within file matters - last rule in config file takes precedence over the first one

- The way `ignore` field works:
  1. By default, files that begin with a `.` are ignored, while all other files are included.
  2. The `.ignore` field overrides this, if present.
  3. If a directory is ignored, file and directories within it cannot be un-ignored.
  4. A file can be ignored and un-ignored many times, as long as any of its parent directories haven't been ignored.


### fix: Allow `dfx deploy` to not take arguments for canisters not being installed

A longstanding bug with `dfx deploy` is that if an installation is skipped (usually an implicitly included dependency), it still requires arguments even if the installed canister doesn't. As of this release that bug is now fixed.

### feat: Add additional logging from bitcoin canister in replica.

Configures the replica to emit additional logging from the bitcoin canister whenever the bitcoin feature is enabled. This helps show useful information to developers, such as the bitcoin height that the replica currently sees.

### fix: make `build` field optional for custom canisters

Prior to 0.11.0, a custom canister's `build` field could be left off if `dfx build` was never invoked. To aid in deploying prebuilt canisters, this behavior is now formalized; omitting `build` is equivalent to `build: []`.

### feat: Use `--locked` for Rust canisters

`dfx build`, in Rust canisters, now uses the `--locked` flag when building with Cargo. To offset this, `dfx new --type rust` now runs `cargo update` on the resulting project.

### feat: Enable threshold ecdsa signature

ECDSA signature signing is now enabled by default in new projects, or by running `dfx start --clean`.
A test key id "Secp256k1:dfx_test_key" is ready to be used by locally created canisters.

## Dependencies

### Updated `agent-rs` to 0.20.0

### Updated `candid` to 0.7.15

### Replica

Updated replica to elected commit 6e86169e98904047833ba6133e5413d2758d90eb.
This incorporates the following executed proposals:

* [72225](https://dashboard.internetcomputer.org/proposal/72225)
* [71669](https://dashboard.internetcomputer.org/proposal/71669)
* [71164](https://dashboard.internetcomputer.org/proposal/71164)
* [70375](https://dashboard.internetcomputer.org/proposal/70375)
* [70002](https://dashboard.internetcomputer.org/proposal/70002)

# 0.11.0

## DFX

### feat: renamed canisters in new projects to <project>_frontend and <project>_backend

The names of canisters created for new projects have changed.
After `dfx new <project>`, the canister names are:

- `<project>_backend` (previously `<project>`)
- `<project>_frontend` (previously `<project>_assets`)

### feat: Enable threshold ecdsa signature

### feat: new command: dfx canister metadata <canister> <name>

For example, to query a canister's candid service definition: `dfx canister metadata hello_backend candid:service`

### refactor: deprecate /_/candid internal webserver

The dfx internal webserver now only services the /_/candid endpoint.  This
is now deprecated.  If you were using this to query candid definitions, you
can instead use `dfx canister metadata`.

### refactor: optimize from ic-wasm

Optimize Rust canister WASM module via ic-wasm library instead of ic-cdk-optimizer. A separate installation of ic-cdk-optimizer is no longer needed.

The actual optimization was kept the same.

### feat: Read dfx canister call argument from a file or stdin

Enables passing large arguments that cannot be passed directly in the command line using the `--argument-file` flag. For example:
 * Named file: `dfx canister call --argument-file ./my/argument/file.txt my_canister_name greet`
 * Stdin: `echo '( null )' | dfx canister call --argument-file - my_canister_name greet`

### fix: Use default setting for BTC adapter idle seconds

A lower threshold was no longer necessary.

### feat: Allow users to configure logging level of bitcoin adapter

The bitcoin adapter's logging can be very verbose if debug logging is enabled, making it difficult to make sense of what's going on. On the other hand, these logs are useful for triaging problems.

To get the best of both worlds, this release adds support for an additional configuration option in dfx.json:

    "bitcoin": {
      "enabled": true,
      "nodes": ["127.0.0.1:18444"],
      "log_level": "info" <------- users can now configure the log level
    }

By default, a log level of "info" is used, which is relatively quiet. Users can change it to "debug" for more verbose logging.

### chore: update Candid UI canister with commit bffa0ae3c416e8aa3c92c33722a6b1cb31d0f1c3

This includes the following changes:

* Fetch did file from canister metadata
* Better flamegraph support
* Fix bigint error for vec nat8 type

### feat: dfx will look up the port of the running webserver from .dfx/webserver-port, if present

After `dfx start --host 127.0.0.1:0`, the dfx webserver will listen on an ephemeral port.  It stores the port value in .dfx/webserver-port.  dfx will now look for this file, and if a port is contained within, use that port to connect to the dfx webserver.

### fix: dfx commands once again work from any subdirectory of a dfx project

Running `dfx deploy`, `dfx canister id`, `dfx canister call` and so forth work as expected
if run from within any subdirectory of a dfx project.  Previously, this would create
canister_ids.json or .dfx/local/canister_ids.json within the subdirectory.

### feat: Post-installation tasks

You can now add your own custom post-installation/post-deployment tasks to any canister type. The new `post-install` key for canister objects in `dfx.json` can be a command or list of commands, similar to the `build` key of `custom` canisters, and receives all the same environment variables. For example, to replicate the upload task performed with `assets` canisters, you might set `"post-install": "icx-asset sync $CANISTER_ID dist"`.

### feat: assets are no longer copied from source directories before being uploaded to asset canister

Assets are now uploaded directly from their source directories, rather than first being copied
to an output directory.

If you're using `dfx deploy`, you won't see any change in functionality.  If you're running
`dfx canister install --mode=upgrade`, changed files in asset source directories will
be detected and uploaded even without an intervening `dfx build`.

### fix: Added src/declarations to .gitignore for new projects

### fix: remove deprecated candid path environment variable

The environment variable format `CANISTER_CANDID_{name}`, used in Rust projects, was deprecated in 0.9.2, to be unified with the variables `CANISTER_CANDID_PATH_{name}` which are used in other project types. It has now been removed. Note that you will need to update `ic-cdk-macros` if you use the `#[import]` macro.

### feat: deprecate `dfx config` for removal

The `dfx config` command has several issues and is ultimately a poor replacement for [`jq`](https://stedolan.github.io/jq). The command is being deprecated, and will be removed in a later release; we recommend switching to `jq` or similar tools (e.g. `ConvertTo-Json` in PowerShell, `to json` in nushell, etc.)

### feat: Better build scripts for type:custom

Build scripts now always receive a CWD of the DFX project root, instead of wherever `dfx` was invoked from, and a bare script `script.sh` can be specified without needing to prefix with `./`.

### feat: rust, custom, and asset canisters now include candid:service metadata

Motoko canisters already included this metadata.

Also added this metadata to the asset canister wasm, which will cause the next deploy to
install this new version.

### feat: Add safeguard to freezing threshold

Some developers mistakenly think that the freezing threshold is measured in cycles, but it is actually measured in seconds. To stop them from accidentally freezing their canisters, setting a freezing threshold above 50M seconds (~1.5 years) now requires a confirmation.

### fix: restores assets to webpack devserver

### chore: updates webpack dependencies for dfx new project

Resolves an issue where `webpack-cli` was was breaking when users tried to run `npm start` in a fresh project. For affected users of 0.10.1, you can resolve this issue manually by running `npm install webpack@latest webpack-cli@latest terser-webpack-plugin@latest`.

### feat: Support for new ledger notify function

Ledger 7424ea8 deprecates the existing `notify` function with a switch parameter between creating and topping up a canister, and introduces two
functions for doing the same. This should *mostly* be invisible to users, except that previously, if `dfx ledger create-canister` or `dfx ledger top-up`
failed, you would call `dfx ledger notify` after correcting the issue. In order to support the change, this command has been changed to two subcommands:
`dfx ledger notify create-canister` and `dfx ledger notify top-up`.

### feat: `--from-subaccount`

Previously, the ledger commands assumed all transfers were made from the default subaccount for the identity principal. This feature adds a `--from-subaccount` flag to `dfx ledger transfer`, `dfx ledger create-canister`, and `dfx ledger top-up`, to enable making transfers from a selected subaccount. A `--subaccount` flag is also added to `dfx ledger balance` for convenience. Subaccounts are expected as 64-character hex-strings (i.e. 32 bytes).

### feat: cargo audit when building rust canisters

When a canister with type `rust` is built and `cargo-audit` is installed, dfx will now check for vulnerabilities in the dependencies. If a vulnerability is found, dfx will recommend that the user update to a version without known vulnerabilities.

### fix: Freezing Threshold now documented

Calls made to retrieve the help output for `canister update-settings` was missing the `freezing-threshold` parameter.

### chore: warnings and errors are more visible

`WARN` and `ERROR` messages are now clearly labelled as such, and the labels are colored accordingly.
This is now included when running `dfx canister update-settings -h`.

### fix: `dfx schema` does not require valid dfx.json

There is no real reason for `dfx schema` to not work when a broken dfx.json is in the current folder - this is actually a very common scenario when `dfx schema` gets used.

### fix: canister call uses candid file if canister type cannot be determined

The candid file specified in the field `canisters.<canister name>.candid` of dfx.json, or if that not exists `canisters.<canister name>.remote.candid`, is now used when running `dfx canister call`, even when dfx fails to determine the canister type.

### fix: btc/canister http adapter socket not found by replica after restart

After running `dfx start --enable-bitcoin` twice in a row (stopping dfx in between), the second
launched replica would fail to connect to the btc adapter.  This is because ic-starter
does not write a new configuration file if one already exists, so the configuration file
used by the replica referred to one socket path, while dfx passed a different socket path
to the btc adapter.

Now dfx reuses the previously-used unix domain socket path, for both the btc adapter
and for the canister http adapter.

### fix: dfx stop now waits until dfx and any child processes exit

Previously, `dfx stop` would send the TERM signal to the running dfx and its child processes,
and then exit immediately.

This avoids interference between a dfx process performing cleanup at shutdown and
a dfx process that is starting.

### fix: dfx ping no longer creates a default identity

dfx ping now uses the anonymous identity, and no longer requires dfx.json to be present.


### fix: Initialize replica with bitcoin regtest flag

When the bitcoin feature is enabled, dfx was launching the replica with the "bitcoin_testnet" feature.
The correct feature to use is "bitcoin_regtest".

### dfx bootstrap now looks up the port of the local replica

`dfx replica` writes the port of the running replica to one of these locations:

- .dfx/replica-configuration/replica-1.port
- .dfx/ic-ref.port

`dfx bootstrap` will now use this port value, so it's no longer necessary to edit dfx.json after running `dfx replica`.

### feat: dfx.json local network settings can be set on the local network, rather than defaults

In `dfx.json`, the `bootstrap`, `bitcoin`, `canister_http`, and `replica` settings can
now be specified on the local network, rather than in the `defaults` field.
If one of these four fields is set for the local network, the corresponding field
in `defaults` will be ignored.

Example:
``` json
{
  "networks": {
    "local": {
      "bind": "127.0.0.1:8000",
      "canister_http": {
        "enabled": true
      }
    }
  }
}
```

## Dependencies

### Rust Agent

Updated agent-rs to 0.18.0

### Motoko

Updated Motoko from 0.6.28 to 0.6.29.

### Replica

Updated replica to elected commit 8993849de5fab76e796d67750facee55a0bf6649.
This incorporates the following executed proposals:

* [69804](https://dashboard.internetcomputer.org/proposal/69804)
* [67990](https://dashboard.internetcomputer.org/proposal/67990)
* [67483](https://dashboard.internetcomputer.org/proposal/67483)
* [66895](https://dashboard.internetcomputer.org/proposal/66895)
* [66888](https://dashboard.internetcomputer.org/proposal/66888)
* [65530](https://dashboard.internetcomputer.org/proposal/65530)
* [65327](https://dashboard.internetcomputer.org/proposal/65327)
* [65043](https://dashboard.internetcomputer.org/proposal/65043)
* [64355](https://dashboard.internetcomputer.org/proposal/64355)
* [63228](https://dashboard.internetcomputer.org/proposal/63228)
* [62143](https://dashboard.internetcomputer.org/proposal/62143)

### ic-ref

Updated ic-ref to 0.0.1-173cbe84
 - add ic0.performance_counter system interface
 - add system API for ECDSA signing
 - allow optional "error_code" field in responses
 - support gzip-compressed canister modules
 - enable canisters to send HTTP requests

# 0.10.1

## DFX

### fix: Webpack config no longer uses CopyPlugin

Dfx already points to the asset canister's assets directory, and copying to disk could sometimes
lead to an annoying "too many open files" error.

### fix: HSMs are once again supported on Linux

On Linux, dfx 0.10.0 failed any operation with an HSM with the following error:
```
Error: IO: Dynamic loading not supported
```
The fix was to once again dynamically-link the Linux build.

### feat: error explanation and fixing instructions engine

Dfx is now capable of providing explanations and remediation suggestions for entire categories of errors at a time.
Explanations and suggestions will slowly be added over time.
To see an example of an already existing suggestion, run `dfx deploy --network ic` while using an identity that has no wallet configured.

### chore: add context to errors

Most errors that happen within dfx are now reported in much more detail. No more plain `File not found` without explanation what even was attempted.

### fix: identities with configured wallets are not broken anymore and removed only when using the --drop-wallets flag

When an identity has a configured wallet, dfx no longer breaks the identity without actually removing it.
Instead, if the --drop-wallets flag is specified, it properly removes everything and logs what wallets were linked,
and when the flag is not specified, it does not remove anything.

The behavior for identities without any configured wallets is unchanged.

### feat: bitcoin integration: dfx now generates the bitcoin adapter config file

dfx command-line parameters for bitcoin integration:
``` bash
dfx start   --enable-bitcoin  # use default node 127.0.0.1:18444
dfx start   --enable-bitcoin --bitcoin-node <node>
```

The above examples also work for dfx replica.

These default to values from dfx.json:
```
.defaults.bitcoin.nodes
.defaults.bitcoin.enabled
```

The --bitcoin-node parameter, if specified on the command line, implies --enable-bitcoin.

If --enable-bitcoin or .defaults.bitcoin.enabled is set, then dfx start/replica will launch the ic-btc-adapter process and configure the replica to communicate with it.


### feat: print wallet balance in a human readable form #2184

Default behaviour changed for `dfx wallet balance`, it will now print cycles amount upscaled to trillions.

New flag `--precise` added to `dfx wallet balance`. Allows to get exact amount of cycles in wallet (without upscaling).

### feat: canister http integration

dfx command-line parameters for canister http requests integration:
```
dfx start --enable-canister-http
dfx replica --enable-canister-http
```

This defaults to the following value in dfx.json:
```
.defaults.canister_http.enabled
```

### fix: specifying ic provider with a trailing slash is recognised correctly

Specifying the network provider as `https://ic0.app/` instead of `https://ic0.app` is now recognised as the real IC network.

### Binary cache

Added ic-canister-http-adapter to the binary cache.

## Dependencies

### Updated agent-rs to 0.17.0

## Motoko

Updated Motoko from 0.6.26 to 0.6.28.

## Replica

Updated replica to elected commit b90edb9897718730f65e92eb4ff6057b1b25f766.
This incorporates the following executed proposals:

* [61004](https://dashboard.internetcomputer.org/proposal/61004)
* [60222](https://dashboard.internetcomputer.org/proposal/60222)
* [59187](https://dashboard.internetcomputer.org/proposal/59187)
* [58479](https://dashboard.internetcomputer.org/proposal/58479)
* [58376](https://dashboard.internetcomputer.org/proposal/58376)
* [57843](https://dashboard.internetcomputer.org/proposal/57843)
* [57395](https://dashboard.internetcomputer.org/proposal/57395)

## icx-proxy

Updated icx-proxy to commit c312760a62b20931431ba45e5b0168ee79ea5cda

* Added gzip and deflate body decoding before certification validation.
* Fixed unzip and streaming bugs
* Added Prometheus metrics endpoint
* Added root and invalid ssl and dns mapping

# 0.10.0

## DFX

### feat: Use null as default value for opt arguments


Before this, `deploy`ing a canister with an `opt Foo` init argument without specifying an `--argument` would lead to an error:

``` bash
$ dfx deploy
Error: Invalid data: Expected arguments but found none.
```

With this change, this isn't an error anymore, but instead `null` is passed as a value. In general, if the user does _not_ provide an `--argument`, and if the init method expects only `opt` arguments, then `dfx` will supply `null` for each argument.

Note in particular that this does not try to match `opt` arguments for heterogeneous (`opt`/non-`opt`) signatures. Note moreover that this only impacts a case that would previously error out, so no existing (working) workflows should be affected.

### feat: dfx identity set-wallet now checks that the provided canister is actually a wallet

This check was previously performed on local networks, but not on mainnet.

### feat: dfx canister call --candid <path to candid file> ...

Allows one to provide the .did file for calls to an arbitrary canister.

### feat: Install arbitrary wasm into canisters

You no longer need a DFX project setup with a build task to install an already-built wasm module into a canister ID. The new `--wasm <path>` flag to `dfx canister install` will bypass project configuration and install the wasm module at `<path>`. A DFX project setup is still recommended for general use; this should mostly be used for installing pre-built canisters. Note that DFX will also not perform its usual checks for API/ABI/stable-memory compatibility in this mode.

### feat: Support for 128-bit cycle counts

Cycle counts can now exceed the previously set maximum of 2^64. The new limit is 2^128. A new wallet version has been bundled with this release that supports the new cycle count. You will not be able to use this feature with your existing wallets without running `dfx wallet upgrade`, but old wallets will still work just fine with old cycle counts.

### fix: dfx start will once again notice if dfx is already running

dfx will once again display 'dfx is already running' if dfx is already running,
rather than 'Address already in use'.

As a consequence, after `dfx start` failed to notice that dfx was already running,
it would replace .dfx/pid with an empty file.  Later invocations of `dfx stop`
would display no output and return a successful exit code, but leave dfx running.

### fix: dfx canister update-settings <canister id> works even if the canister id is not known to the project.

This makes the behavior match the usage text of the command:
`<CANISTER> Specifies the canister name or id to update. You must specify either canister name/id or the --all option`

### feat: dfx deploy --upgrade-unchanged or dfx canister install --mode upgrade --upgrade-unchanged

When upgrading a canister, `dfx deploy` and `dfx canister install` skip installing the .wasm
if the wasm hash did not change.  This avoids a round trip through stable memory for all
assets on every dfx deploy, for example.  By passing this argument, dfx will instead
install the wasm even if its hash matches the already-installed wasm.

### feat: Introduce DFX_CACHE_ROOT environment variable

A new environment variable, `DFX_CACHE_ROOT`, has been introduced to allow setting the cache root directory to a different location than the configuration root directory. Previously `DFX_CONFIG_ROOT` was repurposed for this which only allowed one location to be set for both the cache and configuration root directories.

This is a breaking change since setting `DFX_CONFIG_ROOT` will no longer set the cache root directory to that location.

### fix: Error if nonzero cycles are passed without a wallet proxy

Previously, `dfx canister call --with-cycles 1` would silently ignore the `--with-cycles` argument as the DFX principal has no way to pass cycles and the call must be forwarded through the wallet. Now it will error instead of silently ignoring it. To forward a call through the wallet, use `--wallet $(dfx identity get-wallet)`, or `--wallet $(dfx identity --network ic get-wallet)` for mainnet.

### feat: Configure subnet type of local replica

The local replica sets its parameters according to the subnet type defined in defaults.replica.subnet_type, defaulting to 'application' when none is specified.
This makes it less likely to accidentally hit the 'cycles limit exceeded' error in production.  Since the previous default was `system`, you may see these types errors in development instead.
Possible values for defaults.replica.subnet_type are: "application", "verifiedapplication", "system"

Example how to specify the subnet type:
``` json
{
  "defaults": {
    "replica": {
      "subnet_type": "verifiedapplication"
    }
  }
}
```

### feat: Introduce command for local cycles top-up

`dfx ledger fabricate-cycles <canister (id)> <optional amount>` can be used during local development to create cycles out of thin air and add them to a canister. Instead of supplying a canister name or id it is also possible to use `--all` to add the cycles to every canister in the current project. When no amount is supplied, the command uses 10T cycles as default. Using this command with `--network ic` will result in an error.

### feat: Private keys can be stored in encrypted format

`dfx identity new` and `dfx identity import` now ask you for a password to encrypt the private key (PEM file) when it is stored on disk.
If you decide to use a password, your key will never be written to disk in plain text.
In case you don't want to enter your password all the time and want to take the risk of storing your private key in plain text, you can use the `--disable-encryption` flag.

The `default` identity as well as already existing identities will NOT be encrypted. If you want to encrypt an existing identity, use the following commands:
``` bash
dfx identity export identity_name > identity.pem
# if you have set old_identity_name as the identity that is used by default, switch to a different one
dfx identity use other_identity
dfx identity remove identity_name
dfx identity import identity_name identity.pem
```

### feat: Identity export

If you want to get your identity out of dfx, you can use `dfx identity export identityname > exported_identity.pem`. But be careful with storing this file as it is not protected with your password.

### feat: Identity new/import now has a --force flag

If you want to script identity creation and don't care about overwriting existing identities, you now can use the `--force` flag for the commands `dfx identity new` and `dfx identity import`.

### fix: Do not automatically create a wallet on IC

When running `dfx deploy --network ic`, `dfx canister --network ic create`, or `dfx identity --network ic get-wallet` dfx no longer automatically creates a cycles wallet for the user if none is configured. Instead, it will simply report that no wallet was found for that user.

Dfx still creates the wallet automatically when running on a local network, so the typical workflow of `dfx start --clean` and `dfx deploy` will still work without having to manually create the wallet.

### fix: Identities cannot exist and not at the same time

When something went wrong during identity creation, the identity was not listed as existing.
But when trying to create an identity with that name, it was considered to be already existing.

### feat: dfx start and dfx replica can now launch the ic-btc-adapter process

Added command-line parameters:
``` bash
dfx start   --enable-bitcoin --btc-adapter-config <path>
dfx replica --enable-bitcoin --btc-adapter-config <path>
```

These default to values from dfx.json:
```
.defaults.bitcoin.btc_adapter_config
.defaults.bitcoin.enabled
```

The --btc-adapter-config parameter, if specified on the command line, implies --enable-bitcoin.

If --enable-bitcoin or .defaults.bitcoin.enabled is set, and a btc adapter configuration is specified,
then dfx start/replica will launch the ic-btc-adapter process.

This integration is not yet complete, pending upcoming functionality in ic-starter.

### fix: report context of errors

dfx now displays the context of an error in several places where previously the only error
message would be something like "No such file or directory."

### chore: updates starter project for Node 18

Webpack dev server now works for Node 18 (and should work for Node 17). A few packages are also upgraded

## updating dependencies

Updated to version 0.14.0 of agent-rs

## Cycles wallet

- Module hash: bb001d1ebff044ba43c060956859f614963d05c77bd778468fce4de095fe8f92
- https://github.com/dfinity/cycles-wallet/commit/f18e9f5c2f96e9807b6f149c975e25638cc3356b

## Replica

Updated replica to elected commit b3788091fbdb8bed7e527d2df4cc5e50312f476c.
This incorporates the following executed proposals:

* [57150](https://dashboard.internetcomputer.org/proposal/57150)
* [54964](https://dashboard.internetcomputer.org/proposal/54964)
* [53702](https://dashboard.internetcomputer.org/proposal/53702)
* [53231](https://dashboard.internetcomputer.org/proposal/53231)
* [53134](https://dashboard.internetcomputer.org/proposal/53134)
* [52627](https://dashboard.internetcomputer.org/proposal/52627)
* [52144](https://dashboard.internetcomputer.org/proposal/52144)
* [50282](https://dashboard.internetcomputer.org/proposal/50282)

Added the ic-btc-adapter binary to the cache.

## Motoko

Updated Motoko from 0.6.25 to 0.6.26.

# 0.9.3

## DFX

### feat: dfx deploy now displays URLs for the frontend and candid interface

### dfx.json

In preparation for BTC integration, added configuration for the bitcoind port:

``` json
{
  "canisters": {},
  "defaults": {
    "bitcoind": {
      "port": 18333
    }
  }
}
```

## icx-proxy

Updated icx-proxy to commit 594b6c81cde6da4e08faee8aa8e5a2e6ae815602, now static-linked.

* upgrade HTTP calls upon canister request
* no longer proxies /_/raw to the dfx internal webserver
* allows for generic StreamingCallback tokens

## Replica

Updated replica to blessed commit d004accc3904e24dddb13a11d93451523e1a8a5f.
This incorporates the following executed proposals:

* [49653](https://dashboard.internetcomputer.org/proposal/49653)
* [49011](https://dashboard.internetcomputer.org/proposal/49011)
* [48427](https://dashboard.internetcomputer.org/proposal/48427)
* [47611](https://dashboard.internetcomputer.org/proposal/47611)
* [47512](https://dashboard.internetcomputer.org/proposal/47512)
* [47472](https://dashboard.internetcomputer.org/proposal/47472)
* [45984](https://dashboard.internetcomputer.org/proposal/45984)
* [45982](https://dashboard.internetcomputer.org/proposal/45982)

## Motoko

Updated Motoko from 0.6.21 to 0.6.25.

# 0.9.2

## DFX

### feat: Verify Candid and Motoko stable variable type safety of canister upgrades

Newly deployed Motoko canisters now embed the Candid interface and Motoko stable signatures in the Wasm module.
`dfx deploy` and `dfx canister install` will automatically check

	1) the backward compatible of Candid interface in both upgrade and reinstall mode;
	2) the type safety of Motoko stable variable type in upgrade mode to avoid accidentally lossing data;

See [Upgrade compatibility](https://internetcomputer.org/docs/language-guide/compatibility) for more details.

### feat: Unified environment variables across build commands

The three canister types that use a custom build tool - `assets`, `rust`, and `custom` - now all support the same set of environment variables during the build task:

* `DFX_VERSION` - The version of DFX that was used to build the canister.
* `DFX_NETWORK` - The network name being built for. Usually `ic` or `local`.
* `CANISTER_ID_{canister}` - The canister principal ID of the canister `{canister}` registered in `dfx.json`.
* `CANISTER_CANDID_PATH_{canister}` - The path to the Candid interface file for the canister `{canister}` among your canister's dependencies.
* `CANISTER_CANDID_{canister}` (deprecated) - the same as `CANISTER_CANDID_PATH_{canister}`.  This is provided for backwards compatibility with `rust` and `custom` canisters, and will be removed in dfx 0.10.0.
* `CANISTER_ID` - Same as `CANISTER_ID_{self}`, where `{self}` is the name of _this_ canister.
* `CANISTER_CANDID_PATH` - Same as `CANISTER_CANDID_PATH_{self}`, where `{self}` is the name of _this_ canister.

### feat: Support for local ledger calls

If you have an installation of the ICP Ledger (see [Ledger Installation Guide](https://github.com/dfinity/ic/tree/master/rs/rosetta-api/ledger_canister#deploying-locally)), `dfx ledger balance` and `dfx ledger transfer` now support
`--ledger-canister-id` parameter.

Some examples:
``` bash
$ dfx ledger \
  --network local \
  balance \
  --ledger-canister-id  rrkah-fqaaa-aaaaa-aaaaq-cai
1000.00000000 ICP

$ dfx ledger \
  --network local \
  transfer --amount 0.1 --memo 0 \
  --ledger-canister-id  rrkah-fqaaa-aaaaa-aaaaq-cai 8af54f1fa09faeca18d294e0787346264f9f1d6189ed20ff14f029a160b787e8
Transfer sent at block height: 1
```

### feat: `dfx ledger account-id` can now compute canister addresses

The `dfx ledger account-id` can now compute addresses of principals and canisters.
The command also supports ledger subaccounts now.

``` bash
dfx ledger account-id --of-principal 53zcu-tiaaa-aaaaa-qaaba-cai
dfx ledger --network small02 account-id --of-canister ledger_demo
dfx ledger account-id --of-principal 53zcu-tiaaa-aaaaa-qaaba-cai --subaccount 0000000000000000000000000000000000000000000000000000000000000001
```

### feat: Print the full error chain in case of a failure

All `dfx` commands will now print the full stack of errors that led to the problem, not just the most recent error.
Example:

```
Error: Subaccount '00000000000000000000000000000000000000000000000000000000000000000' is not a valid hex string
Caused by:
  Odd number of digits
```

### fix: dfx import will now import pem files created by `quill generate`

`quill generate` currently outputs .pem files without an `EC PARAMETERS` section.
`dfx identity import` will now correctly identify these as EC keys, rather than Ed25519.

### fix: retry on failure for ledger create-canister, top-up, transfer

dfx now calls `transfer` rather than `send_dfx`, and sets the created_at_time field in order to retry the following commands:

* dfx ledger create-canister
* dfx ledger top-up
* dfx ledger transfer

### feat: Remote canister support

It's now possible to specify that a canister in dfx.json references a "remote" canister on a specific network,
that is, a canister that already exists on that network and is managed by some other project.

Motoko, Rust, and custom canisters may be configured in this way.

This is the general format of the configuration in dfx.json:
``` json
{
  "canisters": {
    "<canister name>": {
      "remote": {
        "candid": "<path to candid file to use when building on remote networks>",
        "id": {
          "<network name>": "<principal on network>"
        }
      }
    }
  }
}
```

The "id" field, if set for a given network, specifies the canister ID for the canister on that network.
The canister will not be created or installed on these remote networks.
For other networks, the canister will be created and installed as usual.

The "candid" field, if set within the remote object, specifies the candid file to build against when
building other canisters on a network for which the canister is remote.  This definition can differ
from the candid definitions for local builds.

For example, if have an installation of the ICP Ledger (see [Ledger Installation Guide](https://github.com/dfinity/ic/tree/master/rs/rosetta-api/ledger_canister#deploying-locally))
in your dfx.json, you could configure the canister ID of the Ledger canister on the ic network as below.  In this case,
the private interfaces would be available for local builds, but only the public interfaces would be available
when building for `--network ic`.
``` json
{
  "canisters": {
    "ledger": {
      "type": "custom",
      "wasm": "ledger.wasm",
      "candid": "ledger.private.did",
      "remote": {
        "candid": "ledger.public.did",
        "id": {
          "ic": "ryjl3-tyaaa-aaaaa-aaaba-cai"
        }
      }
    },
    "app": {
      "type": "motoko",
      "main": "src/app/main.mo",
      "dependencies": [ "ledger" ]
    }
  }
}
```

As a second example, suppose that you wanted to write a mock of the ledger in Motoko.
In this case, since the candid definition is provided for remote networks,
`dfx build` (with implicit `--network local`) will build app against the candid
definitions defined by mock.mo, but `dfx build --network ic` will build app against
`ledger.public.did`.

This way, you can define public update/query functions to aid in local testing, but
when building/deploying to mainnet, references to methods not found in `ledger.public.did`
will be reports as compilation errors.

``` json
{
  "canisters": {
    "ledger": {
      "type": "motoko",
      "main": "src/ledger/mock.mo",
      "remote": {
        "candid": "ledger.public.did",
        "id": {
          "ic": "ryjl3-tyaaa-aaaaa-aaaba-cai"
        }
      }
    },
    "app": {
      "type": "motoko",
      "main": "src/app/main.mo",
      "dependencies": [ "ledger" ]
    }
  }
}
```

### feat: Generating remote canister bindings

It's now possible to generate the interface of a remote canister using a .did file using the `dfx remote generate-binding <canister name>|--all` command. This makes it easier to write mocks for local development.

Currently, dfx can generate .mo, .rs, .ts, and .js bindings.

This is how you specify how to generate the bindings in dfx.json:
``` json
{
  "canisters": {
    "<canister name>": {
      "main": "<path to mo/rs/ts/js file that will be generated>",
      "remote": {
        "candid": "<path to candid file to use when generating bindings>"
        "id": {}
      }
    }
  }
}
```

## ic-ref

Upgraded from a432156f24faa16d387c9d36815f7ddc5d50e09f to ab8e3f5a04f0f061b8157c2889f8f5de05f952bb

* Support 128-bit system api for cycles
* Include canister_ranges in the state tree
* Removed limit on cycles in a canister

## Replica

Updated replica to blessed commit 04fe8b0a1262f07c0cec1fdfa838a37607370a61.
This incorporates the following executed proposals:

* [45091](https://dashboard.internetcomputer.org/proposal/45091)
* [43635](https://dashboard.internetcomputer.org/proposal/43635)
* [43633](https://dashboard.internetcomputer.org/proposal/43633)
* [42783](https://dashboard.internetcomputer.org/proposal/42783)
* [42410](https://dashboard.internetcomputer.org/proposal/42410)
* [40908](https://dashboard.internetcomputer.org/proposal/40908)
* [40647](https://dashboard.internetcomputer.org/proposal/40647)
* [40328](https://dashboard.internetcomputer.org/proposal/40328)
* [39791](https://dashboard.internetcomputer.org/proposal/39791)
* [38541](https://dashboard.internetcomputer.org/proposal/38541)

## Motoko

Updated Motoko from 0.6.20 to 0.6.21.

# 0.9.0

## DFX

### feat!: Remove the wallet proxy and the --no-wallet flag

Breaking change: Canister commands, except for `dfx canister create`, will make the call directly, rather than via the user's wallet. The `--no-wallet` flag is thus removed from `dfx canister` as its behavior is the default.

When working with existing canisters, use the `--wallet` flag in conjunction with `dfx identity get-wallet` in order to restore the old behavior.

You will need to upgrade your wallet and each of your existing canisters to work with the new system.  To do so, execute the following in each of your dfx projects:
``` bash
dfx wallet upgrade
dfx canister --wallet "$(dfx identity get-wallet)" update-settings --all --add-controller "$(dfx identity get-principal)"
```
To upgrade projects that you have deployed to the IC mainnet, execute the following:
``` bash
dfx wallet --network ic upgrade
dfx canister --network ic --wallet "$(dfx identity --network ic get-wallet)" update-settings --all --add-controller "$(dfx identity get-principal)"
```

### feat: Add --add-controller and --remove-controller flags for "canister update-settings"

`dfx canister update-settings` previously only let you overwrite the entire controller list; `--add-controller` and `--remove-controller` instead add or remove from the list.

### feat: Add --no-withdrawal flag for "canister delete" for when the canister is out of cycles

`dfx canister delete --no-withdrawal <canister>` can be used to delete a canister without attempting to withdraw cycles.

### fix: set RUST_MIN_STACK to 8MB for ic-starter (and therefore replica)

This matches the value used in production and is meant to exceed the configured 5 MB wasmtime stack.

### fix: asset uploads will retry failed requests as expected

Fixed a defect in asset synchronization where no retries would be attempted after the first 30 seconds overall.

## Motoko

Updated Motoko from 0.6.11 to 0.6.20.

* Implement type union/intersection
* Transform for-loops on arrays into while-loops
* Tighten typing rules for type annotations in patterns
* Candid decoding: skip vec any fast
* Bump up MAX_HP_FOR_GC from 1GB to 3GB
* Candid decoder: Trap if a principal value is too large
* Eliminate bignum calls from for-iteration on arrays
* Improve scheduling
* Improve performance of bignum equality
* Stable signatures: frontend, metadata, command-line args
* Added heartbeat support

## Cycles wallet

- Module hash: 53ec1b030f1891bf8fd3877773b15e66ca040da539412cc763ff4ebcaf4507c5
- https://github.com/dfinity/cycles-wallet/commit/57e53fcb679d1ea33cc713d2c0c24fc5848a9759

## Replica

Updated replica to blessed commit 75138bbf11e201aac47266f07bee289dc18a082b.
This incorporates the following executed proposals:

* [33828](https://dashboard.internetcomputer.org/proposal/33828)
* [31275](https://dashboard.internetcomputer.org/proposal/31275)
* [31165](https://dashboard.internetcomputer.org/proposal/31165)
* [30392](https://dashboard.internetcomputer.org/proposal/30392)
* [30078](https://dashboard.internetcomputer.org/proposal/30078)
* [29235](https://dashboard.internetcomputer.org/proposal/29235)
* [28784](https://dashboard.internetcomputer.org/proposal/28784)
* [27975](https://dashboard.internetcomputer.org/proposal/27975)
* [26833](https://dashboard.internetcomputer.org/proposal/26833)
* [25343](https://dashboard.internetcomputer.org/proposal/25343)
* [23633](https://dashboard.internetcomputer.org/proposal/23633)

# 0.8.4

## DFX

### feat: "rust" canister type

You can now declare "rust" canisters in dfx.json.
``` json
{
  "canisters": {
    "canister_name": {
      "type": "rust",
      "package": "crate_name",
      "candid": "path/to/canister_name.did"
    }
  }
}
```

Don't forget to place a `Cargo.toml` in your project root.
Then dfx will build the rust canister with your rust toolchain.
Please also make sure that you have added the WebAssembly compilation target.

``` bash
rustup target add wasm32-unknown-unknown
```

You can also create new dfx project with a default rust canister.

``` bash
dfx new --type=rust <project-name>
```

### chore: updating dfx new template

Updates dependencies to latest for Webpack, and updates config. Additionally simplifies environment variables for canister ID's in config.

Additionally adds some polish to the starter template, including a favicon and using more semantic html in the example app

### feat: environment variable overrides for executable pathnames

You can now override the location of any executable normally called from the cache by specifying
an environment variable. For example, DFX_ICX_PROXY_PATH will specify the path for `icx-proxy`.

### feat: dfx deploy --mode=reinstall <canister>

`dfx deploy` can now reinstall a single canister, controlled by a new `--mode=reinstall` parameter.
This is destructive (it resets the state of the canister), so it requires a confirmation
and can only be performed on a single canister at a time.

`dfx canister install --mode=reinstall <canister>` also requires the same confirmation,
and no longer works with `--all`.

## Replica

The included replica now supports canister_heartbeat.  This only works with rust canisters for the time being,
and does not work with the emulator (`dfx start --emulator`).

# 0.8.3

## DFX

### fix: ic-ref linux binary no longer references /nix/store

This means `dfx start --emulator` has a chance of working if nix is not installed.
This has always been broken, even before dfx 0.7.0.

### fix: replica and ic-starter linux binaries no longer reference /nix/store

This means `dfx start` will work again on linux.  This bug was introduced in dfx 0.8.2.

### feat: replaced --no_artificial_delay option with a sensible default.

The `--no-artificial-delay` option not being the default has been causing a lot of confusion.
Now that we have measured in production and already applied a default of 600ms to most subnets deployed out there,
we have set the same default for dfx and removed the option.

## Motoko

Updated Motoko from 0.6.10 to 0.6.11.

* Assertion error messages are now reproducible (#2821)

# 0.8.2

## DFX

### feat: dfx canister delete can now return cycles to a wallet or dank

By default `dfx canister delete` will return cycles to the default cycles wallet.
Cycles can be returned to a designated canister with `--withdraw-cycles-to-canister` and
cycles can be returned to dank at the current identity principal with `--withdraw-cycles-to-dank`
and to a designated principal with `--withdraw-cycles-to-dank-principal`.

### feat: dfx canister create now accepts multiple instances of --controller argument

It is now possible to create canisters with more than one controller by
passing multiple instances of the `--controller parameter to `dfx canister create`.

You will need to upgrade your wallet with `dfx wallet upgrade`, or `dfx wallet --network ic upgrade`

### feat: dfx canister update-settings now accepts multiple instance of --controller argument

It is now possible to configure a canister to have more than one controller by
passing multiple instances of the `--controller parameter to `dfx canister update-settings`.

### feat: dfx canister info and dfx canister status now display all controllers

### feat!: dfx canister create --controller <controller> named parameter

Breaking change: The controller parameter for `dfx canister create` is now passed as a named parameter,
rather than optionally following the canister name.

Old: dfx canister create [canister name] [controller]
New: dfx canister create --controller <controller> [canister name]

### fix: dfx now respects $DFX_CONFIG_ROOT when looking for legacy credentials

Previously this would always look in `$HOME/.dfinity/identity/creds.pem`.

### fix: changed dfx canister (create|update-settings) --memory-allocation limit to 12 GiB

Updated the maximum value for the --memory-allocation value to be 12 GiB (12,884,901,888 bytes)

## Cycles Wallet

- Module hash: 9183a38dd2eb1a4295f360990f87e67aa006f225910ab14880748e091248e086
- https://github.com/dfinity/cycles-wallet/commit/9ef38bb7cd0fe17cda749bf8e9bbec5723da0e95

### Added support for multiple controllers

You will need to upgrade your wallet with `dfx wallet upgrade`, or `dfx wallet --network ic upgrade`

## Replica

The included replica now supports public spec 0.18.0

* Canisters can now have more than one controller
* Adds support for 64-bit stable memory
* The replica now goes through an initialization sequence, reported in its status
as `replica_health_status`.  Until this reports as `healthy`, queries or updates will
fail.
** `dfx start --background` waits to exit until `replica_health_status` is `healthy`.
** If you run `dfx start` without `--background`, you can call `dfx ping --wait-healthy`
to wait until the replica is healthy.

## Motoko

Updated Motoko from 0.6.7 to 0.6.10

* add Debug.trap : Text -> None (motoko-base #288)
* Introduce primitives for `Int` ⇔ `Float` conversions (#2733)
* Fix crashing bug for formatting huge floats (#2737)

# 0.8.1

## DFX

### feat: dfx generate types command

``` bash
dfx generate
```

This new command will generate type declarations for canisters in dfx.json.

You can control what will be generated and how with corresponding configuration in dfx.json.

Under dfx.json → "canisters" → "<canister_name>", developers can add a "declarations" config. Options are:

* "output" → directory to place declarations for that canister | default is "src/declarations/<canister_name>"

* "bindings" → [] list of options, ("js", "ts", "did", "mo") | default is "js", "ts", "did"

* "env_override" → a string that will replace process.env.{canister_name_uppercase}_CANISTER_ID in the "src/dfx/assets/language_bindings/canister.js" template.

js declarations output

* index.js (generated from "src/dfx/assets/language_bindings/canister.js" template)

* <canister_name>.did.js - candid js binding output

ts declarations output

  * <canister_name>.did.d.ts - candid ts binding output

did declarations output

  * <canister_name>.did - candid did binding output

mo declarations output

  * <canister_name>.mo - candid mo binding output

### feat: dfx now supports the anonymous identity

Use it with either of these forms:
``` bash
dfx identity use anonymous
dfx --identity anonymous ...
```

### feat: import default identities

Default identities are the pem files generated by `dfx identity new ...` which contain Ed25519 private keys.
They are located at `~/.config/dfx/identity/xxx/identity.pem`.
Now, you can copy such pem file to another computer and import it there.

``` bash
dfx identity new alice
cp ~/.config/dfx/identity/xxx/identity.pem alice.pem
# copy the pem file to another computer, then
dfx identity import alice alice.pem
```

Before, people can manually copy the pem files to the target directory to "import". Such workaround still works.
We suggest to use the `import` subcommand since it also validate the private key.

### feat: Can now provide a nonstandard wallet module with DFX_WALLET_WASM environment variable

Define DFX_WALLET_WASM in the environment to use a different wasm module when creating or upgrading the wallet.

## Asset Canister

### fix: trust full asset SHA-256 hashes provided by the caller

When the caller provides SHA-256 hashes (which dfx does), the asset canister will no longer
recompute these hashes when committing the changes.  These recomputations were causing
canisters to run out of cycles, or to attempt to exceed the maximum cycle limit per update.

# 0.8.0

The 0.8.0 release includes updates and fixes that are primarily internal to improve existing features and functions rather than user-visible.

## DFX

### fix: dfx identity set-wallet no longer requires --force when used with --network ic

This was intended to skip verification of the wallet canister on the IC network,
but ended up only writing to the wallets.json file if --force was passed.

### chore: updating dependencies

* Support for the latest version of the {IC} specification and replica.

* Updating to latest versions of Motoko, Candid, and agent-rs

### feat: Type Inference Update

* Changes to `dfx new` project template and JavaScript codegen to support type inference in IDE's

* Adding webpack dev server to project template

* Migration path documented at https://sdk.dfinity.org/docs/release-notes/0.8.0-rn.html

# 0.7.7

Breaking changes to frontend code generation, documented in 0.8.0

## DFX

### feat: deploy and canister install will now only upgrade a canister if the wasm actually changed

dfx deploy and dfx canister install now compare the hash of the already-installed module
with the hash of the built canister's wasm output.  If they are the same, they leave the canister
in place rather than upgrade it.  They will still synchronize assets to an asset canister regardless
of the result of this comparison.


# 0.7.6

## icx-proxy

The streaming callback mechanism now requires the following record structure for the token:
```
type StreamingCallbackToken = record {
    key: text;
    content_encoding: text;
    index: nat;
    sha256: opt blob;
};
```

Previously, the token could be a record with any set of fields.

# 0.7.2

## DFX

### fix: set default cycle balance to 3T

Change the default cycle balance of a canister from 10T cycles to 3T cycles.

## Cycles Wallet

- Module hash: 1404b28b1c66491689b59e184a9de3c2be0dbdd75d952f29113b516742b7f898
- https://github.com/dfinity/cycles-wallet/commit/e902708853ab621e52cb68342866d36e437a694b

### fix: It is no longer possible to remove the last controller.

Fixed an issue where the controller can remove itself from the list of controllers even if it's the only one,
leaving the wallet uncontrolled.
Added defensive checks to the wallet's remove_controller and deauthorize methods.

# 0.7.1

## DFX

### feat: sign request_status for update call

When using `dfx canister sign` to generate a update message, a corresponding
request_status message is also signed and append to the json as `signed_request_status`.
Then after sending the update message, the user can check the request_status using
`dfx canister send message.json --status`.

### fix: wallet will not proxy dfx canister call by default

Previously, `dfx canister call` would proxy queries and update calls via the wallet canister by default.
(There was the `--no-wallet` flag to bypass the proxy and perform the calls as the selected identity.)
However, this behavior had drawbacks, namely each `dfx canister call` was an inter-canister call
by default and calls would take a while to resolve. This fix makes it so that `dfx canister call` no longer
proxies via the wallet by default. To proxy calls via the wallet, you can do
`dfx canister --wallet=<wallet-id> call`.

### feat: add --no-artificial-delay to dfx replica and start

This change adds the `--no-artificial-delay` flag to `dfx start` and `dfx replica`.
The replica shipped with dfx has always had an artificial consensus delay (introduced to simulate
a delay users might see in a networked environment.) With this new flag, that delay can
be lessened. However, you might see increased CPU utilization by the replica process.

### feat: add deposit cycles and uninstall code

This change introduces the `deposit_cycles` and `uninstall_code` management canister
methods as dedicated `dfx canister` subcommands.

### fix: allow consistent use of canisters ids in canister command

This change updates the dfx commands so that they will accept either a canister name
(sourced from your local project) or a valid canister id.

# 0.7.0

## DFX

### feat: add output type to request-status

This change allows you to specify the format the return result for `dfx canister request-status`.

### fix: deleting a canister on a network removes entries for other networks

This change fixes a bug where deleting a canister on a network removed all other entries for
the canister in the canister_ids.json file.

### feat: point built-in `ic` network provider at mainnet

`--network ic` now points to the mainnet IC (as Sodium has been deprecated.)

### feat: add candid UI canister

The dedicated candid UI canister is installed on a local network when doing a `dfx canister install`
or `dfx deploy`.

### fix: Address already in use (os error 48) when issuing dfx start

This fixes an error which occurred when starting a replica right after stopping it.

### feat: ledger subcommands

dfx now supports a dedicated `dfx ledger` subcommand. This allows you to interact with the ledger
canister installed on the Internet Computer. Example commands include `dfx ledger account-id` which
prints the Account Identifier associated with your selected identity, `dfx ledger transfer` which
allows you to transfer ICP from your ledger account to another, and `dfx ledger create-canister` which
allows you to create a canister from ICP.

### feat: update to 0.17.0 of the Interface Spec

This is a breaking change to support 0.17.0 of the Interface Spec. Compute & memory allocation values
are set when creating a canister. An optional controller can also be specified when creating a canister.
Furthermore, `dfx canister set-controller` is removed, in favor of `dfx canister update-settings` which
allows the controller to update the controller, the compute allocation, and the memory allocation of the
canister. The freezing threshold value isn't exposed via dfx cli yet, but it may still be modified by
calling the management canister via `dfx canister call aaaaa-aa update-settings`

### feat: add wallet subcommands

dfx now supports a dedicated `dfx wallet` subcommand. This allows you to interact with the cycles wallet
associated with your selected identity. For example, `dfx wallet balance` to get the cycle balance,
`dfx wallet list-addresses` to display the associated controllers & custodians, and `dfx wallet send <destination> <amount>`
to send cycles to another wallet.

## Cycles Wallet

- Module Hash: a609400f2576d1d6df72ce868b359fd08e1d68e58454ef17db2361d2f1c242a1
- https://github.com/dfinity/cycles-wallet/commit/06bb256ca0738640be51cf84caaced7ea02ca29d

### feat: Use Internet Identity Service.

# 0.7.0-beta.5

## Cycles Wallet

- Module Hash: 3d5b221387875574a9fd75b3165403cf1b301650a602310e9e4229d2f6766dcc
- https://github.com/dfinity/cycles-wallet/commit/c3cbfc501564da89e669a2d9de810d32240baf5f

### feat: Updated to Public Interface 0.17.0

### feat: The wallet_create_canister method now takes a single record argument, which includes canister settings.

### fix: Return correct content type and encoding for non-gz files.

### fix: Updated frontend for changes to canister creation interface.

# 0.7.0-beta.3

## DFX

### fix: assets with an unrecognized file extension will use content-type "application/octet-stream"

# 0.7.0-beta.2

## DFX

### feat: synchronize assets rather than uploading even assets that did not change

DFX will now also delete assets from the container that do not exist in the project.
This means if you stored assets in the container, and they are not in the project,
dfx deploy or dfx install will delete them.

## Asset Canister

### Breaking change: change to store() method signature

- now takes arguments as a single record parameter
- must now specify content type and content encoding, and may specify the sha256

# 0.7.0-beta.1

## DFX

### fix: now deletes from the asset canister assets that no longer exist in the project

### feat: get certified canister info from read state #1514

Added `dfx canister info` command to get certified canister information. Currently this information is limited to the controller of the canister and the SHA256 hash of its WASM module. If there is no WASM module installed, the hash will be None.

## Asset Canister

### Breaking change: change to list() method signature

- now takes a parameter, which is an empty record
- now returns an array of records

### Breaking change: removed the keys() method

- use list() instead

# 0.7.0-beta.0

## DFX

### feat: webserver can now serve large assets

# 0.6.26

## DFX

### feat: add --no-wallet flag and --wallet option to allow Users to bypass Wallet or specify a Wallet to use for calls (#1476)

Added `--no-wallet` flag to `dfx canister` and `dfx deploy`. This allows users to call canister management functionality with their Identity as the Sender (bypassing their Wallet canister.)
Added `--wallet` option to `dfx canister` and `dfx deploy`. This allows users to specify a wallet canister id to use as the Sender for calls.
`--wallet` and `--no-wallet` conflict with each other. Omitting both will invoke the selected Identity's wallet canister to perform calls.

### feat: add canister subcommands `sign` and `send`

Users can use `dfx canister sign ...` to generated a signed canister call in a json file. Then `dfx canister send [message.json]` to the network.

Users can sign the message on an air-gapped computer which is secure to host private keys.

#### Note

* `sign` and `send` currently don't proxy through wallet canister. Users should use the subcommands with `dfx canister --no-wallet sign ...`.

* The `sign` option `--expire-after` will set the `ingress_expiry` to a future timestamp which is current plus the duration.
Then users can send the message during a 5 minutes time window ending in that `ingress_expiry` timestamp. Sending the message earlier or later than the time window will both result in a replica error.

### feat: implement the HTTP Request proposal in dfx' bootstrap webserver. +
And add support for http requests in the base storage canister (with a default to `/index.html`).

This does not support other encodings than `identity` for now (and doesn't even return any headers). This support will be added to the upgraded asset storage canister built in #1482.

Added a test that uses `curl localhost` to test that the asset storage AND the webserver properly support the http requests.

This commit also upgrades tokio and reqwest in order to work correctly. There are also _some_ performance issues noted (this is slower than the `icx-http-server` for some reason), but those are not considered criticals and could be improved later on.

Renamed the `project_name` in our own generated assets to `canister_name`, for things that are generated during canister build (and not project generation).

### feat: add support for ECDSA on secp256k1

You can now a generate private key via OpenSSL or a simlar tool, import it into dfx, and use it to sign an ingress message.

``` bash
openssl ecparam -name secp256k1 -genkey -out identity.pem
dfx identity import <name> identity.pem
dfx identity use <name>
dfx canister call ...
```

## Asset Canister

### feat: The asset canister can now store assets that exceed the message ingress limit (2 MB)

* Please note that neither the JS agent nor the HTTP server have been updated yet to server such large assets.
* The existing interface is left in place for backwards-compatibility, but deprecated:
** retrieve(): use get() and get_chunk() instead
** store(): use create_batch(), create_chunk(), and commit_batch() instead
** list(): use keys() instead

# 0.6.25

## DFX

- feat: dfx now provides CANISTER_ID_<canister_name> environment variables for all canisters to "npm build" when building the frontend.

## Agents

### Rust Agent

- feat: AgentError due to request::Error will now include the reqwest error message
in addition to "Could not reach the server"
- feat: Add secp256k1 support (dfx support to follow)

# 0.6.24

## DFX

- feat: add option to specify initial cycles for newly created canisters (#1433)

Added option to `dfx canister create` and `dfx deploy` commands: `--with-cycles <with-cycles>`.
This allows the user to specify the initial cycle balance of a canister created by their wallet.
This option is a no-op for the Sodium network.

``` bash
dfx canister create --with-cycles 8000000000 some_canister
dfx deploy --with-cycles 8000000000
```

Help string:
```
Specifies the initial cycle balance to deposit into the newly
created canister. The specified amount needs to take the
canister create fee into account. This amount is deducted
from the wallet's cycle balance
```

- feat: install `dfx` by version or tag (#1426)

This feature adds a new dfx command `toolchain` which have intuitive subcommands.
The toolchain specifiers can be a complete version number, major minor version, or a tag name.

``` bash
dfx toolchain install 0.6.24 # complete version
dfx toolchain install 0.6    # major minor
dfx toolchain install latest # tag name
dfx toolchain default latest
dfx toolchain list
dfx toolchain uninstall latest
```

- fix: onboarding related fixups (#1420)

Now that the Mercury Alpha application subnetwork is up and we are getting ready to onboard devs, the dfx error message for wallet creation has changed:
For example,
``` bash
dfx canister --network=alpha create hello
Creating canister "hello"...
Creating the canister using the wallet canister...
Creating a wallet canister on the alpha network.
Unable to create a wallet canister on alpha:
The Replica returned an error: code 3, message: "Sender not authorized to use method."
Wallet canisters on alpha may only be created by an administrator.
Please submit your Principal ("dfx identity get-principal") in the intake form to have one created for you.
```

- feat: add deploy wallet subcommand to identity (#1414)

This feature adds the deploy-wallet subcommand to the dfx identity.
The User provides the ID of the canister onto which the wallet WASM is deployed.

``` bash
dfx identity deploy-wallet --help
dfx-identity-deploy-wallet
Installs the wallet WASM to the provided canister id

USAGE:
    dfx identity deploy-wallet <canister-id>

ARGS:
    <canister-id>    The ID of the canister where the wallet WASM will be deployed

FLAGS:
    -h, --help       Prints help information
    -V, --version    Prints version information
```

# 0.6.22

## DFX

- feat: dfx call random value when argument is not provided (#1376)

- fix: canister call can take canister ids for local canisters even if … (#1368)
- fix: address panic in dfx replica command (#1338)
- fix: dfx new webpack.config.js does not encourage running 'js' through ts-… (#1341)

## Sample apps

- There have been updates, improvements, and new sample apps added to the [examples](https://github.com/dfinity/examples/tree/master/motoko) repository.

    All of Motoko sample apps in the [examples](https://github.com/dfinity/examples/tree/master/motoko) repository have been updated to work with the latest release of the SDK.

    There are new sample apps to illustrate using arrays ([Quicksort](https://github.com/dfinity/examples/tree/master/motoko/quicksort)) and building create/read/update/delete (CRUD) operations for a web application [Superheroes](https://github.com/dfinity/examples/tree/master/motoko/superheroes).

- The [LinkedUp](https://github.com/dfinity/linkedup) sample application has been updated to work with the latest release of Motoko and the SDK.

## Motoko

## Agents

## Canister Development Kit (CDK)<|MERGE_RESOLUTION|>--- conflicted
+++ resolved
@@ -2,17 +2,15 @@
 
 # UNRELEASED
 
-<<<<<<< HEAD
 ### feat: dfx canister call ... --output json
 
-This is the same as `dfx canister call ... | idl2json`, but more convenient.
+This is the same as `dfx canister call ... | idl2json`, for convenience.
 
 See: https://github.com/dfinity/idl2json
-=======
+
 ### fix canister status output to be grep compatible
 
 `dfx canister status` now outputs to `stdout`, rather than `stderr`, so that its output is `grep` compatible.
->>>>>>> f6f10929
 
 ### fix fetching canister logs to be grep & tail compatible
 
