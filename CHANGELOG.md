--- conflicted
+++ resolved
@@ -2,11 +2,10 @@
 
 # UNRELEASED
 
-<<<<<<< HEAD
 ### feat!: Add safeguard to very short freezing threshold
 
 Similar to very long freezing thresholds, setting a freezing threshold below 1 week now requires confirmation with `--confirm-very-short-freezing-threshold` so that unexpected canister uninstallation is less likely.
-=======
+
 ### feat: Support 'follow' mode for 'dfx canister logs'
 Support `follow` mode for `dfx canister logs`
 - `--follow` to fetch logs continuously until interrupted with `Ctrl+C`
@@ -24,7 +23,6 @@
 ### Motoko
 
 Updated Motoko to [0.14.8](https://github.com/dfinity/motoko/releases/tag/0.14.8)
->>>>>>> a026b45e
 
 # 0.26.1
 
