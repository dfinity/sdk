# dfx changelog

# UNRELEASED

### feat!: `dfx start` uses `--pocketic` by default

As [announced](https://forum.dfinity.org/t/dfx-replacing-the-local-replica-with-pocketic/40167) `dfx start` now runs PocketIC by default.
Running a local replica is still possible with `--replica`, but this option will be removed in the near future.

<<<<<<< HEAD
### feat: `dfx info telemetry-log-path`

Displays the path of the telemetry log file.
=======
### fix: Warning and error messages now correctly suggest `dfx info security-policy` when suboptimal security policies get used
>>>>>>> 2a8f5405

# 0.25.1

### feat: `skip_cargo_audit` flag in dfx.json to skip `cargo audit` build step

### fix: `dfx canister install` and `dfx deploy` with `--no-asset-upgrade` no longer hang indefinitely when wasm is not up to date

### fix: `dfx` downloads `.did` files for remote canisters

### feat: streamlined output during asset synchronization

### chore: hide `dfx wallet redeem-faucet-coupon`

### docs: fixed description of `dfx cycles balance`

## Dependencies

### Motoko

Updated Motoko to [0.14.2](https://github.com/dfinity/motoko/releases/tag/0.14.2)

### Frontend canister

- Module hash: 865eb25df5a6d857147e078bb33c727797957247f7af2635846d65c5397b36a6
- https://github.com/dfinity/sdk/pull/4095

### Replica

Updated replica to elected commit 2f02a660f6f17b5a78c13d9b372f74c8228f79b8.
This incorporates the following executed proposals:

- [135422](https://dashboard.internetcomputer.org/proposal/135422)
- [135421](https://dashboard.internetcomputer.org/proposal/135421)
- [135302](https://dashboard.internetcomputer.org/proposal/135302)
- [135301](https://dashboard.internetcomputer.org/proposal/135301)
- [135204](https://dashboard.internetcomputer.org/proposal/135204)
- [135203](https://dashboard.internetcomputer.org/proposal/135203)
- [135052](https://dashboard.internetcomputer.org/proposal/135052)
- [135051](https://dashboard.internetcomputer.org/proposal/135051)

# 0.25.0

### fix: `dfx canister install` and `dfx deploy` with `--no-asset-upgrade` no longer hang indefinitely when wasm is not up to date

### fix: `dfx` downloads `.did` files for remote canisters

### feat: streamlined output during asset synchronization

### fix: correctly detects hyphenated Rust bin crates

### fix: removes unnecessary tsc step in sveltekit build script

### feat!: `dfx info pocketic-config-port`

Due to the incompatibility between the APIs on the replica port and the PocketIC port, `dfx info replica-port`
no longer works with PocketIC, and the PocketIC port is provided by a new command, `dfx info pocketic-config-port`.

### feat: streamlined `dfx new` output

### test: adds playwright tests for `dfx new` project frontends

The first of a suite of baseline tests to automate testing starter projects. Makes sure that sveltekit, react, vue, and vanilla frontends are compatible with other dfx or asset canister changes.

### fix: template frontends now have unsupported browser warnings

DFX's default security headers cause Safari to break when viewing local canisters. Warning messages
have been added to the frontend project templates when the page is broken that indicate to try switching
browsers.

### feat: impersonating sender of requests to a local PocketIC instance

`dfx canister call`, `dfx canister status`, and `dfx canister update-settings` take
an additional CLI argument `--impersonate` to specify a principal
on behalf of which requests to a local PocketIC instance are sent.

### feat: `dfx canister [create|update-settings] --wasm-memory-threshold`

This adds support for the WASM memory threshold, used in conjunction with `--wasm-memory-limit`.
When the remaining memory until the limit falls below the threshold, the canister's
`on_low_wasm_memory` handler is run.

### fix: `dfx deploy --by-proposal` no longer sends chunk data in ProposeCommitBatch

Recently we made `dfx deploy` include some chunk data in CommitBatch, in order to streamline
deploys for smaller projects. `dfx deploy` splits up larger change lists and submits them in
smaller batches, in order to remain within message and compute limits.

This change also applied to `dfx deploy --by-proposal`, which submits all changes in a single
message. This made it more likely that `dfx deploy --by-proposal` will fail due to exceeding
message limits.

This fix makes it so `dfx deploy --by-proposal` never includes this chunk data in
ProposeCommitBatch, which will allow for more changes before hitting message limits.

### feat: `dfx start --pocketic` supports `--force` and shared networks.

`dfx start --pocketic` is now compatible with `--force` and shared networks.

### feat: error when using insecure identity on mainnet

This used to be a warning. A hard error can abort the command so that no insecure state will be on the mainnet.

Users can suppress this error by setting `export DFX_WARNING=-mainnet_plaintext_identity`.

The warning won't display when executing commands like `dfx deploy --playground`.

### feat: support `--replica` in `dfx start`

Added a flag `--replica` to `dfx start`. This flag currently has no effect.
Once PocketIC becomes the default for `dfx start` this flag will start the replica instead.
You can use the `--replica` flag already to write scripts that anticipate that change.

### feat: extensions can define project templates

An extension can define one or more project templates for `dfx new` to use.
These can be new templates or replace the built-in project templates.

### fix: all commands with --all parameter skip remote canisters

This affects the following commands:
- `dfx canister delete`
- `dfx canister deposit-cycles`
- `dfx canister start`
- `dfx canister status`
- `dfx canister stop`
- `dfx canister uninstall-code`
- `dfx canister update-settings`
- `dfx ledger fabricate-cycles`

### fix: `dfx` can deploy canisters to playground networks that have Motoko EOP enabled

Canisters with Motoko's Enhanced Orthogonal Persistence feature require `wasm_memory_persistence = Keep` when they get installed.
Previously, when `dfx` attempted to install canisters with EOP enabled to a playground it didn't set `wasm_memory_persistence` properly.

### fix: custom canisters with a read-only wasm no longer fail to build with a permissions error

### chore: improve `dfx deploy` messages.

If users run `dfx deploy` without enough cycles, show additional messages to indicate what to do next.
```
Error explanation:
Insufficient cycles balance to create the canister.
How to resolve the error:
Please top up your cycles balance by converting ICP to cycles like below:
'dfx cycles convert --amount=0.123'.
```

If users run `dfx deploy --playground` but the backend is not updated with the latest frontend canister wasm
the error message will explain this properly and recommends asking for help on the forum since this can't be resolved by users.

### chore: improve `dfx cycles convert` messages.

If users run `dfx cycles convert` without enough ICP tokens, show additional messages to indicate what to do next.
```
Error explanation:
Insufficient ICP balance to finish the transfer transaction.
How to resolve the error:
Please top up your ICP balance.

Your account address for receiving ICP from centralized exchanges: 8494c01329531c06254ff45dad87db806ae6ed935ad6a504cdbc00a935db7b49
(run `dfx ledger account-id` to display)

Your principal for ICP wallets and decentralized exchanges: ueuar-wxbnk-bdcsr-dnrh3-rsyq6-ffned-h64ox-vxywi-gzawf-ot4pv-sqe
(run `dfx identity get-principal` to display)
```

### feat: Add pre-install tasks

Add pre-install tasks, which can be defined by the new `pre-install` key for canister objects in `dfx.json` with a command or list of commands.

### chore: Warn when the 'canister_ids.json' file is first generated for persistent networks.

Warn when the 'canister_ids.json' file is first generated for persistent networks.

```
dfx deploy --network ic
...
test_backend canister created on network ic with canister id: j36qm-pqaaa-aaaan-qzqya-cai
WARN: The "/home/sdk/repos/test/canister_ids.json" file has been generated. Please make sure you store it correctly, e.g., submitting it to a GitHub repository.
Building canisters...
...
```

### chore: Provides units for all fields of canister status.

Provides units for all fields of canister status.

```
$ dfx canister status pxmfj-jaaaa-aaaan-qmmbq-cai --ic
Canister status call result for pxmfj-jaaaa-aaaan-qmmbq-cai.
Status: Running
Controllers: uom2z-lqsqq-qbn4p-nts4l-2xjfl-oeivu-oso42-4t4jh-54ikd-ewnvi-tqe yjac5-2yaaa-aaaan-qaqka-cai
Memory allocation: 0 Bytes
Compute allocation: 0 %
Freezing threshold: 2_592_000 Seconds
Idle cycles burned per day: 20_548_135 Cycles
Memory Size: 2_010_735 Bytes
Balance: 2_985_407_678_380 Cycles
Reserved: 0 Cycles
Reserved cycles limit: 5_000_000_000_000 Cycles
Wasm memory limit: 3_221_225_472 Bytes
Wasm memory threshold: 0 Bytes
Module hash: 0x4f13cceb571483ac99a9f89afc05718c0a4ab72e9fac7d49054c0a3e05c4899b
Number of queries: 0
Instructions spent in queries: 0
Total query request payload size: 0 Bytes
Total query response payload size: 0 Bytes
Log visibility: controllers
```

### feat!: Print error traces only in verbose (`-v`) mode or if no proper error message is available

### chore: Add Schnorr types and methods to management canister IDL

## Dependencies

### Frontend canister

### fix: 'unreachable' error when trying to upgrade an asset canister with over 1GB data

The asset canister now estimates the size of the data to be serialized to stable memory,
and reserves that much space for the ValueSerializer's buffer.

- Module hash: 865eb25df5a6d857147e078bb33c727797957247f7af2635846d65c5397b36a6
- https://github.com/dfinity/sdk/pull/4095
- https://github.com/dfinity/sdk/pull/4036

### Motoko

Updated Motoko to [0.13.7](https://github.com/dfinity/motoko/releases/tag/0.13.7)

### Replica

Updated replica to elected commit 4ba583480e05a518aa2bcf36f5a0e48475e8edc2.
This incorporates the following executed proposals:

- [134967](https://dashboard.internetcomputer.org/proposal/134967)
- [134966](https://dashboard.internetcomputer.org/proposal/134966)
- [134900](https://dashboard.internetcomputer.org/proposal/134900)
- [134773](https://dashboard.internetcomputer.org/proposal/134773)
- [134684](https://dashboard.internetcomputer.org/proposal/134684)
- [134663](https://dashboard.internetcomputer.org/proposal/134663)
- [134608](https://dashboard.internetcomputer.org/proposal/134608)
- [134609](https://dashboard.internetcomputer.org/proposal/134609)
- [134497](https://dashboard.internetcomputer.org/proposal/134497)
- [134408](https://dashboard.internetcomputer.org/proposal/134408)
- [134337](https://dashboard.internetcomputer.org/proposal/134337)
- [134336](https://dashboard.internetcomputer.org/proposal/134336)
- [134259](https://dashboard.internetcomputer.org/proposal/134259)
- [134251](https://dashboard.internetcomputer.org/proposal/134251)
- [134250](https://dashboard.internetcomputer.org/proposal/134250)
- [134188](https://dashboard.internetcomputer.org/proposal/134188)
- [134187](https://dashboard.internetcomputer.org/proposal/134187)
- [134186](https://dashboard.internetcomputer.org/proposal/134186)
- [134185](https://dashboard.internetcomputer.org/proposal/134185)

# 0.24.3

### feat: Bitcoin support in PocketIC

`dfx start --pocketic` is now compatible with `--bitcoin-node` and `--enable-bitcoin`.

### feat: facade pull ICP, ckBTC, ckETH ledger canisters

The ledger canisters can be pulled even though they are not really "pullable".
The metadata like wasm_url and init_guide are hardcoded inside `dfx deps pull` logic.

- ICP ledger: `ryjl3-tyaaa-aaaaa-aaaba-cai`
- ckBTC ledger: `mxzaz-hqaaa-aaaar-qaada-cai`
- ckETH ledger: `ss2fx-dyaaa-aaaar-qacoq-cai`

### chore: update agent version in frontend templates, and include `resolve.dedupe` in Vite config

### chore: improve error message when trying to use the local replica when it is not running

### Frontend canister

Allow setting permissions lists in init arguments just like in upgrade arguments.

- Module hash: 2c24b5e1584890a7965011d5d1d827aca68c489c9a6308475730420fa53372e8
- https://github.com/dfinity/sdk/pull/3965

### Candid UI

- Module hash: f45db224b40fac516c877e3108dc809d4b22fa42d05ee8dfa5002536a3a3daed
- Bump agent-js to fix error code

### chore!: improve the messages for the subcommands of `dfx cycles` and `dfx ledger`.

If users run subcommands of `dfx cycles` or `dfx ledger` without the `--ic` flag, show below messages to indicate what to do next.
```
Error explanation:
Cycles ledger with canister ID 'um5iw-rqaaa-aaaaq-qaaba-cai' is not installed.
How to resolve the error:
Run the command with '--ic' flag if you want to manage the cycles on the mainnet.
```

### chore: improve `dfx start` messages.

For `dfx start`, show below messages to users to indicate what to do next.
```
Success! The dfx server is running.
You must open a new terminal to continue developing. If you'd prefer to stop, quit with 'Ctrl-C'.
```

## Dependencies

### Motoko

Updated Motoko to [0.13.4](https://github.com/dfinity/motoko/releases/tag/0.13.4)

### Replica

Updated replica to elected commit a62848817cec7ae50618a87a526c85d020283fd9.
This incorporates the following executed proposals:

- [134036](https://dashboard.internetcomputer.org/proposal/134036)
- [134035](https://dashboard.internetcomputer.org/proposal/134035)
- [134034](https://dashboard.internetcomputer.org/proposal/134034)
- [134032](https://dashboard.internetcomputer.org/proposal/134032)
- [133939](https://dashboard.internetcomputer.org/proposal/133939)
- [133953](https://dashboard.internetcomputer.org/proposal/133953)
- [133952](https://dashboard.internetcomputer.org/proposal/133952)
- [133951](https://dashboard.internetcomputer.org/proposal/133951)
- [133950](https://dashboard.internetcomputer.org/proposal/133950)
- [133902](https://dashboard.internetcomputer.org/proposal/133902)
- [133901](https://dashboard.internetcomputer.org/proposal/133901)
- [133900](https://dashboard.internetcomputer.org/proposal/133900)
- [133798](https://dashboard.internetcomputer.org/proposal/133798)
- [133799](https://dashboard.internetcomputer.org/proposal/133799)
- [133800](https://dashboard.internetcomputer.org/proposal/133800)
- [133457](https://dashboard.internetcomputer.org/proposal/133457)
- [133450](https://dashboard.internetcomputer.org/proposal/133450)
- [133443](https://dashboard.internetcomputer.org/proposal/133443)
- [133397](https://dashboard.internetcomputer.org/proposal/133397)
- [133396](https://dashboard.internetcomputer.org/proposal/133396)

# 0.24.2

### feat: all commands will use the DFX_NETWORK from the environment

If `DFX_NETWORK` is set in the environment, all commands will use that network by default.
The `--network` parameter will take precedence if provided.

### fix: dfx generate now honors the --network parameter
This fixes an issue where `dfx deploy --playground` would fail if the project
had not been previously built for the local network.

### feat: Support canister log allowed viewer list

Added support for the canister log allowed viewer list, enabling specified users to access a canister's logs without needing to be set as the canister's controller.
Valid settings are:
- `--add-log-viewer`, `--remove-log-viewer` and `--set-log-viewer` flags with `dfx canister update-settings`
- `--log-viewer` flag with `dfx canister create`
- `canisters[].initialization_values.log_visibility.allowed_viewers` in `dfx.json`

### feat: batch upload assets

The frontend canister sync now tries to batch multiple small content chunks into a single call using the `create_chunks` method added earlier.
And for small amounts of uploaded data the asset sync can now skip chunk creation entirely.
This should lead to significantly faster upload times for frontends with many small files.

## Dependencies

### Motoko

Updated Motoko to [0.13.2](https://github.com/dfinity/motoko/releases/tag/0.13.2)

### Frontend canister

`SetAssetContentArguments` has a new field `last_chunk: opt blob` which can be used in addition to `chunk_ids` so that small assets can be uploaded as part of `commit_batch`,
skipping the need to await a separate `create_chunk` call.

Bumped `api_version` to `2` for the previous addition of `create_chunks` since the improved file sync relies on it.

- Module hash: 296d1ad1a7f8b15f90ff8b728658646b649cabd159f360f1b427297f4c76763e
- https://github.com/dfinity/sdk/pull/3954
- https://github.com/dfinity/sdk/pull/3947

# 0.24.1

### feat: More PocketIC flags supported

`dfx start --pocketic` is now compatible with `--artificial-delay` and the `subnet_type`  configuration option, and enables `--enable-canister-http` by default.

## Dependencies

### Frontend canister

#### feat: Better error messages when proposing a batch

Add the batch id in the error messages of `propose_commit_batch`.

Module hash: 2c9e30df9be951a6884c702a97bbb8c0b438f33d4208fa612b1de6fb1752db76

### Motoko

Updated Motoko to [0.13.1](https://github.com/dfinity/motoko/releases/tag/0.13.1)

### Replica

Updated replica to elected commit 0a6d829cddc1534c29e0d2c3c3ebd1024bff8d1a.

This incorporates the following elected proposals:

- [133327](https://dashboard.internetcomputer.org/proposal/133327)
- [133310](https://dashboard.internetcomputer.org/proposal/133310)
- [133309](https://dashboard.internetcomputer.org/proposal/133309)
- [133144](https://dashboard.internetcomputer.org/proposal/133144)
- [133143](https://dashboard.internetcomputer.org/proposal/133143)
- [133142](https://dashboard.internetcomputer.org/proposal/133142)
- [133063](https://dashboard.internetcomputer.org/proposal/133063)
- [133062](https://dashboard.internetcomputer.org/proposal/133062)
- [133061](https://dashboard.internetcomputer.org/proposal/133061)
- [132548](https://dashboard.internetcomputer.org/proposal/132548)
- [132547](https://dashboard.internetcomputer.org/proposal/132547)
- [132507](https://dashboard.internetcomputer.org/proposal/132507)
- [132482](https://dashboard.internetcomputer.org/proposal/132482)
- [132481](https://dashboard.internetcomputer.org/proposal/132481)
- [132500](https://dashboard.internetcomputer.org/proposal/132500)
- [132416](https://dashboard.internetcomputer.org/proposal/132416)
- [132413](https://dashboard.internetcomputer.org/proposal/132413)
- [132414](https://dashboard.internetcomputer.org/proposal/132414)
- [132412](https://dashboard.internetcomputer.org/proposal/132412)
- [132376](https://dashboard.internetcomputer.org/proposal/132376)
- [132375](https://dashboard.internetcomputer.org/proposal/132375)
- [132223](https://dashboard.internetcomputer.org/proposal/132223)
- [132222](https://dashboard.internetcomputer.org/proposal/132222)
- [132149](https://dashboard.internetcomputer.org/proposal/132149)
- [132148](https://dashboard.internetcomputer.org/proposal/132148)
- [131787](https://dashboard.internetcomputer.org/proposal/131787)
- [131757](https://dashboard.internetcomputer.org/proposal/131757)
- [131697](https://dashboard.internetcomputer.org/proposal/131697)

### Candid UI

Module hash 15da2adc4426b8037c9e716b81cb6a8cf1a835ac37589be2cef8cb3f4a04adaa

# 0.24.0

### fix: bumps sveltekit starter dependency versions to prevent typescript config error

### feat: expose canister upgrade options in CLI

`dfx canister install` and `dfx deploy` takes options `--skip-pre-upgrade` and `--wasm-memory-persistence`.

`dfx deploy --mode` now takes the same possible values as `dfx canister install --mode`: "install", "reinstall", "upgrade" and "auto".

In "auto" mode, the upgrade options are hints which only take effects when the actual install mode is "upgrade".

To maintain backward compatibility, a minor difference between the two commands remains.
If the `--mode` is not set, `dfx deploy` defaults to "auto", while `dfx canister install` defaults to "install".

### feat: Also report Motoko stable compatibility warnings

Report upgrade compatibility warnings for Motoko, such as deleted stable variables, in addition to compatibility errors.

### feat: Support for Motoko's enhanced orthogonal persistence.

Support Motoko's enhanced orthogonal persistence by automatically setting the canister upgrade option `wasm_memory_persistence` based on the Wasm metadata.

### feat: PocketIC state

`dfx start --pocketic` no longer requires `--clean`, and can persist replica state between runs.

### fix: Scripts always run with current directory set to the project root

Build scripts and other scripts now always run with the working directory
set to the project root (directory containing dfx.json).

This applies to the following:
 - build scripts
 - extension run
 - tech stack value computation
 - packtool (vessel, mops etc)

### feat: `dfx extension list` supports listing available extensions

`dfx extension list` now support `--available` flag to list available extensions from the
[extension catalog](https://github.com/dfinity/dfx-extensions/blob/main/catalog.json).
The extension catalog can be overridden with the `--catalog-url` parameter.

## Dependencies

### Frontend canister

Added `create_chunks`. It has the same behavior as `create_chunk`, except that it takes a `vec blob` and returns a `vec BatchId` instead of non-`vec` variants.

Module hash: 3a533f511b3960b4186e76cf9abfbd8222a2c507456a66ec55671204ee70cae3

### Motoko

Updated Motoko to [0.12.1](https://github.com/dfinity/motoko/releases/tag/0.12.1)

# 0.23.0

### fix: relax content security policy for sveltekit starter

We had to roll back part of the increased default security policy for the sveltekit starter due to the framework's use of inline scripts

### feat: Add canister snapshots

The new `dfx canister snapshot` command can be used to create, apply, and delete snapshots of stopped canisters.

### feat: PocketIC HTTP gateway

icx-proxy's HTTP gateway has been replaced with PocketIC's. (This does not impact the meaning of `--pocketic` in `dfx start`.)

### feat: Enable threshold schnorr signatures for Ed25519

Schnorr signature signing for `Ed25519` is now enabled.
A test key id `Ed25519:dfx_test_key` is ready to be used by locally created canisters.

### feat: Added settings_digest field to the network-id file

### feat: install extensions using the catalog

`dfx extension install` now locates extensions using the
[extension catalog](https://github.com/dfinity/dfx-extensions/blob/main/catalog.json).
This can be overridden with the `--catalog-url` parameter.

## Dependencies

### Replica

Updated replica to elected commit 3d0b3f10417fc6708e8b5d844a0bac5e86f3e17d.
This incorporates the following executed proposals:

- [131473](https://dashboard.internetcomputer.org/proposal/131473)


## Dependencies

### Replica

Updated replica to elected commit 2c0b76cfc7e596d5c4304cff5222a2619294c8c1.
This incorporates the following executed proposals:

- [131390](https://dashboard.internetcomputer.org/proposal/131390)
- [131055](https://dashboard.internetcomputer.org/proposal/131055)
- [131054](https://dashboard.internetcomputer.org/proposal/131054)
- [131032](https://dashboard.internetcomputer.org/proposal/131032)
- [131028](https://dashboard.internetcomputer.org/proposal/131028)

### feat: generate .env files for Motoko canisters

### feat: support `"security_policy"` and `"disable_security_policy_warning"` in `.ic-assets.json5`

*This change has an accompanying migration guide. Please see the 0.23.0 migration guide for instructions on how to adapt your project to this feature.*

It is now possible to specify a `"security_policy"` field in `.ic-assets.json5` for asset configurations.
Valid options are `"disabled"`, `"standard"`, and `"hardened"`.
The security policy provides a set of standard headers to make frontends more secure.
Headers manually specified in the `"headers"` field take precedence over the security policy headers.

If `"security_policy"` is not specified or `"disabled"` is set, then no headers are added. If `"security_policy"` is not set at all, a warning is displayed that there is no security policy set.

If `"standard"` is specified, a set of security headers is added to the asset. The headers can be displayed with `dfx info security-policy`.
It is a set of security headers that will work for most dapps. A warning is displayed that the headers could be hardened.

If `"hardened"` is set, the same headers as with `"standard"` are added.
The asset sync expects that improved headers are set that would improve security where appropriate.
If no custom headers are present the asset sync will fail with an error.

All warnings regarding security policies can be disabled with ``"disable_security_policy_warning": true`. It needs to be set per asset.

The standard/hardened security policy headers can be seen with `dfx info security-policy`.
It also contains a lot of suggestions on how to harden the policy.

Updated the starter projects to use `"security_policy"` instead of including the whole security policy by defining individual headers.

### feat: `dfx info security-policy`

Shows the headers that get applied to assets that are configured to `"security_policy": "standard"` or `"security_policy": "hardened"` in `.ic-assets.json5`.
Produces output that can be directly pasted into a `.json5` document.

### feat: `dfx extension install <url to extension.json>`

It's now possible for `dfx extension install` to install an extension from
somewhere other than https://github.com/dfinity/dfx-extensions, by passing
a URL to an extension.json file rather than an extension name.

For example, these are equivalent:
```bash
dfx extension install nns
dfx extension install https://raw.githubusercontent.com/dfinity/dfx-extensions/main/extensions/nns/extension.json
```

This update also adds the optional field `download_url_template` to extension.json,
which dfx will use to locate an extension release archive.

### fix: `dfx extension install` no longer reports an error if the extension is already installed

However, if a version is specified with `--version`, and the installed version is different,
then `dfx extension install` will still report an error.

### fix: `dfx ledger create-canister` sets controller properly

A recent [hotfix](https://forum.dfinity.org/t/nns-update-2024-05-15-cycles-minting-canister-hotfix-proposal-129728/30807) to the CMC changed how the arguments to `notify_create_canister` need to be passed.
`dfx` now again properly calls that function.

### feat: display replica port in `dfx start`

This replaces the dashboard link, which is now shown only in verbose mode. This should hopefully be less confusing for new users.

### feat!: add `crate` field to dfx.json

It is now possible to specify a particular crate within a Rust package to use for a canister module, using the `crate` field.
This enables specifying crates with different names than the package. In a few cases these were previously auto-detected
by dfx, you will need to add this field if you were using such a setup.

### feat: the `--wallet` parameter now accepts an identity name

The `--wallet` parameter can now be either a principal or the name of an identity.

If the name of an identity, dfx looks up the associated wallet's principal.

This means `--wallet <name>` is the equivalent of `--wallet $(dfx identity get-wallet --identity <name>)`.

### fix: display error cause of some http-related errors

Some commands that download http resources, for example `dfx extension install`, will
once again display any error cause.

### chore: remove the deprecated --use-old-metering flag

# 0.22.0

### asset uploads: retry some HTTP errors returned by the replica

Now retries the following, with exponential backoff as is already done for connect and transport errors:
- 500 internal server error
- 502 bad gateway
- 503 service unavailable
- 504 gateway timeout
- 429 many requests

### fix: Allow canisters to be deployed even if unrelated canisters in dfx.json are malformed

### feat!: enable cycles ledger support unconditionally

### chore!: removed `unsafe-eval` CSP from default starter template

To do this, the `@dfinity/agent` version was updated as well.

### fix: `dfx build` no longer requires a password for password-protected identities

### chore!: enforce `--wallet` requirement for `dfx canister call --with-cycles` earlier

### feat: add `dfx schema` support for .json files related to extensions

- `dfx schema --for extension-manifest` corresponds to extension.json
- `dfx schema --for extension-dependencies` corresponds to dependencies.json

### chore!: enforce minimum password length of 9 characters

The [NIST guidelines](https://pages.nist.gov/800-63-3/sp800-63b.html) require passwords to be longer than 8 characters.
This is now enforced when creating new identities.
Identities protected by a shorter password can still be decrypted.

### feat: `dfx extension install` now uses the extension's dependencies.json file to pick the highest compatible version

### feat: Enable threshold schnorr signatures for Bip340Secp256k1

Schnorr signature signing for `Bip340Secp256k1` is now enabled.
A test key id `Bip340Secp256k1:dfx_test_key` is ready to be used by locally created canisters.

## Dependencies

### Replica

Updated replica to elected commit 5849c6daf2037349bd36dcb6e26ce61c2c6570d0.
This incorporates the following executed proposals:

- [130985](https://dashboard.internetcomputer.org/proposal/130985)
- [130984](https://dashboard.internetcomputer.org/proposal/130984)
- [130819](https://dashboard.internetcomputer.org/proposal/130819)
- [130818](https://dashboard.internetcomputer.org/proposal/130818)
- [130748](https://dashboard.internetcomputer.org/proposal/130748)
- [130749](https://dashboard.internetcomputer.org/proposal/130749)
- [130728](https://dashboard.internetcomputer.org/proposal/130728)
- [130727](https://dashboard.internetcomputer.org/proposal/130727)
- [130409](https://dashboard.internetcomputer.org/proposal/130409)
- [130408](https://dashboard.internetcomputer.org/proposal/130408)

### Motoko

Updated Motoko to [0.11.2](https://github.com/dfinity/motoko/releases/tag/0.11.2)

# 0.21.0

### feat: dfx killall

Introduced `dfx killall`, a command for killing DFX-started processes.

### feat!: remove support for bitcoin query API

`dfx call --query aaaaa-aa bitcoin_get_balance_query/bitcoin_get_utxos_query` will result in an error.

### fix: simplified log message when using the default shared network configuration

Now displays `Using the default configuration for the local shared network.`
instead of `Using the default definition for the 'local' shared network because ~/.config/dfx/networks.json does not define it.`

### chore!: Improved error message about canister ranges when directly connecting to a node on a non-root subnet

### feat: `dfx start` for the shared local network stores replica state files in unique directories by options

The state files for different replica versions are often incompatible,
so `dfx start` requires the `--clean` argument in order to reset data when
using different replica versions or different replica options.

For the local shared network, dfx now stores replica state files in different
directories, split up by replica version and options.

As an example, you'll be able to do things like this going forward:
```bash
dfx +0.21.0 start
(cd project1 && dfx deploy && dfx canister call ...)
dfx stop

dfx +0.22.0 start
# notice --clean is not required.
# even if --clean were passed, the canisters for project1 would be unaffected.
(cd project2 && dfx deploy)
# project1 won't be affected unless you call dfx in its directory
dfx stop

dfx +0.21.0 start
# the canisters are still deployed
(cd project1 && dfx canister call ...)
```

Prior to this change, the second `dfx start` would have had to include `--clean`,
which would have reset the state of the shared local network, affecting all projects.

This also means `dfx start` for the shared local network won't ever require you to pass `--clean`.

`dfx start` will delete old replica state directories.  At present, it retains the 10 most recently used.

This doesn't apply to project-specific networks, and it doesn't apply with `--pocketic`.

It doesn't apply to project-specific networks because the project's canister ids would
reset anyway on first access. If you run `dfx start` in a project directory where dfx.json
defines the local network, you'll still be prompted to run with `--clean` if using a
different replica version or different replica options.

It doesn't apply to `--pocketic` because PocketIC does not yet persist any data.

### feat: allow specifying encodings in `.ic-assets.json`

When uploading assets to an asset canister, `dfx` by default uploads `.txt`, `.html` and `.js` files in `identity` encoding but also in `gzip` encoding to the frontend canister if encoding saves bytes.
It is now possible to specify in `.ic-assets.json` which encodings are used besides `identity`.
Note that encodings are only used if the encoding saves bytes compared to `identity` or if `identity` is not a specified encoding.

Example: To turn off `gzip` for `.js` files and to turn on `gzip` for `.jpg` files, use this in `.ic-assets.json`:
``` json
{
  "match": "**/*.js",
  "encodings": ["identity"]
},
{
  "match": "**/*.jpg",
  "encodings": ["identity", "gzip"]
}
```

### feat: `dfx canister url`

Add `dfx canister url` subcommand to display the url of a given canister. Basic usage as below:

``` bash
dfx canister url <canister>
```

The `<canister>` argument specifies the name or id of the canister for which you want to display the url.

### feat: `log_visibility` canister setting

Adds support for the `log_visibility` canister setting, which configures which users are allowed to read a canister's logs.
Valid options are `controllers` and `public`. The setting can be used with the `--log-visibility` flag in `dfx canister create`
and `dfx canister update-settings`, or in `dfx.json` under `canisters[].initialization_values.log_visibility`.

## Asset canister synchronization

### feat: support `brotli` encoding

Asset synchronization now not only supports `identity` and `gzip`, but also `brotli` encoding.
The default encodings are still
- `identity` and `gzip` for MIME types `.txt`, `.html` and `.js`
- `identity` for anything else

## Dependencies

### Frontend canister

**fix!: URL decoding follows the whatwg standard**

Previously, the frontend canister used custom logic to decode URLs.
The logic was replaced with a dependency that follows https://url.spec.whatwg.org/#percent-decode, which is what JavaScript's `new Request("https://example.com/% $").url` also uses.
This also drops support for decoding `%%` to `%`. `%` does no longer need to be encoded.

URLs that contain invalid encodings now return `400 Bad Request` instead of `500 Internal Server Error`

- Module hash: 2cc4ec4381dee231379270a08403c984986c9fc0c2eaadb64488b704a3104cc0
- https://github.com/dfinity/sdk/pull/3767

### Replica

Updated replica to elected commit 246d0ce0784d9990c06904809722ce5c2c816269.
This incorporates the following executed proposals:

- [130392](https://dashboard.internetcomputer.org/proposal/130392)
- [130400](https://dashboard.internetcomputer.org/proposal/130400)
- [130315](https://dashboard.internetcomputer.org/proposal/130315)
- [130134](https://dashboard.internetcomputer.org/proposal/130134)

# 0.20.2

### fix: `dfx canister delete` fails

`dfx canister delete` occasionally fails because it attempts to withdraw too many cycles from the canister before it is deleted.
Usually, `dfx` tries again with a larger margin of cycles, but sometimes this gets stuck.
It is now possible to use `--initial-margin` to manually supply a margin in case the automatic margin does not work.

### perf: improve sync command performance

Improves `sync` (eg. `dfx deploy`, `icx-asset sync`) performance by parallelization:
- Make asset properties query faster by parallelization, significant improvement for canisters that have many assets
- Make chunk creation process faster, by increasing parallelization 4=>25, significant improvement when deploying lots of small assets

`icx-asset`: add support for log levels, defaulting to `info`

### PocketIC support

Passing `--pocketic` to `dfx start` now starts a PocketIC server instead of the replica. PocketIC is lighter-weight than the replica and execution environment internals can be manipulated by REST commands. For more information, see the [PocketIC readme](https://github.com/dfinity/pocketic).

### feat: subaccount can be derived from principal in `dfx ledger account-id`

### feat: `dfx info candid-ui-url`

`dfx info candid-ui-url` displays the URL to the Candid UI canister for an explicitly specified `--network <network name>` (or `local` by default).

### chore: Improve help text of `dfx identity new` to include which characters are valid in identity names

### fix: Capitalization of "Wasm" in docs and messages

The output of `dfx canister status` has been also changed to use consistent capitalization of words.

### fix!(frontend-canister): include `.well-known` directory by default for asset upload

When uploading assets to an asset canister, `dfx` by default excludes directories and files with names that start with `.`.
`dfx` will start including folders with the name `.well-known` by default.
It is possible to override this in `.ic-assets.json` like this:

``` json
{
  "match": ".well-known",
  "ignore": true
}
```

### fix: Transferring funds too early in `dfx ledger create-canister` with --next-to

When creating a canister with `dfx ledger create-canister --next-to` on a canister that does not exist (e.g., 2vxsx-fae), then the funds are first transferred away from the users account, but the call then fails to create the new canister, and the funds are not returned to the user's account.

## Dependencies

### Updated to [agent-rs 0.35.0](https://github.com/dfinity/agent-rs/blob/main/CHANGELOG.md#0350---2024-05-10)

### Replica

Updated replica to elected commit ec35ebd252d4ffb151d2cfceba3a86c4fb87c6d6.
This incorporates the following executed proposals:

- [130083](https://dashboard.internetcomputer.org/proposal/130083)
- [129747](https://dashboard.internetcomputer.org/proposal/129747)
- [129746](https://dashboard.internetcomputer.org/proposal/129746)
- [129706](https://dashboard.internetcomputer.org/proposal/129706)
- [129697](https://dashboard.internetcomputer.org/proposal/129697)
- [129696](https://dashboard.internetcomputer.org/proposal/129696)
- [129628](https://dashboard.internetcomputer.org/proposal/129628)
- [129627](https://dashboard.internetcomputer.org/proposal/129627)

# 0.20.1

### feat: reformatted error output

Rather than increasing indentation, dfx now aligns the error causes with a "Caused by: " prefix.

Also changed error types to report error causes as causes, rather than embedding their error cause in the error text.

Before:
```bash
Error: Failed while trying to deploy canisters.
Caused by: Failed while trying to deploy canisters.
  Failed to build all canisters.
    Failed while trying to build all canisters.
      The build step failed for canister 'bw4dl-smaaa-aaaaa-qaacq-cai' (wasminst_backend) with an embedded error: Failed to build Motoko canister 'wasminst_backend'.: Failed to compile Motoko.: Failed to run 'moc'.: The command '"/Users/ericswanson/.cache/dfinity/versions/0.19.0/moc" ... params ...  failed with exit status 'exit status: 1'.
Stdout:

Stderr:
/Users/ericswanson/w/wasminst/src/wasminst_backend/main2.mo: No such file or directory
```

After:
```bash
Error: Failed while trying to deploy canisters.
Caused by: Failed to build all canisters.
Caused by: Failed while trying to build all canisters.
Caused by: The build step failed for canister 'bw4dl-smaaa-aaaaa-qaacq-cai' (wasminst_backend)
Caused by: Failed to build Motoko canister 'wasminst_backend'.
Caused by: Failed to compile Motoko.
Caused by: Failed to run 'moc'.
Caused by: The command '"/Users/ericswanson/.cache/dfinity/versions/0.20.0/moc" ... params ... failed with exit status 'exit status: 1'.
Stdout:

Stderr:
/Users/ericswanson/w/wasminst/src/wasminst_backend/main2.mo: No such file or directory
```

### fix: "Failed to decrypt PEM file" errors messages will now include the cause

### feat: Wasm memory soft-limit

Adds support for the `wasm_memory_limit` canister setting, which limits the canister's heap during most calls but does not affect queries. As with other canister settings, it can be set in `dfx canister create` or `dfx canister update-settings` via the `--wasm-memory-limit` flag, as well as in `dfx.json` under `canisters[].initialization_values.wasm_memory_limit`.

### feat: extensions can define a canister type

Please see [extension-defined-canister-types](docs/concepts/extension-defined-canister-types.md) for details.

### feat: init_arg_file in dfx.json

Introduces support for the `init_arg_file` field in `dfx.json`, providing an alternative method to specify initialization arguments.

This field accepts a relative path, from the directory containing the `dfx.json` file.

**Note**

- Only one of `init_arg` and `init_arg_file` can be defined at a time.
- If `--argument` or `--argument-file` are set, the argument from the command line takes precedence over the one in dfx.json.

### fix: dfx new failure when node is available but npm is not

`dfx new` could fail with "Failed to scaffold frontend code" if node was installed but npm was not installed.

## Dependencies

### Cycles wallet

Updated cycles wallet to a gzipped version of `20240410` release:
- Module hash: `7745d3114e3e5fbafe8a7150a0a8c15a5b8dc9257f294d5ced67d41be76065bc`, in gzipped form: `664df1045e093084f4ebafedd3a793cc3b3be0a7ef1b245d8d3defe20b33057c`
- https://github.com/dfinity/cycles-wallet/commit/b013764dd827560d8538ee2b7be9ecf66bed6be7

### Replica

Updated replica to elected commit 5e285dcaf77db014ac85d6f96ff392fe461945f5.
This incorporates the following executed proposals:

- [129494](https://dashboard.internetcomputer.org/proposal/129494)
- [129493](https://dashboard.internetcomputer.org/proposal/129493)
- [129428](https://dashboard.internetcomputer.org/proposal/129428)
- [129427](https://dashboard.internetcomputer.org/proposal/129427)
- [129423](https://dashboard.internetcomputer.org/proposal/129423)
- [129408](https://dashboard.internetcomputer.org/proposal/129408)
- [129379](https://dashboard.internetcomputer.org/proposal/129379)
- [129378](https://dashboard.internetcomputer.org/proposal/129378)

# 0.20.0

### fix: set `CANISTER_CANDID_PATH_<canister name>` properly for remote canisters

In the remote canister declaration it is possible to set a candid file to use when the canister is remote on a specific network.
`dfx` now correctly sets the `CANISTER_CANDID_PATH_<canister name>` environment variable during the build process on remote networks if the file exists.

### feat: display schema for dfx metadata json

`dfx schema --for dfx-metadata` to display JSON schema of the "dfx" metadata.

### feat: add tech_stack to the Canister Metadata Standard

The standardized `dfx` metadata is extended with another object: `tech_stack`.

Please check [tech-stack](docs/concepts/tech-stack.md) for more details.

### chore: updated management canister .did file

### feat: added `dfx completion` command

This command generates shell completion scripts for `bash`, `elvish`, `fish`, `zsh`, or PowerShell.

Describing how to install shell completion scripts is beyond the scope of this document.
Here are two commands that would enable command completion in the current shell:

In zsh:

```bash
source <(dfx completion zsh)
```

In bash:

```bash
source <(dfx completion)
```

### fix: dfx no longer always creates .dfx directory if dfx.json is present

Previously, `dfx` would always create a `.dfx` directory in the project root if `dfx.json` was present.
Now, it only does so if the command accesses the .dfx directory in some way.

### fix: dfx only loads dfx.json for commands that need it

For example, this will work now:
```bash
echo garbage >dfx.json && dfx identity get-principal
```

## Dependencies

### Replica

Updated replica to elected commit 02dcaf3ccdfe46bd959d683d43c5513d37a1420d.
This incorporates the following executed proposals:

- [129084](https://dashboard.internetcomputer.org/proposal/129084)
- [129081](https://dashboard.internetcomputer.org/proposal/129081)
- [129035](https://dashboard.internetcomputer.org/proposal/129035)
- [128876](https://dashboard.internetcomputer.org/proposal/128876)
- [128904](https://dashboard.internetcomputer.org/proposal/128904)
- [128864](https://dashboard.internetcomputer.org/proposal/128864)
- [128816](https://dashboard.internetcomputer.org/proposal/128816)
- [128846](https://dashboard.internetcomputer.org/proposal/128846)

# 0.19.0

### fix: call management canister Bitcoin query API without replica-signed query

`dfx canister call --query` defaults to use "Replica-signed query" feature.

It doesn't work with bitcoin query calls to the management canister because the Boundary Nodes cannot route the `read_state` call.

Only for these particular queries, `dfx` will make the query calls without checking the replica signatures.

If the response reliability is a concern, you can make update calls to the secure alternatives.

### feat(beta): enable cycles ledger support

If the environment variable `DFX_CYCLES_LEDGER_SUPPORT_ENABLE` is set and no cycles wallet is configured, then dfx will try to use the cycles ledger to perform any operation that the cycles wallet usually is used for.

The following commands/options have been unhidden:
- `dfx cycles`
- `--from-subaccount` for `dfx deploy`, `dfx canister create`, `dfx canister deposit-cycles` to determine which cycles ledger subaccount the used cycles should be used from
- `--created-at-time` for `dfx deploy`, `dfx create canister`, `dfx canister deposit-cycles` to control transaction deduplication on the cycles ledger
- `--to-subaccount` for `dfx canister delete` to control into which subaccount cycles are withdrawn before the canister is deleted

The cycles ledger will not be supported by default until the cycles ledger canister is under NNS control.

### feat: dfx canister call ... --output json

This is the same as `dfx canister call ... | idl2json`, for convenience.

See also: https://github.com/dfinity/idl2json

### fix: Output of dfx ping is now valid JSON

Added commas in between fields, and newlines to improve formatting.

### fix: canister status output to be grep compatible

`dfx canister status` now outputs to `stdout`, rather than `stderr`, so that its output is `grep` compatible.

### fix: fetching canister logs to be grep & tail compatible

`dfx canister logs` now outputs to stdout, rather than stderr, so that its output is `grep` and `tail` compatible.

### fix: fetching canister logs

The management canister method `fetch_canister_logs` can be called only as a query, not as an update call. Therefore, `dfx canister logs <canister_id>` now uses a query call for this purpose.

### `dfx wallet set-name` now actually sets the name of the wallet

### feat: hyphenated project names

DFX no longer forbids hyphens in project names. Anywhere they appear as the name of a variable, e.g. environment variables or generated JS variables, they will be replaced with underscores.

### fix: .ic-assets.json configuration entries no longer overwrite the default for `allow_raw_access`

Previously, any configuration element in .ic-assets.json functioned as if a setting of
`"allow_raw_access": true` were present in the json object.

For example, given the following configuration, all files would be configured
with `allow_raw_access` set to `true`, as if the second entry specified
`"allow_raw_access": true` (which is the default), even though it does not.

```json
[
  {
    "match": "**/*",
    "allow_raw_access": false
  },
  {
    "match": "**/*",
    "headers": {
      "X-Anything": "Something"
    }
  }
]
```

Now, given the same configuration, all files would be configured with `allow_raw_access` set to false, as expected.

Note that the default value of `allow_raw_access` is still `true`.

### fix: removed version switching logic

Removed the logic for calling a different version of dfx based on DFX_VERSION or the `dfx` field in
dfx.json.  This is now performed by dfxvm.

### feat: --always-assist flag for `dfx canister call/install/sign and dfx deploy`

When all the arguments are optional, dfx automatically provides a `null` value when no arguments are provided.
`--always-assist` flag enables the candid assist feature for optional arguments, instead of providing a default `null` value.

### fix(deps): the second pull forget to set wasm_hash_download in pulled.json

When the dependency has been in the cache, `dfx deps pull` forgot to set correct `wasm_hash_download` in `pulled.json`.

It caused the following `init/deploy` commands to fail.

## Dependencies

### Replica

Updated replica to elected commit 425a0012aeb40008e2e72d913318bc9dbdf3b4f4.
This incorporates the following executed proposals:

- [128806](https://dashboard.internetcomputer.org/proposal/128806)
- [128805](https://dashboard.internetcomputer.org/proposal/128805)
- [128296](https://dashboard.internetcomputer.org/proposal/128296)
- [128295](https://dashboard.internetcomputer.org/proposal/128295)
- [128171](https://dashboard.internetcomputer.org/proposal/128171)

### Bitcoin canister

Downgraded Bitcoin canister to [release/2023-10-13](https://github.com/dfinity/bitcoin-canister/releases/tag/release%2F2023-10-13)

### Motoko

Updated Motoko to [0.11.1](https://github.com/dfinity/motoko/releases/tag/0.11.1)

# 0.18.0

### fix!: removed the `dfx upgrade` command

The `dfx upgrade` command now prints a message directing the user to install dfxvm.

### fix!: Remove fallback .env formats

In dfx 0.14.0, we standardized on `CANISTER_ID_<CANISTER_NAME_UPPERCASE>` and
`CANISTER_CANDID_PATH_<CANISTER_NAME_UPPERCASE>` for
environment variables for canister IDs and candid paths respectively,
and deprecated the old formats.  This version removes the old formats.

The only variable names now provided are the following,
all uppercase, with any '-' replaced by '_':
- `CANISTER_CANDID_PATH_<CANISTER_NAME>`
- `CANISTER_ID_<CANISTER_NAME>`

For reference, these formats were removed (any '-' characters were replaced by '_'):
- `CANISTER_CANDID_PATH_<canister_name_case_from_dfx_json>`
- `<CANISTER_NAME_UPPERCASE>_CANISTER_ID`

### feat: add `dfx canister logs <canister_id>` for fetching canister's logs (preview)

There is a new subcommand `logs` to fetch canister's logs.
When printing the log entries it tries to guess if the content can be converted to UTF-8 text and prints an array of hex bytes if it fails.

**Note**

This feature is still in development. Changes may occur in following releases.

### feat: display local asset canister URLs in subdomain format

Locally, canisters can either be accessed via `<canister_id>.localhost:<port>` or `localhost:<port>?canisterId=<canister_id>`.
The query parameter format is annoying to handle in SPAs, therefore the subdomain format is now displayed alongside the subdomain version after deployments.

The query parameter format is not removed because Safari does not support localhost subdomains.

### fix: .env files sometimes missing some canister ids

Made it so `dfx deploy` and `dfx canister install` will always write
environment variables for all canisters in the project that have canister ids
to the .env file, even if they aren't being deployed/installed
or a dependency of a canister being deployed/installed.

### feat: unify CLI options to specify arguments

There are a few subcommands that take `--argument`/`--argument-file` options to set canister call/init arguments.

We unify the related logic to provide consistent user experience.

The notable changes are:

- `dfx deploy` now accepts `--argument-file`.
- `dfx deps init` now accepts `--argument-file`.

### feat: candid assist feature

Ask for user input when Candid argument is not provided in `dfx canister call`, `dfx canister install` and `dfx deploy`.
Previously, we cannot call `dfx deploy --all` when multiple canisters require init args, unless the init args are specified in `dfx.json`. With the Candid assist feature, dfx now asks for init args in terminal when a canister requires init args.

### fix: restored access to URLs like http://localhost:8080/api/v2/status through icx-proxy

Pinned icx-proxy at 69e1408347723dbaa7a6cd2faa9b65c42abbe861, shipped with dfx 0.15.2

This means commands like the following will work again:
```
curl -v --http2-prior-knowledge "http://localhost:$(dfx info webserver-port)/api/v2/status" --output -
```

### feat: `dfx cycles approve` and `transfer --from`

It is now possible to approve other principals to spend cycles on your behalf using `dfx cycles approve <spender> <amount>`.
`dfx cycles transfer` now also supports `--from`, `--from-subaccount`, and `--spender-subaccount`.
For detailed explanations on how these fields work please refer to the [ICRC-2 specification](https://github.com/dfinity/ICRC-1/blob/main/standards/ICRC-2/README.md).

### feat: cut over to dfxvm

The script at https://internetcomputer.org/install.sh now installs
the [dfxvm version manager](https://github.com/dfinity/dfxvm) instead of the dfx binary.

### fix(deps): init/deploy still requires hash check

`dfx deps pull` was recently changed to allow hash mismatch wasm. But `init` and `deploy` weren't change accordingly.

Also the warning of hash mismatch is removed since it scares users and users can't fix it locally.

### fix(generate): Rust canister source candid wrongly deleted

Fixed a bug where `dfx generate` would delete a canister's source candid file if the `declarations.bindings` in `dfx.json` did not include "did".

### fix: failed to install when specify id without dfx.json

Fixed a bug where `dfx canister install` would fail when specify a canister id and there is no dfx.json.

### fix: failed to call a canister removed from dfx.json

Fixed a bug where `dfx canister call` would fail when the deployed canister was removed from dfx.json.

### chore: bump candid to 0.10.4

Fix the Typescript binding for init args.

## Dependencies

### Replica

Updated replica to elected commit d966b2737ca75f1bfaa84f21e7f3f7c54b5d7f33.
This incorporates the following executed proposals:

- [128155](https://dashboard.internetcomputer.org/proposal/128155)
- [128154](https://dashboard.internetcomputer.org/proposal/128154)
- [128099](https://dashboard.internetcomputer.org/proposal/128099)
- [128088](https://dashboard.internetcomputer.org/proposal/128088)
- [127707](https://dashboard.internetcomputer.org/proposal/127707)
- [127706](https://dashboard.internetcomputer.org/proposal/127706)

### Motoko

Updated Motoko to [0.11.0](https://github.com/dfinity/motoko/releases/tag/0.11.0)

### Asset canister

Module hash: 32e92f1190d8321e97f8d8f3e793019e4fd2812bfc595345d46d2c23f74c1ab5

bump ic-cdk to 0.13.1

### Candid UI

Module hash: 1208093dcc5b31286a073f00f748ac6612dbae17b66c22332762705960a8aaad

bump ic-cdk to 0.13.1

### Bitcoin canister

Updated Bitcoin canister to [release/2024-01-22](https://github.com/dfinity/bitcoin-canister/releases/tag/release%2F2024-01-22)

# 0.17.0

### feat: new starter templates

`dfx new` now has a new set of customizable project templates and an interactive menu for selecting them. Supports the Svelte, Vue, and React frameworks, and Azle and Kybra backends.

### fix: --no-frontend no longer creates a frontend

Previously `dfx new --no-frontend` still created a frontend canister. This behavior is now accessed via `--frontend simple-assets`.

### feat: `dfx cycles redeem-faucet-coupon`

It is now possible to redeem faucet coupons to cycles ledger accounts.

### feat: `dfx cycles convert`

It is now possible to turn ICP into cycles that are stored on the cycles ledger using `dfx cycles convert --amount <amount of ICP>`

### feat: specified_id in dfx.json

In addition to passing `--specified-id` in `dfx deploy` and `dfx canister create`, `specified_id` can be set in `dfx.json`.

If it is set in both places, the specified ID from the command line takes precedence over the one in dfx.json.

### feat: create canister on same subnet as other canisters

`dfx deploy`, `dfx canister create`, and `dfx ledger create-canister` now support the option `--next-to <canister principal>` to create canisters on the same subnet as other canisters.
The [registry canister](https://dashboard.internetcomputer.org/canister/rwlgt-iiaaa-aaaaa-aaaaa-cai#get_subnet_for_canister) is used as the source of truth to figure out the subnet id.

### feat: init_arg in dfx.json

In addition to passing `--argument` or `--argument-file` in `dfx deploy` and `dfx canister install`, `init_arg` can be set in `dfx.json`.

If it is set in both places, the argument from the command line takes precedence over the one in dfx.json.

### feat(deps): init_arg in pullable metadata

Providers can set an optional `init_arg` field in `pullable` metadata.

When consumers run `dfx deps init` without `--argument`, the value in `init_arg` will be used automatically.

Consumers won't have to figure out the init argument by themselves. It can be overwritten by `dfx deps init --argument`.

### fix(deps): dfx deps init will try to set "(null)" init argument

For pulled canisters which have no `init_arg` in `pullable` metadata, `dfx deps init` without `--argument` will try to set `"(null)"` automatically.

This works for canisters with top-level `opt` in init argument. This behavior is consistent with `dfx deploy` and `dfx canister install`.

The init argument can be overwritten by `dfx deps init --argument`.

### fix(deps): content of wasm_hash_url can have extra fields than the hash

It is natural to point `wasm_hash_url` to the `<FILE>.sha256` file generated by `shasum` or `sha256sum` which consists of the hash and the file name.

Now when `dfx deps pull`, such content will be accept properly.

### feat: dfx upgrade will direct the user to install dfxvm if it has been released.

If the latest release of https://github.com/dfinity/dfxvm is \>\= 1.0, `dfx upgrade` will
direct the user to install dfxvm and then exit.

### feat: fetch did file from canister metadata when making canister calls

`dfx canister call` will always fetch the `.did` file from the canister metadata. If the canister doesn't have the `candid:service` metadata, dfx will fallback to the current behavior of reading the `.did` file from the local build artifact. This fallback behavior is deprecated and we will remove it in a future release. This should not affect Motoko and Rust canisters built from dfx, as `dfx build` automatically writes the Candid metadata into the canister.

If you build with custom canister type, add the following into `dfx.json`:

```
"metadata": [
  {
    "name": "candid:service"
  }
]
```

If you build the canister without using `dfx`, you can use [ic-wasm](https://github.com/dfinity/ic-wasm/releases) to store the metadata:

```
ic-wasm canister.wasm -o canister.wasm metadata candid:service -f service.did -v public
```

### fix: removed the `dfx toolchain` command

Please use the [dfx version manager](https://github.com/dfinity/dfxvm) instead.

### feat: allow dfxvm install script to bypass confirmation

The dfxvm install script now accepts `DFXVM_INIT_YES=<non empty string>` to skip confirmation.

### chore: bump `ic-agent`, `ic-utils` and `ic-identity-hsm` to 0.32.0

# 0.16.1

### feat: query stats support

When using `dfx canister status`, the output now includes the new query statistics. Those might initially be 0, if the feature is not yet enabled on the subnet the canister is installed in.

### fix: Candid parser when parsing `vec \{number\}` with `blob` type

Fix the bug that when parsing `vec \{1;2;3\}` with `blob` type, dfx silently ignores the numbers.

### fix: support `import` for local did file

If the local did file contains `import` or init args, dfx will rewrite the did file when storing in canister metadata.
Due to current limitations of the Candid parser, comments will be dropped during rewriting.
If the local did file doesn't contain `import` or init args, we will not perform the rewriting, thus preserving the comments.

### fix: subtyping check reports the special opt rule as error

### fix: can now run several dfx canister commands outside of a project

The following commands now work outside of a project:
- `dfx canister start <specific canister id>`
- `dfx canister stop <specific canister id>`
- `dfx canister deposit-cycles <amount> <specific canister id>`
- `dfx canister uninstall-code <specific canister id>`

## Dependencies

### Replica

Updated replica to elected commit 044cfd5147fc97d7e5a214966941b6580c325d72.
This incorporates the following executed proposals:

- [127463](https://dashboard.internetcomputer.org/proposal/127463)
- [127461](https://dashboard.internetcomputer.org/proposal/127461)
- [127104](https://dashboard.internetcomputer.org/proposal/127104)

### Candid UI

Module hash: e5f049a97041217554c1849791c093c4103a6844625be3d6453df2e91abeed35

Fix the HTTP header for deploying in remote environments

# 0.16.0

### feat: large canister modules now supported

When using `dfx deploy` or `dfx canister install`, previously Wasm modules larger than 2MiB would be rejected.
They are now automatically submitted via the chunking API if they are large enough.
From a user perspective the limitation will simply have been lifted.

### feat: dfx deps: wasm_hash_url and loose the hash check

Providers can provide the hash through `wasm_hash_url` instead of hard coding the hash directly.

If the hash of downloaded wasm doesn’t match the provided hash (`wasm_hash`, `wasm_hash_url` or read from mainnet state tree), dfx deps won’t abort. Instead, it will print a warning message.

### feat: create canister on specific subnets or subnet types

`dfx deploy`, `dfx canister create`, and `dfx ledger create-canister` now support the option `--subnet <subnet principal>` to create canisters on specific subnets.

`dfx canister create` and `dfx deploy` now support the option `--subnet-type <subnet type>` to create canisters on a random subnet of a certain type.
Use `dfx ledger show-subnet-types` to list the available subnet types

### feat!: update `dfx cycles` commands with mainnet `cycles-ledger` canister ID

The `dfx cycles` command no longer needs nor accepts the `--cycles-ledger-canister-id <canister id>` parameter.

### chore: removed the dfx start --emulator mode

This was deprecated in dfx 0.15.1.

### chore: removed ic-ref from the binary cache

### chore: updated dependencies for new rust projects

Updated to candid 0.10, ic-cdk 0.12, and ic-cdk-timers 0.6

### fix: store playground canister acquisition timestamps with nanosecond precision on all platforms

They've always been stored with nanosecond precisions on Linux and Macos.
Now they are stored with nanosecond precision on Windows too.

### fix: dfx canister delete, when using an HSM identity, no longer fails by trying to open two sessions to the HSM

Previously, this would fail with a PKCS#11: CKR_CRYPTOKI_ALREADY_INITIALIZED error.

## Dependencies

### Motoko

Updated Motoko to [0.10.4](https://github.com/dfinity/motoko/releases/tag/0.10.4)

### Frontend canister

Module hash: 3c86d912ead6de7133b9f787df4ca9feee07bea8835d3ed594b47ee89e6cb730

### Candid UI

Module hash: b91e3dd381aedb002633352f8ebad03b6eee330b7e30c3d15a5657e6f428d815

Fix the routing error when deploying to gitpod/github workspace.
Fix that Candid UI cannot be opened using localhost URL.

### Replica

Updated replica to elected commit 324eb99eb7531369a5ef75560f1a1a652d123714.
This incorporates the following executed proposals:

- [127096](https://dashboard.internetcomputer.org/proposal/127096)
- [127094](https://dashboard.internetcomputer.org/proposal/127094)
- [127034](https://dashboard.internetcomputer.org/proposal/127034)
- [127031](https://dashboard.internetcomputer.org/proposal/127031)
- [126879](https://dashboard.internetcomputer.org/proposal/126879)
- [126878](https://dashboard.internetcomputer.org/proposal/126878)
- [126730](https://dashboard.internetcomputer.org/proposal/126730)
- [126729](https://dashboard.internetcomputer.org/proposal/126729)
- [126727](https://dashboard.internetcomputer.org/proposal/126727)
- [126366](https://dashboard.internetcomputer.org/proposal/126366)
- [126365](https://dashboard.internetcomputer.org/proposal/126365)
- [126293](https://dashboard.internetcomputer.org/proposal/126293)

# 0.15.3

### fix: allow `http://localhost:*` as `connect-src` in the asset canister's CSP

This will enable browsing the asset canister at `http://<canister-id>.localhost:<port>` in most browsers.

### fix: frontend code crashing when there is no canister ID

### feat: `dfx ledger top-up` also accepts canister names

Previously, `dfx ledger top-up` only accepted canister principals. Now it accepts both principals and canister names.

### fix: installer once again detects if curl supports tlsv1.2

A change to `curl --help` output made it so the install script did not detect
that the `--proto` and `--tlsv1.2` options are available.

### chore: skip reserving 8GB of memory when deleting a canister

When dfx deletes a canister, it first withdraws as many cycles as possible from the canister.
While doing so, dfx previously set the memory allocation of the canister to 8GB in order to not run into any memory problems while withdrawing.
This, however, lead to problems with dynamic memory pricing in subnets with a lot of data because then it becomes very expensive to reserve that much data.
dfx now no longer sets a memory allocation. We anticipate fewer problems this way.

### feat: Added support for icx-proxy `--domain` parameter

In order to access a local replica through a domain name or domain names,
it's necessary to pass the `--domain` parameter to icx-proxy.  dfx now supports
this in configuration and as a parameter to dfx start.  You can specify a single
domain or a list of domains in any of the following ways:

- in networks.json, in `.<network>.proxy.domain`
- in dfx.json, in `.networks.<network>.proxy.domain`
- in dfx.json, in `.defaults.proxy.domain`
- to dfx start, as `dfx start --domain <domain1> --domain <domain2> ...`

## Dependencies

### Candid UI

- Module hash: d172df265a14397a460b752ff07598380bc7ebd9c43ece1e82495ae478a88719c
- Internet identity integration in Candid UI. Thanks to @Web3NL!
  + You can customize the II url and derivationOrigin via URL parameter `ii` and `origin` respectively.
- Update with the new profiling API

### Motoko

Updated Motoko to [0.10.3](https://github.com/dfinity/motoko/releases/tag/0.10.3)

# 0.15.2

### fix: `dfx canister delete <canister id>` removes the related entry from the canister id store

Previously, deleting a canister in the project by id rather than by name
would leave the canister id in the canister id store. This would cause
`dfx deploy` to fail.

### fix: dfx extension install can no longer create a corrupt cache directory

Running `dfx cache delete && dfx extension install nns` would previously
create a cache directory containing only an `extensions` subdirectory.
dfx only looks for the existence of a cache version subdirectory to
determine whether it has been installed. The end result was that later
commands would fail when the cache did not contain expected files.

### fix: output_env_file is now considered relative to project root

The .env file location, whether specified as `output_env_file` in dfx.json
or `--output-env-file <file>` on the commandline, is now considered relative
to the project root, rather than relative to the current working directory.

### feat: Read dfx canister install argument from a file

Enables passing large arguments that cannot be passed directly in the command line using the `--argument-file` flag. For example `dfx canister install --argument-file ./my/argument/file.txt my_canister_name`.


### feat: change `list_permitted` and `list_authorized` to an update call.

This requires the `list_authorized` and `list_permitted` methods to be called as an update and disables the ability to
call it as a query call. This resolves a potential security risk.

### fix: `dfx ledger transfer` now logs to stderr messages about duplicates rather than printing them to stdout

The message "transaction is a duplicate of another transaction in block ...", previously printed to stdout, is now logged to stderr. This means that the output of `dfx ledger transfer` to stdout will contain only `Transfer sent at block height <block height>`.

### feat: accept more ways to specify cycle and e8s amounts

Underscores (`_`) can now be used to make large numbers more readable. For example: `dfx canister deposit-cycles 1_234_567 mycanister`

Certain suffixes that replace a number of zeros are now supported. The (case-insensitive) suffixes are:
- `k` for `000`, e.g. `500k`
- `m` for `000_000`, e.g. `5m`
- `b` for `000_000_000`, e.g. `50B`
- `t` for `000_000_000_000`, e.g. `0.3T`

For cycles an additional `c` or `C` is also acceptable. For example: `dfx canister deposit-cycles 3TC mycanister`

### feat: added `dfx cycles` command

This won't work on mainnet yet, but can work locally after installing the cycles ledger.

Added the following subcommands:
 - `dfx cycles balance`
 - `dfx cycles transfer <to> <amount>` (transfer cycles from one account to another account)
 - `dfx cycles top-up <to> <amount>` (send cycles from an account to a canister)

## Dependencies

### Motoko

Updated Motoko to [0.10.2](https://github.com/dfinity/motoko/releases/tag/0.10.2)

### Frontend canister

Defining a custom `etag` header no longer breaks certification.

Fixed a certification issue where under certain conditions the fallback file (`/index.html`) was served with an incomplete certificate tree, not proving sufficiently that the fallback file may be used as a replacement.

Add the option to (re)set all permissions using upgrade arguments. This is especially useful for SNSes that cannot make calls as the canister's controller.

- Module hash: 657938477f1dee46db70b5a9f0bd167ec5ffcd2f930a1d96593c17dcddef61b3
- https://github.com/dfinity/sdk/pull/3443
- https://github.com/dfinity/sdk/pull/3451
- https://github.com/dfinity/sdk/pull/3429
- https://github.com/dfinity/sdk/pull/3428
- https://github.com/dfinity/sdk/pull/3421

### Replica

Updated replica to elected commit 69e1408347723dbaa7a6cd2faa9b65c42abbe861.
This incorporates the following executed proposals:

- [126095](https://dashboard.internetcomputer.org/proposal/126095)
- [126000](https://dashboard.internetcomputer.org/proposal/126000)
- [125592](https://dashboard.internetcomputer.org/proposal/125592)
- [125591](https://dashboard.internetcomputer.org/proposal/125591)
- [125504](https://dashboard.internetcomputer.org/proposal/125504)
- [125503](https://dashboard.internetcomputer.org/proposal/125503)
- [125343](https://dashboard.internetcomputer.org/proposal/125343)
- [125342](https://dashboard.internetcomputer.org/proposal/125342)
- [125321](https://dashboard.internetcomputer.org/proposal/125321)
- [125320](https://dashboard.internetcomputer.org/proposal/125320)
- [125002](https://dashboard.internetcomputer.org/proposal/125002)
- [125001](https://dashboard.internetcomputer.org/proposal/125001)
- [124858](https://dashboard.internetcomputer.org/proposal/124858)
- [124857](https://dashboard.internetcomputer.org/proposal/124857)

### Bitcoin canister

Updated Bitcoin canister to [release/2023-10-13](https://github.com/dfinity/bitcoin-canister/releases/tag/release%2F2023-10-13)

# 0.15.1

### feat: Added support for reserved_cycles and reserved_cycles_limit

`dfx canister status` will now display the reserved cycles balance and reserved cycles limit for a canister.

Added command-line options:
  - `dfx canister create --reserved-cycles-limit <limit>`
  - `dfx canister update-settings --reserved-cycles-limit <limit>`

In addition, `dfx deploy` will set `reserved_cycles_limit` when creating canisters if specified in `canisters.<canister>.initialization_values.reserved_cycles_limit` in dfx.json.

### feat: emit management canister idl when imported by Motoko canister

`import management "ic:aaaaa-aa;`

This will automatically produce the idl in the `.dfx` folder.

### fix: Include remote canisters in canisters_to_generate

Generate frontend declarations for remote canisters too because frontend JS code may want to call them.

### feat: `dfx extension install <extension> --version <specific version>`

Install a specific version of an extension, bypassing version checks.

### feat: Updated handling of missing values in state tree certificates

The `Unknown` lookup of a path in a certificate results in an `AgentError` (the IC returns `Absent` for non-existing paths).

### fix: dfx deploy urls printed for asset canisters

### chore: --emulator parameter is deprecated and will be discontinued soon

Added warning that the `--emulator` is deprecated and will be discontinued soon.

### fix: node engines in starter

Updates node engines to reflect the same engines supported in agent-js.
```
"node": "^12 || ^14 || ^16 || >=17",
"npm": "^7.17 || >=8"
```

### feat: deploy to playground

Introduced a new network type called `playground`. Canisters on such networks are not created through standard means, but are instead borrowed from a canister pool.
The canisters time out after a while and new canisters need to be borrowed for further deployments.
To define custom playground networks, use a network definition that includes the `playground` key:
```json
"<network name>": {
  "playground": {
    "playground_canister": "<canister pool id>",
    "timeout_seconds": <amount of seconds after which a canister is returned to the pool>
  }
}
```

Introduced a new network that is available by default called `playground`. Additionally, `--playground` is an alias for `--network playground`.
By default, this network targets the Motoko Playground backend to borrow canisters. The borrowed canisters will be available for 20 minutes, and the timer restarts on new deployments.
When the timer runs out the canister(s) will be uninstalled and are returned to the pool.
Any commands that allow choosing a target network (e.g. `dfx canister call`) require `--playground` or `--network playground` in order to target the borrowed canister(s).
Use `dfx deploy --playground` to deploy simple projects to a canister borrowed from the Motoko Playground.

### feat: `--ic` is shorthand for `--network ic`

For example, `dfx deploy --ic` rather than `dfx deploy --network ic`.

### fix: Motoko base library files in cache are no longer executable

### feat: `dfx start` for shared network warns if ignoring 'defaults' in dfx.json

Background: In order to determine whether to start a project-specific network or the shared network, `dfx start` looks for the `local` network in dfx.json.
   - If found, `dfx start` starts the project-specific local network, applying any `defaults` from dfx.json.
   - If there is no dfx.json, or if dfx.json does not define a `local` network, `dfx start` starts the shared network.  Because the shared network is not specific to any project, `dfx start` ignores any other settings from dfx.json, including `defaults`.

If `dfx start` is starting the shared network from within a dfx project, and that dfx.json contains settings in the `defaults` key for `bitcoin`, `replica`, or `canister_http`, then `dfx start` will warn that it is ignoring those settings.  It will also describe how to define equivalent settings in networks.json.

### fix: dfx canister call --wallet no longer passes the parameter twice

The parameter was erroneously passed twice.  Now it is passed only once.

### fix: Removed deprecation warning about project-specific networks

Removed this warning: "Project-specific networks are deprecated and will be removed after February 2023." While we may remove project-specific networks in the future, it is not imminent.  One key requirement is the ability to run more than one subnet type at one time.

## Dependencies

### icx-proxy

Updated to a version of the icx-proxy that is released with the replica and other related binaries.

Changes in behavior:
- "%%" is no longer accepted when url-decoding filenames for the asset canister.  Though curl supports this, it's not part of the standard. Please replace with %25.
- The icx-proxy now performs response verification.  This has exposed some bugs in the asset canister.  However, since this new icx-proxy matches what the boundary nodes use, this will better match the behavior seen on the mainnet.
- Bugs that this has exposed in the asset canister:
  - after disabling aliasing for an asset, the asset canister will return an incorrect certification in the 404 response.
  - after setting a custom "etag" header in .ic-assets.json, the asset canister will return an incorrect certification in the 200 response.
  - assets with certain characters in the filename (example: "æ") will no longer be served correctly.  The definition of "certain characters" is not yet known.

### Candid UI

- Module hash: 934756863c010898a24345ce4842d173b3ea7639a8eb394a0d027a9423c70b5c
- Add `merge_init_args` method in Candid UI.
- Draw flamegraph for canister upgrade.

### Frontend canister

For certification v1, if none of the requested encoding are certified but another encoding is certified, then the frontend canister once again returns the certificatie even though the response hash won't match.
This allows the verifying side to try to transform the response such that it matches the response hash.
For example, if only the encoding `gzip` is requested but the `identity` encoding is certified, the `gzip` encoding is returned with the certificate for the `identity` encoding.
The verifying side can then unzip the response and will have a valid certificate for the `identity` response.

- Module hash: baf9bcab2ebc2883f850b965af658e66725087933df012ebd35c03929c39efe3
- https://github.com/dfinity/sdk/pull/3369
- https://github.com/dfinity/sdk/pull/3298
- https://github.com/dfinity/sdk/pull/3281

### Replica

Updated replica to elected commit 91bf38ff3cb927cb94027d9da513cd15f91a5b04.
This incorporates the following executed proposals:

- [124795](https://dashboard.internetcomputer.org/proposal/124795)
- [124790](https://dashboard.internetcomputer.org/proposal/124790)
- [124538](https://dashboard.internetcomputer.org/proposal/124538)
- [124537](https://dashboard.internetcomputer.org/proposal/124537)
- [124488](https://dashboard.internetcomputer.org/proposal/124488)
- [124487](https://dashboard.internetcomputer.org/proposal/124487)

# 0.15.0

## DFX

### chore: add `--use-old-metering` flag

The `use-old-metering` flag enables old metering in replica. The new metering is enabled in the `starter` by default, so this flag is to compare the default new metering with the old one.

The flag is temporary and will be removed in a few months.

### fix: added https://icp-api.io to the default Content-Security-Policy header

Existing projects will need to change this value in .ic-assets.json or .ic-assets.json5 to include https://icp-api.io

All projects will need to redeploy.

### fix: access to raw assets is now enabled by default

The default value for `allow_raw_access` is now `true`.  This means that by default, the frontend canister will no longer restrict the access of traffic to the `<canister-id>.raw.icp0.io` domain, and will no longer automatically redirect all requests to the certified domain (`<canister-id>.icp0.io`), unless configured explicitly.

Note that existing projects that specify `"allow_raw_access": false` in .ic-assets.json5 will need to change or remove this value manually in order to allow raw access.

### feat!: Removed dfx nns and dfx sns commands

Both have now been turned into the dfx extensions. In order to obtain them, please run `dfx extension install nns` and `dfx extension install sns` respectively. After the installation, you can use them as you did before: `dfx nns ...`, and `dfx sns ...`.

### feat!: Removed dfx replica and dfx bootstrap commands

Use `dfx start` instead.  If you have a good reason why we should keep these commands, please contribute to the discussion at https://github.com/dfinity/sdk/discussions/3163

### fix: Wait for new module hash when installing wallet

A previous change made dfx wait after installing a canister until the replica updated its reported module hash, but this change did not affect wallets. Now dfx waits for wallets too, to eliminate a class of wallet installation errors.

### fix: Ctrl-C right after dfx start will hang for minutes and panics

Early break out from actors starting procedure.

### feat: can disable the warnings about using an unencrypted identity on mainnet

It's now possible to suppress warnings of this form:

```
WARN: The <identity> identity is not stored securely. Do not use it to control a lot of cycles/ICP. Create a new identity with `dfx identity new` and use it in mainnet-facing commands with the `--identity` flag
```

To do so, export the environment variable `DFX_WARNING` with the value `-mainnet_plaintext_identity`.
```bash
export DFX_WARNING="-mainnet_plaintext_identity"
```

Note that this can be combined to also disable the dfx version check warning:
```bash
export DFX_WARNING="-version_check,-mainnet_plaintext_identity"
```

### fix!: restrict `dfx identity new` to safe characters

New identities like `dfx identity new my/identity` or `dfx identity new 'my identity'` can easily lead to problems, either for dfx internals or for usability.
New identities are now restricted to the characters `ABCDEFGHIJKLMNOPQRSTUVWXYZabcdefghijklmnopqrstuvwxyz.-_@0123456789`.
Existing identities are not affected by this change.

## Frontend canister

> **NOTE**: We've re-enabled response verification v2 in the asset canister.

### fix: Certification for aliasing updates on asset deletion

Best explained by an example: Two assets exist with aliasing enabled: `/content` and `/content.html`. Usually, when requesting `/content`, `/content.html` is served because it has aliasing enabled.
But in this scenario, because `/content` exists, it overwrites the alias and `/content` is served when requesting the path `/content`.
When the file `/content` is deleted, `/content` is once again a valid alias of `/content.html`.
Previously, the alias of `/content.html` was not properly updated in the certification tree, making `/content` inaccessible.

### fix: 404 response is now certified for certification v2

Certification v2 allows certifying arbitrary responses. If the requested file does not exist, and the fallback file (`/index.html`) does not exist either,
the frontend canister serves a HTTP 404 response. This response was previously not certified.

### fix!: The CreateAsset batch operation now fails if the asset already exists

Previously, the operation was a no-op if the content type matched, but ignored other, possibly different, asset properties. Now, it fails with an error.

### fix!: http_request_streaming_callback and get_chunk now require the sha256 parameter to be set

The `http_request_streaming_callback()` and `get_chunk()` methods use the `sha256` parameter to ensure that the chunks they return are part of the same asset contents returned by the initial call.  This parameter is now required to be Some(hash).

For `http_request()` and `http_request_streaming_callback()`, there should be no change: all callers of `http_request_streaming_callback()` are expected to pass the entire token returned by `http_request()`, which includes the sha256 parameter.

Any callers of `get_chunk()` should make sure to always pass the `sha256` value returned by the `get()` method.  It will always be present.

## Dependencies

### Motoko

Updated Motoko to [0.9.7](https://github.com/dfinity/motoko/releases/tag/0.9.7)

### Updated candid to 0.9.0

### Candid UI

- Module hash: b9173bb25dabe5e2b736a8f2816e68fba14ca72132f5485ce7b8f16a85737a17
- https://github.com/dfinity/sdk/pull/3260
- https://github.com/dfinity/sdk/pull/3252
- https://github.com/dfinity/candid/pull/449
- https://github.com/dfinity/candid/pull/453

### Frontend canister

- Module hash: e20be8df2c392937a6ae0f70d20ff23b75e8c71d9085a8b8bb438b8c2d4eafe5
- https://github.com/dfinity/sdk/pull/3337
- https://github.com/dfinity/sdk/pull/3298
- https://github.com/dfinity/sdk/pull/3256
- https://github.com/dfinity/sdk/pull/3252
- https://github.com/dfinity/sdk/pull/3249
- https://github.com/dfinity/sdk/pull/3212
- https://github.com/dfinity/sdk/pull/3227

### Replica

Updated replica to elected commit cabe2ae3ca115b1a3f24d75814d4f8e317b2964d.
This incorporates the following executed proposals:

- [124331](https://dashboard.internetcomputer.org/proposal/124331)
- [124330](https://dashboard.internetcomputer.org/proposal/124330)
- [124272](https://dashboard.internetcomputer.org/proposal/124272)
- [124021](https://dashboard.internetcomputer.org/proposal/124021)
- [123977](https://dashboard.internetcomputer.org/proposal/123977)
- [123976](https://dashboard.internetcomputer.org/proposal/123976)
- [123922](https://dashboard.internetcomputer.org/proposal/123922)
- [123784](https://dashboard.internetcomputer.org/proposal/123784)
- [123730](https://dashboard.internetcomputer.org/proposal/123730)
- [123711](https://dashboard.internetcomputer.org/proposal/123711)
- [123474](https://dashboard.internetcomputer.org/proposal/123474)
- [123410](https://dashboard.internetcomputer.org/proposal/123410)
- [123311](https://dashboard.internetcomputer.org/proposal/123311)

# 0.14.2

## DFX

### feat: deprecate `dfx bootstrap` and `dfx replica` commands

Please use `dfx start` instead, which is a combination of the two commands.

If you have a good reason why we should keep these commands, please contribute to the discussion at https://github.com/dfinity/sdk/discussions/3163

### feat: add optional custom build command for asset canisters

The custom build command can be set in `dfx.json` the same way it is set for `custom` type canisters. If the command is not provided, DFX will fallback to the default `npm run build` command.

```json
{
  "canisters": {
    "ui": {
      "type": "assets",
      "build": ["<custom build command>"]
    }
  }
}
```

### fix: Diagnose duplicate assets and display upgrade steps

If `dfx deploy` detects duplicate assets in the dist/ and frontend assets/ directories, it will now suggest upgrade steps.

### fix: motoko canisters can import other canisters with service constructor

After specific canister builder output wasm and candid file, `dfx` will do some post processing on the candid file.

The complete IDL will be copied into `.dfx` folder with name `constructor.did`.
It will be used for type checking during canister installation.

Then it is separated into two parts: `service.did` and `init_args.txt`, corresponding to canister metadata `candid:service` and `candid:args`.

`service.did` will be imported during dependent canisters building. And it will also be used by the Motoko LSP to provide IDE support.

### fix: dfx start now respects the network replica port configuration in dfx.json or networks.json

## Frontend canister

> **NOTE**: We've disabled response verification v2 in the asset canister while we improve test coverage.

The redirect from `.raw.ic0.app` now redirects to `.ic0.app` instead of `.icp0.io`

The `validate_commit_proposed_batch()` method no longer requires any permission to call.

The asset canister now enforces limits during upload.  These limits to not apply to assets already uploaded.

Unconditional limits:
- `create_batch()` now fails if `dfx deploy --by-proposal` got as far as calling `propose_commit_batch()`, and the batch has not since been committed or deleted.

Configurable limits:
- `max_batches`: limits number of batches being uploaded.
- `max_chunks`: limits total number of chunks across all batches being uploaded.
- `max_bytes`: limits total size of content bytes across all chunks being uploaded.

Added methods:
- `configure()` to set limits
- `validate_configure()`: companion method for SNS
- `get_configuration()`: to view limits

Suggestions for configured limits:
- dapps controlled by SNS: max_batches=1; max_chunks and max_bytes based on asset composition.
- dapps not controlled by SNS: unlimited (which is the default)

Note that as always, if `dfx deploy` does not completely upload and commit a batch, the asset canister will retain the batch until 5 minutes have passed since the last chunk was uploaded.  If you have configured limits and the combination of an unsuccessful deployment and a subsequent attempt would exceed those limits, you can either wait 5 minutes before running `dfx deploy` again, or delete the incomplete batch with `delete_batch()`.

### fix: return the correct expr_path for index.html fallback routes

Previously, the requested path was used to construct the `expr_path` for the `index.html` fallback route.  This was incorrect, as the `expr_path` should be the path of the `index.html` file itself in this case.

## Frontend canister assets synchronization

### fix: now retries failed `create_chunk()` calls

Previously, it would only retry when waiting for the request to complete.

### fix: now considers fewer error types to be retryable

Previously, errors were assumed to be retryable, except for a few specific error messages and 403/unauthorized responses.  This could cause deployment to appear to hang until timeout.

Now, only transport errors and timeout errors are considered retryable.

## Dependencies

### Frontend canister

- Module hash: 1286960c50eb7a773cfb5fdd77cc238588f39e21f189cc3eb0f35199a99b9c7e
- https://github.com/dfinity/sdk/pull/3205
- https://github.com/dfinity/sdk/pull/3198
- https://github.com/dfinity/sdk/pull/3154
- https://github.com/dfinity/sdk/pull/3158
- https://github.com/dfinity/sdk/pull/3144

### ic-ref

Updated ic-ref to 0.0.1-a9f73dba

### Cycles wallet

Updated cycles wallet to `20230530` release:
- Module hash: c1290ad65e6c9f840928637ed7672b688216a9c1e919eacbacc22af8c904a5e3
- https://github.com/dfinity/cycles-wallet/commit/313fb01d59689df90bd3381659d94164c2a61cf4

### Motoko

Updated Motoko to 0.9.3

### Replica

Updated replica to elected commit ef8ca68771baa20a14af650ab89c9b31b1dc9a5e.
This incorporates the following executed proposals:
- [123248](https://dashboard.internetcomputer.org/proposal/123248)
- [123021](https://dashboard.internetcomputer.org/proposal/123021)
- [123007](https://dashboard.internetcomputer.org/proposal/123007)
- [122923](https://dashboard.internetcomputer.org/proposal/122923)
- [122924](https://dashboard.internetcomputer.org/proposal/122924)
- [122910](https://dashboard.internetcomputer.org/proposal/122910)
- [122911](https://dashboard.internetcomputer.org/proposal/122911)
- [122746](https://dashboard.internetcomputer.org/proposal/122746)
- [122748](https://dashboard.internetcomputer.org/proposal/122748)
- [122617](https://dashboard.internetcomputer.org/proposal/122617)
- [122615](https://dashboard.internetcomputer.org/proposal/122615)

# 0.14.1

## DFX

### fix: `dfx canister delete` without stopping first

When running `dfx canister delete` on a canister that has not been stopped, dfx will now confirm the deletion instead of erroring.

### feat: gzip option in dfx.json

`dfx` can gzip wasm module as the final step in building canisters.

This behavior is disabled by default.

You can enable it in `dfx.json`:

```json
{
  "canisters" : {
    "app" : {
      "gzip" : true
    }
  }
}
```

You can still specify `.wasm.gz` file for custom canisters directly. If any metadata/optimize/shrink options are set in `dfx.json`, the `.wasm.gz` file will be decompressed, applied all the wasm modifications, and compressed as `.wasm.gz` in the end.

### fix: prevented using --argument with --all in canister installation

Removed `dfx deploy`'s behavior of providing the same argument to all canisters, and `dfx canister install`'s behavior of providing an empty argument to all canisters regardless of what was specified. Now installing multiple canisters and providing an installation argument is an error in both commands.

### chore: make `sns` subcommands visible in `dfx help`

### chore: upgraded to clap v4

Updated the command-parsing library to v4. Some colors may be different.

### feat: dfx deps subcommands

This feature was named `dfx pull` before. To make a complete, intuitive user experience, we present a set of subcommands under `dfx deps`:

- `dfx deps pull`: pull the dependencies from mainnet and generate `deps/pulled.json`, the candid files of direct dependencies will also be put into `deps/candid/`;
- `dfx deps init`: set the init arguments for the pulled dependencies and save the data in `deps/init.json`;
- `dfx deps deploy`: deploy the pulled dependencies on local replica with the init arguments recorded in `deps/init.json`;

All generated files in `deps/` are encouraged to be version controlled.

### chore: Add the `nns-dapp` and `internet_identity` to the local canister IDs set by `dfx nns import`
`dfx nns install` installs a set of canisters in a local replica.  `dfx nns import` complements this by setting the canister IDs so that they can be queried by the user.  But `dfx nns import` is incomplete.  Now it will also provide the IDs of the `nns-dapp` and `internet_identity` canisters.

### feat: `.env` file includes all created canister IDs
Previously the `.env` file only included canister IDs for canisters that were listed as explicit dependencies during the build process.
Now all canisters that have a canister ID for the specified network are included in `.env`.

### feat!: Ask for user consent when removing themselves as principal

Removing oneself (or the wallet one uses) can result in the loss of control over a canister.
Therefore `dfx canister update-settings` now asks for extra confirmation when removing the currently used principal/wallet from the list of controllers.
To skip this check in CI, use either the `--yes`/`-y` argument or use `echo "yes" | dfx canister update-settings <...>`.

### fix: dfx start will restart replica if it does not report healthy after launch

If the replica does not report healthy at least once after launch,
dfx will terminate and restart it.

### fix: dfx start now installs the bitcoin canister when bitcoin support is enabled

This is required for future replica versions.

Adds a new field `canister_init_arg` to the bitcoin configuration in dfx.json and networks.json.  Its default is documented in the JSON schema and is appropriate for the canister wasm bundled with dfx.

### fix: no longer enable the bitcoin_regtest feature

### docs: cleanup of documentation

Cleaned up documentation of IC SDK.

## Asset Canister Synchronization

### feat: Added more detailed logging to `ic-asset`.

Now, `dfx deploy -v` (or `-vv`) will print the following information:
- The count for each `BatchOperationKind` in `CommitBatchArgs`
- The number of chunks uploaded and the total bytes
- The API version of both the `ic-asset` and the canister
- (Only for `-vv`) The value of `CommitBatchArgs`

### fix: Commit batches incrementally in order to account for more expensive v2 certification calculation

In order to allow larger changes without exceeding the per-message instruction limit, the sync process now:
- sets properties of assets already in the canister separately from the rest of the batch.
- splits up the rest of the batch into groups of up to 500 operations.

### fix: now retries failed `create_chunk()` calls

Previously, it would only retry when waiting for the request to complete.

### fix: now considers fewer error types to be retryable

Previously, errors were assumed to be retryable, except for a few specific error messages and 403/unauthorized responses.  This could cause deployment to appear to hang until timeout.

Now, only transport errors and timeout errors are considered retryable.

## Dependencies

### Frontend canister

The asset canister now properly removes the v2-certified response when `/index.html` is deleted.

Fix: The fallback file (`/index.html`) will now be served when using certification v2 if the requested path was not found.

The HttpResponse type now explicitly mentions the `upgrade : Option<bool>` field instead of implicitly returning `None` all the time.

The asset canister no longer needs to use `await` for access control checks. This will speed up certain operations.

- Module hash: 651425d92d3796ddae581191452e0e87484eeff4ff6352fe9a59c7e1f97a2310
- https://github.com/dfinity/sdk/pull/3120
- https://github.com/dfinity/sdk/pull/3112

### Motoko

Updated Motoko to 0.8.8

### Replica

Updated replica to elected commit b3b00ba59c366384e3e0cd53a69457e9053ec987.
This incorporates the following executed proposals:
- [122529](https://dashboard.internetcomputer.org/proposal/122529)
- [122284](https://dashboard.internetcomputer.org/proposal/122284)
- [122198](https://dashboard.internetcomputer.org/proposal/122198)
- [120591](https://dashboard.internetcomputer.org/proposal/120591)
- [119318](https://dashboard.internetcomputer.org/proposal/119318)
- [118023](https://dashboard.internetcomputer.org/proposal/118023)
- [116294](https://dashboard.internetcomputer.org/proposal/116294)
- [116135](https://dashboard.internetcomputer.org/proposal/116135)
- [114479](https://dashboard.internetcomputer.org/proposal/114479)
- [113136](https://dashboard.internetcomputer.org/proposal/113136)
- [111932](https://dashboard.internetcomputer.org/proposal/111932)
- [111724](https://dashboard.internetcomputer.org/proposal/111724)
- [110724](https://dashboard.internetcomputer.org/proposal/110724)
- [109500](https://dashboard.internetcomputer.org/proposal/109500)
- [108153](https://dashboard.internetcomputer.org/proposal/108153)
- [107668](https://dashboard.internetcomputer.org/proposal/107668)
- [107667](https://dashboard.internetcomputer.org/proposal/107667)
- [106868](https://dashboard.internetcomputer.org/proposal/106868)
- [106817](https://dashboard.internetcomputer.org/proposal/106817)
- [105666](https://dashboard.internetcomputer.org/proposal/105666)
- [104470](https://dashboard.internetcomputer.org/proposal/104470)
- [103281](https://dashboard.internetcomputer.org/proposal/103281)
- [103231](https://dashboard.internetcomputer.org/proposal/103231)
- [101987](https://dashboard.internetcomputer.org/proposal/101987)

# 0.14.0

## DFX

### fix: stop `dfx deploy` from creating a wallet if all canisters exist

### feat: expose `wasm-opt` optimizer in `ic-wasm` to users

Add option to specify an "optimize" field for canisters to invoke the `wasm-opt` optimizer through `ic-wasm`.

This behavior is disabled by default.

If you want to enable this behavior, you can do so in dfx.json:
```json
"canisters": {
  "app": {
    "optimize" : "cycles"
  }
}
```

The options are "cycles", "size", "O4", "O3", "O2", "O1", "O0", "Oz", and "Os".  The options starting with "O" are the optimization levels that `wasm-opt` provides. The "cycles" and "size" options are recommended defaults for optimizing for cycle usage and binary size respectively.

### feat: updates the dfx new starter project for env vars

- Updates the starter project for env vars to use the new `dfx build` & `dfx deploy` environment variables
- Changes the format of the canister id env vars to be `CANISTER_ID_<canister_name_uppercase>`, for the frontend declaraction file to be consistent with the dfx environment variables. `CANISTER_ID` as both a prefix and suffix are supported for backwards compatibility.

### fix!: --clean required when network configuration changes

If the network configuration has changed since last time `dfx start` was run, `dfx start` will now error if you try to run it without `--clean`, to avoid spurious errors. You can provide the `--force` flag if you are sure you want to start it without cleaning state.

### feat: --artificial-delay flag

The local replica uses a 600ms delay by default when performing update calls. With `dfx start --artificial-delay <ms>`, you can decrease this value (e.g. 100ms) for faster integration tests, or increase it (e.g. 2500ms) to mimick mainnet latency for e.g. UI responsiveness checks.

### fix: make sure assetstorage did file is created as writeable.

### feat: specify id when provisional create canister

When creating a canister on non-mainnet replica, you can now specify the canister ID.

`dfx canister create <CANISTER_NAME> --specified-id <PRINCIPAL>`

`dfx deploy <CANISTER_NAME> --specified-id <PRINCIPAL>`

You can specify the ID in the range of `[0, u64::MAX / 2]`.
If not specify the ID, the canister will be created in the range of `[u64::MAX / 2 + 1, u64::MAX]`.
This canister ID allocation behavior only applies to the replica, not the emulator (ic-ref).

### feat: dfx nns install --ledger-accounts

`dfx nns install` now takes an option `--ledger-accounts` to initialize the ledger canister with these accounts.

### fix: update Rust canister template.

`ic-cdk-timers` is included in the dependencies.

### chore: change the default Internet Computer gateway domain to `icp0.io`

By default, DFX now uses the `icp0.io` domain to connect to Internet Computer as opposed to using `ic0.app`.
Canisters communicating with `ic0.app` will continue to function nominally.

### feat: --no-asset-upgrade

### feat: confirmation dialogues are no longer case sensitive and accept 'y' in addition to 'yes'

### fix: `dfx generate` no longer requires canisters to have a canister ID
Previously, canisters required that the canister was created before `dfx generate` could be called.

As a result, the `--network` parameter does not have an impact on the result of `dfx generate` anymore.
This means that `dfx generate` now also generates type declarations for remote canisters.

### fix: Make `build` field optional in dfx.json

The `build` field in custom canisters was already optional in code, but this fixes it in the schema.

By specifying the `--no-asset-upgrade` flag in `dfx deploy` or `dfx canister install`, you can ensure that the asset canister itself is not upgraded, but instead only the assets themselves are installed.

### feat: Get identity from env var if present

The identity may be specified using the environment variable `DFX_IDENTITY`.

### feat: Add DFX_ASSETS_WASM

Added the ability to configure the Wasm module used for assets canisters through the environment variable `DFX_ASSETS_WASM`.

### fix: dfx deploy and icx-asset no longer retry on permission failure

### feat: --created-at-time for the ledger functions: transfer, create-canister, and top-up

### fix: ledger transfer duplicate transaction prints the duplicate transaction response before returning success to differentiate between a new transaction response and between a duplicate transaction response.

Before it was possible that a user could send 2 ledger transfers with the same arguments at the same timestamp and both would show success but there would have been only 1 ledger transfer. Now dfx prints different messages when the ledger returns a duplicate transaction response and when the ledger returns a new transaction response.

### chore: clarify `dfx identity new` help text

### chore: Add a message that `redeem_faucet_coupon` may take a while to complete

### feat: `dfx deploy <frontend canister name> --by-proposal`

This supports asset updates through SNS proposal.

Uploads asset changes to an asset canister (propose_commit_batch()), but does not commit them.

The SNS will call `commit_proposed_batch()` to commit the changes.  If the proposal fails, the caller of `dfx deploy --by-proposal` should call `delete_batch()`.

### feat: `dfx deploy <frontend canister name> --compute-evidence`

Builds the specified asset canister, determines the batch operations required to synchronize the assets, and computes a hash ("evidence") over those batch operations.  This evidence will match the evidence computed by `dfx deploy --by-proposal`, and which will be specified in the update proposal.

No permissions are required to compute evidence, so this can be called with `--identity anonymous` or any other identity.

## Asset Canister

Added `validate_take_ownership()` method so that an SNS is able to add a custom call to `take_ownership()`.

Added `is_aliased` field to `get_asset_properties` and `set_asset_properties`.

Added partial support for proposal-based asset updates:
- Batch ids are now stable.  With upcoming changes to support asset updates by proposal,
  having the asset canister not reuse batch ids will make it easier to verify that a particular
  batch has been proposed.
- Added methods:
  - `propose_commit_batch()` stores batch arguments for later commit
  - `delete_batch()` deletes a batch, intended for use after compute_evidence if cancellation needed
  - `compute_evidence()` computes a hash ("evidence") over the proposed batch arguments. Once evidence computation is complete, batch will not expire.
  - `commit_proposed_batch()` commits batch previously proposed (must have evidence computed)
  - `validate_commit_proposed_batch()` required validation method for SNS

Added `api_version` endpoint. With upcoming changes we will introduce breaking changes to asset canister's batch upload process. New endpoint will help `ic-asset` with differentiation between API version, and allow it to support all versions of the asset canister.

Added support for v2 asset certification. In comparison to v1, v2 asset certification not only certifies the http response body, but also the headers. The v2 spec is first published in [this PR](https://github.com/dfinity/interface-spec/pull/147)

Added canister metadata field `supported_certificate_versions`, which contains a comma-separated list of all asset certification protocol versions. You can query it e.g. using `dfx canister --network ic metadata <canister name or id> supported_certificate_versions`. In this release, the value of this metadata field value is `1,2` because certification v1 and v2 are supported.

Fixed a bug in `http_request` that served assets with the wrong certificate. If no encoding specified in the `Accept-Encoding` header is available with a certificate, an available encoding is returned without a certificate (instead of a wrong certificate, which was the case previously). Otherwise, nothing changed.
For completeness' sake, the new behavior is as follows:
- If one of the encodings specified in the `Accept-Encoding` header is available with certification, it now is served with the correct certificate.
- If no requested encoding is available with certification, one of the requested encodings is returned without a certificate (instead of a wrong certificate, which was the case previously).
- If no encoding specified in the `Accept-Encoding` header is available, a certified encoding that is available is returned instead.

Added support for API versioning of the asset canister in `ic-asset`.

Added functionality that allows you to set asset properties during `dfx deploy`, even if the asset has already been deployed to a canister in the past. This eliminates the need to delete and re-deploy assets to modify properties - great news! This feature is also available when deploying assets using the `--by-proposal` flag. As a result, the API version of the frontend canister has been incremented from `0` to `1`. The updated `ic-asset` version (which is what is being used during `dfx deploy`) will remain compatible with frontend canisters implementing both API `0` and `1`. However, please note that the new frontend canister version (with API `v1`) will not work with tooling from before the dfx release (0.14.0).

## Dependencies

### Frontend canister

- API version: 1
- Module hash: e7866e1949e3688a78d8d29bd63e1c13cd6bfb8fbe29444fa606a20e0b1e33f0
- https://github.com/dfinity/sdk/pull/3094
- https://github.com/dfinity/sdk/pull/3002
- https://github.com/dfinity/sdk/pull/3065
- https://github.com/dfinity/sdk/pull/3058
- https://github.com/dfinity/sdk/pull/3057
- https://github.com/dfinity/sdk/pull/2960
- https://github.com/dfinity/sdk/pull/3051
- https://github.com/dfinity/sdk/pull/3034
- https://github.com/dfinity/sdk/pull/3023
- https://github.com/dfinity/sdk/pull/3022
- https://github.com/dfinity/sdk/pull/3021
- https://github.com/dfinity/sdk/pull/3019
- https://github.com/dfinity/sdk/pull/3016
- https://github.com/dfinity/sdk/pull/3015
- https://github.com/dfinity/sdk/pull/3001
- https://github.com/dfinity/sdk/pull/2987
- https://github.com/dfinity/sdk/pull/2982

### Motoko

Updated Motoko to 0.8.7

### ic-ref

Updated ic-ref to 0.0.1-ca6aca90

### ic-btc-canister

Started bundling ic-btc-canister, release 2023-03-31

# 0.13.1

## Asset Canister

Added validate_grant_permission() and validate_revoke_permission() methods per SNS requirements.

## Dependencies

### Frontend canister

- Module hash: 98863747bb8b1366ae5e3c5721bfe08ce6b7480fe4c3864d4fec3d9827255480
- https://github.com/dfinity/sdk/pull/2958

# 0.13.0

## DFX

### feat: Add dfx sns download

This allows users to download SNS canister Wasm binaries.

### fix: fixed error text
- `dfx nns install` had the wrong instructions for setting up the local replica type

### fix: creating an identity with `--force` no longer switches to the newly created identity

### feat(frontend-canister)!: reworked to use permissions-based access control

The permissions are as follows:
- ManagePermissions: Can grant and revoke permissions to any principal.  Controllers implicitly have this permission.
- Prepare: Can call create_batch and create_chunk
- Commit: Can call commit_batch and methods that manipulate assets directly, as well as any method permitted by Prepare.

For upgraded frontend canisters, all authorized principals will be granted the Commit permission.
For newly deployed frontend canisters, the initializer (first deployer of the canister) will be granted the Commit permission.

Added three new methods:
- list_permitted: lists principals with a given permission.
  - Callable by anyone.
- grant_permission: grants a single permission to a principal
  - Callable by Controllers and principals with the ManagePermissions permission.
- revoke_permission: removes a single permission from a principal
  - Any principal can revoke its own permissions.
  - Only Controllers and principals with the ManagePermissions permission can revoke the permissions of other principals.

Altered the behavior of the existing authorization-related methods to operate only on the "Commit" permission.  In this way, they are backwards-compatible.
- authorize(principal): same as grant_permission(principal, Commit)
- deauthorize(principal): same as revoke_permission(permission, Commit)
- list_authorized(): same as list_permitted(Commit)

### fix(frontend-canister)!: removed ability of some types of authorized principals to manage the ACL

It used to be the case that any authorized principal could authorize and deauthorize any other principal.
This is no longer the case.  See rules above for grant_permission and revoke_permission.

### feat(frontend-canister)!: default secure configuration for assets in frontend project template

- Secure HTTP headers, preventing several typical security vulnerabilities (e.g. XSS, clickjacking, and many more). For more details, see comments in `headers` section in [default `.ic-assets.json5`](https://raw.githubusercontent.com/dfinity/sdk/master/src/dfx/assets/new_project_node_files/src/__project_name___frontend/src/.ic-assets.json5).
- Configures `allow_raw_access` option in starter `.ic-assets.json5` config files, with the value set to its default value (which is `false`). We are showing that configuration in the default starter projects for the sake of easier discoverability, even though its value is set to the default.

### feat(frontend-canister)!: add `allow_raw_access` config option

By default, the frontend canister will now restrict the access of traffic to the `<canister-id>.raw.ic0.app` domain, and will automatically redirect all requests to the certified domain (`<canister-id>.ic0.app`), unless configured explicitly. Below is an example configuration to allow access to the `robots.txt` file from the "raw" domain:
```json
[
  {
    "match": "robots.txt",
    "allow_raw_access": true
  }
]
```

**Important**: Note that any assets already uploaded to an asset canister will be protected by this redirection, because at present the asset synchronization process does not update the `allow_raw_access` property, or any other properties, after creating an asset.  This also applies to assets that are deployed without any configuration, and later configured to allow raw access.
At the present time, there are two ways to reconfigure an existing asset:
1. re-create the asset
    1. delete the asset in your project's directory
    1. execute `dfx deploy`
    1. re-create the asset in your project's directory
    1. modify `.ic-assets.json` acordingly
    1. execute `dfx deploy`
2. via manual candid call
    ```
    dfx canister call PROJECT_NAME_frontend set_asset_properties '( record { key="/robots.txt"; allow_raw_access=opt(opt(true)) })'
    ```

### feat(frontend-canister): pretty print asset properties when deploying assets to the canister

### feat(frontend-canister): add take_ownership() method

Callable only by a controller.  Clears list of authorized principals and adds the caller (controller) as the only authorized principal.

### feat(ic-ref):
- `effective_canister_id` used for `provisional_create_canister_with_cycles` is passed as an command-line argument (defaults to `rwlgt-iiaaa-aaaaa-aaaaa-cai` if not provided or upon parse failure)

### feat(frontend-canister): add `get_asset_properties` and `set_asset_properties` to frontend canister

As part of creating the support for future work, it's now possible to get and set AssetProperties for assets in frontend canister.

### feat: add `--argument-file` argument to the `dfx canister sign` command

Similar to how this argument works in `dfx canister call`, this argument allows providing arguments for the request from a file.

### feat: Add support for a default network key

A remote canister ID can now be specified for the `__default` network.  If specified, `dfx` will assume that the canister is remote at the specified canister ID for all networks that don't have a dedicated entry.

### feat: use OS-native keyring for pem file storage

If keyring integration is available, PEM files (except for the default identity) are now by default stored in the OS-provided keyring.
If it is not available, it will fall back on the already existing password-encrypted PEM files.
Plaintext PEM files are still available (e.g. for use in non-interactive situations like CI), but not recommended for use since they put the keys at risk.

To force the use of one specific storage mode, use the `--storage-mode` flag with either `--storage-mode password-protected` or `--storage-mode plaintext`.
This works for both `dfx identity new` and `dfx identity import`.

The flag `--disable-encryption` is deprecated in favour of `--storage-mode plaintext`. It has the same behavior.

### feat(frontend-canister): better control and overview for asset canister authorized principals

The asset canister now has two new functions:
- Query function `list_authorized` displays a list of all principals that are currently authorized to change assets and the list of authorized principals.
- Update function `deauthorize` that removes a principal from the list of authorized principals. It can be called by authorized principals and cotrollers of the canister.

In addition, the update function `authorize` has new behavior:
Now, controllers of the asset canister are always allowed to authorize new principals (including themselves).

### fix: add retry logic to `dfx canister delete`

`dfx canister delete` tries to withdraw as many cycles as possible from a canister before deleting it.
To do so, dfx has to manually send all cycles in the canister, minus some margin.
The margin was previously hard-coded, meaning that withdrawals can fail if the margin is not generous enough.
Now, upon failure with some margin, dfx will retry withdrawing cycles with a continuously larger margin until withdrawing succeeds or the margin becomes larger than the cycles balance.

### fix: dfx deploy --mode reinstall for a single Motoko canister fails to compile

The Motoko compiler expects all imported canisters' .did files to be in one folder when it compiles a canister.
`dfx` failed to organize the .did files correctly when running `dfx deploy <single Motoko canister>` in combintaion with the `--mode reinstall` flag.

### fix: give more cycles margin when deleting canisters

There have been a few reports of people not being able to delete canisters.
The error happens if the temporary wallet tries to transfer out too many cycles.
The number of cycles left in the canister is bumped a little bit so that people can again reliably delete their canisters.

## Dependencies

Updated candid to 0.8.4
- Bug fix in TS bindings
- Pretty print numbers

### Frontend canister

- Module hash: d12e4493878911c21364c550ca90b81be900ebde43e7956ae1873c51504a8757
- https://github.com/dfinity/sdk/pull/2942

### ic-ref

Updated ic-ref to master commit `3cc51be5`

### Motoko

Updated Motoko to 0.7.6

### Replica

Updated replica to elected commit b5a1a8c0e005216f2d945f538fc27163bafc3bf7.
This incorporates the following executed proposals:

- [100821](https://dashboard.internetcomputer.org/proposal/100821)
- [97472](https://dashboard.internetcomputer.org/proposal/97472)
- [96114](https://dashboard.internetcomputer.org/proposal/96114)
- [94953](https://dashboard.internetcomputer.org/proposal/94953)
- [94852](https://dashboard.internetcomputer.org/proposal/94852)
- [93761](https://dashboard.internetcomputer.org/proposal/93761)
- [93507](https://dashboard.internetcomputer.org/proposal/93507)
- [92573](https://dashboard.internetcomputer.org/proposal/92573)
- [92338](https://dashboard.internetcomputer.org/proposal/92338)
- [91732](https://dashboard.internetcomputer.org/proposal/91732)
- [91257](https://dashboard.internetcomputer.org/proposal/91257)

# 0.12.1

## DFX

### fix: default not shrink for custom canisters

## Dependencies

### Replica

Updated replica to elected commit dcbf401f27d9b48354e68389c6d8293c4233b055.
This incorporates the following executed proposals:

- [90485](https://dashboard.internetcomputer.org/proposal/90485)
- [90008](https://dashboard.internetcomputer.org/proposal/90008)

### Frontend canister

- Module hash: db07e7e24f6f8ddf53c33a610713259a7c1eb71c270b819ebd311e2d223267f0
- https://github.com/dfinity/sdk/pull/2753

# 0.12.0

## DFX

### feat(frontend-canister): add warning if config is provided in `.ic-assets.json` but not used

### fix(frontend-canister): Allow overwriting default HTTP Headers for assets in frontend canister

Allows to overwrite `Content-Type`, `Content-Encoding`, and `Cache-Control` HTTP headers with custom values via `.ic-assets.json5` config file. Example `.ic-assets.json5` file:
```json5
[
    {
        "match": "web-gz.data.gz",
        "headers": {
            "Content-Type": "application/octet-stream",
            "Content-Encoding": "gzip"
        }
    }
]
```
This change will trigger the update process for frontend canister (new module hash: `2ff0513123f11c57716d889ca487083fac7d94a4c9434d5879f8d0342ad9d759`).

### feat: warn if an unencrypted identity is used on mainnet

### fix: Save SNS canister IDs

SNS canister IDs were not being parsed reliably.  Now the candid file is being specified explicitly, which resolves the issue in at least some cases.

### feat: NNS usability improvements

The command line interface for nns commands has been updated to:

- Give better help when the subnet type is incorrect
- Not offer --network as a flag given that it is unused
- List nns subcommands

### feat: -y flag for canister installation

`dfx canister install` and `dfx deploy` now have a `-y` flag that will automatically confirm any y/n checks made during canister installation.

### fix: Compute Motoko dependencies in linear (not exponential) time by detecting visited imports.

### fix(generate): add missing typescript types and fix issues with bindings array in dfx.json

### chore: update Candid UI canister with commit 79d55e7f568aec00e16dd0329926cc7ea8e3a28b

### refactor: Factor out code for calling arbitrary bundled binaries

The function for calling sns can now call any bundled binary.

### docs: Document dfx nns subcommands

`dfx nns` commands are used to deploy and manage local NNS canisters, such as:

- Governance for integration with the Internet Computer voting system
- Ledger for financial integration testing
- Internet Identity for user registration and authenttication

### feat(frontend-canister): Add simple aliases from `<asset>` to `<asset>.html` and `<asset>/index.html`

The asset canister now by default aliases any request to `<asset>` to `<asset>.html` or `<asset>/index.html`.
This can be disabled by setting the field `"enable_aliasing"` to `false` in a rule for that asset in .ic-assets.json.
This change will trigger frontend canister upgrades upon redeploying any asset canister.

### fix: Only kill main process on `dfx stop`
Removes misleading panics when running `dfx stop`.

### feat: `dfx nns install` works offline if all assets have been cached.

### feat: Initialise the nns with an account controlled by a secp256k1 key

This enables easy access to toy ICP using command line tools and this key:
```
-----BEGIN EC PRIVATE KEY-----
MHQCAQEEICJxApEbuZznKFpV+VKACRK30i6+7u5Z13/DOl18cIC+oAcGBSuBBAAK
oUQDQgAEPas6Iag4TUx+Uop+3NhE6s3FlayFtbwdhRVjvOar0kPTfE/N8N6btRnd
74ly5xXEBNSXiENyxhEuzOZrIWMCNQ==
-----END EC PRIVATE KEY-----
```
For example, you can create an identity in dfx by putting this key in the file `ident-1.pem` and importing it:
```
dfx identity import ident-1 ident-1.pem
dfx --identity ident-1 ledger balance
```

### feat: default to run ic-wasm shrink when build canisters
This behavior applies to Motoko, Rust and Custom canisters.
If you want to disable this behavior, you can config it in dfx.json:
```json
"canisters" : {
  "app" : {
    "shrink" : false,
  }
}
```

### feat: configurable custom wasm sections

It's now possible to define custom wasm metadata sections and their visibility in dfx.json.

At present, dfx can only add wasm metadata sections to canisters that are in wasm format.  It cannot add metadata sections to compressed canisters.  Since the frontend canister is now compressed, this means that at present it is not possible to add custom metadata sections to the frontend canister.

dfx no longer adds `candid:service` metadata to canisters of type `"custom"` by default.  If you want dfx to add your canister's candid definition to your custom canister, you can do so like this:

```
    "my_canister_name": {
      "type": "custom",
      "candid": "main.did",
      "wasm": "main.wasm",
      "metadata": [
        {
          "name": "candid:service"
        }
      ]
    },
```

This changelog entry doesn't go into all of the details of the possible configuration.  For that, please see [concepts/canister-metadata](docs/concepts/canister-metadata.md) and the docs in the JSON schema.

### fix: Valid canister-based env vars

Hyphens are not valid in shell environment variables, but do occur in canister names such as `smiley-dapp`. This poses a problem for vars with names such as `CANISTER_ID_$\{CANISTER_NAME\}`.  With this change, hyphens are replaced with underscores in environment variables.  The canister id of `smiley-dapp` will be available as `CANISTER_ID_smiley_dapp`.  Other environment variables are unaffected.

### feat: Add dfx sns deploy

This allows users to deploy a set of SNS canisters.

### fix: `cargo run -p dfx -- --version` prints correct version

### feat: add --mode=auto

When using `dfx canister install`, you can now pass `auto` for the `--mode` flag, which will auto-select `install` or `upgrade` depending on need, the same way `dfx deploy` does. The default remains `install` to prevent mistakes.

### feat: add `--network` flag to `dfx generate`

`dfx generate`'s generated bindings use network-specific canister IDs depending on the generated language, but there was previously no way to configure which network this was, so it defaulted to local. A `--network` flag has been added for this purpose.

### feat: sns config validate

There is a new command that verifies that an SNS initialization config is valid.

### feat: sns config create

There is a new command that creates an sns config template.

### fix: remove $ from wasms dir

The wasms dir path had a $ which is unwanted and now gone.

### fix: Correct wasm for the SNS swap canister

Previously the incorrect wasm canister was installed.

### fix: Use NNS did files that matches the wasms

Previously the did files and wasms could be incompatible.

### fix: allow users to skip compatibility check if parsing fails

### feat: canister HTTP support is now enabled by default.

`dfx start` and `dfx replica` now ignore the `--enable-canister-http` parameter.

You can still disable the canister http feature through configuration:
- ~/.config/dfx/networks.json: `.local.canister_http.enabled=false`
- dfx.json (project-specific networks) : `.networks.local.canister_http.enabled=false`

### feat: custom canister `wasm` field can now specify a URL from which to download

- note that dfx will report an error if a custom canister's `wasm` field is a URL and the canister also has `build` steps.

### feat: custom canister `candid` field can now specify a URL from which to download

### feat: deploy NNS canisters

A developer is now able to install NNS canisters, including back end canisters such as ledger and governance, and front end canisters such as nns-dapp and internet-identity, on their local DFX server.  Usage:
```
dfx start --clean --background
dfx nns install
```

This feature currently requires that the network 'local' is used and that it runs on port 8080.
The network's port can be controlled by using the field `"provider"` in the network's definition, e.g. by setting it to `"127.0.0.1:8080"`.

### feat: configure logging level of http adapter

It is now possible to set the http adapter's log level in dfx.json or in networks.json:
```
"http": {
  "enabled": true,
  "log_level": "info"
}
```

By default, a log level of "error" is used, in order to keep the output of a first-time `dfx start` minimal. Change it to "debug" for more verbose logging.

### fix(typescript): add index.d.ts file for type safety when importing generated declarations

Adds an index.d.ts file to the generated declarations, allowing for better type safety in TypeScript projects.

### chore: reduce verbosity of dfx start

`dfx start` produces a lot of log output that is at best irrelevant for most users.
Most output is no longer visible unless either `--verbose` is used with dfx or the relevant part's (e.g. http adapter, btc adapter, or replica) log level is changed in dfx.json or networks.json.

### feat: generate secp256k1 keys by default

When creating a new identity with `dfx identity new`, whereas previously it would have generated an Ed25519 key, it now generates a secp256k1 key. This is to enable users to write down a BIP39-style seed phrase, to recover their key in case of emergency, which will be printed when the key is generated and can be used with a new `--seed-phrase` flag in `dfx identity import`. `dfx identity import` is however still capable of importing an Ed25519 key.

### chore: update Candid UI canister with commit 528a4b04807904899f67b919a88597656e0cd6fa

* Allow passing did files larger than 2KB.
* Better integration with Motoko Playground.

### feat: simplify verification of assets served by asset canister

* SHA256 hashes of all assets are displayed when deploying the asset canister.
* A query method is added to the asset canister that returns the entire asset hash tree together with the certificate containing the certified variables of the asset canister.

### breaking change: dfx canister update-settings --compute-allocation always fails

See https://forum.dfinity.org/t/fixing-incorrect-compute-allocation-fee/14830

Until the rollout is complete, `dfx canister update-settings --compute-allocation <N>`
will fail with an error from the replica such as the following:
```
The Replica returned an error: code 1, message: "Canister requested a compute allocation of 1% which cannot be satisfied because the Subnet's remaining compute capacity is 0%"
```

### fix: For default node starter template: copy `ic-assets.json5` file from `src` to `dist`

### fix: For `dfx start --clean --background`, the background process no longer cleans a second time.

### fix: do not build or generate remote canisters

Canisters that specify a remote id for the network that's getting built falsely had their build steps run, blocking some normal use patterns of `dfx deploy`.
Canisters with a remote id specified no longer get built.
The same applies to `dfx generate`.

### refactor: Move replica URL functions into a module for reuse

The running replica port and url are generally useful information. Previously the code to get the URL was embedded in the network proxy code. This moves it out into a library for reuse.

### chore: Frontend canister build process no longer depends on `dfx` or `ic-cdk-optimizer`

Instead, the build process relies on `ic-wasm` to provide candid metadata for the canister, and
shrinking the canister size by stripping debug symbols and unused fuctions.
Additionally, after build step, the `.wasm` file is archived with `gzip`.

### chore: Move all `frontend canister`-related code into the SDK repo

| from (`repository` `path`)                  | to (path in `dfinity/sdk` repository)          | summary                                                                                     |
|:--------------------------------------------|:-----------------------------------------------|:--------------------------------------------------------------------------------------------|
| `dfinity/cdk-rs` `/src/ic-certified-assets` | `/src/canisters/frontend/ic-certified-asset`   | the core of the frontend canister                                                           |
| `dfinity/certified-assets` `/`              | `/src/canisters/frontend/ic-frontend-canister` | wraps `ic-certified-assets` to build the canister wasm                                      |
| `dfinity/agent-rs` `/ic-asset`              | `/src/canisters/frontend/ic-asset`             | library facilitating interactions with frontend canister (e.g. uploading or listing assets) |
| `dfinity/agent-rs` `/icx-asset`             | `/src/canisters/frontend/icx-asset`            | CLI executable tool - wraps `ic-asset`                                                      |

### feat: use JSON5 file format for frontend canister asset configuration

Both `.ic-assets.json` and `.ic-assets.json5` are valid filenames config filename, though both will get parsed
as if they were [JSON5](https://json5.org/) format. Example content of the `.ic-assets.json5` file:
```json5
// comment
[
  {
    "match": "*", // comment
    /*
    keys below not wrapped in quotes
*/  cache: { max_age: 999 }, // trailing comma
  },
]
```
- Learn more about JSON5: https://json5.org/

### fix: Update nns binaries unless `NO_CLOBBER` is set

Previously existing NNS binaries were not updated regardless of the `NO_CLOBBER` setting.

### feat!: Support installing canisters not in dfx.json

`install_canister_wasm` used to fail if installing a canister not listed in dfx.json.  This use case is now supported.

### feat: print the dashboard URL on startup

When running `dfx start` or `dfx replica`, the path to the dashboard page is now printed.

### feat!: changed the default port of the shared local network from 8000 to 4943.

This is so dfx doesn't connect to a project-specific network instead of the local shared network.

In combination with the "system-wide dfx start" feature, there is a potential difference to be aware of with respect to existing projects.

Since previous versions of dfx populate dfx.json with a `networks.local` definition that specifies port 8000, the behavior for existing projects won't change.

However, if you've edited dfx.json and removed the `networks.local` definition, the behavior within the project will change: dfx will connect to the shared local network on port 4943 rather than to the project-specific network on port 8000.  You would need to edit webpack.config.js to match.  If you have scripts, you can run the new command `dfx info webserver-port` from the project directory to retrieve the port value.

### feat!: "system-wide dfx start"

By default, dfx now manages the replica process in a way that is independent of any given dfx project.  We've called this feature "system-wide dfx", even though it's actually specific to your user
(storing data files under $HOME), because we think it communicates the idea adequately.

The intended benefits:
- deploying dapps from separate projects alongside one another, similar to working with separate dapps on mainnet
- run `dfx start` from any directory
- run `dfx stop` from any directory, rather than having to remember where you last ran `dfx start`

We're calling this the "shared local network."  `dfx start` and `dfx stop` will manage this network when run outside any project directory, or when a project's dfx.json does not define the `local` network.  The dfx.json template for new projects no longer defines any networks.

We recommend that you remove the `local` network definition from dfx.json and instead use the shared local network.  As mentioned above, doing so will make dfx use port 4943 rather than port 8000.

See [Local Server Configuration](docs/cli-reference/dfx-start.md#local-server-configuration) for details.

dfx now stores data and control files in one of three places, rather than directly under `.dfx/`:
- `.dfx/network/local` (for projects in which dfx.json defines the local network)
- `$HOME/.local/share/dfx/network/local` (for the shared local network on Linux)
- `$HOME/Library/Application Support/org.dfinity.dfx/network/local` (for the shared local network on MacOS)

There is also a new configuration file: `$HOME/.config/dfx/networks.json`.  Its [schema](docs/networks-json-schema.json) is the same as the `networks` element in dfx.json.  Any networks you define here will be available from any project, unless a project's dfx.json defines a network with the same name.  See [The Shared Local Network](docs/cli-reference/dfx-start.md#the-shared-local-network) for the default definitions that dfx provides if this file does not exist or does not define a `local` network.

### fix: `dfx start` and `dfx stop` will take into account dfx/replica processes from dfx \<\= 0.11.x

### feat: added command `dfx info`

#### feat: `dfx info webserver-port`

This displays the port that the icx-proxy process listens on, meaning the port to connect to with curl or from a web browser.

#### feat: `dfx info replica-port`

This displays the listening port of the replica.

#### feat: `dfx info replica-rev`

This displays the revision of the replica bundled with dfx, which is the same revision referenced in replica election governance proposals.

#### feat: `dfx info networks-json-path`

This displays the path to your user's `networks.json` file where all networks are defined.

### feat: added ic-nns-init, ic-admin, and sns executables to the binary cache

### fix: improved responsiveness of `greet` method call in default Motoko project template

`greet` method was marked as an `update` call, but it performs no state updates. Changing it to `query` call will result in faster execution.

### feat: dfx schema --for networks

The `dfx schema` command can now display the schema for either dfx.json or for networks.json.  By default, it still displays the schema for dfx.json.

```bash
dfx schema --for networks
```

### feat: createActor options accept pre-initialized agent

If you have a pre-initialized agent in your JS code, you can now pass it to createActor's options. Conflicts with the agentOptions config - if you pass both the agent option will be used and you will receive a warning.

```js
const plugActor = createActor(canisterId, {
  agent: plugAgent
})
```

### feat!: option for nodejs compatibility in dfx generate

Users can now specify `node_compatibility: true` in `declarations`. The flag introduces `node.js` enhancements, which include importing `isomorphic-fetch` and configuring the default actor with `isomorphic-fetch` and `host`.

```json
// dfx.json
"declarations": {
  "output": "src/declarations",
  "node_compatibility": true
}
```

#### JS codegen location deprecation

DFX new template now uses `dfx generate` instead of `rsync`. Adds deprecation warning to `index.js` in `.dfx/<network-name>/<canister-name>` encouringing developers to migrate to the `dfx generate` command instead. If you have a `package.json` file that uses `rsync` from `.dfx`, consider switching to something like this:

```json
"scripts": {
  "build": "webpack",
  "prebuild": "npm run generate",
  "start": "webpack serve --mode development --env development",
  "prestart": "npm run generate",
  // It's faster to only generate canisters you depend on, omitting the frontend canister
  "generate": "dfx generate hello_backend"
},
```

### feat: simple cycles faucet code redemption

Using `dfx wallet --network ic redeem-faucet-coupon <my coupon>` faucet users have a much easier time to redeem their codes.
If the active identity has no wallet configured, the faucet supplies a wallet to the user that this command will automatically configure.
If the active identity has a wallet configured already, the faucet will top up the existing wallet.

Alternative faucets can be used, assuming they follow the same interface. To direct dfx to a different faucet, use the `--faucet <alternative faucet id>` flag.
The expected interface looks like the following candid functions:
``` candid
redeem: (text) -> (principal);
redeem_to_wallet: (text, principal) -> (nat);
```
The function `redeem` takes a coupon code and returns the principal to an already-installed wallet that is controlled by the identity that called the function.
The function `redeem_to_wallet` takes a coupon code and a wallet (or any other canister) principal, deposits the cycles into that canister and returns how many cycles were deposited.

### feat: disable automatic wallet creation on non-ic networks

By default, if dfx is not running on the `ic` (or networks with a different name but the same configuration), it will automatically create a cycles wallet in case it hasn't been created yet.
It is now possible to inhibit automatic wallet creation by setting the `DFX_DISABLE_AUTO_WALLET` environment variable.

### fix!: removed unused --root parameter from dfx bootstrap

### feat: canister installation now waits for the replica

When installing a new Wasm module to a canister, DFX will now wait for the updated state (i.e. the new module hash) to be visible in the replica's certified state tree before proceeding with post-installation tasks or producing a success status.

### feat!: remove `dfx config`

`dfx config` has been removed. Please update Bash scripts to use `jq`, PowerShell scripts to use `ConvertTo-Json`, nushell scripts to use `to json`, etc.

### feat: move all the flags to the end

Command flags have been moved to a more traditional location; they are no longer positioned per subcommand, but instead are able to be all positioned after the final subcommand. In prior versions, a command might look like:
```bash
dfx --identity alice canister --network ic --wallet "$WALLET" create --all
```
This command can now be written:
```bash
dfx canister create --all --network ic --wallet "$WALLET" --identity alice
```
The old syntax is still available, though, so you don't need to migrate your scripts.

### feat!: changed update-settings syntax

When using `dfx canister update-settings`, it is easy to mistake `--controller` for `--add-controller`. For this reason `--controller` has been renamed to `--set-controller`.

### feat!: removed the internal webserver

This is a breaking change.  The only thing this was still serving was the /_/candid endpoint.  If you need to retrieve the candid interface for a local canister, you can use `dfx canister metadata <canister> candid:service`.

### fix: dfx wallet upgrade: improved error messages:

- if there is no wallet to upgrade
- if trying to upgrade a local wallet from outside of a project directory

### fix: canister creation cost is 0.1T cycles

Canister creation fee was calculated with 1T cycles instead of 0.1T.

### fix: dfx deploy and dfx canister install write .old.did files under .dfx/

When dfx deploy and dfx canister install upgrade a canister, they ensure that the
new candid interface is compatible with the previous candid interface.  They write
a file with extension .old.did that contains the previous interface.  In some
circumstances these files could be written in the project directory.  dfx now
always writes them under the .dfx/ directory.

### fix: dfx canister install now accepts arbitrary canister ids

This fixes the following error:
``` bash
> dfx canister install --wasm ~/counter.wasm eop7r-riaaa-aaaak-qasxq-cai
Error: Failed while determining if canister 'eop7r-riaaa-aaaak-qasxq-cai' is remote on network 'ic'.
Caused by: Failed while determining if canister 'eop7r-riaaa-aaaak-qasxq-cai' is remote on network 'ic'.
  Failed to figure out if canister 'eop7r-riaaa-aaaak-qasxq-cai' has a remote id on network 'ic'.
    Invalid argument: Canister eop7r-riaaa-aaaak-qasxq-cai not found in dfx.json
```

### feat: allow replica log level to be configured

It is now possible to specify the replica's log level. Possible values are `critical`, `error`, `warning`, `info`, `debug`, and `trace`.
The log level defaults to the level 'error'. Debug prints (e.g. `Debug.print("...")` in Motoko) still show up in the console.
The log level can be specified in the following places (See [system-wide dfx start](#feat-system-wide-dfx-start) for more detailed explanations on the network types):
- In file `networks.json` in the field `<network name>.replica.log_level` for shared networks.
- In file `dfx.json` in the field `networks.<network name>.replica.log_level` for project-specific networks.
- In file `dfx.json` in the field `defaults.replica.log_level` for project-specific networks. Requires a project-specific network to be run, otherwise this will have no effect.

### feat: enable canister sandboxing

Canister sandboxing is enabled to be consistent with the mainnet.

### chore: dfx ledger account-id --of-canister also accepts principal

It is now possible to do e.g. `dfx ledger account-id --of-canister fg7gi-vyaaa-aaaal-qadca-cai` as well as `dfx ledger account-id --of-canister my_canister_name` when checking the ledger account id of a canister.
Previously, dfx only accepted canister aliases and produced an error message that was hard to understand.

### chore: dfx canister deposit-cycles uses default wallet if none is specified

Motivated by [this forum post](https://forum.dfinity.org/t/dfx-0-10-0-dfx-canister-deposit-cycles-returns-error/13251/6).

### chore: projects created with `dfx new` are not pinned to a specific dfx version anymore

It is still possible to pin the dfx version by adding `"dfx":"<dfx version to pin to>"` to a project's `dfx.json`.

### fix: print links to cdk-rs docs in dfx new

### fix: broken link in new .mo project README

### fix: Small grammar change to identity password decryption prompt

The prompt for entering your passphrase in order to decrypt an identity password read:
    "Please enter a passphrase for your identity"
However, at that point, it isn't "a" passphrase.  It's either your passphrase, or incorrect.
Changed the text in this case to read:
    "Please enter the passphrase for your identity"

### chore: add retry logic to dfx download script

### feat: Add subnet type argument when creating canisters

`dfx ledger create-canister` gets a new option `--subnet-type` that allows users to choose a type of subnet that their canister can be created on. Additionally, a `dfx ledger show-subnet-types` is introduced which allows to list the available subnet types.

## Dependencies

### Replica

Updated replica to release candidate 93dcf2a2026c34330c76149dd713d89e37daa533.

This also incorporates the following executed proposals:

- [88831](https://dashboard.internetcomputer.org/proposal/88831)
- [88629](https://dashboard.internetcomputer.org/proposal/88629)
- [88109](https://dashboard.internetcomputer.org/proposal/88109)
- [87631](https://dashboard.internetcomputer.org/proposal/87631)
- [86738](https://dashboard.internetcomputer.org/proposal/86738)
- [86279](https://dashboard.internetcomputer.org/proposal/86279)
* [85007](https://dashboard.internetcomputer.org/proposal/85007)
* [84391](https://dashboard.internetcomputer.org/proposal/84391)
* [83786](https://dashboard.internetcomputer.org/proposal/83786)
* [82425](https://dashboard.internetcomputer.org/proposal/82425)
* [81788](https://dashboard.internetcomputer.org/proposal/81788)
* [81571](https://dashboard.internetcomputer.org/proposal/81571)
* [80992](https://dashboard.internetcomputer.org/proposal/80992)
* [79816](https://dashboard.internetcomputer.org/proposal/79816)
* [78693](https://dashboard.internetcomputer.org/proposal/78693)
* [77589](https://dashboard.internetcomputer.org/proposal/77589)
* [76228](https://dashboard.internetcomputer.org/proposal/76228)
* [75700](https://dashboard.internetcomputer.org/proposal/75700)
* [75109](https://dashboard.internetcomputer.org/proposal/75109)
* [74395](https://dashboard.internetcomputer.org/proposal/74395)
* [73959](https://dashboard.internetcomputer.org/proposal/73959)
* [73714](https://dashboard.internetcomputer.org/proposal/73714)
* [73368](https://dashboard.internetcomputer.org/proposal/73368)
* [72764](https://dashboard.internetcomputer.org/proposal/72764)

### ic-ref

Updated ic-ref to 0.0.1-1fba03ee
- introduce awaitKnown
- trivial implementation of idle_cycles_burned_per_day

### Updated Motoko from 0.6.29 to 0.7.3

- See https://github.com/dfinity/motoko/blob/master/Changelog.md#073-2022-11-01


### Cycles wallet

- Module hash: b944b1e5533064d12e951621d5045d5291bcfd8cf9d60c28fef02c8fdb68e783
- https://github.com/dfinity/cycles-wallet/commit/fa86dd3a65b2509ca1e0c2bb9d7d4c5be95de378

### Frontend canister:
- Module hash: 6c8f7a094060b096c35e4c4499551e7a8a29ee0f86c456e521c09480ebbaa8ab
- https://github.com/dfinity/sdk/pull/2720

# 0.11.2

## DFX

### fix: disable asset canister redirection of all HTTP traffic from `.raw.ic0.app` to `.ic0.app`

### fix: disable asset canister's ETag HTTP headers

The feature is not yet implemented on `icx-proxy`-level, and is causing 500 HTTP response for some type of assets every second request.

# 0.11.1

## DFX

### fix: dfx now only adds candid:service metadata to custom canisters that have at least one build step

This way, if a canister uses a premade canister wasm, dfx will use it as-is.

### fix: "canister alias not defined" in the Motoko language server

It is now possible to develop multiple-canister projects using the [Motoko VSCode extension](https://marketplace.visualstudio.com/items?itemName=dfinity-foundation.vscode-motoko).

### fix: improve browser compatibility for the JavaScript language binding

Patches a JavaScript language binding compatibility issue encountered in web browsers which do not support the (?.) operator.

### feat: print dfx.json schema

dfx is now capable of displaying the schema for `dfx.json`. You can see the schema by running `dfx schema` or write the schema to a file with `dfx schema --outfile path/to/file/schema.json`.

### feat: support for configuring assets in assets canister
- The `.ic-assets.json` file should be placed inside directory with assets, or its subdirectories. Multiple config files can be used (nested in subdirectories). Example of `.ic-assets.json` file format:
``` json
[
    {
        "match": ".*",
        "cache": {
            "max_age": 20
        },
        "headers": {
            "X-Content-Type-Options": "nosniff"
        },
        "ignore": false
    },
    {
        "match": "**/*",
        "headers": null
    },
    {
        "match": "file.json",
        "ignore": true
    }
]
```
- Configuring assets works only during asset creation - any changes to `.ic-assets.json` files won't have any effect effect for assets that have already been created. We are working on follow up implementation with improvements to handle updating these properties.
- `headers` from multiple applicable rules are being stacked/concatenated, unless `null` is specified, which resets/empties the headers.
- Both `"headers": {}` and absence of `headers` field don't have any effect on end result.
- Valid JSON format is required, i.e. the array of maps, `match` field is required. Only the following fields are accepted: `cache`, `ignore`, `headers`, `match`. The glob pattern has to be valid.
- The way matching rules work:
  1. The most deeply nested config file takes precedence over the one in parent dir. In other words, properties from a rule matching a file in a subdirectory override properties from a rule matching a file in a parent directory
  2. Order of rules within file matters - last rule in config file takes precedence over the first one

- The way `ignore` field works:
  1. By default, files that begin with a `.` are ignored, while all other files are included.
  2. The `.ignore` field overrides this, if present.
  3. If a directory is ignored, file and directories within it cannot be un-ignored.
  4. A file can be ignored and un-ignored many times, as long as any of its parent directories haven't been ignored.


### fix: Allow `dfx deploy` to not take arguments for canisters not being installed

A longstanding bug with `dfx deploy` is that if an installation is skipped (usually an implicitly included dependency), it still requires arguments even if the installed canister doesn't. As of this release that bug is now fixed.

### feat: Add additional logging from bitcoin canister in replica.

Configures the replica to emit additional logging from the bitcoin canister whenever the bitcoin feature is enabled. This helps show useful information to developers, such as the bitcoin height that the replica currently sees.

### fix: make `build` field optional for custom canisters

Prior to 0.11.0, a custom canister's `build` field could be left off if `dfx build` was never invoked. To aid in deploying prebuilt canisters, this behavior is now formalized; omitting `build` is equivalent to `build: []`.

### feat: Use `--locked` for Rust canisters

`dfx build`, in Rust canisters, now uses the `--locked` flag when building with Cargo. To offset this, `dfx new --type rust` now runs `cargo update` on the resulting project.

### feat: Enable threshold ecdsa signature

ECDSA signature signing is now enabled by default in new projects, or by running `dfx start --clean`.
A test key id "Secp256k1:dfx_test_key" is ready to be used by locally created canisters.

## Dependencies

### Updated `agent-rs` to 0.20.0

### Updated `candid` to 0.7.15

### Replica

Updated replica to elected commit 6e86169e98904047833ba6133e5413d2758d90eb.
This incorporates the following executed proposals:

* [72225](https://dashboard.internetcomputer.org/proposal/72225)
* [71669](https://dashboard.internetcomputer.org/proposal/71669)
* [71164](https://dashboard.internetcomputer.org/proposal/71164)
* [70375](https://dashboard.internetcomputer.org/proposal/70375)
* [70002](https://dashboard.internetcomputer.org/proposal/70002)

# 0.11.0

## DFX

### feat: renamed canisters in new projects to `<project>_frontend` and `<project>_backend`

The names of canisters created for new projects have changed.
After `dfx new <project>`, the canister names are:

- `<project>_backend` (previously `<project>`)
- `<project>_frontend` (previously `<project>_assets`)

### feat: Enable threshold ecdsa signature

### feat: new command: `dfx canister metadata <canister> <name>`

For example, to query a canister's candid service definition: `dfx canister metadata hello_backend candid:service`

### refactor: deprecate /_/candid internal webserver

The dfx internal webserver now only services the /_/candid endpoint.  This
is now deprecated.  If you were using this to query candid definitions, you
can instead use `dfx canister metadata`.

### refactor: optimize from ic-wasm

Optimize Rust canister Wasm module via ic-wasm library instead of ic-cdk-optimizer. A separate installation of ic-cdk-optimizer is no longer needed.

The actual optimization was kept the same.

### feat: Read dfx canister call argument from a file or stdin

Enables passing large arguments that cannot be passed directly in the command line using the `--argument-file` flag. For example:
 * Named file: `dfx canister call --argument-file ./my/argument/file.txt my_canister_name greet`
 * Stdin: `echo '( null )' | dfx canister call --argument-file - my_canister_name greet`

### fix: Use default setting for BTC adapter idle seconds

A lower threshold was no longer necessary.

### feat: Allow users to configure logging level of bitcoin adapter

The bitcoin adapter's logging can be very verbose if debug logging is enabled, making it difficult to make sense of what's going on. On the other hand, these logs are useful for triaging problems.

To get the best of both worlds, this release adds support for an additional configuration option in dfx.json:

```
"bitcoin": {
  "enabled": true,
  "nodes": ["127.0.0.1:18444"],
  "log_level": "info" <------- users can now configure the log level
}
```

By default, a log level of "info" is used, which is relatively quiet. Users can change it to "debug" for more verbose logging.

### chore: update Candid UI canister with commit bffa0ae3c416e8aa3c92c33722a6b1cb31d0f1c3

This includes the following changes:

* Fetch did file from canister metadata
* Better flamegraph support
* Fix bigint error for vec nat8 type

### feat: dfx will look up the port of the running webserver from .dfx/webserver-port, if present

After `dfx start --host 127.0.0.1:0`, the dfx webserver will listen on an ephemeral port.  It stores the port value in .dfx/webserver-port.  dfx will now look for this file, and if a port is contained within, use that port to connect to the dfx webserver.

### fix: dfx commands once again work from any subdirectory of a dfx project

Running `dfx deploy`, `dfx canister id`, `dfx canister call` and so forth work as expected
if run from within any subdirectory of a dfx project.  Previously, this would create
canister_ids.json or .dfx/local/canister_ids.json within the subdirectory.

### feat: Post-installation tasks

You can now add your own custom post-installation/post-deployment tasks to any canister type. The new `post-install` key for canister objects in `dfx.json` can be a command or list of commands, similar to the `build` key of `custom` canisters, and receives all the same environment variables. For example, to replicate the upload task performed with `assets` canisters, you might set `"post-install": "icx-asset sync $CANISTER_ID dist"`.

### feat: assets are no longer copied from source directories before being uploaded to asset canister

Assets are now uploaded directly from their source directories, rather than first being copied
to an output directory.

If you're using `dfx deploy`, you won't see any change in functionality.  If you're running
`dfx canister install --mode=upgrade`, changed files in asset source directories will
be detected and uploaded even without an intervening `dfx build`.

### fix: Added src/declarations to .gitignore for new projects

### fix: remove deprecated candid path environment variable

The environment variable format `CANISTER_CANDID_{name}`, used in Rust projects, was deprecated in 0.9.2, to be unified with the variables `CANISTER_CANDID_PATH_{name}` which are used in other project types. It has now been removed. Note that you will need to update `ic-cdk-macros` if you use the `#[import]` macro.

### feat: deprecate `dfx config` for removal

The `dfx config` command has several issues and is ultimately a poor replacement for [`jq`](https://stedolan.github.io/jq). The command is being deprecated, and will be removed in a later release; we recommend switching to `jq` or similar tools (e.g. `ConvertTo-Json` in PowerShell, `to json` in nushell, etc.)

### feat: Better build scripts for type:custom

Build scripts now always receive a CWD of the DFX project root, instead of wherever `dfx` was invoked from, and a bare script `script.sh` can be specified without needing to prefix with `./`.

### feat: rust, custom, and asset canisters now include candid:service metadata

Motoko canisters already included this metadata.

Also added this metadata to the asset canister wasm, which will cause the next deploy to
install this new version.

### feat: Add safeguard to freezing threshold

Some developers mistakenly think that the freezing threshold is measured in cycles, but it is actually measured in seconds. To stop them from accidentally freezing their canisters, setting a freezing threshold above 50M seconds (~1.5 years) now requires a confirmation.

### fix: restores assets to webpack devserver

### chore: updates webpack dependencies for dfx new project

Resolves an issue where `webpack-cli` was was breaking when users tried to run `npm start` in a fresh project. For affected users of 0.10.1, you can resolve this issue manually by running `npm install webpack@latest webpack-cli@latest terser-webpack-plugin@latest`.

### feat: Support for new ledger notify function

Ledger 7424ea8 deprecates the existing `notify` function with a switch parameter between creating and topping up a canister, and introduces two
functions for doing the same. This should *mostly* be invisible to users, except that previously, if `dfx ledger create-canister` or `dfx ledger top-up`
failed, you would call `dfx ledger notify` after correcting the issue. In order to support the change, this command has been changed to two subcommands:
`dfx ledger notify create-canister` and `dfx ledger notify top-up`.

### feat: `--from-subaccount`

Previously, the ledger commands assumed all transfers were made from the default subaccount for the identity principal. This feature adds a `--from-subaccount` flag to `dfx ledger transfer`, `dfx ledger create-canister`, and `dfx ledger top-up`, to enable making transfers from a selected subaccount. A `--subaccount` flag is also added to `dfx ledger balance` for convenience. Subaccounts are expected as 64-character hex-strings (i.e. 32 bytes).

### feat: cargo audit when building rust canisters

When a canister with type `rust` is built and `cargo-audit` is installed, dfx will now check for vulnerabilities in the dependencies. If a vulnerability is found, dfx will recommend that the user update to a version without known vulnerabilities.

### fix: Freezing Threshold now documented

Calls made to retrieve the help output for `canister update-settings` was missing the `freezing-threshold` parameter.

### chore: warnings and errors are more visible

`WARN` and `ERROR` messages are now clearly labelled as such, and the labels are colored accordingly.
This is now included when running `dfx canister update-settings -h`.

### fix: `dfx schema` does not require valid dfx.json

There is no real reason for `dfx schema` to not work when a broken dfx.json is in the current folder - this is actually a very common scenario when `dfx schema` gets used.

### fix: canister call uses candid file if canister type cannot be determined

The candid file specified in the field `canisters.<canister name>.candid` of dfx.json, or if that not exists `canisters.<canister name>.remote.candid`, is now used when running `dfx canister call`, even when dfx fails to determine the canister type.

### fix: btc/canister http adapter socket not found by replica after restart

After running `dfx start --enable-bitcoin` twice in a row (stopping dfx in between), the second
launched replica would fail to connect to the btc adapter.  This is because ic-starter
does not write a new configuration file if one already exists, so the configuration file
used by the replica referred to one socket path, while dfx passed a different socket path
to the btc adapter.

Now dfx reuses the previously-used unix domain socket path, for both the btc adapter
and for the canister http adapter.

### fix: dfx stop now waits until dfx and any child processes exit

Previously, `dfx stop` would send the TERM signal to the running dfx and its child processes,
and then exit immediately.

This avoids interference between a dfx process performing cleanup at shutdown and
a dfx process that is starting.

### fix: dfx ping no longer creates a default identity

dfx ping now uses the anonymous identity, and no longer requires dfx.json to be present.


### fix: Initialize replica with bitcoin regtest flag

When the bitcoin feature is enabled, dfx was launching the replica with the "bitcoin_testnet" feature.
The correct feature to use is "bitcoin_regtest".

### dfx bootstrap now looks up the port of the local replica

`dfx replica` writes the port of the running replica to one of these locations:

- .dfx/replica-configuration/replica-1.port
- .dfx/ic-ref.port

`dfx bootstrap` will now use this port value, so it's no longer necessary to edit dfx.json after running `dfx replica`.

### feat: dfx.json local network settings can be set on the local network, rather than defaults

In `dfx.json`, the `bootstrap`, `bitcoin`, `canister_http`, and `replica` settings can
now be specified on the local network, rather than in the `defaults` field.
If one of these four fields is set for the local network, the corresponding field
in `defaults` will be ignored.

Example:
``` json
{
  "networks": {
    "local": {
      "bind": "127.0.0.1:8000",
      "canister_http": {
        "enabled": true
      }
    }
  }
}
```

## Dependencies

### Rust Agent

Updated agent-rs to 0.18.0

### Motoko

Updated Motoko from 0.6.28 to 0.6.29.

### Replica

Updated replica to elected commit 8993849de5fab76e796d67750facee55a0bf6649.
This incorporates the following executed proposals:

* [69804](https://dashboard.internetcomputer.org/proposal/69804)
* [67990](https://dashboard.internetcomputer.org/proposal/67990)
* [67483](https://dashboard.internetcomputer.org/proposal/67483)
* [66895](https://dashboard.internetcomputer.org/proposal/66895)
* [66888](https://dashboard.internetcomputer.org/proposal/66888)
* [65530](https://dashboard.internetcomputer.org/proposal/65530)
* [65327](https://dashboard.internetcomputer.org/proposal/65327)
* [65043](https://dashboard.internetcomputer.org/proposal/65043)
* [64355](https://dashboard.internetcomputer.org/proposal/64355)
* [63228](https://dashboard.internetcomputer.org/proposal/63228)
* [62143](https://dashboard.internetcomputer.org/proposal/62143)

### ic-ref

Updated ic-ref to 0.0.1-173cbe84
 - add ic0.performance_counter system interface
 - add system API for ECDSA signing
 - allow optional "error_code" field in responses
 - support gzip-compressed canister modules
 - enable canisters to send HTTP requests

# 0.10.1

## DFX

### fix: Webpack config no longer uses CopyPlugin

Dfx already points to the asset canister's assets directory, and copying to disk could sometimes
lead to an annoying "too many open files" error.

### fix: HSMs are once again supported on Linux

On Linux, dfx 0.10.0 failed any operation with an HSM with the following error:
```
Error: IO: Dynamic loading not supported
```
The fix was to once again dynamically-link the Linux build.

### feat: error explanation and fixing instructions engine

Dfx is now capable of providing explanations and remediation suggestions for entire categories of errors at a time.
Explanations and suggestions will slowly be added over time.
To see an example of an already existing suggestion, run `dfx deploy --network ic` while using an identity that has no wallet configured.

### chore: add context to errors

Most errors that happen within dfx are now reported in much more detail. No more plain `File not found` without explanation what even was attempted.

### fix: identities with configured wallets are not broken anymore and removed only when using the --drop-wallets flag

When an identity has a configured wallet, dfx no longer breaks the identity without actually removing it.
Instead, if the --drop-wallets flag is specified, it properly removes everything and logs what wallets were linked,
and when the flag is not specified, it does not remove anything.

The behavior for identities without any configured wallets is unchanged.

### feat: bitcoin integration: dfx now generates the bitcoin adapter config file

dfx command-line parameters for bitcoin integration:
``` bash
dfx start   --enable-bitcoin  # use default node 127.0.0.1:18444
dfx start   --enable-bitcoin --bitcoin-node <node>
```

The above examples also work for dfx replica.

These default to values from dfx.json:
```
.defaults.bitcoin.nodes
.defaults.bitcoin.enabled
```

The --bitcoin-node parameter, if specified on the command line, implies --enable-bitcoin.

If --enable-bitcoin or .defaults.bitcoin.enabled is set, then dfx start/replica will launch the ic-btc-adapter process and configure the replica to communicate with it.


### feat: print wallet balance in a human readable form #2184

Default behaviour changed for `dfx wallet balance`, it will now print cycles amount upscaled to trillions.

New flag `--precise` added to `dfx wallet balance`. Allows to get exact amount of cycles in wallet (without upscaling).

### feat: canister http integration

dfx command-line parameters for canister http requests integration:
```
dfx start --enable-canister-http
dfx replica --enable-canister-http
```

This defaults to the following value in dfx.json:
```
.defaults.canister_http.enabled
```

### fix: specifying ic provider with a trailing slash is recognised correctly

Specifying the network provider as `https://ic0.app/` instead of `https://ic0.app` is now recognised as the real IC network.

### Binary cache

Added ic-canister-http-adapter to the binary cache.

## Dependencies

### Updated agent-rs to 0.17.0

## Motoko

Updated Motoko from 0.6.26 to 0.6.28.

## Replica

Updated replica to elected commit b90edb9897718730f65e92eb4ff6057b1b25f766.
This incorporates the following executed proposals:

* [61004](https://dashboard.internetcomputer.org/proposal/61004)
* [60222](https://dashboard.internetcomputer.org/proposal/60222)
* [59187](https://dashboard.internetcomputer.org/proposal/59187)
* [58479](https://dashboard.internetcomputer.org/proposal/58479)
* [58376](https://dashboard.internetcomputer.org/proposal/58376)
* [57843](https://dashboard.internetcomputer.org/proposal/57843)
* [57395](https://dashboard.internetcomputer.org/proposal/57395)

## icx-proxy

Updated icx-proxy to commit c312760a62b20931431ba45e5b0168ee79ea5cda

* Added gzip and deflate body decoding before certification validation.
* Fixed unzip and streaming bugs
* Added Prometheus metrics endpoint
* Added root and invalid ssl and dns mapping

# 0.10.0

## DFX

### feat: Use null as default value for opt arguments


Before this, `deploy`ing a canister with an `opt Foo` init argument without specifying an `--argument` would lead to an error:

``` bash
$ dfx deploy
Error: Invalid data: Expected arguments but found none.
```

With this change, this isn't an error anymore, but instead `null` is passed as a value. In general, if the user does _not_ provide an `--argument`, and if the init method expects only `opt` arguments, then `dfx` will supply `null` for each argument.

Note in particular that this does not try to match `opt` arguments for heterogeneous (`opt`/non-`opt`) signatures. Note moreover that this only impacts a case that would previously error out, so no existing (working) workflows should be affected.

### feat: dfx identity set-wallet now checks that the provided canister is actually a wallet

This check was previously performed on local networks, but not on mainnet.

### feat: `dfx canister call --candid <path to candid file> ...`

Allows one to provide the .did file for calls to an arbitrary canister.

### feat: Install arbitrary wasm into canisters

You no longer need a DFX project setup with a build task to install an already-built wasm module into a canister ID. The new `--wasm <path>` flag to `dfx canister install` will bypass project configuration and install the wasm module at `<path>`. A DFX project setup is still recommended for general use; this should mostly be used for installing pre-built canisters. Note that DFX will also not perform its usual checks for API/ABI/stable-memory compatibility in this mode.

### feat: Support for 128-bit cycle counts

Cycle counts can now exceed the previously set maximum of 2^64. The new limit is 2^128. A new wallet version has been bundled with this release that supports the new cycle count. You will not be able to use this feature with your existing wallets without running `dfx wallet upgrade`, but old wallets will still work just fine with old cycle counts.

### fix: dfx start will once again notice if dfx is already running

dfx will once again display 'dfx is already running' if dfx is already running,
rather than 'Address already in use'.

As a consequence, after `dfx start` failed to notice that dfx was already running,
it would replace .dfx/pid with an empty file.  Later invocations of `dfx stop`
would display no output and return a successful exit code, but leave dfx running.

### fix: `dfx canister update-settings <canister id>` works even if the canister id is not known to the project.

This makes the behavior match the usage text of the command:
`<CANISTER> Specifies the canister name or id to update. You must specify either canister name/id or the --all option`

### feat: dfx deploy --upgrade-unchanged or dfx canister install --mode upgrade --upgrade-unchanged

When upgrading a canister, `dfx deploy` and `dfx canister install` skip installing the .wasm
if the wasm hash did not change.  This avoids a round trip through stable memory for all
assets on every dfx deploy, for example.  By passing this argument, dfx will instead
install the wasm even if its hash matches the already-installed wasm.

### feat: Introduce DFX_CACHE_ROOT environment variable

A new environment variable, `DFX_CACHE_ROOT`, has been introduced to allow setting the cache root directory to a different location than the configuration root directory. Previously `DFX_CONFIG_ROOT` was repurposed for this which only allowed one location to be set for both the cache and configuration root directories.

This is a breaking change since setting `DFX_CONFIG_ROOT` will no longer set the cache root directory to that location.

### fix: Error if nonzero cycles are passed without a wallet proxy

Previously, `dfx canister call --with-cycles 1` would silently ignore the `--with-cycles` argument as the DFX principal has no way to pass cycles and the call must be forwarded through the wallet. Now it will error instead of silently ignoring it. To forward a call through the wallet, use `--wallet $(dfx identity get-wallet)`, or `--wallet $(dfx identity --network ic get-wallet)` for mainnet.

### feat: Configure subnet type of local replica

The local replica sets its parameters according to the subnet type defined in defaults.replica.subnet_type, defaulting to 'application' when none is specified.
This makes it less likely to accidentally hit the 'cycles limit exceeded' error in production.  Since the previous default was `system`, you may see these types errors in development instead.
Possible values for defaults.replica.subnet_type are: "application", "verifiedapplication", "system"

Example how to specify the subnet type:
``` json
{
  "defaults": {
    "replica": {
      "subnet_type": "verifiedapplication"
    }
  }
}
```

### feat: Introduce command for local cycles top-up

`dfx ledger fabricate-cycles <canister (id)> <optional amount>` can be used during local development to create cycles out of thin air and add them to a canister. Instead of supplying a canister name or id it is also possible to use `--all` to add the cycles to every canister in the current project. When no amount is supplied, the command uses 10T cycles as default. Using this command with `--network ic` will result in an error.

### feat: Private keys can be stored in encrypted format

`dfx identity new` and `dfx identity import` now ask you for a password to encrypt the private key (PEM file) when it is stored on disk.
If you decide to use a password, your key will never be written to disk in plain text.
In case you don't want to enter your password all the time and want to take the risk of storing your private key in plain text, you can use the `--disable-encryption` flag.

The `default` identity as well as already existing identities will NOT be encrypted. If you want to encrypt an existing identity, use the following commands:
``` bash
dfx identity export identity_name > identity.pem
# if you have set old_identity_name as the identity that is used by default, switch to a different one
dfx identity use other_identity
dfx identity remove identity_name
dfx identity import identity_name identity.pem
```

### feat: Identity export

If you want to get your identity out of dfx, you can use `dfx identity export identityname > exported_identity.pem`. But be careful with storing this file as it is not protected with your password.

### feat: Identity new/import now has a --force flag

If you want to script identity creation and don't care about overwriting existing identities, you now can use the `--force` flag for the commands `dfx identity new` and `dfx identity import`.

### fix: Do not automatically create a wallet on IC

When running `dfx deploy --network ic`, `dfx canister --network ic create`, or `dfx identity --network ic get-wallet` dfx no longer automatically creates a cycles wallet for the user if none is configured. Instead, it will simply report that no wallet was found for that user.

Dfx still creates the wallet automatically when running on a local network, so the typical workflow of `dfx start --clean` and `dfx deploy` will still work without having to manually create the wallet.

### fix: Identities cannot exist and not at the same time

When something went wrong during identity creation, the identity was not listed as existing.
But when trying to create an identity with that name, it was considered to be already existing.

### feat: dfx start and dfx replica can now launch the ic-btc-adapter process

Added command-line parameters:
``` bash
dfx start   --enable-bitcoin --btc-adapter-config <path>
dfx replica --enable-bitcoin --btc-adapter-config <path>
```

These default to values from dfx.json:
```
.defaults.bitcoin.btc_adapter_config
.defaults.bitcoin.enabled
```

The --btc-adapter-config parameter, if specified on the command line, implies --enable-bitcoin.

If --enable-bitcoin or .defaults.bitcoin.enabled is set, and a btc adapter configuration is specified,
then dfx start/replica will launch the ic-btc-adapter process.

This integration is not yet complete, pending upcoming functionality in ic-starter.

### fix: report context of errors

dfx now displays the context of an error in several places where previously the only error
message would be something like "No such file or directory."

### chore: updates starter project for Node 18

Webpack dev server now works for Node 18 (and should work for Node 17). A few packages are also upgraded

## updating dependencies

Updated to version 0.14.0 of agent-rs

## Cycles wallet

- Module hash: bb001d1ebff044ba43c060956859f614963d05c77bd778468fce4de095fe8f92
- https://github.com/dfinity/cycles-wallet/commit/f18e9f5c2f96e9807b6f149c975e25638cc3356b

## Replica

Updated replica to elected commit b3788091fbdb8bed7e527d2df4cc5e50312f476c.
This incorporates the following executed proposals:

* [57150](https://dashboard.internetcomputer.org/proposal/57150)
* [54964](https://dashboard.internetcomputer.org/proposal/54964)
* [53702](https://dashboard.internetcomputer.org/proposal/53702)
* [53231](https://dashboard.internetcomputer.org/proposal/53231)
* [53134](https://dashboard.internetcomputer.org/proposal/53134)
* [52627](https://dashboard.internetcomputer.org/proposal/52627)
* [52144](https://dashboard.internetcomputer.org/proposal/52144)
* [50282](https://dashboard.internetcomputer.org/proposal/50282)

Added the ic-btc-adapter binary to the cache.

## Motoko

Updated Motoko from 0.6.25 to 0.6.26.

# 0.9.3

## DFX

### feat: dfx deploy now displays URLs for the frontend and candid interface

### dfx.json

In preparation for BTC integration, added configuration for the bitcoind port:

``` json
{
  "canisters": {},
  "defaults": {
    "bitcoind": {
      "port": 18333
    }
  }
}
```

## icx-proxy

Updated icx-proxy to commit 594b6c81cde6da4e08faee8aa8e5a2e6ae815602, now static-linked.

* upgrade HTTP calls upon canister request
* no longer proxies /_/raw to the dfx internal webserver
* allows for generic StreamingCallback tokens

## Replica

Updated replica to blessed commit d004accc3904e24dddb13a11d93451523e1a8a5f.
This incorporates the following executed proposals:

* [49653](https://dashboard.internetcomputer.org/proposal/49653)
* [49011](https://dashboard.internetcomputer.org/proposal/49011)
* [48427](https://dashboard.internetcomputer.org/proposal/48427)
* [47611](https://dashboard.internetcomputer.org/proposal/47611)
* [47512](https://dashboard.internetcomputer.org/proposal/47512)
* [47472](https://dashboard.internetcomputer.org/proposal/47472)
* [45984](https://dashboard.internetcomputer.org/proposal/45984)
* [45982](https://dashboard.internetcomputer.org/proposal/45982)

## Motoko

Updated Motoko from 0.6.21 to 0.6.25.

# 0.9.2

## DFX

### feat: Verify Candid and Motoko stable variable type safety of canister upgrades

Newly deployed Motoko canisters now embed the Candid interface and Motoko stable signatures in the Wasm module.
`dfx deploy` and `dfx canister install` will automatically check

	1) the backward compatible of Candid interface in both upgrade and reinstall mode;
	2) the type safety of Motoko stable variable type in upgrade mode to avoid accidentally lossing data;

See [Upgrade compatibility](https://internetcomputer.org/docs/language-guide/compatibility) for more details.

### feat: Unified environment variables across build commands

The three canister types that use a custom build tool - `assets`, `rust`, and `custom` - now all support the same set of environment variables during the build task:

* `DFX_VERSION` - The version of DFX that was used to build the canister.
* `DFX_NETWORK` - The network name being built for. Usually `ic` or `local`.
* `CANISTER_ID_{canister}` - The canister principal ID of the canister `{canister}` registered in `dfx.json`.
* `CANISTER_CANDID_PATH_{canister}` - The path to the Candid interface file for the canister `{canister}` among your canister's dependencies.
* `CANISTER_CANDID_{canister}` (deprecated) - the same as `CANISTER_CANDID_PATH_{canister}`.  This is provided for backwards compatibility with `rust` and `custom` canisters, and will be removed in dfx 0.10.0.
* `CANISTER_ID` - Same as `CANISTER_ID_{self}`, where `{self}` is the name of _this_ canister.
* `CANISTER_CANDID_PATH` - Same as `CANISTER_CANDID_PATH_{self}`, where `{self}` is the name of _this_ canister.

### feat: Support for local ledger calls

If you have an installation of the ICP Ledger (see [Ledger Installation Guide](https://github.com/dfinity/ic/tree/master/rs/rosetta-api/ledger_canister#deploying-locally)), `dfx ledger balance` and `dfx ledger transfer` now support
`--ledger-canister-id` parameter.

Some examples:
``` bash
$ dfx ledger \
  --network local \
  balance \
  --ledger-canister-id  rrkah-fqaaa-aaaaa-aaaaq-cai
1000.00000000 ICP

$ dfx ledger \
  --network local \
  transfer --amount 0.1 --memo 0 \
  --ledger-canister-id  rrkah-fqaaa-aaaaa-aaaaq-cai 8af54f1fa09faeca18d294e0787346264f9f1d6189ed20ff14f029a160b787e8
Transfer sent at block height: 1
```

### feat: `dfx ledger account-id` can now compute canister addresses

The `dfx ledger account-id` can now compute addresses of principals and canisters.
The command also supports ledger subaccounts now.

``` bash
dfx ledger account-id --of-principal 53zcu-tiaaa-aaaaa-qaaba-cai
dfx ledger --network small02 account-id --of-canister ledger_demo
dfx ledger account-id --of-principal 53zcu-tiaaa-aaaaa-qaaba-cai --subaccount 0000000000000000000000000000000000000000000000000000000000000001
```

### feat: Print the full error chain in case of a failure

All `dfx` commands will now print the full stack of errors that led to the problem, not just the most recent error.
Example:

```
Error: Subaccount '00000000000000000000000000000000000000000000000000000000000000000' is not a valid hex string
Caused by:
  Odd number of digits
```

### fix: dfx import will now import pem files created by `quill generate`

`quill generate` currently outputs .pem files without an `EC PARAMETERS` section.
`dfx identity import` will now correctly identify these as EC keys, rather than Ed25519.

### fix: retry on failure for ledger create-canister, top-up, transfer

dfx now calls `transfer` rather than `send_dfx`, and sets the created_at_time field in order to retry the following commands:

* dfx ledger create-canister
* dfx ledger top-up
* dfx ledger transfer

### feat: Remote canister support

It's now possible to specify that a canister in dfx.json references a "remote" canister on a specific network,
that is, a canister that already exists on that network and is managed by some other project.

Motoko, Rust, and custom canisters may be configured in this way.

This is the general format of the configuration in dfx.json:
``` json
{
  "canisters": {
    "<canister name>": {
      "remote": {
        "candid": "<path to candid file to use when building on remote networks>",
        "id": {
          "<network name>": "<principal on network>"
        }
      }
    }
  }
}
```

The "id" field, if set for a given network, specifies the canister ID for the canister on that network.
The canister will not be created or installed on these remote networks.
For other networks, the canister will be created and installed as usual.

The "candid" field, if set within the remote object, specifies the candid file to build against when
building other canisters on a network for which the canister is remote.  This definition can differ
from the candid definitions for local builds.

For example, if have an installation of the ICP Ledger (see [Ledger Installation Guide](https://github.com/dfinity/ic/tree/master/rs/rosetta-api/ledger_canister#deploying-locally))
in your dfx.json, you could configure the canister ID of the Ledger canister on the ic network as below.  In this case,
the private interfaces would be available for local builds, but only the public interfaces would be available
when building for `--network ic`.
``` json
{
  "canisters": {
    "ledger": {
      "type": "custom",
      "wasm": "ledger.wasm",
      "candid": "ledger.private.did",
      "remote": {
        "candid": "ledger.public.did",
        "id": {
          "ic": "ryjl3-tyaaa-aaaaa-aaaba-cai"
        }
      }
    },
    "app": {
      "type": "motoko",
      "main": "src/app/main.mo",
      "dependencies": [ "ledger" ]
    }
  }
}
```

As a second example, suppose that you wanted to write a mock of the ledger in Motoko.
In this case, since the candid definition is provided for remote networks,
`dfx build` (with implicit `--network local`) will build app against the candid
definitions defined by mock.mo, but `dfx build --network ic` will build app against
`ledger.public.did`.

This way, you can define public update/query functions to aid in local testing, but
when building/deploying to mainnet, references to methods not found in `ledger.public.did`
will be reports as compilation errors.

``` json
{
  "canisters": {
    "ledger": {
      "type": "motoko",
      "main": "src/ledger/mock.mo",
      "remote": {
        "candid": "ledger.public.did",
        "id": {
          "ic": "ryjl3-tyaaa-aaaaa-aaaba-cai"
        }
      }
    },
    "app": {
      "type": "motoko",
      "main": "src/app/main.mo",
      "dependencies": [ "ledger" ]
    }
  }
}
```

### feat: Generating remote canister bindings

It's now possible to generate the interface of a remote canister using a .did file using the `dfx remote generate-binding <canister name>|--all` command. This makes it easier to write mocks for local development.

Currently, dfx can generate .mo, .rs, .ts, and .js bindings.

This is how you specify how to generate the bindings in dfx.json:
``` json
{
  "canisters": {
    "<canister name>": {
      "main": "<path to mo/rs/ts/js file that will be generated>",
      "remote": {
        "candid": "<path to candid file to use when generating bindings>"
        "id": {}
      }
    }
  }
}
```

## ic-ref

Upgraded from a432156f24faa16d387c9d36815f7ddc5d50e09f to ab8e3f5a04f0f061b8157c2889f8f5de05f952bb

* Support 128-bit system api for cycles
* Include canister_ranges in the state tree
* Removed limit on cycles in a canister

## Replica

Updated replica to blessed commit 04fe8b0a1262f07c0cec1fdfa838a37607370a61.
This incorporates the following executed proposals:

* [45091](https://dashboard.internetcomputer.org/proposal/45091)
* [43635](https://dashboard.internetcomputer.org/proposal/43635)
* [43633](https://dashboard.internetcomputer.org/proposal/43633)
* [42783](https://dashboard.internetcomputer.org/proposal/42783)
* [42410](https://dashboard.internetcomputer.org/proposal/42410)
* [40908](https://dashboard.internetcomputer.org/proposal/40908)
* [40647](https://dashboard.internetcomputer.org/proposal/40647)
* [40328](https://dashboard.internetcomputer.org/proposal/40328)
* [39791](https://dashboard.internetcomputer.org/proposal/39791)
* [38541](https://dashboard.internetcomputer.org/proposal/38541)

## Motoko

Updated Motoko from 0.6.20 to 0.6.21.

# 0.9.0

## DFX

### feat!: Remove the wallet proxy and the --no-wallet flag

Breaking change: Canister commands, except for `dfx canister create`, will make the call directly, rather than via the user's wallet. The `--no-wallet` flag is thus removed from `dfx canister` as its behavior is the default.

When working with existing canisters, use the `--wallet` flag in conjunction with `dfx identity get-wallet` in order to restore the old behavior.

You will need to upgrade your wallet and each of your existing canisters to work with the new system.  To do so, execute the following in each of your dfx projects:
``` bash
dfx wallet upgrade
dfx canister --wallet "$(dfx identity get-wallet)" update-settings --all --add-controller "$(dfx identity get-principal)"
```
To upgrade projects that you have deployed to the IC mainnet, execute the following:
``` bash
dfx wallet --network ic upgrade
dfx canister --network ic --wallet "$(dfx identity --network ic get-wallet)" update-settings --all --add-controller "$(dfx identity get-principal)"
```

### feat: Add --add-controller and --remove-controller flags for "canister update-settings"

`dfx canister update-settings` previously only let you overwrite the entire controller list; `--add-controller` and `--remove-controller` instead add or remove from the list.

### feat: Add --no-withdrawal flag for "canister delete" for when the canister is out of cycles

`dfx canister delete --no-withdrawal <canister>` can be used to delete a canister without attempting to withdraw cycles.

### fix: set RUST_MIN_STACK to 8MB for ic-starter (and therefore replica)

This matches the value used in production and is meant to exceed the configured 5 MB wasmtime stack.

### fix: asset uploads will retry failed requests as expected

Fixed a defect in asset synchronization where no retries would be attempted after the first 30 seconds overall.

## Motoko

Updated Motoko from 0.6.11 to 0.6.20.

* Implement type union/intersection
* Transform for-loops on arrays into while-loops
* Tighten typing rules for type annotations in patterns
* Candid decoding: skip vec any fast
* Bump up MAX_HP_FOR_GC from 1GB to 3GB
* Candid decoder: Trap if a principal value is too large
* Eliminate bignum calls from for-iteration on arrays
* Improve scheduling
* Improve performance of bignum equality
* Stable signatures: frontend, metadata, command-line args
* Added heartbeat support

## Cycles wallet

- Module hash: 53ec1b030f1891bf8fd3877773b15e66ca040da539412cc763ff4ebcaf4507c5
- https://github.com/dfinity/cycles-wallet/commit/57e53fcb679d1ea33cc713d2c0c24fc5848a9759

## Replica

Updated replica to blessed commit 75138bbf11e201aac47266f07bee289dc18a082b.
This incorporates the following executed proposals:

* [33828](https://dashboard.internetcomputer.org/proposal/33828)
* [31275](https://dashboard.internetcomputer.org/proposal/31275)
* [31165](https://dashboard.internetcomputer.org/proposal/31165)
* [30392](https://dashboard.internetcomputer.org/proposal/30392)
* [30078](https://dashboard.internetcomputer.org/proposal/30078)
* [29235](https://dashboard.internetcomputer.org/proposal/29235)
* [28784](https://dashboard.internetcomputer.org/proposal/28784)
* [27975](https://dashboard.internetcomputer.org/proposal/27975)
* [26833](https://dashboard.internetcomputer.org/proposal/26833)
* [25343](https://dashboard.internetcomputer.org/proposal/25343)
* [23633](https://dashboard.internetcomputer.org/proposal/23633)

# 0.8.4

## DFX

### feat: "rust" canister type

You can now declare "rust" canisters in dfx.json.
``` json
{
  "canisters": {
    "canister_name": {
      "type": "rust",
      "package": "crate_name",
      "candid": "path/to/canister_name.did"
    }
  }
}
```

Don't forget to place a `Cargo.toml` in your project root.
Then dfx will build the rust canister with your rust toolchain.
Please also make sure that you have added the WebAssembly compilation target.

``` bash
rustup target add wasm32-unknown-unknown
```

You can also create new dfx project with a default rust canister.

``` bash
dfx new --type=rust <project-name>
```

### chore: updating dfx new template

Updates dependencies to latest for Webpack, and updates config. Additionally simplifies environment variables for canister ID's in config.

Additionally adds some polish to the starter template, including a favicon and using more semantic html in the example app

### feat: environment variable overrides for executable pathnames

You can now override the location of any executable normally called from the cache by specifying
an environment variable. For example, DFX_ICX_PROXY_PATH will specify the path for `icx-proxy`.

### feat: `dfx deploy --mode=reinstall <canister>`

`dfx deploy` can now reinstall a single canister, controlled by a new `--mode=reinstall` parameter.
This is destructive (it resets the state of the canister), so it requires a confirmation
and can only be performed on a single canister at a time.

`dfx canister install --mode=reinstall <canister>` also requires the same confirmation,
and no longer works with `--all`.

## Replica

The included replica now supports canister_heartbeat.  This only works with rust canisters for the time being,
and does not work with the emulator (`dfx start --emulator`).

# 0.8.3

## DFX

### fix: ic-ref linux binary no longer references /nix/store

This means `dfx start --emulator` has a chance of working if nix is not installed.
This has always been broken, even before dfx 0.7.0.

### fix: replica and ic-starter linux binaries no longer reference /nix/store

This means `dfx start` will work again on linux.  This bug was introduced in dfx 0.8.2.

### feat: replaced --no_artificial_delay option with a sensible default.

The `--no-artificial-delay` option not being the default has been causing a lot of confusion.
Now that we have measured in production and already applied a default of 600ms to most subnets deployed out there,
we have set the same default for dfx and removed the option.

## Motoko

Updated Motoko from 0.6.10 to 0.6.11.

* Assertion error messages are now reproducible (#2821)

# 0.8.2

## DFX

### feat: dfx canister delete can now return cycles to a wallet or dank

By default `dfx canister delete` will return cycles to the default cycles wallet.
Cycles can be returned to a designated canister with `--withdraw-cycles-to-canister` and
cycles can be returned to dank at the current identity principal with `--withdraw-cycles-to-dank`
and to a designated principal with `--withdraw-cycles-to-dank-principal`.

### feat: dfx canister create now accepts multiple instances of --controller argument

It is now possible to create canisters with more than one controller by
passing multiple instances of the `--controller parameter to `dfx canister create`.

You will need to upgrade your wallet with `dfx wallet upgrade`, or `dfx wallet --network ic upgrade`

### feat: dfx canister update-settings now accepts multiple instance of --controller argument

It is now possible to configure a canister to have more than one controller by
passing multiple instances of the `--controller parameter to `dfx canister update-settings`.

### feat: dfx canister info and dfx canister status now display all controllers

### feat!: `dfx canister create --controller <controller>` named parameter

Breaking change: The controller parameter for `dfx canister create` is now passed as a named parameter,
rather than optionally following the canister name.

Old: `dfx canister create [canister name] [controller]`
New: `dfx canister create --controller <controller> [canister name]`

### fix: dfx now respects $DFX_CONFIG_ROOT when looking for legacy credentials

Previously this would always look in `$HOME/.dfinity/identity/creds.pem`.

### fix: changed dfx canister (create|update-settings) --memory-allocation limit to 12 GiB

Updated the maximum value for the --memory-allocation value to be 12 GiB (12,884,901,888 bytes)

## Cycles Wallet

- Module hash: 9183a38dd2eb1a4295f360990f87e67aa006f225910ab14880748e091248e086
- https://github.com/dfinity/cycles-wallet/commit/9ef38bb7cd0fe17cda749bf8e9bbec5723da0e95

### Added support for multiple controllers

You will need to upgrade your wallet with `dfx wallet upgrade`, or `dfx wallet --network ic upgrade`

## Replica

The included replica now supports public spec 0.18.0

* Canisters can now have more than one controller
* Adds support for 64-bit stable memory
* The replica now goes through an initialization sequence, reported in its status
as `replica_health_status`.  Until this reports as `healthy`, queries or updates will
fail.
** `dfx start --background` waits to exit until `replica_health_status` is `healthy`.
** If you run `dfx start` without `--background`, you can call `dfx ping --wait-healthy`
to wait until the replica is healthy.

## Motoko

Updated Motoko from 0.6.7 to 0.6.10

* add Debug.trap : Text -> None (motoko-base #288)
* Introduce primitives for `Int` ⇔ `Float` conversions (#2733)
* Fix crashing bug for formatting huge floats (#2737)

# 0.8.1

## DFX

### feat: dfx generate types command

``` bash
dfx generate
```

This new command will generate type declarations for canisters in dfx.json.

You can control what will be generated and how with corresponding configuration in dfx.json.

Under dfx.json → `canisters` → `<canister_name>`, developers can add a "declarations" config. Options are:

* "output" → directory to place declarations for that canister | default is `src/declarations/<canister_name>`

* "bindings" → [] list of options, ("js", "ts", "did", "mo") | default is "js", "ts", "did"

* "env_override" → a string that will replace process.env.\{canister_name_uppercase\}_CANISTER_ID in the "src/dfx/assets/language_bindings/canister.js" template.

js declarations output

* index.js (generated from "src/dfx/assets/language_bindings/canister.js" template)

* `<canister_name>.did.js` - candid js binding output

ts declarations output

  * `<canister_name>.did.d.ts` - candid ts binding output

did declarations output

  * `<canister_name>.did` - candid did binding output

mo declarations output

  * `<canister_name>.mo` - candid mo binding output

### feat: dfx now supports the anonymous identity

Use it with either of these forms:
``` bash
dfx identity use anonymous
dfx --identity anonymous ...
```

### feat: import default identities

Default identities are the pem files generated by `dfx identity new ...` which contain Ed25519 private keys.
They are located at `~/.config/dfx/identity/xxx/identity.pem`.
Now, you can copy such pem file to another computer and import it there.

``` bash
dfx identity new alice
cp ~/.config/dfx/identity/xxx/identity.pem alice.pem
# copy the pem file to another computer, then
dfx identity import alice alice.pem
```

Before, people can manually copy the pem files to the target directory to "import". Such workaround still works.
We suggest to use the `import` subcommand since it also validate the private key.

### feat: Can now provide a nonstandard wallet module with DFX_WALLET_WASM environment variable

Define DFX_WALLET_WASM in the environment to use a different wasm module when creating or upgrading the wallet.

## Asset Canister

### fix: trust full asset SHA-256 hashes provided by the caller

When the caller provides SHA-256 hashes (which dfx does), the asset canister will no longer
recompute these hashes when committing the changes.  These recomputations were causing
canisters to run out of cycles, or to attempt to exceed the maximum cycle limit per update.

# 0.8.0

The 0.8.0 release includes updates and fixes that are primarily internal to improve existing features and functions rather than user-visible.

## DFX

### fix: dfx identity set-wallet no longer requires --force when used with --network ic

This was intended to skip verification of the wallet canister on the IC network,
but ended up only writing to the wallets.json file if --force was passed.

### chore: updating dependencies

* Support for the latest version of the \{IC\} specification and replica.

* Updating to latest versions of Motoko, Candid, and agent-rs

### feat: Type Inference Update

* Changes to `dfx new` project template and JavaScript codegen to support type inference in IDE's

* Adding webpack dev server to project template

* Migration path documented at https://sdk.dfinity.org/docs/release-notes/0.8.0-rn.html

# 0.7.7

Breaking changes to frontend code generation, documented in 0.8.0

## DFX

### feat: deploy and canister install will now only upgrade a canister if the wasm actually changed

dfx deploy and dfx canister install now compare the hash of the already-installed module
with the hash of the built canister's wasm output.  If they are the same, they leave the canister
in place rather than upgrade it.  They will still synchronize assets to an asset canister regardless
of the result of this comparison.


# 0.7.6

## icx-proxy

The streaming callback mechanism now requires the following record structure for the token:
```
type StreamingCallbackToken = record {
    key: text;
    content_encoding: text;
    index: nat;
    sha256: opt blob;
};
```

Previously, the token could be a record with any set of fields.

# 0.7.2

## DFX

### fix: set default cycle balance to 3T

Change the default cycle balance of a canister from 10T cycles to 3T cycles.

## Cycles Wallet

- Module hash: 1404b28b1c66491689b59e184a9de3c2be0dbdd75d952f29113b516742b7f898
- https://github.com/dfinity/cycles-wallet/commit/e902708853ab621e52cb68342866d36e437a694b

### fix: It is no longer possible to remove the last controller.

Fixed an issue where the controller can remove itself from the list of controllers even if it's the only one,
leaving the wallet uncontrolled.
Added defensive checks to the wallet's remove_controller and deauthorize methods.

# 0.7.1

## DFX

### feat: sign request_status for update call

When using `dfx canister sign` to generate a update message, a corresponding
request_status message is also signed and append to the json as `signed_request_status`.
Then after sending the update message, the user can check the request_status using
`dfx canister send message.json --status`.

### fix: wallet will not proxy dfx canister call by default

Previously, `dfx canister call` would proxy queries and update calls via the wallet canister by default.
(There was the `--no-wallet` flag to bypass the proxy and perform the calls as the selected identity.)
However, this behavior had drawbacks, namely each `dfx canister call` was an inter-canister call
by default and calls would take a while to resolve. This fix makes it so that `dfx canister call` no longer
proxies via the wallet by default. To proxy calls via the wallet, you can do
`dfx canister --wallet=<wallet-id> call`.

### feat: add --no-artificial-delay to dfx replica and start

This change adds the `--no-artificial-delay` flag to `dfx start` and `dfx replica`.
The replica shipped with dfx has always had an artificial consensus delay (introduced to simulate
a delay users might see in a networked environment.) With this new flag, that delay can
be lessened. However, you might see increased CPU utilization by the replica process.

### feat: add deposit cycles and uninstall code

This change introduces the `deposit_cycles` and `uninstall_code` management canister
methods as dedicated `dfx canister` subcommands.

### fix: allow consistent use of canisters ids in canister command

This change updates the dfx commands so that they will accept either a canister name
(sourced from your local project) or a valid canister id.

# 0.7.0

## DFX

### feat: add output type to request-status

This change allows you to specify the format the return result for `dfx canister request-status`.

### fix: deleting a canister on a network removes entries for other networks

This change fixes a bug where deleting a canister on a network removed all other entries for
the canister in the canister_ids.json file.

### feat: point built-in `ic` network provider at mainnet

`--network ic` now points to the mainnet IC (as Sodium has been deprecated.)

### feat: add candid UI canister

The dedicated candid UI canister is installed on a local network when doing a `dfx canister install`
or `dfx deploy`.

### fix: Address already in use (os error 48) when issuing dfx start

This fixes an error which occurred when starting a replica right after stopping it.

### feat: ledger subcommands

dfx now supports a dedicated `dfx ledger` subcommand. This allows you to interact with the ledger
canister installed on the Internet Computer. Example commands include `dfx ledger account-id` which
prints the Account Identifier associated with your selected identity, `dfx ledger transfer` which
allows you to transfer ICP from your ledger account to another, and `dfx ledger create-canister` which
allows you to create a canister from ICP.

### feat: update to 0.17.0 of the Interface Spec

This is a breaking change to support 0.17.0 of the Interface Spec. Compute & memory allocation values
are set when creating a canister. An optional controller can also be specified when creating a canister.
Furthermore, `dfx canister set-controller` is removed, in favor of `dfx canister update-settings` which
allows the controller to update the controller, the compute allocation, and the memory allocation of the
canister. The freezing threshold value isn't exposed via dfx cli yet, but it may still be modified by
calling the management canister via `dfx canister call aaaaa-aa update-settings`

### feat: add wallet subcommands

dfx now supports a dedicated `dfx wallet` subcommand. This allows you to interact with the cycles wallet
associated with your selected identity. For example, `dfx wallet balance` to get the cycle balance,
`dfx wallet list-addresses` to display the associated controllers & custodians, and `dfx wallet send <destination> <amount>`
to send cycles to another wallet.

## Cycles Wallet

- Module Hash: a609400f2576d1d6df72ce868b359fd08e1d68e58454ef17db2361d2f1c242a1
- https://github.com/dfinity/cycles-wallet/commit/06bb256ca0738640be51cf84caaced7ea02ca29d

### feat: Use Internet Identity Service.

# 0.7.0-beta.5

## Cycles Wallet

- Module Hash: 3d5b221387875574a9fd75b3165403cf1b301650a602310e9e4229d2f6766dcc
- https://github.com/dfinity/cycles-wallet/commit/c3cbfc501564da89e669a2d9de810d32240baf5f

### feat: Updated to Public Interface 0.17.0

### feat: The wallet_create_canister method now takes a single record argument, which includes canister settings.

### fix: Return correct content type and encoding for non-gz files.

### fix: Updated frontend for changes to canister creation interface.

# 0.7.0-beta.3

## DFX

### fix: assets with an unrecognized file extension will use content-type "application/octet-stream"

# 0.7.0-beta.2

## DFX

### feat: synchronize assets rather than uploading even assets that did not change

DFX will now also delete assets from the container that do not exist in the project.
This means if you stored assets in the container, and they are not in the project,
dfx deploy or dfx install will delete them.

## Asset Canister

### Breaking change: change to store() method signature

- now takes arguments as a single record parameter
- must now specify content type and content encoding, and may specify the sha256

# 0.7.0-beta.1

## DFX

### fix: now deletes from the asset canister assets that no longer exist in the project

### feat: get certified canister info from read state #1514

Added `dfx canister info` command to get certified canister information. Currently this information is limited to the controller of the canister and the SHA256 hash of its Wasm module. If there is no Wasm module installed, the hash will be None.

## Asset Canister

### Breaking change: change to list() method signature

- now takes a parameter, which is an empty record
- now returns an array of records

### Breaking change: removed the keys() method

- use list() instead

# 0.7.0-beta.0

## DFX

### feat: webserver can now serve large assets

# 0.6.26

## DFX

### feat: add --no-wallet flag and --wallet option to allow Users to bypass Wallet or specify a Wallet to use for calls (#1476)

Added `--no-wallet` flag to `dfx canister` and `dfx deploy`. This allows users to call canister management functionality with their Identity as the Sender (bypassing their Wallet canister.)
Added `--wallet` option to `dfx canister` and `dfx deploy`. This allows users to specify a wallet canister id to use as the Sender for calls.
`--wallet` and `--no-wallet` conflict with each other. Omitting both will invoke the selected Identity's wallet canister to perform calls.

### feat: add canister subcommands `sign` and `send`

Users can use `dfx canister sign ...` to generated a signed canister call in a json file. Then `dfx canister send [message.json]` to the network.

Users can sign the message on an air-gapped computer which is secure to host private keys.

#### Note

* `sign` and `send` currently don't proxy through wallet canister. Users should use the subcommands with `dfx canister --no-wallet sign ...`.

* The `sign` option `--expire-after` will set the `ingress_expiry` to a future timestamp which is current plus the duration.
Then users can send the message during a 5 minutes time window ending in that `ingress_expiry` timestamp. Sending the message earlier or later than the time window will both result in a replica error.

### feat: implement the HTTP Request proposal in dfx' bootstrap webserver. +
And add support for http requests in the base storage canister (with a default to `/index.html`).

This does not support other encodings than `identity` for now (and doesn't even return any headers). This support will be added to the upgraded asset storage canister built in #1482.

Added a test that uses `curl localhost` to test that the asset storage AND the webserver properly support the http requests.

This commit also upgrades tokio and reqwest in order to work correctly. There are also _some_ performance issues noted (this is slower than the `icx-http-server` for some reason), but those are not considered criticals and could be improved later on.

Renamed the `project_name` in our own generated assets to `canister_name`, for things that are generated during canister build (and not project generation).

### feat: add support for ECDSA on secp256k1

You can now a generate private key via OpenSSL or a simlar tool, import it into dfx, and use it to sign an ingress message.

``` bash
openssl ecparam -name secp256k1 -genkey -out identity.pem
dfx identity import <name> identity.pem
dfx identity use <name>
dfx canister call ...
```

## Asset Canister

### feat: The asset canister can now store assets that exceed the message ingress limit (2 MB)

* Please note that neither the JS agent nor the HTTP server have been updated yet to server such large assets.
* The existing interface is left in place for backwards-compatibility, but deprecated:
** retrieve(): use get() and get_chunk() instead
** store(): use create_batch(), create_chunk(), and commit_batch() instead
** list(): use keys() instead

# 0.6.25

## DFX

- feat: dfx now provides `CANISTER_ID_<canister_name>` environment variables for all canisters to "npm build" when building the frontend.

## Agents

### Rust Agent

- feat: AgentError due to request::Error will now include the reqwest error message
in addition to "Could not reach the server"
- feat: Add secp256k1 support (dfx support to follow)

# 0.6.24

## DFX

- feat: add option to specify initial cycles for newly created canisters (#1433)

Added option to `dfx canister create` and `dfx deploy` commands: `--with-cycles <with-cycles>`.
This allows the user to specify the initial cycle balance of a canister created by their wallet.
This option is a no-op for the Sodium network.

``` bash
dfx canister create --with-cycles 8000000000 some_canister
dfx deploy --with-cycles 8000000000
```

Help string:
```
Specifies the initial cycle balance to deposit into the newly
created canister. The specified amount needs to take the
canister create fee into account. This amount is deducted
from the wallet's cycle balance
```

- feat: install `dfx` by version or tag (#1426)

This feature adds a new dfx command `toolchain` which have intuitive subcommands.
The toolchain specifiers can be a complete version number, major minor version, or a tag name.

``` bash
dfx toolchain install 0.6.24 # complete version
dfx toolchain install 0.6    # major minor
dfx toolchain install latest # tag name
dfx toolchain default latest
dfx toolchain list
dfx toolchain uninstall latest
```

- fix: onboarding related fixups (#1420)

Now that the Mercury Alpha application subnetwork is up and we are getting ready to onboard devs, the dfx error message for wallet creation has changed:
For example,
``` bash
dfx canister --network=alpha create hello
Creating canister "hello"...
Creating the canister using the wallet canister...
Creating a wallet canister on the alpha network.
Unable to create a wallet canister on alpha:
The Replica returned an error: code 3, message: "Sender not authorized to use method."
Wallet canisters on alpha may only be created by an administrator.
Please submit your Principal ("dfx identity get-principal") in the intake form to have one created for you.
```

- feat: add deploy wallet subcommand to identity (#1414)

This feature adds the deploy-wallet subcommand to the dfx identity.
The User provides the ID of the canister onto which the wallet Wasm is deployed.

``` bash
dfx identity deploy-wallet --help
dfx-identity-deploy-wallet
Installs the wallet Wasm to the provided canister id

USAGE:
    dfx identity deploy-wallet <canister-id>

ARGS:
    <canister-id>    The ID of the canister where the wallet Wasm will be deployed

FLAGS:
    -h, --help       Prints help information
    -V, --version    Prints version information
```

# 0.6.22

## DFX

- feat: dfx call random value when argument is not provided (#1376)

- fix: canister call can take canister ids for local canisters even if … (#1368)
- fix: address panic in dfx replica command (#1338)
- fix: dfx new webpack.config.js does not encourage running 'js' through ts-… (#1341)

## Sample apps

- There have been updates, improvements, and new sample apps added to the [examples](https://github.com/dfinity/examples/tree/master/motoko) repository.

    All of Motoko sample apps in the [examples](https://github.com/dfinity/examples/tree/master/motoko) repository have been updated to work with the latest release of the SDK.

    There are new sample apps to illustrate using arrays ([Quicksort](https://github.com/dfinity/examples/tree/master/motoko/quicksort)) and building create/read/update/delete (CRUD) operations for a web application [Superheroes](https://github.com/dfinity/examples/tree/master/motoko/superheroes).

- The [LinkedUp](https://github.com/dfinity/linkedup) sample application has been updated to work with the latest release of Motoko and the SDK.

## Motoko

## Agents

## Canister Development Kit (CDK)<|MERGE_RESOLUTION|>--- conflicted
+++ resolved
@@ -7,13 +7,11 @@
 As [announced](https://forum.dfinity.org/t/dfx-replacing-the-local-replica-with-pocketic/40167) `dfx start` now runs PocketIC by default.
 Running a local replica is still possible with `--replica`, but this option will be removed in the near future.
 
-<<<<<<< HEAD
 ### feat: `dfx info telemetry-log-path`
 
 Displays the path of the telemetry log file.
-=======
+
 ### fix: Warning and error messages now correctly suggest `dfx info security-policy` when suboptimal security policies get used
->>>>>>> 2a8f5405
 
 # 0.25.1
 
