--- conflicted
+++ resolved
@@ -2,9 +2,8 @@
 
 # UNRELEASED
 
-<<<<<<< HEAD
-### chore: update Azle templates to `0.29.0`
-=======
+### chore: update Azle templates to `0.31.0`
+
 ### chore: update bitcoin regtest configuration to be same as the bitcoin mainnet
 
 Update bitcoin `regtest` configuration to be same as the bitcoin `mainnet`.
@@ -41,13 +40,16 @@
 ### chore: removes the outdated `_language-service` command
 
 ### feat: Support 'follow' mode for 'dfx canister logs'
+
 Support `follow` mode for `dfx canister logs`
+
 - `--follow` to fetch logs continuously until interrupted with `Ctrl+C`
 - `--interval` to specify the interval in seconds between log fetches
 
 ### feat: Improve 'dfx canister logs' with several options
 
 Improve `dfx canister logs` with several options
+
 - `--tail <n>` to show the last `n` log entries
 - `--since` to show the logs newer than a relative duration
 - `--since-time` to show the logs newer than a specific timestamp
@@ -108,7 +110,6 @@
 - [135931](https://dashboard.internetcomputer.org/proposal/135931)
 
 # 0.26.0
->>>>>>> 352755db
 
 ### feat!: `dfx start` uses `--pocketic` by default
 
