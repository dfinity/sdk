--- conflicted
+++ resolved
@@ -4,9 +4,8 @@
 
 ## DFX
 
-<<<<<<< HEAD
 ### fix: `cargo run -p dfx -- --version` prints correct version
-=======
+
 ### feat: deploy NNS canisters
 
 A developer is now able to install NNS canisters, including back end canisters such as ledger and governance, and front end canisters such as nns-dapp and internet-identity, on their local DFX server.  Usage:
@@ -14,7 +13,6 @@
 dfx start --clean --background
 dfx nns install
 ```
->>>>>>> 217b21c9
 
 ### feat: generate secp256k1 keys by default
 
