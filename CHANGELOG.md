# dfx changelog

# UNRELEASED

### feat: expose canister upgrade options in CLI

`dfx canister install` and `dfx deploy` takes options `--skip-pre-upgrade` and `--wasm-memory-persistence`.

`dfx deploy --mode` now takes the same possible values as `dfx canister install --mode`: "install", "reinstall", "upgrade" and "auto".

In "auto" mode, the upgrade options are hints which only take effects when the actual install mode is "upgrade". 

To maintain backward compatibility, a minor difference between the two commands remains.
If the `--mode` is not set, `dfx deploy` defaults to "auto", while `dfx canister install` defaults to "install".

### feat: Also report Motoko stable compatibility warnings

Report upgrade compatibility warnings for Motoko, such as deleted stable variables, in addition to compatibility errors.

### feat: Support for Motoko's enhanced orthogonal persistence.

Support Motoko's enhanced orthogonal persistence by automatically setting the canister upgrade option `wasm_memory_persistence` based on the Wasm metadata.

### feat: PocketIC state

`dfx start --pocketic` no longer requires `--clean`, and can persist replica state between runs.

### fix: Scripts always run with current directory set to the project root

Build scripts and other scripts now always run with the working directory
set to the project root (directory containing dfx.json).

This applies to the following:
 - build scripts
 - extension run
 - tech stack value computation
 - packtool (vessel, mops etc)

<<<<<<< HEAD
### feat: `dfx extension list` supports listing available extensions

`dfx extension list` now support `--available` flag to list available extensions from the
[extension catalog](https://github.com/dfinity/dfx-extensions/blob/main/catalog.json).
The extension catalog can be overridden with the `--catalog-url` parameter.
=======
## Dependencies

### Frontend canister

Added `create_chunks`. It has the same behavior as `create_chunk`, except that it takes a `vec blob` and returns a `vec BatchId` instead of non-`vec` variants.

Module hash: 3a533f511b3960b4186e76cf9abfbd8222a2c507456a66ec55671204ee70cae3
>>>>>>> 77164f93

# 0.23.0

### feat: Add canister snapshots

The new `dfx canister snapshot` command can be used to create, apply, and delete snapshots of stopped canisters.

### feat: PocketIC HTTP gateway

icx-proxy's HTTP gateway has been replaced with PocketIC's. (This does not impact the meaning of `--pocketic` in `dfx start`.)

### feat: Enable threshold schnorr signatures for Ed25519

Schnorr signature signing for `Ed25519` is now enabled.
A test key id `Ed25519:dfx_test_key` is ready to be used by locally created canisters.

### feat: Added settings_digest field to the network-id file

### feat: install extensions using the catalog

`dfx extension install` now locates extensions using the
[extension catalog](https://github.com/dfinity/dfx-extensions/blob/main/catalog.json).
This can be overridden with the `--catalog-url` parameter.

## Dependencies

### Replica

Updated replica to elected commit 3d0b3f10417fc6708e8b5d844a0bac5e86f3e17d.
This incorporates the following executed proposals:

- [131473](https://dashboard.internetcomputer.org/proposal/131473)


## Dependencies

### Replica

Updated replica to elected commit 2c0b76cfc7e596d5c4304cff5222a2619294c8c1.
This incorporates the following executed proposals:

- [131390](https://dashboard.internetcomputer.org/proposal/131390)
- [131055](https://dashboard.internetcomputer.org/proposal/131055)
- [131054](https://dashboard.internetcomputer.org/proposal/131054)
- [131032](https://dashboard.internetcomputer.org/proposal/131032)
- [131028](https://dashboard.internetcomputer.org/proposal/131028)

### feat: generate .env files for Motoko canisters

### feat: support `"security_policy"` and `"disable_security_policy_warning"` in `.ic-assets.json5`

*This change has an accompanying migration guide. Please see the 0.23.0 migration guide for instructions on how to adapt your project to this feature.*

It is now possible to specify a `"security_policy"` field in `.ic-assets.json5` for asset configurations.
Valid options are `"disabled"`, `"standard"`, and `"hardened"`.
The security policy provides a set of standard headers to make frontends more secure.
Headers manually specified in the `"headers"` field take precedence over the security policy headers.

If `"security_policy"` is not specified or `"disabled"` is set, then no headers are added. If `"security_policy"` is not set at all, a warning is displayed that there is no security policy set.

If `"standard"` is specified, a set of security headers is added to the asset. The headers can be displayed with `dfx info security-policy`.
It is a set of security headers that will work for most dapps. A warning is displayed that the headers could be hardened.

If `"hardened"` is set, the same headers as with `"standard"` are added.
The asset sync expects that improved headers are set that would improve security where appropriate.
If no custom headers are present the asset sync will fail with an error.

All warnings regarding security policies can be disabled with ``"disable_security_policy_warning": true`. It needs to be set per asset.

The standard/hardened security policy headers can be seen with `dfx info security-policy`.
It also contains a lot of suggestions on how to harden the policy.

Updated the starter projects to use `"security_policy"` instead of including the whole security policy by defining individual headers.

### feat: `dfx info security-policy`

Shows the headers that get applied to assets that are configured to `"security_policy": "standard"` or `"security_policy": "hardened"` in `.ic-assets.json5`.
Produces output that can be directly pasted into a `.json5` document.

### feat: `dfx extension install <url to extension.json>`

It's now possible for `dfx extension install` to install an extension from
somewhere other than https://github.com/dfinity/dfx-extensions, by passing
a URL to an extension.json file rather than an extension name.

For example, these are equivalent:
```bash
dfx extension install nns
dfx extension install https://raw.githubusercontent.com/dfinity/dfx-extensions/main/extensions/nns/extension.json
```

This update also adds the optional field `download_url_template` to extension.json,
which dfx will use to locate an extension release archive.

### fix: `dfx extension install` no longer reports an error if the extension is already installed

However, if a version is specified with `--version`, and the installed version is different,
then `dfx extension install` will still report an error.

### fix: `dfx ledger create-canister` sets controller properly

A recent [hotfix](https://forum.dfinity.org/t/nns-update-2024-05-15-cycles-minting-canister-hotfix-proposal-129728/30807) to the CMC changed how the arguments to `notify_create_canister` need to be passed.
`dfx` now again properly calls that function.

### feat: display replica port in `dfx start`

This replaces the dashboard link, which is now shown only in verbose mode. This should hopefully be less confusing for new users.

### feat!: add `crate` field to dfx.json

It is now possible to specify a particular crate within a Rust package to use for a canister module, using the `crate` field.
This enables specifying crates with different names than the package. In a few cases these were previously auto-detected
by dfx, you will need to add this field if you were using such a setup.

### feat: the `--wallet` parameter now accepts an identity name

The `--wallet` parameter can now be either a principal or the name of an identity.

If the name of an identity, dfx looks up the associated wallet's principal.

This means `--wallet <name>` is the equivalent of `--wallet $(dfx identity get-wallet --identity <name>)`.

### fix: display error cause of some http-related errors

Some commands that download http resources, for example `dfx extension install`, will
once again display any error cause.

### chore: remove the deprecated --use-old-metering flag

# 0.22.0

### asset uploads: retry some HTTP errors returned by the replica

Now retries the following, with exponential backoff as is already done for connect and transport errors:
- 500 internal server error
- 502 bad gateway
- 503 service unavailable
- 504 gateway timeout
- 429 many requests

### fix: Allow canisters to be deployed even if unrelated canisters in dfx.json are malformed

### feat!: enable cycles ledger support unconditionally

### chore!: removed `unsafe-eval` CSP from default starter template

To do this, the `@dfinity/agent` version was updated as well.

### fix: `dfx build` no longer requires a password for password-protected identities

### chore!: enforce `--wallet` requirement for `dfx canister call --with-cycles` earlier

### feat: add `dfx schema` support for .json files related to extensions

- `dfx schema --for extension-manifest` corresponds to extension.json
- `dfx schema --for extension-dependencies` corresponds to dependencies.json

### chore!: enforce minimum password length of 9 characters

The [NIST guidelines](https://pages.nist.gov/800-63-3/sp800-63b.html) require passwords to be longer than 8 characters.
This is now enforced when creating new identities.
Identities protected by a shorter password can still be decrypted.

### feat: `dfx extension install` now uses the extension's dependencies.json file to pick the highest compatible version

### feat: Enable threshold schnorr signatures for Bip340Secp256k1

Schnorr signature signing for `Bip340Secp256k1` is now enabled.
A test key id `Bip340Secp256k1:dfx_test_key` is ready to be used by locally created canisters.

## Dependencies

### Replica

Updated replica to elected commit 5849c6daf2037349bd36dcb6e26ce61c2c6570d0.
This incorporates the following executed proposals:

- [130985](https://dashboard.internetcomputer.org/proposal/130985)
- [130984](https://dashboard.internetcomputer.org/proposal/130984)
- [130819](https://dashboard.internetcomputer.org/proposal/130819)
- [130818](https://dashboard.internetcomputer.org/proposal/130818)
- [130748](https://dashboard.internetcomputer.org/proposal/130748)
- [130749](https://dashboard.internetcomputer.org/proposal/130749)
- [130728](https://dashboard.internetcomputer.org/proposal/130728)
- [130727](https://dashboard.internetcomputer.org/proposal/130727)
- [130409](https://dashboard.internetcomputer.org/proposal/130409)
- [130408](https://dashboard.internetcomputer.org/proposal/130408)

### Motoko

Updated Motoko to [0.11.2](https://github.com/dfinity/motoko/releases/tag/0.11.2)

# 0.21.0

### feat: dfx killall

Introduced `dfx killall`, a command for killing DFX-started processes.

### feat!: remove support for bitcoin query API

`dfx call --query aaaaa-aa bitcoin_get_balance_query/bitcoin_get_utxos_query` will result in an error.

### fix: simplified log message when using the default shared network configuration

Now displays `Using the default configuration for the local shared network.`
instead of `Using the default definition for the 'local' shared network because ~/.config/dfx/networks.json does not define it.`

### chore!: Improved error message about canister ranges when directly connecting to a node on a non-root subnet

### feat: `dfx start` for the shared local network stores replica state files in unique directories by options

The state files for different replica versions are often incompatible,
so `dfx start` requires the `--clean` argument in order to reset data when
using different replica versions or different replica options.

For the local shared network, dfx now stores replica state files in different
directories, split up by replica version and options.

As an example, you'll be able to do things like this going forward:
```bash
dfx +0.21.0 start
(cd project1 && dfx deploy && dfx canister call ...)
dfx stop

dfx +0.22.0 start
# notice --clean is not required.
# even if --clean were passed, the canisters for project1 would be unaffected.
(cd project2 && dfx deploy)
# project1 won't be affected unless you call dfx in its directory
dfx stop

dfx +0.21.0 start
# the canisters are still deployed
(cd project1 && dfx canister call ...)
```

Prior to this change, the second `dfx start` would have had to include `--clean`,
which would have reset the state of the shared local network, affecting all projects.

This also means `dfx start` for the shared local network won't ever require you to pass `--clean`.

`dfx start` will delete old replica state directories.  At present, it retains the 10 most recently used.

This doesn't apply to project-specific networks, and it doesn't apply with `--pocketic`.

It doesn't apply to project-specific networks because the project's canister ids would
reset anyway on first access. If you run `dfx start` in a project directory where dfx.json
defines the local network, you'll still be prompted to run with `--clean` if using a
different replica version or different replica options.

It doesn't apply to `--pocketic` because PocketIC does not yet persist any data.

### feat: allow specifying encodings in `.ic-assets.json`

When uploading assets to an asset canister, `dfx` by default uploads `.txt`, `.html` and `.js` files in `identity` encoding but also in `gzip` encoding to the frontend canister if encoding saves bytes.
It is now possible to specify in `.ic-assets.json` which encodings are used besides `identity`.
Note that encodings are only used if the encoding saves bytes compared to `identity` or if `identity` is not a specified encoding.

Example: To turn off `gzip` for `.js` files and to turn on `gzip` for `.jpg` files, use this in `.ic-assets.json`:
``` json
{
  "match": "**/*.js",
  "encodings": ["identity"]
},
{
  "match": "**/*.jpg",
  "encodings": ["identity", "gzip"]
}
```

### feat: `dfx canister url`

Add `dfx canister url` subcommand to display the url of a given canister. Basic usage as below:

``` bash
dfx canister url <canister>
```

The `<canister>` argument specifies the name or id of the canister for which you want to display the url.

### feat: `log_visibility` canister setting

Adds support for the `log_visibility` canister setting, which configures which users are allowed to read a canister's logs.
Valid options are `controllers` and `public`. The setting can be used with the `--log-visibility` flag in `dfx canister create`
and `dfx canister update-settings`, or in `dfx.json` under `canisters[].initialization_values.log_visibility`.

## Asset canister synchronization

### feat: support `brotli` encoding

Asset synchronization now not only supports `identity` and `gzip`, but also `brotli` encoding.
The default encodings are still
- `identity` and `gzip` for MIME types `.txt`, `.html` and `.js`
- `identity` for anything else

## Dependencies

### Frontend canister

**fix!: URL decoding follows the whatwg standard**

Previously, the frontend canister used custom logic to decode URLs.
The logic was replaced with a dependency that follows https://url.spec.whatwg.org/#percent-decode, which is what JavaScript's `new Request("https://example.com/% $").url` also uses.
This also drops support for decoding `%%` to `%`. `%` does no longer need to be encoded.

URLs that contain invalid encodings now return `400 Bad Request` instead of `500 Internal Server Error`

- Module hash: 2cc4ec4381dee231379270a08403c984986c9fc0c2eaadb64488b704a3104cc0
- https://github.com/dfinity/sdk/pull/3767

### Replica

Updated replica to elected commit 246d0ce0784d9990c06904809722ce5c2c816269.
This incorporates the following executed proposals:

- [130392](https://dashboard.internetcomputer.org/proposal/130392)
- [130400](https://dashboard.internetcomputer.org/proposal/130400)
- [130315](https://dashboard.internetcomputer.org/proposal/130315)
- [130134](https://dashboard.internetcomputer.org/proposal/130134)

# 0.20.2

### fix: `dfx canister delete` fails

`dfx canister delete` occasionally fails because it attempts to withdraw too many cycles from the canister before it is deleted.
Usually, `dfx` tries again with a larger margin of cycles, but sometimes this gets stuck.
It is now possible to use `--initial-margin` to manually supply a margin in case the automatic margin does not work.

### perf: improve sync command performance

Improves `sync` (eg. `dfx deploy`, `icx-asset sync`) performance by parallelization:
- Make asset properties query faster by parallelization, significant improvement for canisters that have many assets
- Make chunk creation process faster, by increasing parallelization 4=>25, significant improvement when deploying lots of small assets

`icx-asset`: add support for log levels, defaulting to `info`

### PocketIC support

Passing `--pocketic` to `dfx start` now starts a PocketIC server instead of the replica. PocketIC is lighter-weight than the replica and execution environment internals can be manipulated by REST commands. For more information, see the [PocketIC readme](https://github.com/dfinity/pocketic).

### feat: subaccount can be derived from principal in `dfx ledger account-id`

### feat: `dfx info candid-ui-url`

`dfx info candid-ui-url` displays the URL to the Candid UI canister for an explicitly specified `--network <network name>` (or `local` by default).

### chore: Improve help text of `dfx identity new` to include which characters are valid in identity names

### fix: Capitalization of "Wasm" in docs and messages

The output of `dfx canister status` has been also changed to use consistent capitalization of words.

### fix!(frontend-canister): include `.well-known` directory by default for asset upload

When uploading assets to an asset canister, `dfx` by default excludes directories and files with names that start with `.`.
`dfx` will start including folders with the name `.well-known` by default.
It is possible to override this in `.ic-assets.json` like this:

``` json
{
  "match": ".well-known",
  "ignore": true
}
```

### fix: Transferring funds too early in `dfx ledger create-canister` with --next-to

When creating a canister with `dfx ledger create-canister --next-to` on a canister that does not exist (e.g., 2vxsx-fae), then the funds are first transferred away from the users account, but the call then fails to create the new canister, and the funds are not returned to the user's account.

## Dependencies

### Updated to [agent-rs 0.35.0](https://github.com/dfinity/agent-rs/blob/main/CHANGELOG.md#0350---2024-05-10)

### Replica

Updated replica to elected commit ec35ebd252d4ffb151d2cfceba3a86c4fb87c6d6.
This incorporates the following executed proposals:

- [130083](https://dashboard.internetcomputer.org/proposal/130083)
- [129747](https://dashboard.internetcomputer.org/proposal/129747)
- [129746](https://dashboard.internetcomputer.org/proposal/129746)
- [129706](https://dashboard.internetcomputer.org/proposal/129706)
- [129697](https://dashboard.internetcomputer.org/proposal/129697)
- [129696](https://dashboard.internetcomputer.org/proposal/129696)
- [129628](https://dashboard.internetcomputer.org/proposal/129628)
- [129627](https://dashboard.internetcomputer.org/proposal/129627)

# 0.20.1

### feat: reformatted error output

Rather than increasing indentation, dfx now aligns the error causes with a "Caused by: " prefix.

Also changed error types to report error causes as causes, rather than embedding their error cause in the error text.

Before:
```bash
Error: Failed while trying to deploy canisters.
Caused by: Failed while trying to deploy canisters.
  Failed to build all canisters.
    Failed while trying to build all canisters.
      The build step failed for canister 'bw4dl-smaaa-aaaaa-qaacq-cai' (wasminst_backend) with an embedded error: Failed to build Motoko canister 'wasminst_backend'.: Failed to compile Motoko.: Failed to run 'moc'.: The command '"/Users/ericswanson/.cache/dfinity/versions/0.19.0/moc" ... params ...  failed with exit status 'exit status: 1'.
Stdout:

Stderr:
/Users/ericswanson/w/wasminst/src/wasminst_backend/main2.mo: No such file or directory
```

After:
```bash
Error: Failed while trying to deploy canisters.
Caused by: Failed to build all canisters.
Caused by: Failed while trying to build all canisters.
Caused by: The build step failed for canister 'bw4dl-smaaa-aaaaa-qaacq-cai' (wasminst_backend)
Caused by: Failed to build Motoko canister 'wasminst_backend'.
Caused by: Failed to compile Motoko.
Caused by: Failed to run 'moc'.
Caused by: The command '"/Users/ericswanson/.cache/dfinity/versions/0.20.0/moc" ... params ... failed with exit status 'exit status: 1'.
Stdout:

Stderr:
/Users/ericswanson/w/wasminst/src/wasminst_backend/main2.mo: No such file or directory
```

### fix: "Failed to decrypt PEM file" errors messages will now include the cause

### feat: Wasm memory soft-limit

Adds support for the `wasm_memory_limit` canister setting, which limits the canister's heap during most calls but does not affect queries. As with other canister settings, it can be set in `dfx canister create` or `dfx canister update-settings` via the `--wasm-memory-limit` flag, as well as in `dfx.json` under `canisters[].initialization_values.wasm_memory_limit`.

### feat: extensions can define a canister type

Please see [extension-defined-canister-types](docs/concepts/extension-defined-canister-types.md) for details.

### feat: init_arg_file in dfx.json

Introduces support for the `init_arg_file` field in `dfx.json`, providing an alternative method to specify initialization arguments.

This field accepts a relative path, from the directory containing the `dfx.json` file.

**Note**

- Only one of `init_arg` and `init_arg_file` can be defined at a time.
- If `--argument` or `--argument-file` are set, the argument from the command line takes precedence over the one in dfx.json.

### fix: dfx new failure when node is available but npm is not

`dfx new` could fail with "Failed to scaffold frontend code" if node was installed but npm was not installed.

## Dependencies

### Cycles wallet

Updated cycles wallet to a gzipped version of `20240410` release:
- Module hash: `7745d3114e3e5fbafe8a7150a0a8c15a5b8dc9257f294d5ced67d41be76065bc`, in gzipped form: `664df1045e093084f4ebafedd3a793cc3b3be0a7ef1b245d8d3defe20b33057c`
- https://github.com/dfinity/cycles-wallet/commit/b013764dd827560d8538ee2b7be9ecf66bed6be7

### Replica

Updated replica to elected commit 5e285dcaf77db014ac85d6f96ff392fe461945f5.
This incorporates the following executed proposals:

- [129494](https://dashboard.internetcomputer.org/proposal/129494)
- [129493](https://dashboard.internetcomputer.org/proposal/129493)
- [129428](https://dashboard.internetcomputer.org/proposal/129428)
- [129427](https://dashboard.internetcomputer.org/proposal/129427)
- [129423](https://dashboard.internetcomputer.org/proposal/129423)
- [129408](https://dashboard.internetcomputer.org/proposal/129408)
- [129379](https://dashboard.internetcomputer.org/proposal/129379)
- [129378](https://dashboard.internetcomputer.org/proposal/129378)

# 0.20.0

### fix: set `CANISTER_CANDID_PATH_<canister name>` properly for remote canisters

In the remote canister declaration it is possible to set a candid file to use when the canister is remote on a specific network.
`dfx` now correctly sets the `CANISTER_CANDID_PATH_<canister name>` environment variable during the build process on remote networks if the file exists.

### feat: display schema for dfx metadata json

`dfx schema --for dfx-metadata` to display JSON schema of the "dfx" metadata.

### feat: add tech_stack to the Canister Metadata Standard

The standardized `dfx` metadata is extended with another object: `tech_stack`.

Please check [tech-stack](docs/concepts/tech-stack.md) for more details.

### chore: updated management canister .did file

### feat: added `dfx completion` command

This command generates shell completion scripts for `bash`, `elvish`, `fish`, `zsh`, or PowerShell.

Describing how to install shell completion scripts is beyond the scope of this document.
Here are two commands that would enable command completion in the current shell:

In zsh:

```bash
source <(dfx completion zsh)
```

In bash:

```bash
source <(dfx completion)
```

### fix: dfx no longer always creates .dfx directory if dfx.json is present

Previously, `dfx` would always create a `.dfx` directory in the project root if `dfx.json` was present.
Now, it only does so if the command accesses the .dfx directory in some way.

### fix: dfx only loads dfx.json for commands that need it

For example, this will work now:
```bash
echo garbage >dfx.json && dfx identity get-principal
```

## Dependencies

### Replica

Updated replica to elected commit 02dcaf3ccdfe46bd959d683d43c5513d37a1420d.
This incorporates the following executed proposals:

- [129084](https://dashboard.internetcomputer.org/proposal/129084)
- [129081](https://dashboard.internetcomputer.org/proposal/129081)
- [129035](https://dashboard.internetcomputer.org/proposal/129035)
- [128876](https://dashboard.internetcomputer.org/proposal/128876)
- [128904](https://dashboard.internetcomputer.org/proposal/128904)
- [128864](https://dashboard.internetcomputer.org/proposal/128864)
- [128816](https://dashboard.internetcomputer.org/proposal/128816)
- [128846](https://dashboard.internetcomputer.org/proposal/128846)

# 0.19.0

### fix: call management canister Bitcoin query API without replica-signed query

`dfx canister call --query` defaults to use "Replica-signed query" feature.

It doesn't work with bitcoin query calls to the management canister because the Boundary Nodes cannot route the `read_state` call.

Only for these particular queries, `dfx` will make the query calls without checking the replica signatures.

If the response reliability is a concern, you can make update calls to the secure alternatives.

### feat(beta): enable cycles ledger support

If the environment variable `DFX_CYCLES_LEDGER_SUPPORT_ENABLE` is set and no cycles wallet is configured, then dfx will try to use the cycles ledger to perform any operation that the cycles wallet usually is used for.

The following commands/options have been unhidden:
- `dfx cycles`
- `--from-subaccount` for `dfx deploy`, `dfx canister create`, `dfx canister deposit-cycles` to determine which cycles ledger subaccount the used cycles should be used from
- `--created-at-time` for `dfx deploy`, `dfx create canister`, `dfx canister deposit-cycles` to control transaction deduplication on the cycles ledger
- `--to-subaccount` for `dfx canister delete` to control into which subaccount cycles are withdrawn before the canister is deleted

The cycles ledger will not be supported by default until the cycles ledger canister is under NNS control.

### feat: dfx canister call ... --output json

This is the same as `dfx canister call ... | idl2json`, for convenience.

See also: https://github.com/dfinity/idl2json

### fix: Output of dfx ping is now valid JSON

Added commas in between fields, and newlines to improve formatting.

### fix: canister status output to be grep compatible

`dfx canister status` now outputs to `stdout`, rather than `stderr`, so that its output is `grep` compatible.

### fix: fetching canister logs to be grep & tail compatible

`dfx canister logs` now outputs to stdout, rather than stderr, so that its output is `grep` and `tail` compatible.

### fix: fetching canister logs

The management canister method `fetch_canister_logs` can be called only as a query, not as an update call. Therefore, `dfx canister logs <canister_id>` now uses a query call for this purpose.

### `dfx wallet set-name` now actually sets the name of the wallet

### feat: hyphenated project names

DFX no longer forbids hyphens in project names. Anywhere they appear as the name of a variable, e.g. environment variables or generated JS variables, they will be replaced with underscores.

### fix: .ic-assets.json configuration entries no longer overwrite the default for `allow_raw_access`

Previously, any configuration element in .ic-assets.json functioned as if a setting of
`"allow_raw_access": true` were present in the json object.

For example, given the following configuration, all files would be configured
with `allow_raw_access` set to `true`, as if the second entry specified
`"allow_raw_access": true` (which is the default), even though it does not.

```json
[
  {
    "match": "**/*",
    "allow_raw_access": false
  },
  {
    "match": "**/*",
    "headers": {
      "X-Anything": "Something"
    }
  }
]
```

Now, given the same configuration, all files would be configured with `allow_raw_access` set to false, as expected.

Note that the default value of `allow_raw_access` is still `true`.

### fix: removed version switching logic

Removed the logic for calling a different version of dfx based on DFX_VERSION or the `dfx` field in
dfx.json.  This is now performed by dfxvm.

### feat: --always-assist flag for `dfx canister call/install/sign and dfx deploy`

When all the arguments are optional, dfx automatically provides a `null` value when no arguments are provided.
`--always-assist` flag enables the candid assist feature for optional arguments, instead of providing a default `null` value.

### fix(deps): the second pull forget to set wasm_hash_download in pulled.json

When the dependency has been in the cache, `dfx deps pull` forgot to set correct `wasm_hash_download` in `pulled.json`.

It caused the following `init/deploy` commands to fail.

## Dependencies

### Replica

Updated replica to elected commit 425a0012aeb40008e2e72d913318bc9dbdf3b4f4.
This incorporates the following executed proposals:

- [128806](https://dashboard.internetcomputer.org/proposal/128806)
- [128805](https://dashboard.internetcomputer.org/proposal/128805)
- [128296](https://dashboard.internetcomputer.org/proposal/128296)
- [128295](https://dashboard.internetcomputer.org/proposal/128295)
- [128171](https://dashboard.internetcomputer.org/proposal/128171)

### Bitcoin canister

Downgraded Bitcoin canister to [release/2023-10-13](https://github.com/dfinity/bitcoin-canister/releases/tag/release%2F2023-10-13)

### Motoko

Updated Motoko to [0.11.1](https://github.com/dfinity/motoko/releases/tag/0.11.1)

# 0.18.0

### fix!: removed the `dfx upgrade` command

The `dfx upgrade` command now prints a message directing the user to install dfxvm.

### fix!: Remove fallback .env formats

In dfx 0.14.0, we standardized on `CANISTER_ID_<CANISTER_NAME_UPPERCASE>` and
`CANISTER_CANDID_PATH_<CANISTER_NAME_UPPERCASE>` for
environment variables for canister IDs and candid paths respectively,
and deprecated the old formats.  This version removes the old formats.

The only variable names now provided are the following,
all uppercase, with any '-' replaced by '_':
- `CANISTER_CANDID_PATH_<CANISTER_NAME>`
- `CANISTER_ID_<CANISTER_NAME>`

For reference, these formats were removed (any '-' characters were replaced by '_'):
- `CANISTER_CANDID_PATH_<canister_name_case_from_dfx_json>`
- `<CANISTER_NAME_UPPERCASE>_CANISTER_ID`

### feat: add `dfx canister logs <canister_id>` for fetching canister's logs (preview)

There is a new subcommand `logs` to fetch canister's logs. 
When printing the log entries it tries to guess if the content can be converted to UTF-8 text and prints an array of hex bytes if it fails.

**Note**

This feature is still in development. Changes may occur in following releases.

### feat: display local asset canister URLs in subdomain format

Locally, canisters can either be accessed via `<canister_id>.localhost:<port>` or `localhost:<port>?canisterId=<canister_id>`.
The query parameter format is annoying to handle in SPAs, therefore the subdomain format is now displayed alongside the subdomain version after deployments.

The query parameter format is not removed because Safari does not support localhost subdomains.

### fix: .env files sometimes missing some canister ids

Made it so `dfx deploy` and `dfx canister install` will always write 
environment variables for all canisters in the project that have canister ids
to the .env file, even if they aren't being deployed/installed
or a dependency of a canister being deployed/installed.

### feat: unify CLI options to specify arguments

There are a few subcommands that take `--argument`/`--argument-file` options to set canister call/init arguments.

We unify the related logic to provide consistent user experience.
 
The notable changes are:

- `dfx deploy` now accepts `--argument-file`.
- `dfx deps init` now accepts `--argument-file`.

### feat: candid assist feature

Ask for user input when Candid argument is not provided in `dfx canister call`, `dfx canister install` and `dfx deploy`. 
Previously, we cannot call `dfx deploy --all` when multiple canisters require init args, unless the init args are specified in `dfx.json`. With the Candid assist feature, dfx now asks for init args in terminal when a canister requires init args.

### fix: restored access to URLs like http://localhost:8080/api/v2/status through icx-proxy

Pinned icx-proxy at 69e1408347723dbaa7a6cd2faa9b65c42abbe861, shipped with dfx 0.15.2

This means commands like the following will work again:
```
curl -v --http2-prior-knowledge "http://localhost:$(dfx info webserver-port)/api/v2/status" --output -
```

### feat: `dfx cycles approve` and `transfer --from`

It is now possible to approve other principals to spend cycles on your behalf using `dfx cycles approve <spender> <amount>`.
`dfx cycles transfer` now also supports `--from`, `--from-subaccount`, and `--spender-subaccount`.
For detailed explanations on how these fields work please refer to the [ICRC-2 specification](https://github.com/dfinity/ICRC-1/blob/main/standards/ICRC-2/README.md).

### feat: cut over to dfxvm

The script at https://internetcomputer.org/install.sh now installs
the [dfxvm version manager](https://github.com/dfinity/dfxvm) instead of the dfx binary.

### fix(deps): init/deploy still requires hash check

`dfx deps pull` was recently changed to allow hash mismatch wasm. But `init` and `deploy` weren't change accordingly.

Also the warning of hash mismatch is removed since it scares users and users can't fix it locally.

### fix(generate): Rust canister source candid wrongly deleted

Fixed a bug where `dfx generate` would delete a canister's source candid file if the `declarations.bindings` in `dfx.json` did not include "did".

### fix: failed to install when specify id without dfx.json

Fixed a bug where `dfx canister install` would fail when specify a canister id and there is no dfx.json.

### fix: failed to call a canister removed from dfx.json

Fixed a bug where `dfx canister call` would fail when the deployed canister was removed from dfx.json.

### chore: bump candid to 0.10.4

Fix the Typescript binding for init args.

## Dependencies

### Replica

Updated replica to elected commit d966b2737ca75f1bfaa84f21e7f3f7c54b5d7f33.
This incorporates the following executed proposals:

- [128155](https://dashboard.internetcomputer.org/proposal/128155)
- [128154](https://dashboard.internetcomputer.org/proposal/128154)
- [128099](https://dashboard.internetcomputer.org/proposal/128099)
- [128088](https://dashboard.internetcomputer.org/proposal/128088)
- [127707](https://dashboard.internetcomputer.org/proposal/127707)
- [127706](https://dashboard.internetcomputer.org/proposal/127706)

### Motoko

Updated Motoko to [0.11.0](https://github.com/dfinity/motoko/releases/tag/0.11.0)

### Asset canister

Module hash: 32e92f1190d8321e97f8d8f3e793019e4fd2812bfc595345d46d2c23f74c1ab5

bump ic-cdk to 0.13.1

### Candid UI

Module hash: 1208093dcc5b31286a073f00f748ac6612dbae17b66c22332762705960a8aaad

bump ic-cdk to 0.13.1

### Bitcoin canister

Updated Bitcoin canister to [release/2024-01-22](https://github.com/dfinity/bitcoin-canister/releases/tag/release%2F2024-01-22)

# 0.17.0

### feat: new starter templates

`dfx new` now has a new set of customizable project templates and an interactive menu for selecting them. Supports the Svelte, Vue, and React frameworks, and Azle and Kybra backends.

### fix: --no-frontend no longer creates a frontend

Previously `dfx new --no-frontend` still created a frontend canister. This behavior is now accessed via `--frontend simple-assets`.

### feat: `dfx cycles redeem-faucet-coupon`

It is now possible to redeem faucet coupons to cycles ledger accounts.

### feat: `dfx cycles convert`

It is now possible to turn ICP into cycles that are stored on the cycles ledger using `dfx cycles convert --amount <amount of ICP>`

### feat: specified_id in dfx.json

In addition to passing `--specified-id` in `dfx deploy` and `dfx canister create`, `specified_id` can be set in `dfx.json`.

If it is set in both places, the specified ID from the command line takes precedence over the one in dfx.json.

### feat: create canister on same subnet as other canisters

`dfx deploy`, `dfx canister create`, and `dfx ledger create-canister` now support the option `--next-to <canister principal>` to create canisters on the same subnet as other canisters.
The [registry canister](https://dashboard.internetcomputer.org/canister/rwlgt-iiaaa-aaaaa-aaaaa-cai#get_subnet_for_canister) is used as the source of truth to figure out the subnet id.

### feat: init_arg in dfx.json

In addition to passing `--argument` or `--argument-file` in `dfx deploy` and `dfx canister install`, `init_arg` can be set in `dfx.json`.

If it is set in both places, the argument from the command line takes precedence over the one in dfx.json.

### feat(deps): init_arg in pullable metadata

Providers can set an optional `init_arg` field in `pullable` metadata.

When consumers run `dfx deps init` without `--argument`, the value in `init_arg` will be used automatically.

Consumers won't have to figure out the init argument by themselves. It can be overwritten by `dfx deps init --argument`.

### fix(deps): dfx deps init will try to set "(null)" init argument

For pulled canisters which have no `init_arg` in `pullable` metadata, `dfx deps init` without `--argument` will try to set `"(null)"` automatically.

This works for canisters with top-level `opt` in init argument. This behavior is consistent with `dfx deploy` and `dfx canister install`.

The init argument can be overwritten by `dfx deps init --argument`.

### fix(deps): content of wasm_hash_url can have extra fields than the hash

It is natural to point `wasm_hash_url` to the `<FILE>.sha256` file generated by `shasum` or `sha256sum` which consists of the hash and the file name.

Now when `dfx deps pull`, such content will be accept properly.

### feat: dfx upgrade will direct the user to install dfxvm if it has been released.

If the latest release of https://github.com/dfinity/dfxvm is \>\= 1.0, `dfx upgrade` will
direct the user to install dfxvm and then exit.

### feat: fetch did file from canister metadata when making canister calls

`dfx canister call` will always fetch the `.did` file from the canister metadata. If the canister doesn't have the `candid:service` metadata, dfx will fallback to the current behavior of reading the `.did` file from the local build artifact. This fallback behavior is deprecated and we will remove it in a future release. This should not affect Motoko and Rust canisters built from dfx, as `dfx build` automatically writes the Candid metadata into the canister.

If you build with custom canister type, add the following into `dfx.json`:

```
"metadata": [
  { 
    "name": "candid:service"
  }
]
```

If you build the canister without using `dfx`, you can use [ic-wasm](https://github.com/dfinity/ic-wasm/releases) to store the metadata:

```
ic-wasm canister.wasm -o canister.wasm metadata candid:service -f service.did -v public
```

### fix: removed the `dfx toolchain` command

Please use the [dfx version manager](https://github.com/dfinity/dfxvm) instead.

### feat: allow dfxvm install script to bypass confirmation

The dfxvm install script now accepts `DFXVM_INIT_YES=<non empty string>` to skip confirmation.

### chore: bump `ic-agent`, `ic-utils` and `ic-identity-hsm` to 0.32.0

# 0.16.1

### feat: query stats support

When using `dfx canister status`, the output now includes the new query statistics. Those might initially be 0, if the feature is not yet enabled on the subnet the canister is installed in.

### fix: Candid parser when parsing `vec \{number\}` with `blob` type

Fix the bug that when parsing `vec \{1;2;3\}` with `blob` type, dfx silently ignores the numbers.

### fix: support `import` for local did file

If the local did file contains `import` or init args, dfx will rewrite the did file when storing in canister metadata.
Due to current limitations of the Candid parser, comments will be dropped during rewriting. 
If the local did file doesn't contain `import` or init args, we will not perform the rewriting, thus preserving the comments.

### fix: subtyping check reports the special opt rule as error

### fix: can now run several dfx canister commands outside of a project

The following commands now work outside of a project:
- `dfx canister start <specific canister id>`
- `dfx canister stop <specific canister id>`
- `dfx canister deposit-cycles <amount> <specific canister id>`
- `dfx canister uninstall-code <specific canister id>`

## Dependencies

### Replica

Updated replica to elected commit 044cfd5147fc97d7e5a214966941b6580c325d72.
This incorporates the following executed proposals:

- [127463](https://dashboard.internetcomputer.org/proposal/127463)
- [127461](https://dashboard.internetcomputer.org/proposal/127461)
- [127104](https://dashboard.internetcomputer.org/proposal/127104)

### Candid UI

Module hash: e5f049a97041217554c1849791c093c4103a6844625be3d6453df2e91abeed35

Fix the HTTP header for deploying in remote environments

# 0.16.0

### feat: large canister modules now supported

When using `dfx deploy` or `dfx canister install`, previously Wasm modules larger than 2MiB would be rejected.
They are now automatically submitted via the chunking API if they are large enough.
From a user perspective the limitation will simply have been lifted.

### feat: dfx deps: wasm_hash_url and loose the hash check

Providers can provide the hash through `wasm_hash_url` instead of hard coding the hash directly.

If the hash of downloaded wasm doesn’t match the provided hash (`wasm_hash`, `wasm_hash_url` or read from mainnet state tree), dfx deps won’t abort. Instead, it will print a warning message.

### feat: create canister on specific subnets or subnet types

`dfx deploy`, `dfx canister create`, and `dfx ledger create-canister` now support the option `--subnet <subnet principal>` to create canisters on specific subnets.

`dfx canister create` and `dfx deploy` now support the option `--subnet-type <subnet type>` to create canisters on a random subnet of a certain type.
Use `dfx ledger show-subnet-types` to list the available subnet types

### feat!: update `dfx cycles` commands with mainnet `cycles-ledger` canister ID

The `dfx cycles` command no longer needs nor accepts the `--cycles-ledger-canister-id <canister id>` parameter.

### chore: removed the dfx start --emulator mode

This was deprecated in dfx 0.15.1.

### chore: removed ic-ref from the binary cache

### chore: updated dependencies for new rust projects

Updated to candid 0.10, ic-cdk 0.12, and ic-cdk-timers 0.6

### fix: store playground canister acquisition timestamps with nanosecond precision on all platforms

They've always been stored with nanosecond precisions on Linux and Macos.
Now they are stored with nanosecond precision on Windows too.

### fix: dfx canister delete, when using an HSM identity, no longer fails by trying to open two sessions to the HSM

Previously, this would fail with a PKCS#11: CKR_CRYPTOKI_ALREADY_INITIALIZED error.

## Dependencies

### Motoko

Updated Motoko to [0.10.4](https://github.com/dfinity/motoko/releases/tag/0.10.4)

### Frontend canister

Module hash: 3c86d912ead6de7133b9f787df4ca9feee07bea8835d3ed594b47ee89e6cb730

### Candid UI

Module hash: b91e3dd381aedb002633352f8ebad03b6eee330b7e30c3d15a5657e6f428d815

Fix the routing error when deploying to gitpod/github workspace.
Fix that Candid UI cannot be opened using localhost URL.

### Replica

Updated replica to elected commit 324eb99eb7531369a5ef75560f1a1a652d123714.
This incorporates the following executed proposals:

- [127096](https://dashboard.internetcomputer.org/proposal/127096)
- [127094](https://dashboard.internetcomputer.org/proposal/127094)
- [127034](https://dashboard.internetcomputer.org/proposal/127034)
- [127031](https://dashboard.internetcomputer.org/proposal/127031)
- [126879](https://dashboard.internetcomputer.org/proposal/126879)
- [126878](https://dashboard.internetcomputer.org/proposal/126878)
- [126730](https://dashboard.internetcomputer.org/proposal/126730)
- [126729](https://dashboard.internetcomputer.org/proposal/126729)
- [126727](https://dashboard.internetcomputer.org/proposal/126727)
- [126366](https://dashboard.internetcomputer.org/proposal/126366)
- [126365](https://dashboard.internetcomputer.org/proposal/126365)
- [126293](https://dashboard.internetcomputer.org/proposal/126293)

# 0.15.3

### fix: allow `http://localhost:*` as `connect-src` in the asset canister's CSP

This will enable browsing the asset canister at `http://<canister-id>.localhost:<port>` in most browsers.

### fix: frontend code crashing when there is no canister ID

### feat: `dfx ledger top-up` also accepts canister names

Previously, `dfx ledger top-up` only accepted canister principals. Now it accepts both principals and canister names.

### fix: installer once again detects if curl supports tlsv1.2

A change to `curl --help` output made it so the install script did not detect
that the `--proto` and `--tlsv1.2` options are available.

### chore: skip reserving 8GB of memory when deleting a canister

When dfx deletes a canister, it first withdraws as many cycles as possible from the canister.
While doing so, dfx previously set the memory allocation of the canister to 8GB in order to not run into any memory problems while withdrawing.
This, however, lead to problems with dynamic memory pricing in subnets with a lot of data because then it becomes very expensive to reserve that much data.
dfx now no longer sets a memory allocation. We anticipate fewer problems this way.

### feat: Added support for icx-proxy `--domain` parameter

In order to access a local replica through a domain name or domain names,
it's necessary to pass the `--domain` parameter to icx-proxy.  dfx now supports
this in configuration and as a parameter to dfx start.  You can specify a single
domain or a list of domains in any of the following ways:

- in networks.json, in `.<network>.proxy.domain`
- in dfx.json, in `.networks.<network>.proxy.domain`
- in dfx.json, in `.defaults.proxy.domain`
- to dfx start, as `dfx start --domain <domain1> --domain <domain2> ...`

## Dependencies

### Candid UI

- Module hash: d172df265a14397a460b752ff07598380bc7ebd9c43ece1e82495ae478a88719c
- Internet identity integration in Candid UI. Thanks to @Web3NL!
  + You can customize the II url and derivationOrigin via URL parameter `ii` and `origin` respectively.
- Update with the new profiling API

### Motoko

Updated Motoko to [0.10.3](https://github.com/dfinity/motoko/releases/tag/0.10.3)

# 0.15.2

### fix: `dfx canister delete <canister id>` removes the related entry from the canister id store

Previously, deleting a canister in the project by id rather than by name
would leave the canister id in the canister id store. This would cause
`dfx deploy` to fail.

### fix: dfx extension install can no longer create a corrupt cache directory

Running `dfx cache delete && dfx extension install nns` would previously
create a cache directory containing only an `extensions` subdirectory.
dfx only looks for the existence of a cache version subdirectory to
determine whether it has been installed. The end result was that later
commands would fail when the cache did not contain expected files.

### fix: output_env_file is now considered relative to project root

The .env file location, whether specified as `output_env_file` in dfx.json
or `--output-env-file <file>` on the commandline, is now considered relative
to the project root, rather than relative to the current working directory.

### feat: Read dfx canister install argument from a file

Enables passing large arguments that cannot be passed directly in the command line using the `--argument-file` flag. For example `dfx canister install --argument-file ./my/argument/file.txt my_canister_name`.


### feat: change `list_permitted` and `list_authorized` to an update call.

This requires the `list_authorized` and `list_permitted` methods to be called as an update and disables the ability to
call it as a query call. This resolves a potential security risk.

### fix: `dfx ledger transfer` now logs to stderr messages about duplicates rather than printing them to stdout

The message "transaction is a duplicate of another transaction in block ...", previously printed to stdout, is now logged to stderr. This means that the output of `dfx ledger transfer` to stdout will contain only `Transfer sent at block height <block height>`.

### feat: accept more ways to specify cycle and e8s amounts

Underscores (`_`) can now be used to make large numbers more readable. For example: `dfx canister deposit-cycles 1_234_567 mycanister`

Certain suffixes that replace a number of zeros are now supported. The (case-insensitive) suffixes are:
- `k` for `000`, e.g. `500k`
- `m` for `000_000`, e.g. `5m`
- `b` for `000_000_000`, e.g. `50B`
- `t` for `000_000_000_000`, e.g. `0.3T`

For cycles an additional `c` or `C` is also acceptable. For example: `dfx canister deposit-cycles 3TC mycanister`

### feat: added `dfx cycles` command

This won't work on mainnet yet, but can work locally after installing the cycles ledger.

Added the following subcommands:
 - `dfx cycles balance`
 - `dfx cycles transfer <to> <amount>` (transfer cycles from one account to another account)
 - `dfx cycles top-up <to> <amount>` (send cycles from an account to a canister)

## Dependencies

### Motoko

Updated Motoko to [0.10.2](https://github.com/dfinity/motoko/releases/tag/0.10.2)

### Frontend canister

Defining a custom `etag` header no longer breaks certification.

Fixed a certification issue where under certain conditions the fallback file (`/index.html`) was served with an incomplete certificate tree, not proving sufficiently that the fallback file may be used as a replacement.

Add the option to (re)set all permissions using upgrade arguments. This is especially useful for SNSes that cannot make calls as the canister's controller.

- Module hash: 657938477f1dee46db70b5a9f0bd167ec5ffcd2f930a1d96593c17dcddef61b3
- https://github.com/dfinity/sdk/pull/3443
- https://github.com/dfinity/sdk/pull/3451
- https://github.com/dfinity/sdk/pull/3429
- https://github.com/dfinity/sdk/pull/3428
- https://github.com/dfinity/sdk/pull/3421

### Replica

Updated replica to elected commit 69e1408347723dbaa7a6cd2faa9b65c42abbe861.
This incorporates the following executed proposals:

- [126095](https://dashboard.internetcomputer.org/proposal/126095)
- [126000](https://dashboard.internetcomputer.org/proposal/126000)
- [125592](https://dashboard.internetcomputer.org/proposal/125592)
- [125591](https://dashboard.internetcomputer.org/proposal/125591)
- [125504](https://dashboard.internetcomputer.org/proposal/125504)
- [125503](https://dashboard.internetcomputer.org/proposal/125503)
- [125343](https://dashboard.internetcomputer.org/proposal/125343)
- [125342](https://dashboard.internetcomputer.org/proposal/125342)
- [125321](https://dashboard.internetcomputer.org/proposal/125321)
- [125320](https://dashboard.internetcomputer.org/proposal/125320)
- [125002](https://dashboard.internetcomputer.org/proposal/125002)
- [125001](https://dashboard.internetcomputer.org/proposal/125001)
- [124858](https://dashboard.internetcomputer.org/proposal/124858)
- [124857](https://dashboard.internetcomputer.org/proposal/124857)

### Bitcoin canister

Updated Bitcoin canister to [release/2023-10-13](https://github.com/dfinity/bitcoin-canister/releases/tag/release%2F2023-10-13)

# 0.15.1

### feat: Added support for reserved_cycles and reserved_cycles_limit

`dfx canister status` will now display the reserved cycles balance and reserved cycles limit for a canister.

Added command-line options:
  - `dfx canister create --reserved-cycles-limit <limit>`
  - `dfx canister update-settings --reserved-cycles-limit <limit>`

In addition, `dfx deploy` will set `reserved_cycles_limit` when creating canisters if specified in `canisters.<canister>.initialization_values.reserved_cycles_limit` in dfx.json.

### feat: emit management canister idl when imported by Motoko canister

`import management "ic:aaaaa-aa;`

This will automatically produce the idl in the `.dfx` folder.

### fix: Include remote canisters in canisters_to_generate

Generate frontend declarations for remote canisters too because frontend JS code may want to call them.

### feat: `dfx extension install <extension> --version <specific version>`

Install a specific version of an extension, bypassing version checks.

### feat: Updated handling of missing values in state tree certificates

The `Unknown` lookup of a path in a certificate results in an `AgentError` (the IC returns `Absent` for non-existing paths).

### fix: dfx deploy urls printed for asset canisters

### chore: --emulator parameter is deprecated and will be discontinued soon

Added warning that the `--emulator` is deprecated and will be discontinued soon.

### fix: node engines in starter

Updates node engines to reflect the same engines supported in agent-js.
```
"node": "^12 || ^14 || ^16 || >=17",
"npm": "^7.17 || >=8"
```

### feat: deploy to playground

Introduced a new network type called `playground`. Canisters on such networks are not created through standard means, but are instead borrowed from a canister pool.
The canisters time out after a while and new canisters need to be borrowed for further deployments.
To define custom playground networks, use a network definition that includes the `playground` key:
```json
"<network name>": {
  "playground": {
    "playground_canister": "<canister pool id>",
    "timeout_seconds": <amount of seconds after which a canister is returned to the pool>
  }
}
```

Introduced a new network that is available by default called `playground`. Additionally, `--playground` is an alias for `--network playground`.
By default, this network targets the Motoko Playground backend to borrow canisters. The borrowed canisters will be available for 20 minutes, and the timer restarts on new deployments.
When the timer runs out the canister(s) will be uninstalled and are returned to the pool.
Any commands that allow choosing a target network (e.g. `dfx canister call`) require `--playground` or `--network playground` in order to target the borrowed canister(s).
Use `dfx deploy --playground` to deploy simple projects to a canister borrowed from the Motoko Playground.

### feat: `--ic` is shorthand for `--network ic`

For example, `dfx deploy --ic` rather than `dfx deploy --network ic`.

### fix: Motoko base library files in cache are no longer executable

### feat: `dfx start` for shared network warns if ignoring 'defaults' in dfx.json

Background: In order to determine whether to start a project-specific network or the shared network, `dfx start` looks for the `local` network in dfx.json.
   - If found, `dfx start` starts the project-specific local network, applying any `defaults` from dfx.json.
   - If there is no dfx.json, or if dfx.json does not define a `local` network, `dfx start` starts the shared network.  Because the shared network is not specific to any project, `dfx start` ignores any other settings from dfx.json, including `defaults`.

If `dfx start` is starting the shared network from within a dfx project, and that dfx.json contains settings in the `defaults` key for `bitcoin`, `replica`, or `canister_http`, then `dfx start` will warn that it is ignoring those settings.  It will also describe how to define equivalent settings in networks.json.

### fix: dfx canister call --wallet no longer passes the parameter twice

The parameter was erroneously passed twice.  Now it is passed only once.

### fix: Removed deprecation warning about project-specific networks

Removed this warning: "Project-specific networks are deprecated and will be removed after February 2023." While we may remove project-specific networks in the future, it is not imminent.  One key requirement is the ability to run more than one subnet type at one time.

## Dependencies

### icx-proxy

Updated to a version of the icx-proxy that is released with the replica and other related binaries.

Changes in behavior:
- "%%" is no longer accepted when url-decoding filenames for the asset canister.  Though curl supports this, it's not part of the standard. Please replace with %25.
- The icx-proxy now performs response verification.  This has exposed some bugs in the asset canister.  However, since this new icx-proxy matches what the boundary nodes use, this will better match the behavior seen on the mainnet.
- Bugs that this has exposed in the asset canister:
  - after disabling aliasing for an asset, the asset canister will return an incorrect certification in the 404 response.
  - after setting a custom "etag" header in .ic-assets.json, the asset canister will return an incorrect certification in the 200 response.
  - assets with certain characters in the filename (example: "æ") will no longer be served correctly.  The definition of "certain characters" is not yet known.

### Candid UI

- Module hash: 934756863c010898a24345ce4842d173b3ea7639a8eb394a0d027a9423c70b5c
- Add `merge_init_args` method in Candid UI.
- Draw flamegraph for canister upgrade.

### Frontend canister

For certification v1, if none of the requested encoding are certified but another encoding is certified, then the frontend canister once again returns the certificatie even though the response hash won't match.
This allows the verifying side to try to transform the response such that it matches the response hash.
For example, if only the encoding `gzip` is requested but the `identity` encoding is certified, the `gzip` encoding is returned with the certificate for the `identity` encoding.
The verifying side can then unzip the response and will have a valid certificate for the `identity` response.

- Module hash: baf9bcab2ebc2883f850b965af658e66725087933df012ebd35c03929c39efe3
- https://github.com/dfinity/sdk/pull/3369
- https://github.com/dfinity/sdk/pull/3298
- https://github.com/dfinity/sdk/pull/3281

### Replica

Updated replica to elected commit 91bf38ff3cb927cb94027d9da513cd15f91a5b04.
This incorporates the following executed proposals:

- [124795](https://dashboard.internetcomputer.org/proposal/124795)
- [124790](https://dashboard.internetcomputer.org/proposal/124790)
- [124538](https://dashboard.internetcomputer.org/proposal/124538)
- [124537](https://dashboard.internetcomputer.org/proposal/124537)
- [124488](https://dashboard.internetcomputer.org/proposal/124488)
- [124487](https://dashboard.internetcomputer.org/proposal/124487)
  
# 0.15.0

## DFX

### chore: add `--use-old-metering` flag

The `use-old-metering` flag enables old metering in replica. The new metering is enabled in the `starter` by default, so this flag is to compare the default new metering with the old one.

The flag is temporary and will be removed in a few months.

### fix: added https://icp-api.io to the default Content-Security-Policy header

Existing projects will need to change this value in .ic-assets.json or .ic-assets.json5 to include https://icp-api.io

All projects will need to redeploy.

### fix: access to raw assets is now enabled by default

The default value for `allow_raw_access` is now `true`.  This means that by default, the frontend canister will no longer restrict the access of traffic to the `<canister-id>.raw.icp0.io` domain, and will no longer automatically redirect all requests to the certified domain (`<canister-id>.icp0.io`), unless configured explicitly.

Note that existing projects that specify `"allow_raw_access": false` in .ic-assets.json5 will need to change or remove this value manually in order to allow raw access.

### feat!: Removed dfx nns and dfx sns commands

Both have now been turned into the dfx extensions. In order to obtain them, please run `dfx extension install nns` and `dfx extension install sns` respectively. After the installation, you can use them as you did before: `dfx nns ...`, and `dfx sns ...`.

### feat!: Removed dfx replica and dfx bootstrap commands

Use `dfx start` instead.  If you have a good reason why we should keep these commands, please contribute to the discussion at https://github.com/dfinity/sdk/discussions/3163

### fix: Wait for new module hash when installing wallet

A previous change made dfx wait after installing a canister until the replica updated its reported module hash, but this change did not affect wallets. Now dfx waits for wallets too, to eliminate a class of wallet installation errors.

### fix: Ctrl-C right after dfx start will hang for minutes and panics

Early break out from actors starting procedure.

### feat: can disable the warnings about using an unencrypted identity on mainnet

It's now possible to suppress warnings of this form:

```
WARN: The <identity> identity is not stored securely. Do not use it to control a lot of cycles/ICP. Create a new identity with `dfx identity new` and use it in mainnet-facing commands with the `--identity` flag
```

To do so, export the environment variable `DFX_WARNING` with the value `-mainnet_plaintext_identity`.
```bash
export DFX_WARNING="-mainnet_plaintext_identity"
```

Note that this can be combined to also disable the dfx version check warning:
```bash
export DFX_WARNING="-version_check,-mainnet_plaintext_identity"
```

### fix!: restrict `dfx identity new` to safe characters

New identities like `dfx identity new my/identity` or `dfx identity new 'my identity'` can easily lead to problems, either for dfx internals or for usability.
New identities are now restricted to the characters `ABCDEFGHIJKLMNOPQRSTUVWXYZabcdefghijklmnopqrstuvwxyz.-_@0123456789`.
Existing identities are not affected by this change.

## Frontend canister

> **NOTE**: We've re-enabled response verification v2 in the asset canister.

### fix: Certification for aliasing updates on asset deletion

Best explained by an example: Two assets exist with aliasing enabled: `/content` and `/content.html`. Usually, when requesting `/content`, `/content.html` is served because it has aliasing enabled.
But in this scenario, because `/content` exists, it overwrites the alias and `/content` is served when requesting the path `/content`.
When the file `/content` is deleted, `/content` is once again a valid alias of `/content.html`.
Previously, the alias of `/content.html` was not properly updated in the certification tree, making `/content` inaccessible.

### fix: 404 response is now certified for certification v2

Certification v2 allows certifying arbitrary responses. If the requested file does not exist, and the fallback file (`/index.html`) does not exist either,
the frontend canister serves a HTTP 404 response. This response was previously not certified.

### fix!: The CreateAsset batch operation now fails if the asset already exists

Previously, the operation was a no-op if the content type matched, but ignored other, possibly different, asset properties. Now, it fails with an error.

### fix!: http_request_streaming_callback and get_chunk now require the sha256 parameter to be set

The `http_request_streaming_callback()` and `get_chunk()` methods use the `sha256` parameter to ensure that the chunks they return are part of the same asset contents returned by the initial call.  This parameter is now required to be Some(hash).

For `http_request()` and `http_request_streaming_callback()`, there should be no change: all callers of `http_request_streaming_callback()` are expected to pass the entire token returned by `http_request()`, which includes the sha256 parameter.

Any callers of `get_chunk()` should make sure to always pass the `sha256` value returned by the `get()` method.  It will always be present.

## Dependencies

### Motoko

Updated Motoko to [0.9.7](https://github.com/dfinity/motoko/releases/tag/0.9.7)

### Updated candid to 0.9.0

### Candid UI

- Module hash: b9173bb25dabe5e2b736a8f2816e68fba14ca72132f5485ce7b8f16a85737a17
- https://github.com/dfinity/sdk/pull/3260
- https://github.com/dfinity/sdk/pull/3252
- https://github.com/dfinity/candid/pull/449
- https://github.com/dfinity/candid/pull/453

### Frontend canister

- Module hash: e20be8df2c392937a6ae0f70d20ff23b75e8c71d9085a8b8bb438b8c2d4eafe5
- https://github.com/dfinity/sdk/pull/3337
- https://github.com/dfinity/sdk/pull/3298
- https://github.com/dfinity/sdk/pull/3256
- https://github.com/dfinity/sdk/pull/3252
- https://github.com/dfinity/sdk/pull/3249
- https://github.com/dfinity/sdk/pull/3212
- https://github.com/dfinity/sdk/pull/3227

### Replica

Updated replica to elected commit cabe2ae3ca115b1a3f24d75814d4f8e317b2964d.
This incorporates the following executed proposals:

- [124331](https://dashboard.internetcomputer.org/proposal/124331)
- [124330](https://dashboard.internetcomputer.org/proposal/124330)
- [124272](https://dashboard.internetcomputer.org/proposal/124272)
- [124021](https://dashboard.internetcomputer.org/proposal/124021)
- [123977](https://dashboard.internetcomputer.org/proposal/123977)
- [123976](https://dashboard.internetcomputer.org/proposal/123976)
- [123922](https://dashboard.internetcomputer.org/proposal/123922)
- [123784](https://dashboard.internetcomputer.org/proposal/123784)
- [123730](https://dashboard.internetcomputer.org/proposal/123730)
- [123711](https://dashboard.internetcomputer.org/proposal/123711)
- [123474](https://dashboard.internetcomputer.org/proposal/123474)
- [123410](https://dashboard.internetcomputer.org/proposal/123410)
- [123311](https://dashboard.internetcomputer.org/proposal/123311)

# 0.14.2

## DFX

### feat: deprecate `dfx bootstrap` and `dfx replica` commands

Please use `dfx start` instead, which is a combination of the two commands.

If you have a good reason why we should keep these commands, please contribute to the discussion at https://github.com/dfinity/sdk/discussions/3163

### feat: add optional custom build command for asset canisters

The custom build command can be set in `dfx.json` the same way it is set for `custom` type canisters. If the command is not provided, DFX will fallback to the default `npm run build` command.

```json
{
  "canisters": {
    "ui": {
      "type": "assets",
      "build": ["<custom build command>"]
    }
  }
}
```

### fix: Diagnose duplicate assets and display upgrade steps

If `dfx deploy` detects duplicate assets in the dist/ and frontend assets/ directories, it will now suggest upgrade steps.

### fix: motoko canisters can import other canisters with service constructor

After specific canister builder output wasm and candid file, `dfx` will do some post processing on the candid file.

The complete IDL will be copied into `.dfx` folder with name `constructor.did`.
It will be used for type checking during canister installation.

Then it is separated into two parts: `service.did` and `init_args.txt`, corresponding to canister metadata `candid:service` and `candid:args`.

`service.did` will be imported during dependent canisters building. And it will also be used by the Motoko LSP to provide IDE support.

### fix: dfx start now respects the network replica port configuration in dfx.json or networks.json

## Frontend canister

> **NOTE**: We've disabled response verification v2 in the asset canister while we improve test coverage.

The redirect from `.raw.ic0.app` now redirects to `.ic0.app` instead of `.icp0.io`

The `validate_commit_proposed_batch()` method no longer requires any permission to call.

The asset canister now enforces limits during upload.  These limits to not apply to assets already uploaded.

Unconditional limits:
- `create_batch()` now fails if `dfx deploy --by-proposal` got as far as calling `propose_commit_batch()`, and the batch has not since been committed or deleted.

Configurable limits:
- `max_batches`: limits number of batches being uploaded.
- `max_chunks`: limits total number of chunks across all batches being uploaded.
- `max_bytes`: limits total size of content bytes across all chunks being uploaded.

Added methods:
- `configure()` to set limits
- `validate_configure()`: companion method for SNS
- `get_configuration()`: to view limits

Suggestions for configured limits:
- dapps controlled by SNS: max_batches=1; max_chunks and max_bytes based on asset composition.
- dapps not controlled by SNS: unlimited (which is the default)

Note that as always, if `dfx deploy` does not completely upload and commit a batch, the asset canister will retain the batch until 5 minutes have passed since the last chunk was uploaded.  If you have configured limits and the combination of an unsuccessful deployment and a subsequent attempt would exceed those limits, you can either wait 5 minutes before running `dfx deploy` again, or delete the incomplete batch with `delete_batch()`.

### fix: return the correct expr_path for index.html fallback routes

Previously, the requested path was used to construct the `expr_path` for the `index.html` fallback route.  This was incorrect, as the `expr_path` should be the path of the `index.html` file itself in this case.

## Frontend canister assets synchronization

### fix: now retries failed `create_chunk()` calls

Previously, it would only retry when waiting for the request to complete.

### fix: now considers fewer error types to be retryable

Previously, errors were assumed to be retryable, except for a few specific error messages and 403/unauthorized responses.  This could cause deployment to appear to hang until timeout.

Now, only transport errors and timeout errors are considered retryable.

## Dependencies

### Frontend canister

- Module hash: 1286960c50eb7a773cfb5fdd77cc238588f39e21f189cc3eb0f35199a99b9c7e
- https://github.com/dfinity/sdk/pull/3205
- https://github.com/dfinity/sdk/pull/3198
- https://github.com/dfinity/sdk/pull/3154
- https://github.com/dfinity/sdk/pull/3158
- https://github.com/dfinity/sdk/pull/3144

### ic-ref

Updated ic-ref to 0.0.1-a9f73dba

### Cycles wallet

Updated cycles wallet to `20230530` release:
- Module hash: c1290ad65e6c9f840928637ed7672b688216a9c1e919eacbacc22af8c904a5e3
- https://github.com/dfinity/cycles-wallet/commit/313fb01d59689df90bd3381659d94164c2a61cf4

### Motoko

Updated Motoko to 0.9.3

### Replica

Updated replica to elected commit ef8ca68771baa20a14af650ab89c9b31b1dc9a5e.
This incorporates the following executed proposals:
- [123248](https://dashboard.internetcomputer.org/proposal/123248)
- [123021](https://dashboard.internetcomputer.org/proposal/123021)
- [123007](https://dashboard.internetcomputer.org/proposal/123007)
- [122923](https://dashboard.internetcomputer.org/proposal/122923)
- [122924](https://dashboard.internetcomputer.org/proposal/122924)
- [122910](https://dashboard.internetcomputer.org/proposal/122910)
- [122911](https://dashboard.internetcomputer.org/proposal/122911)
- [122746](https://dashboard.internetcomputer.org/proposal/122746)
- [122748](https://dashboard.internetcomputer.org/proposal/122748)
- [122617](https://dashboard.internetcomputer.org/proposal/122617)
- [122615](https://dashboard.internetcomputer.org/proposal/122615)

# 0.14.1

## DFX

### fix: `dfx canister delete` without stopping first

When running `dfx canister delete` on a canister that has not been stopped, dfx will now confirm the deletion instead of erroring.

### feat: gzip option in dfx.json

`dfx` can gzip wasm module as the final step in building canisters.

This behavior is disabled by default.

You can enable it in `dfx.json`:

```json
{
  "canisters" : {
    "app" : {
      "gzip" : true
    }
  }
}
```

You can still specify `.wasm.gz` file for custom canisters directly. If any metadata/optimize/shrink options are set in `dfx.json`, the `.wasm.gz` file will be decompressed, applied all the wasm modifications, and compressed as `.wasm.gz` in the end.

### fix: prevented using --argument with --all in canister installation

Removed `dfx deploy`'s behavior of providing the same argument to all canisters, and `dfx canister install`'s behavior of providing an empty argument to all canisters regardless of what was specified. Now installing multiple canisters and providing an installation argument is an error in both commands.

### chore: make `sns` subcommands visible in `dfx help`

### chore: upgraded to clap v4

Updated the command-parsing library to v4. Some colors may be different.

### feat: dfx deps subcommands

This feature was named `dfx pull` before. To make a complete, intuitive user experience, we present a set of subcommands under `dfx deps`:

- `dfx deps pull`: pull the dependencies from mainnet and generate `deps/pulled.json`, the candid files of direct dependencies will also be put into `deps/candid/`;
- `dfx deps init`: set the init arguments for the pulled dependencies and save the data in `deps/init.json`;
- `dfx deps deploy`: deploy the pulled dependencies on local replica with the init arguments recorded in `deps/init.json`;

All generated files in `deps/` are encouraged to be version controlled.

### chore: Add the `nns-dapp` and `internet_identity` to the local canister IDs set by `dfx nns import`
`dfx nns install` installs a set of canisters in a local replica.  `dfx nns import` complements this by setting the canister IDs so that they can be queried by the user.  But `dfx nns import` is incomplete.  Now it will also provide the IDs of the `nns-dapp` and `internet_identity` canisters.

### feat: `.env` file includes all created canister IDs
Previously the `.env` file only included canister IDs for canisters that were listed as explicit dependencies during the build process.
Now all canisters that have a canister ID for the specified network are included in `.env`.

### feat!: Ask for user consent when removing themselves as principal

Removing oneself (or the wallet one uses) can result in the loss of control over a canister.
Therefore `dfx canister update-settings` now asks for extra confirmation when removing the currently used principal/wallet from the list of controllers.
To skip this check in CI, use either the `--yes`/`-y` argument or use `echo "yes" | dfx canister update-settings <...>`.

### fix: dfx start will restart replica if it does not report healthy after launch

If the replica does not report healthy at least once after launch,
dfx will terminate and restart it.

### fix: dfx start now installs the bitcoin canister when bitcoin support is enabled

This is required for future replica versions.

Adds a new field `canister_init_arg` to the bitcoin configuration in dfx.json and networks.json.  Its default is documented in the JSON schema and is appropriate for the canister wasm bundled with dfx.

### fix: no longer enable the bitcoin_regtest feature

### docs: cleanup of documentation

Cleaned up documentation of IC SDK.

## Asset Canister Synchronization

### feat: Added more detailed logging to `ic-asset`.

Now, `dfx deploy -v` (or `-vv`) will print the following information:
- The count for each `BatchOperationKind` in `CommitBatchArgs`
- The number of chunks uploaded and the total bytes
- The API version of both the `ic-asset` and the canister
- (Only for `-vv`) The value of `CommitBatchArgs`

### fix: Commit batches incrementally in order to account for more expensive v2 certification calculation

In order to allow larger changes without exceeding the per-message instruction limit, the sync process now:
- sets properties of assets already in the canister separately from the rest of the batch.
- splits up the rest of the batch into groups of up to 500 operations.

### fix: now retries failed `create_chunk()` calls

Previously, it would only retry when waiting for the request to complete.

### fix: now considers fewer error types to be retryable

Previously, errors were assumed to be retryable, except for a few specific error messages and 403/unauthorized responses.  This could cause deployment to appear to hang until timeout.

Now, only transport errors and timeout errors are considered retryable.

## Dependencies

### Frontend canister

The asset canister now properly removes the v2-certified response when `/index.html` is deleted.

Fix: The fallback file (`/index.html`) will now be served when using certification v2 if the requested path was not found.

The HttpResponse type now explicitly mentions the `upgrade : Option<bool>` field instead of implicitly returning `None` all the time.

The asset canister no longer needs to use `await` for access control checks. This will speed up certain operations.

- Module hash: 651425d92d3796ddae581191452e0e87484eeff4ff6352fe9a59c7e1f97a2310
- https://github.com/dfinity/sdk/pull/3120
- https://github.com/dfinity/sdk/pull/3112

### Motoko

Updated Motoko to 0.8.8

### Replica

Updated replica to elected commit b3b00ba59c366384e3e0cd53a69457e9053ec987.
This incorporates the following executed proposals:
- [122529](https://dashboard.internetcomputer.org/proposal/122529)
- [122284](https://dashboard.internetcomputer.org/proposal/122284)
- [122198](https://dashboard.internetcomputer.org/proposal/122198)
- [120591](https://dashboard.internetcomputer.org/proposal/120591)
- [119318](https://dashboard.internetcomputer.org/proposal/119318)
- [118023](https://dashboard.internetcomputer.org/proposal/118023)
- [116294](https://dashboard.internetcomputer.org/proposal/116294)
- [116135](https://dashboard.internetcomputer.org/proposal/116135)
- [114479](https://dashboard.internetcomputer.org/proposal/114479)
- [113136](https://dashboard.internetcomputer.org/proposal/113136)
- [111932](https://dashboard.internetcomputer.org/proposal/111932)
- [111724](https://dashboard.internetcomputer.org/proposal/111724)
- [110724](https://dashboard.internetcomputer.org/proposal/110724)
- [109500](https://dashboard.internetcomputer.org/proposal/109500)
- [108153](https://dashboard.internetcomputer.org/proposal/108153)
- [107668](https://dashboard.internetcomputer.org/proposal/107668)
- [107667](https://dashboard.internetcomputer.org/proposal/107667)
- [106868](https://dashboard.internetcomputer.org/proposal/106868)
- [106817](https://dashboard.internetcomputer.org/proposal/106817)
- [105666](https://dashboard.internetcomputer.org/proposal/105666)
- [104470](https://dashboard.internetcomputer.org/proposal/104470)
- [103281](https://dashboard.internetcomputer.org/proposal/103281)
- [103231](https://dashboard.internetcomputer.org/proposal/103231)
- [101987](https://dashboard.internetcomputer.org/proposal/101987)

# 0.14.0

## DFX

### fix: stop `dfx deploy` from creating a wallet if all canisters exist

### feat: expose `wasm-opt` optimizer in `ic-wasm` to users

Add option to specify an "optimize" field for canisters to invoke the `wasm-opt` optimizer through `ic-wasm`.

This behavior is disabled by default.

If you want to enable this behavior, you can do so in dfx.json:
```json
"canisters": {
  "app": {
    "optimize" : "cycles"
  }
}
```

The options are "cycles", "size", "O4", "O3", "O2", "O1", "O0", "Oz", and "Os".  The options starting with "O" are the optimization levels that `wasm-opt` provides. The "cycles" and "size" options are recommended defaults for optimizing for cycle usage and binary size respectively.

### feat: updates the dfx new starter project for env vars

- Updates the starter project for env vars to use the new `dfx build` & `dfx deploy` environment variables
- Changes the format of the canister id env vars to be `CANISTER_ID_<canister_name_uppercase>`, for the frontend declaraction file to be consistent with the dfx environment variables. `CANISTER_ID` as both a prefix and suffix are supported for backwards compatibility.

### fix!: --clean required when network configuration changes

If the network configuration has changed since last time `dfx start` was run, `dfx start` will now error if you try to run it without `--clean`, to avoid spurious errors. You can provide the `--force` flag if you are sure you want to start it without cleaning state.

### feat: --artificial-delay flag

The local replica uses a 600ms delay by default when performing update calls. With `dfx start --artificial-delay <ms>`, you can decrease this value (e.g. 100ms) for faster integration tests, or increase it (e.g. 2500ms) to mimick mainnet latency for e.g. UI responsiveness checks.

### fix: make sure assetstorage did file is created as writeable.

### feat: specify id when provisional create canister

When creating a canister on non-mainnet replica, you can now specify the canister ID.

`dfx canister create <CANISTER_NAME> --specified-id <PRINCIPAL>`

`dfx deploy <CANISTER_NAME> --specified-id <PRINCIPAL>`

You can specify the ID in the range of `[0, u64::MAX / 2]`.
If not specify the ID, the canister will be created in the range of `[u64::MAX / 2 + 1, u64::MAX]`.
This canister ID allocation behavior only applies to the replica, not the emulator (ic-ref).

### feat: dfx nns install --ledger-accounts

`dfx nns install` now takes an option `--ledger-accounts` to initialize the ledger canister with these accounts.

### fix: update Rust canister template.

`ic-cdk-timers` is included in the dependencies.

### chore: change the default Internet Computer gateway domain to `icp0.io`

By default, DFX now uses the `icp0.io` domain to connect to Internet Computer as opposed to using `ic0.app`.
Canisters communicating with `ic0.app` will continue to function nominally.

### feat: --no-asset-upgrade

### feat: confirmation dialogues are no longer case sensitive and accept 'y' in addition to 'yes'

### fix: `dfx generate` no longer requires canisters to have a canister ID
Previously, canisters required that the canister was created before `dfx generate` could be called.

As a result, the `--network` parameter does not have an impact on the result of `dfx generate` anymore.
This means that `dfx generate` now also generates type declarations for remote canisters.

### fix: Make `build` field optional in dfx.json

The `build` field in custom canisters was already optional in code, but this fixes it in the schema.

By specifying the `--no-asset-upgrade` flag in `dfx deploy` or `dfx canister install`, you can ensure that the asset canister itself is not upgraded, but instead only the assets themselves are installed.

### feat: Get identity from env var if present

The identity may be specified using the environment variable `DFX_IDENTITY`.

### feat: Add DFX_ASSETS_WASM

Added the ability to configure the Wasm module used for assets canisters through the environment variable `DFX_ASSETS_WASM`.

### fix: dfx deploy and icx-asset no longer retry on permission failure

### feat: --created-at-time for the ledger functions: transfer, create-canister, and top-up

### fix: ledger transfer duplicate transaction prints the duplicate transaction response before returning success to differentiate between a new transaction response and between a duplicate transaction response.

Before it was possible that a user could send 2 ledger transfers with the same arguments at the same timestamp and both would show success but there would have been only 1 ledger transfer. Now dfx prints different messages when the ledger returns a duplicate transaction response and when the ledger returns a new transaction response.

### chore: clarify `dfx identity new` help text

### chore: Add a message that `redeem_faucet_coupon` may take a while to complete

### feat: `dfx deploy <frontend canister name> --by-proposal`

This supports asset updates through SNS proposal.

Uploads asset changes to an asset canister (propose_commit_batch()), but does not commit them.

The SNS will call `commit_proposed_batch()` to commit the changes.  If the proposal fails, the caller of `dfx deploy --by-proposal` should call `delete_batch()`.

### feat: `dfx deploy <frontend canister name> --compute-evidence`

Builds the specified asset canister, determines the batch operations required to synchronize the assets, and computes a hash ("evidence") over those batch operations.  This evidence will match the evidence computed by `dfx deploy --by-proposal`, and which will be specified in the update proposal.

No permissions are required to compute evidence, so this can be called with `--identity anonymous` or any other identity.

## Asset Canister

Added `validate_take_ownership()` method so that an SNS is able to add a custom call to `take_ownership()`.

Added `is_aliased` field to `get_asset_properties` and `set_asset_properties`.

Added partial support for proposal-based asset updates:
- Batch ids are now stable.  With upcoming changes to support asset updates by proposal,
  having the asset canister not reuse batch ids will make it easier to verify that a particular
  batch has been proposed.
- Added methods:
  - `propose_commit_batch()` stores batch arguments for later commit
  - `delete_batch()` deletes a batch, intended for use after compute_evidence if cancellation needed
  - `compute_evidence()` computes a hash ("evidence") over the proposed batch arguments. Once evidence computation is complete, batch will not expire.
  - `commit_proposed_batch()` commits batch previously proposed (must have evidence computed)
  - `validate_commit_proposed_batch()` required validation method for SNS

Added `api_version` endpoint. With upcoming changes we will introduce breaking changes to asset canister's batch upload process. New endpoint will help `ic-asset` with differentiation between API version, and allow it to support all versions of the asset canister.

Added support for v2 asset certification. In comparison to v1, v2 asset certification not only certifies the http response body, but also the headers. The v2 spec is first published in [this PR](https://github.com/dfinity/interface-spec/pull/147)

Added canister metadata field `supported_certificate_versions`, which contains a comma-separated list of all asset certification protocol versions. You can query it e.g. using `dfx canister --network ic metadata <canister name or id> supported_certificate_versions`. In this release, the value of this metadata field value is `1,2` because certification v1 and v2 are supported.

Fixed a bug in `http_request` that served assets with the wrong certificate. If no encoding specified in the `Accept-Encoding` header is available with a certificate, an available encoding is returned without a certificate (instead of a wrong certificate, which was the case previously). Otherwise, nothing changed.
For completeness' sake, the new behavior is as follows:
- If one of the encodings specified in the `Accept-Encoding` header is available with certification, it now is served with the correct certificate.
- If no requested encoding is available with certification, one of the requested encodings is returned without a certificate (instead of a wrong certificate, which was the case previously).
- If no encoding specified in the `Accept-Encoding` header is available, a certified encoding that is available is returned instead.

Added support for API versioning of the asset canister in `ic-asset`.

Added functionality that allows you to set asset properties during `dfx deploy`, even if the asset has already been deployed to a canister in the past. This eliminates the need to delete and re-deploy assets to modify properties - great news! This feature is also available when deploying assets using the `--by-proposal` flag. As a result, the API version of the frontend canister has been incremented from `0` to `1`. The updated `ic-asset` version (which is what is being used during `dfx deploy`) will remain compatible with frontend canisters implementing both API `0` and `1`. However, please note that the new frontend canister version (with API `v1`) will not work with tooling from before the dfx release (0.14.0).

## Dependencies

### Frontend canister

- API version: 1
- Module hash: e7866e1949e3688a78d8d29bd63e1c13cd6bfb8fbe29444fa606a20e0b1e33f0
- https://github.com/dfinity/sdk/pull/3094
- https://github.com/dfinity/sdk/pull/3002
- https://github.com/dfinity/sdk/pull/3065
- https://github.com/dfinity/sdk/pull/3058
- https://github.com/dfinity/sdk/pull/3057
- https://github.com/dfinity/sdk/pull/2960
- https://github.com/dfinity/sdk/pull/3051
- https://github.com/dfinity/sdk/pull/3034
- https://github.com/dfinity/sdk/pull/3023
- https://github.com/dfinity/sdk/pull/3022
- https://github.com/dfinity/sdk/pull/3021
- https://github.com/dfinity/sdk/pull/3019
- https://github.com/dfinity/sdk/pull/3016
- https://github.com/dfinity/sdk/pull/3015
- https://github.com/dfinity/sdk/pull/3001
- https://github.com/dfinity/sdk/pull/2987
- https://github.com/dfinity/sdk/pull/2982

### Motoko

Updated Motoko to 0.8.7

### ic-ref

Updated ic-ref to 0.0.1-ca6aca90

### ic-btc-canister

Started bundling ic-btc-canister, release 2023-03-31

# 0.13.1

## Asset Canister

Added validate_grant_permission() and validate_revoke_permission() methods per SNS requirements.

## Dependencies

### Frontend canister

- Module hash: 98863747bb8b1366ae5e3c5721bfe08ce6b7480fe4c3864d4fec3d9827255480
- https://github.com/dfinity/sdk/pull/2958

# 0.13.0

## DFX

### feat: Add dfx sns download

This allows users to download SNS canister Wasm binaries.

### fix: fixed error text
- `dfx nns install` had the wrong instructions for setting up the local replica type

### fix: creating an identity with `--force` no longer switches to the newly created identity

### feat(frontend-canister)!: reworked to use permissions-based access control

The permissions are as follows:
- ManagePermissions: Can grant and revoke permissions to any principal.  Controllers implicitly have this permission.
- Prepare: Can call create_batch and create_chunk
- Commit: Can call commit_batch and methods that manipulate assets directly, as well as any method permitted by Prepare.

For upgraded frontend canisters, all authorized principals will be granted the Commit permission.
For newly deployed frontend canisters, the initializer (first deployer of the canister) will be granted the Commit permission.

Added three new methods:
- list_permitted: lists principals with a given permission.
  - Callable by anyone.
- grant_permission: grants a single permission to a principal
  - Callable by Controllers and principals with the ManagePermissions permission.
- revoke_permission: removes a single permission from a principal
  - Any principal can revoke its own permissions.
  - Only Controllers and principals with the ManagePermissions permission can revoke the permissions of other principals.

Altered the behavior of the existing authorization-related methods to operate only on the "Commit" permission.  In this way, they are backwards-compatible.
- authorize(principal): same as grant_permission(principal, Commit)
- deauthorize(principal): same as revoke_permission(permission, Commit)
- list_authorized(): same as list_permitted(Commit)

### fix(frontend-canister)!: removed ability of some types of authorized principals to manage the ACL

It used to be the case that any authorized principal could authorize and deauthorize any other principal.
This is no longer the case.  See rules above for grant_permission and revoke_permission.

### feat(frontend-canister)!: default secure configuration for assets in frontend project template

- Secure HTTP headers, preventing several typical security vulnerabilities (e.g. XSS, clickjacking, and many more). For more details, see comments in `headers` section in [default `.ic-assets.json5`](https://raw.githubusercontent.com/dfinity/sdk/master/src/dfx/assets/new_project_node_files/src/__project_name___frontend/src/.ic-assets.json5).
- Configures `allow_raw_access` option in starter `.ic-assets.json5` config files, with the value set to its default value (which is `false`). We are showing that configuration in the default starter projects for the sake of easier discoverability, even though its value is set to the default.

### feat(frontend-canister)!: add `allow_raw_access` config option

By default, the frontend canister will now restrict the access of traffic to the `<canister-id>.raw.ic0.app` domain, and will automatically redirect all requests to the certified domain (`<canister-id>.ic0.app`), unless configured explicitly. Below is an example configuration to allow access to the `robots.txt` file from the "raw" domain:
```json
[
  {
    "match": "robots.txt",
    "allow_raw_access": true
  }
]
```

**Important**: Note that any assets already uploaded to an asset canister will be protected by this redirection, because at present the asset synchronization process does not update the `allow_raw_access` property, or any other properties, after creating an asset.  This also applies to assets that are deployed without any configuration, and later configured to allow raw access.
At the present time, there are two ways to reconfigure an existing asset:
1. re-create the asset
    1. delete the asset in your project's directory
    1. execute `dfx deploy`
    1. re-create the asset in your project's directory
    1. modify `.ic-assets.json` acordingly
    1. execute `dfx deploy`
2. via manual candid call
    ```
    dfx canister call PROJECT_NAME_frontend set_asset_properties '( record { key="/robots.txt"; allow_raw_access=opt(opt(true)) })'
    ```

### feat(frontend-canister): pretty print asset properties when deploying assets to the canister

### feat(frontend-canister): add take_ownership() method

Callable only by a controller.  Clears list of authorized principals and adds the caller (controller) as the only authorized principal.

### feat(ic-ref):
- `effective_canister_id` used for `provisional_create_canister_with_cycles` is passed as an command-line argument (defaults to `rwlgt-iiaaa-aaaaa-aaaaa-cai` if not provided or upon parse failure)

### feat(frontend-canister): add `get_asset_properties` and `set_asset_properties` to frontend canister

As part of creating the support for future work, it's now possible to get and set AssetProperties for assets in frontend canister.

### feat: add `--argument-file` argument to the `dfx canister sign` command

Similar to how this argument works in `dfx canister call`, this argument allows providing arguments for the request from a file.

### feat: Add support for a default network key

A remote canister ID can now be specified for the `__default` network.  If specified, `dfx` will assume that the canister is remote at the specified canister ID for all networks that don't have a dedicated entry.

### feat: use OS-native keyring for pem file storage

If keyring integration is available, PEM files (except for the default identity) are now by default stored in the OS-provided keyring.
If it is not available, it will fall back on the already existing password-encrypted PEM files.
Plaintext PEM files are still available (e.g. for use in non-interactive situations like CI), but not recommended for use since they put the keys at risk.

To force the use of one specific storage mode, use the `--storage-mode` flag with either `--storage-mode password-protected` or `--storage-mode plaintext`.
This works for both `dfx identity new` and `dfx identity import`.

The flag `--disable-encryption` is deprecated in favour of `--storage-mode plaintext`. It has the same behavior.

### feat(frontend-canister): better control and overview for asset canister authorized principals

The asset canister now has two new functions:
- Query function `list_authorized` displays a list of all principals that are currently authorized to change assets and the list of authorized principals.
- Update function `deauthorize` that removes a principal from the list of authorized principals. It can be called by authorized principals and cotrollers of the canister.

In addition, the update function `authorize` has new behavior:
Now, controllers of the asset canister are always allowed to authorize new principals (including themselves).

### fix: add retry logic to `dfx canister delete`

`dfx canister delete` tries to withdraw as many cycles as possible from a canister before deleting it.
To do so, dfx has to manually send all cycles in the canister, minus some margin.
The margin was previously hard-coded, meaning that withdrawals can fail if the margin is not generous enough.
Now, upon failure with some margin, dfx will retry withdrawing cycles with a continuously larger margin until withdrawing succeeds or the margin becomes larger than the cycles balance.

### fix: dfx deploy --mode reinstall for a single Motoko canister fails to compile

The Motoko compiler expects all imported canisters' .did files to be in one folder when it compiles a canister.
`dfx` failed to organize the .did files correctly when running `dfx deploy <single Motoko canister>` in combintaion with the `--mode reinstall` flag.

### fix: give more cycles margin when deleting canisters

There have been a few reports of people not being able to delete canisters.
The error happens if the temporary wallet tries to transfer out too many cycles.
The number of cycles left in the canister is bumped a little bit so that people can again reliably delete their canisters.

## Dependencies

Updated candid to 0.8.4
- Bug fix in TS bindings
- Pretty print numbers

### Frontend canister

- Module hash: d12e4493878911c21364c550ca90b81be900ebde43e7956ae1873c51504a8757
- https://github.com/dfinity/sdk/pull/2942

### ic-ref

Updated ic-ref to master commit `3cc51be5`

### Motoko

Updated Motoko to 0.7.6

### Replica

Updated replica to elected commit b5a1a8c0e005216f2d945f538fc27163bafc3bf7.
This incorporates the following executed proposals:

- [100821](https://dashboard.internetcomputer.org/proposal/100821)
- [97472](https://dashboard.internetcomputer.org/proposal/97472)
- [96114](https://dashboard.internetcomputer.org/proposal/96114)
- [94953](https://dashboard.internetcomputer.org/proposal/94953)
- [94852](https://dashboard.internetcomputer.org/proposal/94852)
- [93761](https://dashboard.internetcomputer.org/proposal/93761)
- [93507](https://dashboard.internetcomputer.org/proposal/93507)
- [92573](https://dashboard.internetcomputer.org/proposal/92573)
- [92338](https://dashboard.internetcomputer.org/proposal/92338)
- [91732](https://dashboard.internetcomputer.org/proposal/91732)
- [91257](https://dashboard.internetcomputer.org/proposal/91257)

# 0.12.1

## DFX

### fix: default not shrink for custom canisters

## Dependencies

### Replica

Updated replica to elected commit dcbf401f27d9b48354e68389c6d8293c4233b055.
This incorporates the following executed proposals:

- [90485](https://dashboard.internetcomputer.org/proposal/90485)
- [90008](https://dashboard.internetcomputer.org/proposal/90008)

### Frontend canister

- Module hash: db07e7e24f6f8ddf53c33a610713259a7c1eb71c270b819ebd311e2d223267f0
- https://github.com/dfinity/sdk/pull/2753

# 0.12.0

## DFX

### feat(frontend-canister): add warning if config is provided in `.ic-assets.json` but not used

### fix(frontend-canister): Allow overwriting default HTTP Headers for assets in frontend canister

Allows to overwrite `Content-Type`, `Content-Encoding`, and `Cache-Control` HTTP headers with custom values via `.ic-assets.json5` config file. Example `.ic-assets.json5` file:
```json5
[
    {
        "match": "web-gz.data.gz",
        "headers": {
            "Content-Type": "application/octet-stream",
            "Content-Encoding": "gzip"
        }
    }
]
```
This change will trigger the update process for frontend canister (new module hash: `2ff0513123f11c57716d889ca487083fac7d94a4c9434d5879f8d0342ad9d759`).

### feat: warn if an unencrypted identity is used on mainnet

### fix: Save SNS canister IDs

SNS canister IDs were not being parsed reliably.  Now the candid file is being specified explicitly, which resolves the issue in at least some cases.

### feat: NNS usability improvements

The command line interface for nns commands has been updated to:

- Give better help when the subnet type is incorrect
- Not offer --network as a flag given that it is unused
- List nns subcommands

### feat: -y flag for canister installation

`dfx canister install` and `dfx deploy` now have a `-y` flag that will automatically confirm any y/n checks made during canister installation.

### fix: Compute Motoko dependencies in linear (not exponential) time by detecting visited imports.

### fix(generate): add missing typescript types and fix issues with bindings array in dfx.json

### chore: update Candid UI canister with commit 79d55e7f568aec00e16dd0329926cc7ea8e3a28b

### refactor: Factor out code for calling arbitrary bundled binaries

The function for calling sns can now call any bundled binary.

### docs: Document dfx nns subcommands

`dfx nns` commands are used to deploy and manage local NNS canisters, such as:

- Governance for integration with the Internet Computer voting system
- Ledger for financial integration testing
- Internet Identity for user registration and authenttication

### feat(frontend-canister): Add simple aliases from `<asset>` to `<asset>.html` and `<asset>/index.html`

The asset canister now by default aliases any request to `<asset>` to `<asset>.html` or `<asset>/index.html`.
This can be disabled by setting the field `"enable_aliasing"` to `false` in a rule for that asset in .ic-assets.json.
This change will trigger frontend canister upgrades upon redeploying any asset canister.

### fix: Only kill main process on `dfx stop`
Removes misleading panics when running `dfx stop`.

### feat: `dfx nns install` works offline if all assets have been cached.

### feat: Initialise the nns with an account controlled by a secp256k1 key

This enables easy access to toy ICP using command line tools and this key:
```
-----BEGIN EC PRIVATE KEY-----
MHQCAQEEICJxApEbuZznKFpV+VKACRK30i6+7u5Z13/DOl18cIC+oAcGBSuBBAAK
oUQDQgAEPas6Iag4TUx+Uop+3NhE6s3FlayFtbwdhRVjvOar0kPTfE/N8N6btRnd
74ly5xXEBNSXiENyxhEuzOZrIWMCNQ==
-----END EC PRIVATE KEY-----
```
For example, you can create an identity in dfx by putting this key in the file `ident-1.pem` and importing it:
```
dfx identity import ident-1 ident-1.pem
dfx --identity ident-1 ledger balance
```

### feat: default to run ic-wasm shrink when build canisters
This behavior applies to Motoko, Rust and Custom canisters.
If you want to disable this behavior, you can config it in dfx.json:
```json
"canisters" : {
  "app" : {
    "shrink" : false,
  }
}
```

### feat: configurable custom wasm sections

It's now possible to define custom wasm metadata sections and their visibility in dfx.json.

At present, dfx can only add wasm metadata sections to canisters that are in wasm format.  It cannot add metadata sections to compressed canisters.  Since the frontend canister is now compressed, this means that at present it is not possible to add custom metadata sections to the frontend canister.

dfx no longer adds `candid:service` metadata to canisters of type `"custom"` by default.  If you want dfx to add your canister's candid definition to your custom canister, you can do so like this:

```
    "my_canister_name": {
      "type": "custom",
      "candid": "main.did",
      "wasm": "main.wasm",
      "metadata": [
        {
          "name": "candid:service"
        }
      ]
    },
```

This changelog entry doesn't go into all of the details of the possible configuration.  For that, please see [concepts/canister-metadata](docs/concepts/canister-metadata.md) and the docs in the JSON schema.

### fix: Valid canister-based env vars

Hyphens are not valid in shell environment variables, but do occur in canister names such as `smiley-dapp`. This poses a problem for vars with names such as `CANISTER_ID_$\{CANISTER_NAME\}`.  With this change, hyphens are replaced with underscores in environment variables.  The canister id of `smiley-dapp` will be available as `CANISTER_ID_smiley_dapp`.  Other environment variables are unaffected.

### feat: Add dfx sns deploy

This allows users to deploy a set of SNS canisters.

### fix: `cargo run -p dfx -- --version` prints correct version

### feat: add --mode=auto

When using `dfx canister install`, you can now pass `auto` for the `--mode` flag, which will auto-select `install` or `upgrade` depending on need, the same way `dfx deploy` does. The default remains `install` to prevent mistakes.

### feat: add `--network` flag to `dfx generate`

`dfx generate`'s generated bindings use network-specific canister IDs depending on the generated language, but there was previously no way to configure which network this was, so it defaulted to local. A `--network` flag has been added for this purpose.

### feat: sns config validate

There is a new command that verifies that an SNS initialization config is valid.

### feat: sns config create

There is a new command that creates an sns config template.

### fix: remove $ from wasms dir

The wasms dir path had a $ which is unwanted and now gone.

### fix: Correct wasm for the SNS swap canister

Previously the incorrect wasm canister was installed.

### fix: Use NNS did files that matches the wasms

Previously the did files and wasms could be incompatible.

### fix: allow users to skip compatibility check if parsing fails

### feat: canister HTTP support is now enabled by default.

`dfx start` and `dfx replica` now ignore the `--enable-canister-http` parameter.

You can still disable the canister http feature through configuration:
- ~/.config/dfx/networks.json: `.local.canister_http.enabled=false`
- dfx.json (project-specific networks) : `.networks.local.canister_http.enabled=false`

### feat: custom canister `wasm` field can now specify a URL from which to download

- note that dfx will report an error if a custom canister's `wasm` field is a URL and the canister also has `build` steps.

### feat: custom canister `candid` field can now specify a URL from which to download

### feat: deploy NNS canisters

A developer is now able to install NNS canisters, including back end canisters such as ledger and governance, and front end canisters such as nns-dapp and internet-identity, on their local DFX server.  Usage:
```
dfx start --clean --background
dfx nns install
```

This feature currently requires that the network 'local' is used and that it runs on port 8080.
The network's port can be controlled by using the field `"provider"` in the network's definition, e.g. by setting it to `"127.0.0.1:8080"`.

### feat: configure logging level of http adapter

It is now possible to set the http adapter's log level in dfx.json or in networks.json:
```
"http": {
  "enabled": true,
  "log_level": "info"
}
```

By default, a log level of "error" is used, in order to keep the output of a first-time `dfx start` minimal. Change it to "debug" for more verbose logging.

### fix(typescript): add index.d.ts file for type safety when importing generated declarations

Adds an index.d.ts file to the generated declarations, allowing for better type safety in TypeScript projects.

### chore: reduce verbosity of dfx start

`dfx start` produces a lot of log output that is at best irrelevant for most users.
Most output is no longer visible unless either `--verbose` is used with dfx or the relevant part's (e.g. http adapter, btc adapter, or replica) log level is changed in dfx.json or networks.json.

### feat: generate secp256k1 keys by default

When creating a new identity with `dfx identity new`, whereas previously it would have generated an Ed25519 key, it now generates a secp256k1 key. This is to enable users to write down a BIP39-style seed phrase, to recover their key in case of emergency, which will be printed when the key is generated and can be used with a new `--seed-phrase` flag in `dfx identity import`. `dfx identity import` is however still capable of importing an Ed25519 key.

### chore: update Candid UI canister with commit 528a4b04807904899f67b919a88597656e0cd6fa

* Allow passing did files larger than 2KB.
* Better integration with Motoko Playground.

### feat: simplify verification of assets served by asset canister

* SHA256 hashes of all assets are displayed when deploying the asset canister.
* A query method is added to the asset canister that returns the entire asset hash tree together with the certificate containing the certified variables of the asset canister.

### breaking change: dfx canister update-settings --compute-allocation always fails

See https://forum.dfinity.org/t/fixing-incorrect-compute-allocation-fee/14830

Until the rollout is complete, `dfx canister update-settings --compute-allocation <N>`
will fail with an error from the replica such as the following:
```
The Replica returned an error: code 1, message: "Canister requested a compute allocation of 1% which cannot be satisfied because the Subnet's remaining compute capacity is 0%"
```

### fix: For default node starter template: copy `ic-assets.json5` file from `src` to `dist`

### fix: For `dfx start --clean --background`, the background process no longer cleans a second time.

### fix: do not build or generate remote canisters

Canisters that specify a remote id for the network that's getting built falsely had their build steps run, blocking some normal use patterns of `dfx deploy`.
Canisters with a remote id specified no longer get built.
The same applies to `dfx generate`.

### refactor: Move replica URL functions into a module for reuse

The running replica port and url are generally useful information. Previously the code to get the URL was embedded in the network proxy code. This moves it out into a library for reuse.

### chore: Frontend canister build process no longer depends on `dfx` or `ic-cdk-optimizer`

Instead, the build process relies on `ic-wasm` to provide candid metadata for the canister, and
shrinking the canister size by stripping debug symbols and unused fuctions.
Additionally, after build step, the `.wasm` file is archived with `gzip`.

### chore: Move all `frontend canister`-related code into the SDK repo

| from (`repository` `path`)                  | to (path in `dfinity/sdk` repository)          | summary                                                                                     |
|:--------------------------------------------|:-----------------------------------------------|:--------------------------------------------------------------------------------------------|
| `dfinity/cdk-rs` `/src/ic-certified-assets` | `/src/canisters/frontend/ic-certified-asset`   | the core of the frontend canister                                                           |
| `dfinity/certified-assets` `/`              | `/src/canisters/frontend/ic-frontend-canister` | wraps `ic-certified-assets` to build the canister wasm                                      |
| `dfinity/agent-rs` `/ic-asset`              | `/src/canisters/frontend/ic-asset`             | library facilitating interactions with frontend canister (e.g. uploading or listing assets) |
| `dfinity/agent-rs` `/icx-asset`             | `/src/canisters/frontend/icx-asset`            | CLI executable tool - wraps `ic-asset`                                                      |

### feat: use JSON5 file format for frontend canister asset configuration

Both `.ic-assets.json` and `.ic-assets.json5` are valid filenames config filename, though both will get parsed
as if they were [JSON5](https://json5.org/) format. Example content of the `.ic-assets.json5` file:
```json5
// comment
[
  {
    "match": "*", // comment
    /*
    keys below not wrapped in quotes
*/  cache: { max_age: 999 }, // trailing comma
  },
]
```
- Learn more about JSON5: https://json5.org/

### fix: Update nns binaries unless `NO_CLOBBER` is set

Previously existing NNS binaries were not updated regardless of the `NO_CLOBBER` setting.

### feat!: Support installing canisters not in dfx.json

`install_canister_wasm` used to fail if installing a canister not listed in dfx.json.  This use case is now supported.

### feat: print the dashboard URL on startup

When running `dfx start` or `dfx replica`, the path to the dashboard page is now printed.

### feat!: changed the default port of the shared local network from 8000 to 4943.

This is so dfx doesn't connect to a project-specific network instead of the local shared network.

In combination with the "system-wide dfx start" feature, there is a potential difference to be aware of with respect to existing projects.

Since previous versions of dfx populate dfx.json with a `networks.local` definition that specifies port 8000, the behavior for existing projects won't change.

However, if you've edited dfx.json and removed the `networks.local` definition, the behavior within the project will change: dfx will connect to the shared local network on port 4943 rather than to the project-specific network on port 8000.  You would need to edit webpack.config.js to match.  If you have scripts, you can run the new command `dfx info webserver-port` from the project directory to retrieve the port value.

### feat!: "system-wide dfx start"

By default, dfx now manages the replica process in a way that is independent of any given dfx project.  We've called this feature "system-wide dfx", even though it's actually specific to your user
(storing data files under $HOME), because we think it communicates the idea adequately.

The intended benefits:
- deploying dapps from separate projects alongside one another, similar to working with separate dapps on mainnet
- run `dfx start` from any directory
- run `dfx stop` from any directory, rather than having to remember where you last ran `dfx start`

We're calling this the "shared local network."  `dfx start` and `dfx stop` will manage this network when run outside any project directory, or when a project's dfx.json does not define the `local` network.  The dfx.json template for new projects no longer defines any networks.

We recommend that you remove the `local` network definition from dfx.json and instead use the shared local network.  As mentioned above, doing so will make dfx use port 4943 rather than port 8000.

See [Local Server Configuration](docs/cli-reference/dfx-start.md#local-server-configuration) for details.

dfx now stores data and control files in one of three places, rather than directly under `.dfx/`:
- `.dfx/network/local` (for projects in which dfx.json defines the local network)
- `$HOME/.local/share/dfx/network/local` (for the shared local network on Linux)
- `$HOME/Library/Application Support/org.dfinity.dfx/network/local` (for the shared local network on MacOS)

There is also a new configuration file: `$HOME/.config/dfx/networks.json`.  Its [schema](docs/networks-json-schema.json) is the same as the `networks` element in dfx.json.  Any networks you define here will be available from any project, unless a project's dfx.json defines a network with the same name.  See [The Shared Local Network](docs/cli-reference/dfx-start.md#the-shared-local-network) for the default definitions that dfx provides if this file does not exist or does not define a `local` network.

### fix: `dfx start` and `dfx stop` will take into account dfx/replica processes from dfx \<\= 0.11.x

### feat: added command `dfx info`

#### feat: `dfx info webserver-port`

This displays the port that the icx-proxy process listens on, meaning the port to connect to with curl or from a web browser.

#### feat: `dfx info replica-port`

This displays the listening port of the replica.

#### feat: `dfx info replica-rev`

This displays the revision of the replica bundled with dfx, which is the same revision referenced in replica election governance proposals.

#### feat: `dfx info networks-json-path`

This displays the path to your user's `networks.json` file where all networks are defined.

### feat: added ic-nns-init, ic-admin, and sns executables to the binary cache

### fix: improved responsiveness of `greet` method call in default Motoko project template

`greet` method was marked as an `update` call, but it performs no state updates. Changing it to `query` call will result in faster execution.

### feat: dfx schema --for networks

The `dfx schema` command can now display the schema for either dfx.json or for networks.json.  By default, it still displays the schema for dfx.json.

```bash
dfx schema --for networks
```

### feat: createActor options accept pre-initialized agent

If you have a pre-initialized agent in your JS code, you can now pass it to createActor's options. Conflicts with the agentOptions config - if you pass both the agent option will be used and you will receive a warning.

```js
const plugActor = createActor(canisterId, {
  agent: plugAgent
})
```

### feat!: option for nodejs compatibility in dfx generate

Users can now specify `node_compatibility: true` in `declarations`. The flag introduces `node.js` enhancements, which include importing `isomorphic-fetch` and configuring the default actor with `isomorphic-fetch` and `host`.

```json
// dfx.json
"declarations": {
  "output": "src/declarations",
  "node_compatibility": true
}
```

#### JS codegen location deprecation

DFX new template now uses `dfx generate` instead of `rsync`. Adds deprecation warning to `index.js` in `.dfx/<network-name>/<canister-name>` encouringing developers to migrate to the `dfx generate` command instead. If you have a `package.json` file that uses `rsync` from `.dfx`, consider switching to something like this:

```json
"scripts": {
  "build": "webpack",
  "prebuild": "npm run generate",
  "start": "webpack serve --mode development --env development",
  "prestart": "npm run generate",
  // It's faster to only generate canisters you depend on, omitting the frontend canister
  "generate": "dfx generate hello_backend"
},
```

### feat: simple cycles faucet code redemption

Using `dfx wallet --network ic redeem-faucet-coupon <my coupon>` faucet users have a much easier time to redeem their codes.
If the active identity has no wallet configured, the faucet supplies a wallet to the user that this command will automatically configure.
If the active identity has a wallet configured already, the faucet will top up the existing wallet.

Alternative faucets can be used, assuming they follow the same interface. To direct dfx to a different faucet, use the `--faucet <alternative faucet id>` flag.
The expected interface looks like the following candid functions:
``` candid
redeem: (text) -> (principal);
redeem_to_wallet: (text, principal) -> (nat);
```
The function `redeem` takes a coupon code and returns the principal to an already-installed wallet that is controlled by the identity that called the function.
The function `redeem_to_wallet` takes a coupon code and a wallet (or any other canister) principal, deposits the cycles into that canister and returns how many cycles were deposited.

### feat: disable automatic wallet creation on non-ic networks

By default, if dfx is not running on the `ic` (or networks with a different name but the same configuration), it will automatically create a cycles wallet in case it hasn't been created yet.
It is now possible to inhibit automatic wallet creation by setting the `DFX_DISABLE_AUTO_WALLET` environment variable.

### fix!: removed unused --root parameter from dfx bootstrap

### feat: canister installation now waits for the replica

When installing a new Wasm module to a canister, DFX will now wait for the updated state (i.e. the new module hash) to be visible in the replica's certified state tree before proceeding with post-installation tasks or producing a success status.

### feat!: remove `dfx config`

`dfx config` has been removed. Please update Bash scripts to use `jq`, PowerShell scripts to use `ConvertTo-Json`, nushell scripts to use `to json`, etc.

### feat: move all the flags to the end

Command flags have been moved to a more traditional location; they are no longer positioned per subcommand, but instead are able to be all positioned after the final subcommand. In prior versions, a command might look like:
```bash
dfx --identity alice canister --network ic --wallet "$WALLET" create --all
```
This command can now be written:
```bash
dfx canister create --all --network ic --wallet "$WALLET" --identity alice
```
The old syntax is still available, though, so you don't need to migrate your scripts.

### feat!: changed update-settings syntax

When using `dfx canister update-settings`, it is easy to mistake `--controller` for `--add-controller`. For this reason `--controller` has been renamed to `--set-controller`.

### feat!: removed the internal webserver

This is a breaking change.  The only thing this was still serving was the /_/candid endpoint.  If you need to retrieve the candid interface for a local canister, you can use `dfx canister metadata <canister> candid:service`.

### fix: dfx wallet upgrade: improved error messages:

- if there is no wallet to upgrade
- if trying to upgrade a local wallet from outside of a project directory

### fix: canister creation cost is 0.1T cycles

Canister creation fee was calculated with 1T cycles instead of 0.1T.

### fix: dfx deploy and dfx canister install write .old.did files under .dfx/

When dfx deploy and dfx canister install upgrade a canister, they ensure that the
new candid interface is compatible with the previous candid interface.  They write
a file with extension .old.did that contains the previous interface.  In some
circumstances these files could be written in the project directory.  dfx now
always writes them under the .dfx/ directory.

### fix: dfx canister install now accepts arbitrary canister ids

This fixes the following error:
``` bash
> dfx canister install --wasm ~/counter.wasm eop7r-riaaa-aaaak-qasxq-cai
Error: Failed while determining if canister 'eop7r-riaaa-aaaak-qasxq-cai' is remote on network 'ic'.
Caused by: Failed while determining if canister 'eop7r-riaaa-aaaak-qasxq-cai' is remote on network 'ic'.
  Failed to figure out if canister 'eop7r-riaaa-aaaak-qasxq-cai' has a remote id on network 'ic'.
    Invalid argument: Canister eop7r-riaaa-aaaak-qasxq-cai not found in dfx.json
```

### feat: allow replica log level to be configured

It is now possible to specify the replica's log level. Possible values are `critical`, `error`, `warning`, `info`, `debug`, and `trace`.
The log level defaults to the level 'error'. Debug prints (e.g. `Debug.print("...")` in Motoko) still show up in the console.
The log level can be specified in the following places (See [system-wide dfx start](#feat-system-wide-dfx-start) for more detailed explanations on the network types):
- In file `networks.json` in the field `<network name>.replica.log_level` for shared networks.
- In file `dfx.json` in the field `networks.<network name>.replica.log_level` for project-specific networks.
- In file `dfx.json` in the field `defaults.replica.log_level` for project-specific networks. Requires a project-specific network to be run, otherwise this will have no effect.

### feat: enable canister sandboxing

Canister sandboxing is enabled to be consistent with the mainnet.

### chore: dfx ledger account-id --of-canister also accepts principal

It is now possible to do e.g. `dfx ledger account-id --of-canister fg7gi-vyaaa-aaaal-qadca-cai` as well as `dfx ledger account-id --of-canister my_canister_name` when checking the ledger account id of a canister.
Previously, dfx only accepted canister aliases and produced an error message that was hard to understand.

### chore: dfx canister deposit-cycles uses default wallet if none is specified

Motivated by [this forum post](https://forum.dfinity.org/t/dfx-0-10-0-dfx-canister-deposit-cycles-returns-error/13251/6).

### chore: projects created with `dfx new` are not pinned to a specific dfx version anymore

It is still possible to pin the dfx version by adding `"dfx":"<dfx version to pin to>"` to a project's `dfx.json`.

### fix: print links to cdk-rs docs in dfx new

### fix: broken link in new .mo project README

### fix: Small grammar change to identity password decryption prompt

The prompt for entering your passphrase in order to decrypt an identity password read:
    "Please enter a passphrase for your identity"
However, at that point, it isn't "a" passphrase.  It's either your passphrase, or incorrect.
Changed the text in this case to read:
    "Please enter the passphrase for your identity"

### chore: add retry logic to dfx download script

### feat: Add subnet type argument when creating canisters

`dfx ledger create-canister` gets a new option `--subnet-type` that allows users to choose a type of subnet that their canister can be created on. Additionally, a `dfx ledger show-subnet-types` is introduced which allows to list the available subnet types.

## Dependencies

### Replica

Updated replica to release candidate 93dcf2a2026c34330c76149dd713d89e37daa533.

This also incorporates the following executed proposals:

- [88831](https://dashboard.internetcomputer.org/proposal/88831)
- [88629](https://dashboard.internetcomputer.org/proposal/88629)
- [88109](https://dashboard.internetcomputer.org/proposal/88109)
- [87631](https://dashboard.internetcomputer.org/proposal/87631)
- [86738](https://dashboard.internetcomputer.org/proposal/86738)
- [86279](https://dashboard.internetcomputer.org/proposal/86279)
* [85007](https://dashboard.internetcomputer.org/proposal/85007)
* [84391](https://dashboard.internetcomputer.org/proposal/84391)
* [83786](https://dashboard.internetcomputer.org/proposal/83786)
* [82425](https://dashboard.internetcomputer.org/proposal/82425)
* [81788](https://dashboard.internetcomputer.org/proposal/81788)
* [81571](https://dashboard.internetcomputer.org/proposal/81571)
* [80992](https://dashboard.internetcomputer.org/proposal/80992)
* [79816](https://dashboard.internetcomputer.org/proposal/79816)
* [78693](https://dashboard.internetcomputer.org/proposal/78693)
* [77589](https://dashboard.internetcomputer.org/proposal/77589)
* [76228](https://dashboard.internetcomputer.org/proposal/76228)
* [75700](https://dashboard.internetcomputer.org/proposal/75700)
* [75109](https://dashboard.internetcomputer.org/proposal/75109)
* [74395](https://dashboard.internetcomputer.org/proposal/74395)
* [73959](https://dashboard.internetcomputer.org/proposal/73959)
* [73714](https://dashboard.internetcomputer.org/proposal/73714)
* [73368](https://dashboard.internetcomputer.org/proposal/73368)
* [72764](https://dashboard.internetcomputer.org/proposal/72764)

### ic-ref

Updated ic-ref to 0.0.1-1fba03ee
- introduce awaitKnown
- trivial implementation of idle_cycles_burned_per_day

### Updated Motoko from 0.6.29 to 0.7.3

- See https://github.com/dfinity/motoko/blob/master/Changelog.md#073-2022-11-01


### Cycles wallet

- Module hash: b944b1e5533064d12e951621d5045d5291bcfd8cf9d60c28fef02c8fdb68e783
- https://github.com/dfinity/cycles-wallet/commit/fa86dd3a65b2509ca1e0c2bb9d7d4c5be95de378

### Frontend canister:
- Module hash: 6c8f7a094060b096c35e4c4499551e7a8a29ee0f86c456e521c09480ebbaa8ab
- https://github.com/dfinity/sdk/pull/2720

# 0.11.2

## DFX

### fix: disable asset canister redirection of all HTTP traffic from `.raw.ic0.app` to `.ic0.app`

### fix: disable asset canister's ETag HTTP headers

The feature is not yet implemented on `icx-proxy`-level, and is causing 500 HTTP response for some type of assets every second request.

# 0.11.1

## DFX

### fix: dfx now only adds candid:service metadata to custom canisters that have at least one build step

This way, if a canister uses a premade canister wasm, dfx will use it as-is.

### fix: "canister alias not defined" in the Motoko language server

It is now possible to develop multiple-canister projects using the [Motoko VSCode extension](https://marketplace.visualstudio.com/items?itemName=dfinity-foundation.vscode-motoko).

### fix: improve browser compatibility for the JavaScript language binding

Patches a JavaScript language binding compatibility issue encountered in web browsers which do not support the (?.) operator.

### feat: print dfx.json schema

dfx is now capable of displaying the schema for `dfx.json`. You can see the schema by running `dfx schema` or write the schema to a file with `dfx schema --outfile path/to/file/schema.json`.

### feat: support for configuring assets in assets canister
- The `.ic-assets.json` file should be placed inside directory with assets, or its subdirectories. Multiple config files can be used (nested in subdirectories). Example of `.ic-assets.json` file format:
``` json
[
    {
        "match": ".*",
        "cache": {
            "max_age": 20
        },
        "headers": {
            "X-Content-Type-Options": "nosniff"
        },
        "ignore": false
    },
    {
        "match": "**/*",
        "headers": null
    },
    {
        "match": "file.json",
        "ignore": true
    }
]
```
- Configuring assets works only during asset creation - any changes to `.ic-assets.json` files won't have any effect effect for assets that have already been created. We are working on follow up implementation with improvements to handle updating these properties.
- `headers` from multiple applicable rules are being stacked/concatenated, unless `null` is specified, which resets/empties the headers.
- Both `"headers": {}` and absence of `headers` field don't have any effect on end result.
- Valid JSON format is required, i.e. the array of maps, `match` field is required. Only the following fields are accepted: `cache`, `ignore`, `headers`, `match`. The glob pattern has to be valid.
- The way matching rules work:
  1. The most deeply nested config file takes precedence over the one in parent dir. In other words, properties from a rule matching a file in a subdirectory override properties from a rule matching a file in a parent directory
  2. Order of rules within file matters - last rule in config file takes precedence over the first one

- The way `ignore` field works:
  1. By default, files that begin with a `.` are ignored, while all other files are included.
  2. The `.ignore` field overrides this, if present.
  3. If a directory is ignored, file and directories within it cannot be un-ignored.
  4. A file can be ignored and un-ignored many times, as long as any of its parent directories haven't been ignored.


### fix: Allow `dfx deploy` to not take arguments for canisters not being installed

A longstanding bug with `dfx deploy` is that if an installation is skipped (usually an implicitly included dependency), it still requires arguments even if the installed canister doesn't. As of this release that bug is now fixed.

### feat: Add additional logging from bitcoin canister in replica.

Configures the replica to emit additional logging from the bitcoin canister whenever the bitcoin feature is enabled. This helps show useful information to developers, such as the bitcoin height that the replica currently sees.

### fix: make `build` field optional for custom canisters

Prior to 0.11.0, a custom canister's `build` field could be left off if `dfx build` was never invoked. To aid in deploying prebuilt canisters, this behavior is now formalized; omitting `build` is equivalent to `build: []`.

### feat: Use `--locked` for Rust canisters

`dfx build`, in Rust canisters, now uses the `--locked` flag when building with Cargo. To offset this, `dfx new --type rust` now runs `cargo update` on the resulting project.

### feat: Enable threshold ecdsa signature

ECDSA signature signing is now enabled by default in new projects, or by running `dfx start --clean`.
A test key id "Secp256k1:dfx_test_key" is ready to be used by locally created canisters.

## Dependencies

### Updated `agent-rs` to 0.20.0

### Updated `candid` to 0.7.15

### Replica

Updated replica to elected commit 6e86169e98904047833ba6133e5413d2758d90eb.
This incorporates the following executed proposals:

* [72225](https://dashboard.internetcomputer.org/proposal/72225)
* [71669](https://dashboard.internetcomputer.org/proposal/71669)
* [71164](https://dashboard.internetcomputer.org/proposal/71164)
* [70375](https://dashboard.internetcomputer.org/proposal/70375)
* [70002](https://dashboard.internetcomputer.org/proposal/70002)

# 0.11.0

## DFX

### feat: renamed canisters in new projects to `<project>_frontend` and `<project>_backend`

The names of canisters created for new projects have changed.
After `dfx new <project>`, the canister names are:

- `<project>_backend` (previously `<project>`)
- `<project>_frontend` (previously `<project>_assets`)

### feat: Enable threshold ecdsa signature

### feat: new command: `dfx canister metadata <canister> <name>`

For example, to query a canister's candid service definition: `dfx canister metadata hello_backend candid:service`

### refactor: deprecate /_/candid internal webserver

The dfx internal webserver now only services the /_/candid endpoint.  This
is now deprecated.  If you were using this to query candid definitions, you
can instead use `dfx canister metadata`.

### refactor: optimize from ic-wasm

Optimize Rust canister Wasm module via ic-wasm library instead of ic-cdk-optimizer. A separate installation of ic-cdk-optimizer is no longer needed.

The actual optimization was kept the same.

### feat: Read dfx canister call argument from a file or stdin

Enables passing large arguments that cannot be passed directly in the command line using the `--argument-file` flag. For example:
 * Named file: `dfx canister call --argument-file ./my/argument/file.txt my_canister_name greet`
 * Stdin: `echo '( null )' | dfx canister call --argument-file - my_canister_name greet`

### fix: Use default setting for BTC adapter idle seconds

A lower threshold was no longer necessary.

### feat: Allow users to configure logging level of bitcoin adapter

The bitcoin adapter's logging can be very verbose if debug logging is enabled, making it difficult to make sense of what's going on. On the other hand, these logs are useful for triaging problems.

To get the best of both worlds, this release adds support for an additional configuration option in dfx.json:

```
"bitcoin": {
  "enabled": true,
  "nodes": ["127.0.0.1:18444"],
  "log_level": "info" <------- users can now configure the log level
}
```

By default, a log level of "info" is used, which is relatively quiet. Users can change it to "debug" for more verbose logging.

### chore: update Candid UI canister with commit bffa0ae3c416e8aa3c92c33722a6b1cb31d0f1c3

This includes the following changes:

* Fetch did file from canister metadata
* Better flamegraph support
* Fix bigint error for vec nat8 type

### feat: dfx will look up the port of the running webserver from .dfx/webserver-port, if present

After `dfx start --host 127.0.0.1:0`, the dfx webserver will listen on an ephemeral port.  It stores the port value in .dfx/webserver-port.  dfx will now look for this file, and if a port is contained within, use that port to connect to the dfx webserver.

### fix: dfx commands once again work from any subdirectory of a dfx project

Running `dfx deploy`, `dfx canister id`, `dfx canister call` and so forth work as expected
if run from within any subdirectory of a dfx project.  Previously, this would create
canister_ids.json or .dfx/local/canister_ids.json within the subdirectory.

### feat: Post-installation tasks

You can now add your own custom post-installation/post-deployment tasks to any canister type. The new `post-install` key for canister objects in `dfx.json` can be a command or list of commands, similar to the `build` key of `custom` canisters, and receives all the same environment variables. For example, to replicate the upload task performed with `assets` canisters, you might set `"post-install": "icx-asset sync $CANISTER_ID dist"`.

### feat: assets are no longer copied from source directories before being uploaded to asset canister

Assets are now uploaded directly from their source directories, rather than first being copied
to an output directory.

If you're using `dfx deploy`, you won't see any change in functionality.  If you're running
`dfx canister install --mode=upgrade`, changed files in asset source directories will
be detected and uploaded even without an intervening `dfx build`.

### fix: Added src/declarations to .gitignore for new projects

### fix: remove deprecated candid path environment variable

The environment variable format `CANISTER_CANDID_{name}`, used in Rust projects, was deprecated in 0.9.2, to be unified with the variables `CANISTER_CANDID_PATH_{name}` which are used in other project types. It has now been removed. Note that you will need to update `ic-cdk-macros` if you use the `#[import]` macro.

### feat: deprecate `dfx config` for removal

The `dfx config` command has several issues and is ultimately a poor replacement for [`jq`](https://stedolan.github.io/jq). The command is being deprecated, and will be removed in a later release; we recommend switching to `jq` or similar tools (e.g. `ConvertTo-Json` in PowerShell, `to json` in nushell, etc.)

### feat: Better build scripts for type:custom

Build scripts now always receive a CWD of the DFX project root, instead of wherever `dfx` was invoked from, and a bare script `script.sh` can be specified without needing to prefix with `./`.

### feat: rust, custom, and asset canisters now include candid:service metadata

Motoko canisters already included this metadata.

Also added this metadata to the asset canister wasm, which will cause the next deploy to
install this new version.

### feat: Add safeguard to freezing threshold

Some developers mistakenly think that the freezing threshold is measured in cycles, but it is actually measured in seconds. To stop them from accidentally freezing their canisters, setting a freezing threshold above 50M seconds (~1.5 years) now requires a confirmation.

### fix: restores assets to webpack devserver

### chore: updates webpack dependencies for dfx new project

Resolves an issue where `webpack-cli` was was breaking when users tried to run `npm start` in a fresh project. For affected users of 0.10.1, you can resolve this issue manually by running `npm install webpack@latest webpack-cli@latest terser-webpack-plugin@latest`.

### feat: Support for new ledger notify function

Ledger 7424ea8 deprecates the existing `notify` function with a switch parameter between creating and topping up a canister, and introduces two
functions for doing the same. This should *mostly* be invisible to users, except that previously, if `dfx ledger create-canister` or `dfx ledger top-up`
failed, you would call `dfx ledger notify` after correcting the issue. In order to support the change, this command has been changed to two subcommands:
`dfx ledger notify create-canister` and `dfx ledger notify top-up`.

### feat: `--from-subaccount`

Previously, the ledger commands assumed all transfers were made from the default subaccount for the identity principal. This feature adds a `--from-subaccount` flag to `dfx ledger transfer`, `dfx ledger create-canister`, and `dfx ledger top-up`, to enable making transfers from a selected subaccount. A `--subaccount` flag is also added to `dfx ledger balance` for convenience. Subaccounts are expected as 64-character hex-strings (i.e. 32 bytes).

### feat: cargo audit when building rust canisters

When a canister with type `rust` is built and `cargo-audit` is installed, dfx will now check for vulnerabilities in the dependencies. If a vulnerability is found, dfx will recommend that the user update to a version without known vulnerabilities.

### fix: Freezing Threshold now documented

Calls made to retrieve the help output for `canister update-settings` was missing the `freezing-threshold` parameter.

### chore: warnings and errors are more visible

`WARN` and `ERROR` messages are now clearly labelled as such, and the labels are colored accordingly.
This is now included when running `dfx canister update-settings -h`.

### fix: `dfx schema` does not require valid dfx.json

There is no real reason for `dfx schema` to not work when a broken dfx.json is in the current folder - this is actually a very common scenario when `dfx schema` gets used.

### fix: canister call uses candid file if canister type cannot be determined

The candid file specified in the field `canisters.<canister name>.candid` of dfx.json, or if that not exists `canisters.<canister name>.remote.candid`, is now used when running `dfx canister call`, even when dfx fails to determine the canister type.

### fix: btc/canister http adapter socket not found by replica after restart

After running `dfx start --enable-bitcoin` twice in a row (stopping dfx in between), the second
launched replica would fail to connect to the btc adapter.  This is because ic-starter
does not write a new configuration file if one already exists, so the configuration file
used by the replica referred to one socket path, while dfx passed a different socket path
to the btc adapter.

Now dfx reuses the previously-used unix domain socket path, for both the btc adapter
and for the canister http adapter.

### fix: dfx stop now waits until dfx and any child processes exit

Previously, `dfx stop` would send the TERM signal to the running dfx and its child processes,
and then exit immediately.

This avoids interference between a dfx process performing cleanup at shutdown and
a dfx process that is starting.

### fix: dfx ping no longer creates a default identity

dfx ping now uses the anonymous identity, and no longer requires dfx.json to be present.


### fix: Initialize replica with bitcoin regtest flag

When the bitcoin feature is enabled, dfx was launching the replica with the "bitcoin_testnet" feature.
The correct feature to use is "bitcoin_regtest".

### dfx bootstrap now looks up the port of the local replica

`dfx replica` writes the port of the running replica to one of these locations:

- .dfx/replica-configuration/replica-1.port
- .dfx/ic-ref.port

`dfx bootstrap` will now use this port value, so it's no longer necessary to edit dfx.json after running `dfx replica`.

### feat: dfx.json local network settings can be set on the local network, rather than defaults

In `dfx.json`, the `bootstrap`, `bitcoin`, `canister_http`, and `replica` settings can
now be specified on the local network, rather than in the `defaults` field.
If one of these four fields is set for the local network, the corresponding field
in `defaults` will be ignored.

Example:
``` json
{
  "networks": {
    "local": {
      "bind": "127.0.0.1:8000",
      "canister_http": {
        "enabled": true
      }
    }
  }
}
```

## Dependencies

### Rust Agent

Updated agent-rs to 0.18.0

### Motoko

Updated Motoko from 0.6.28 to 0.6.29.

### Replica

Updated replica to elected commit 8993849de5fab76e796d67750facee55a0bf6649.
This incorporates the following executed proposals:

* [69804](https://dashboard.internetcomputer.org/proposal/69804)
* [67990](https://dashboard.internetcomputer.org/proposal/67990)
* [67483](https://dashboard.internetcomputer.org/proposal/67483)
* [66895](https://dashboard.internetcomputer.org/proposal/66895)
* [66888](https://dashboard.internetcomputer.org/proposal/66888)
* [65530](https://dashboard.internetcomputer.org/proposal/65530)
* [65327](https://dashboard.internetcomputer.org/proposal/65327)
* [65043](https://dashboard.internetcomputer.org/proposal/65043)
* [64355](https://dashboard.internetcomputer.org/proposal/64355)
* [63228](https://dashboard.internetcomputer.org/proposal/63228)
* [62143](https://dashboard.internetcomputer.org/proposal/62143)

### ic-ref

Updated ic-ref to 0.0.1-173cbe84
 - add ic0.performance_counter system interface
 - add system API for ECDSA signing
 - allow optional "error_code" field in responses
 - support gzip-compressed canister modules
 - enable canisters to send HTTP requests

# 0.10.1

## DFX

### fix: Webpack config no longer uses CopyPlugin

Dfx already points to the asset canister's assets directory, and copying to disk could sometimes
lead to an annoying "too many open files" error.

### fix: HSMs are once again supported on Linux

On Linux, dfx 0.10.0 failed any operation with an HSM with the following error:
```
Error: IO: Dynamic loading not supported
```
The fix was to once again dynamically-link the Linux build.

### feat: error explanation and fixing instructions engine

Dfx is now capable of providing explanations and remediation suggestions for entire categories of errors at a time.
Explanations and suggestions will slowly be added over time.
To see an example of an already existing suggestion, run `dfx deploy --network ic` while using an identity that has no wallet configured.

### chore: add context to errors

Most errors that happen within dfx are now reported in much more detail. No more plain `File not found` without explanation what even was attempted.

### fix: identities with configured wallets are not broken anymore and removed only when using the --drop-wallets flag

When an identity has a configured wallet, dfx no longer breaks the identity without actually removing it.
Instead, if the --drop-wallets flag is specified, it properly removes everything and logs what wallets were linked,
and when the flag is not specified, it does not remove anything.

The behavior for identities without any configured wallets is unchanged.

### feat: bitcoin integration: dfx now generates the bitcoin adapter config file

dfx command-line parameters for bitcoin integration:
``` bash
dfx start   --enable-bitcoin  # use default node 127.0.0.1:18444
dfx start   --enable-bitcoin --bitcoin-node <node>
```

The above examples also work for dfx replica.

These default to values from dfx.json:
```
.defaults.bitcoin.nodes
.defaults.bitcoin.enabled
```

The --bitcoin-node parameter, if specified on the command line, implies --enable-bitcoin.

If --enable-bitcoin or .defaults.bitcoin.enabled is set, then dfx start/replica will launch the ic-btc-adapter process and configure the replica to communicate with it.


### feat: print wallet balance in a human readable form #2184

Default behaviour changed for `dfx wallet balance`, it will now print cycles amount upscaled to trillions.

New flag `--precise` added to `dfx wallet balance`. Allows to get exact amount of cycles in wallet (without upscaling).

### feat: canister http integration

dfx command-line parameters for canister http requests integration:
```
dfx start --enable-canister-http
dfx replica --enable-canister-http
```

This defaults to the following value in dfx.json:
```
.defaults.canister_http.enabled
```

### fix: specifying ic provider with a trailing slash is recognised correctly

Specifying the network provider as `https://ic0.app/` instead of `https://ic0.app` is now recognised as the real IC network.

### Binary cache

Added ic-canister-http-adapter to the binary cache.

## Dependencies

### Updated agent-rs to 0.17.0

## Motoko

Updated Motoko from 0.6.26 to 0.6.28.

## Replica

Updated replica to elected commit b90edb9897718730f65e92eb4ff6057b1b25f766.
This incorporates the following executed proposals:

* [61004](https://dashboard.internetcomputer.org/proposal/61004)
* [60222](https://dashboard.internetcomputer.org/proposal/60222)
* [59187](https://dashboard.internetcomputer.org/proposal/59187)
* [58479](https://dashboard.internetcomputer.org/proposal/58479)
* [58376](https://dashboard.internetcomputer.org/proposal/58376)
* [57843](https://dashboard.internetcomputer.org/proposal/57843)
* [57395](https://dashboard.internetcomputer.org/proposal/57395)

## icx-proxy

Updated icx-proxy to commit c312760a62b20931431ba45e5b0168ee79ea5cda

* Added gzip and deflate body decoding before certification validation.
* Fixed unzip and streaming bugs
* Added Prometheus metrics endpoint
* Added root and invalid ssl and dns mapping

# 0.10.0

## DFX

### feat: Use null as default value for opt arguments


Before this, `deploy`ing a canister with an `opt Foo` init argument without specifying an `--argument` would lead to an error:

``` bash
$ dfx deploy
Error: Invalid data: Expected arguments but found none.
```

With this change, this isn't an error anymore, but instead `null` is passed as a value. In general, if the user does _not_ provide an `--argument`, and if the init method expects only `opt` arguments, then `dfx` will supply `null` for each argument.

Note in particular that this does not try to match `opt` arguments for heterogeneous (`opt`/non-`opt`) signatures. Note moreover that this only impacts a case that would previously error out, so no existing (working) workflows should be affected.

### feat: dfx identity set-wallet now checks that the provided canister is actually a wallet

This check was previously performed on local networks, but not on mainnet.

### feat: `dfx canister call --candid <path to candid file> ...`

Allows one to provide the .did file for calls to an arbitrary canister.

### feat: Install arbitrary wasm into canisters

You no longer need a DFX project setup with a build task to install an already-built wasm module into a canister ID. The new `--wasm <path>` flag to `dfx canister install` will bypass project configuration and install the wasm module at `<path>`. A DFX project setup is still recommended for general use; this should mostly be used for installing pre-built canisters. Note that DFX will also not perform its usual checks for API/ABI/stable-memory compatibility in this mode.

### feat: Support for 128-bit cycle counts

Cycle counts can now exceed the previously set maximum of 2^64. The new limit is 2^128. A new wallet version has been bundled with this release that supports the new cycle count. You will not be able to use this feature with your existing wallets without running `dfx wallet upgrade`, but old wallets will still work just fine with old cycle counts.

### fix: dfx start will once again notice if dfx is already running

dfx will once again display 'dfx is already running' if dfx is already running,
rather than 'Address already in use'.

As a consequence, after `dfx start` failed to notice that dfx was already running,
it would replace .dfx/pid with an empty file.  Later invocations of `dfx stop`
would display no output and return a successful exit code, but leave dfx running.

### fix: `dfx canister update-settings <canister id>` works even if the canister id is not known to the project.

This makes the behavior match the usage text of the command:
`<CANISTER> Specifies the canister name or id to update. You must specify either canister name/id or the --all option`

### feat: dfx deploy --upgrade-unchanged or dfx canister install --mode upgrade --upgrade-unchanged

When upgrading a canister, `dfx deploy` and `dfx canister install` skip installing the .wasm
if the wasm hash did not change.  This avoids a round trip through stable memory for all
assets on every dfx deploy, for example.  By passing this argument, dfx will instead
install the wasm even if its hash matches the already-installed wasm.

### feat: Introduce DFX_CACHE_ROOT environment variable

A new environment variable, `DFX_CACHE_ROOT`, has been introduced to allow setting the cache root directory to a different location than the configuration root directory. Previously `DFX_CONFIG_ROOT` was repurposed for this which only allowed one location to be set for both the cache and configuration root directories.

This is a breaking change since setting `DFX_CONFIG_ROOT` will no longer set the cache root directory to that location.

### fix: Error if nonzero cycles are passed without a wallet proxy

Previously, `dfx canister call --with-cycles 1` would silently ignore the `--with-cycles` argument as the DFX principal has no way to pass cycles and the call must be forwarded through the wallet. Now it will error instead of silently ignoring it. To forward a call through the wallet, use `--wallet $(dfx identity get-wallet)`, or `--wallet $(dfx identity --network ic get-wallet)` for mainnet.

### feat: Configure subnet type of local replica

The local replica sets its parameters according to the subnet type defined in defaults.replica.subnet_type, defaulting to 'application' when none is specified.
This makes it less likely to accidentally hit the 'cycles limit exceeded' error in production.  Since the previous default was `system`, you may see these types errors in development instead.
Possible values for defaults.replica.subnet_type are: "application", "verifiedapplication", "system"

Example how to specify the subnet type:
``` json
{
  "defaults": {
    "replica": {
      "subnet_type": "verifiedapplication"
    }
  }
}
```

### feat: Introduce command for local cycles top-up

`dfx ledger fabricate-cycles <canister (id)> <optional amount>` can be used during local development to create cycles out of thin air and add them to a canister. Instead of supplying a canister name or id it is also possible to use `--all` to add the cycles to every canister in the current project. When no amount is supplied, the command uses 10T cycles as default. Using this command with `--network ic` will result in an error.

### feat: Private keys can be stored in encrypted format

`dfx identity new` and `dfx identity import` now ask you for a password to encrypt the private key (PEM file) when it is stored on disk.
If you decide to use a password, your key will never be written to disk in plain text.
In case you don't want to enter your password all the time and want to take the risk of storing your private key in plain text, you can use the `--disable-encryption` flag.

The `default` identity as well as already existing identities will NOT be encrypted. If you want to encrypt an existing identity, use the following commands:
``` bash
dfx identity export identity_name > identity.pem
# if you have set old_identity_name as the identity that is used by default, switch to a different one
dfx identity use other_identity
dfx identity remove identity_name
dfx identity import identity_name identity.pem
```

### feat: Identity export

If you want to get your identity out of dfx, you can use `dfx identity export identityname > exported_identity.pem`. But be careful with storing this file as it is not protected with your password.

### feat: Identity new/import now has a --force flag

If you want to script identity creation and don't care about overwriting existing identities, you now can use the `--force` flag for the commands `dfx identity new` and `dfx identity import`.

### fix: Do not automatically create a wallet on IC

When running `dfx deploy --network ic`, `dfx canister --network ic create`, or `dfx identity --network ic get-wallet` dfx no longer automatically creates a cycles wallet for the user if none is configured. Instead, it will simply report that no wallet was found for that user.

Dfx still creates the wallet automatically when running on a local network, so the typical workflow of `dfx start --clean` and `dfx deploy` will still work without having to manually create the wallet.

### fix: Identities cannot exist and not at the same time

When something went wrong during identity creation, the identity was not listed as existing.
But when trying to create an identity with that name, it was considered to be already existing.

### feat: dfx start and dfx replica can now launch the ic-btc-adapter process

Added command-line parameters:
``` bash
dfx start   --enable-bitcoin --btc-adapter-config <path>
dfx replica --enable-bitcoin --btc-adapter-config <path>
```

These default to values from dfx.json:
```
.defaults.bitcoin.btc_adapter_config
.defaults.bitcoin.enabled
```

The --btc-adapter-config parameter, if specified on the command line, implies --enable-bitcoin.

If --enable-bitcoin or .defaults.bitcoin.enabled is set, and a btc adapter configuration is specified,
then dfx start/replica will launch the ic-btc-adapter process.

This integration is not yet complete, pending upcoming functionality in ic-starter.

### fix: report context of errors

dfx now displays the context of an error in several places where previously the only error
message would be something like "No such file or directory."

### chore: updates starter project for Node 18

Webpack dev server now works for Node 18 (and should work for Node 17). A few packages are also upgraded

## updating dependencies

Updated to version 0.14.0 of agent-rs

## Cycles wallet

- Module hash: bb001d1ebff044ba43c060956859f614963d05c77bd778468fce4de095fe8f92
- https://github.com/dfinity/cycles-wallet/commit/f18e9f5c2f96e9807b6f149c975e25638cc3356b

## Replica

Updated replica to elected commit b3788091fbdb8bed7e527d2df4cc5e50312f476c.
This incorporates the following executed proposals:

* [57150](https://dashboard.internetcomputer.org/proposal/57150)
* [54964](https://dashboard.internetcomputer.org/proposal/54964)
* [53702](https://dashboard.internetcomputer.org/proposal/53702)
* [53231](https://dashboard.internetcomputer.org/proposal/53231)
* [53134](https://dashboard.internetcomputer.org/proposal/53134)
* [52627](https://dashboard.internetcomputer.org/proposal/52627)
* [52144](https://dashboard.internetcomputer.org/proposal/52144)
* [50282](https://dashboard.internetcomputer.org/proposal/50282)

Added the ic-btc-adapter binary to the cache.

## Motoko

Updated Motoko from 0.6.25 to 0.6.26.

# 0.9.3

## DFX

### feat: dfx deploy now displays URLs for the frontend and candid interface

### dfx.json

In preparation for BTC integration, added configuration for the bitcoind port:

``` json
{
  "canisters": {},
  "defaults": {
    "bitcoind": {
      "port": 18333
    }
  }
}
```

## icx-proxy

Updated icx-proxy to commit 594b6c81cde6da4e08faee8aa8e5a2e6ae815602, now static-linked.

* upgrade HTTP calls upon canister request
* no longer proxies /_/raw to the dfx internal webserver
* allows for generic StreamingCallback tokens

## Replica

Updated replica to blessed commit d004accc3904e24dddb13a11d93451523e1a8a5f.
This incorporates the following executed proposals:

* [49653](https://dashboard.internetcomputer.org/proposal/49653)
* [49011](https://dashboard.internetcomputer.org/proposal/49011)
* [48427](https://dashboard.internetcomputer.org/proposal/48427)
* [47611](https://dashboard.internetcomputer.org/proposal/47611)
* [47512](https://dashboard.internetcomputer.org/proposal/47512)
* [47472](https://dashboard.internetcomputer.org/proposal/47472)
* [45984](https://dashboard.internetcomputer.org/proposal/45984)
* [45982](https://dashboard.internetcomputer.org/proposal/45982)

## Motoko

Updated Motoko from 0.6.21 to 0.6.25.

# 0.9.2

## DFX

### feat: Verify Candid and Motoko stable variable type safety of canister upgrades

Newly deployed Motoko canisters now embed the Candid interface and Motoko stable signatures in the Wasm module.
`dfx deploy` and `dfx canister install` will automatically check

	1) the backward compatible of Candid interface in both upgrade and reinstall mode;
	2) the type safety of Motoko stable variable type in upgrade mode to avoid accidentally lossing data;

See [Upgrade compatibility](https://internetcomputer.org/docs/language-guide/compatibility) for more details.

### feat: Unified environment variables across build commands

The three canister types that use a custom build tool - `assets`, `rust`, and `custom` - now all support the same set of environment variables during the build task:

* `DFX_VERSION` - The version of DFX that was used to build the canister.
* `DFX_NETWORK` - The network name being built for. Usually `ic` or `local`.
* `CANISTER_ID_{canister}` - The canister principal ID of the canister `{canister}` registered in `dfx.json`.
* `CANISTER_CANDID_PATH_{canister}` - The path to the Candid interface file for the canister `{canister}` among your canister's dependencies.
* `CANISTER_CANDID_{canister}` (deprecated) - the same as `CANISTER_CANDID_PATH_{canister}`.  This is provided for backwards compatibility with `rust` and `custom` canisters, and will be removed in dfx 0.10.0.
* `CANISTER_ID` - Same as `CANISTER_ID_{self}`, where `{self}` is the name of _this_ canister.
* `CANISTER_CANDID_PATH` - Same as `CANISTER_CANDID_PATH_{self}`, where `{self}` is the name of _this_ canister.

### feat: Support for local ledger calls

If you have an installation of the ICP Ledger (see [Ledger Installation Guide](https://github.com/dfinity/ic/tree/master/rs/rosetta-api/ledger_canister#deploying-locally)), `dfx ledger balance` and `dfx ledger transfer` now support
`--ledger-canister-id` parameter.

Some examples:
``` bash
$ dfx ledger \
  --network local \
  balance \
  --ledger-canister-id  rrkah-fqaaa-aaaaa-aaaaq-cai
1000.00000000 ICP

$ dfx ledger \
  --network local \
  transfer --amount 0.1 --memo 0 \
  --ledger-canister-id  rrkah-fqaaa-aaaaa-aaaaq-cai 8af54f1fa09faeca18d294e0787346264f9f1d6189ed20ff14f029a160b787e8
Transfer sent at block height: 1
```

### feat: `dfx ledger account-id` can now compute canister addresses

The `dfx ledger account-id` can now compute addresses of principals and canisters.
The command also supports ledger subaccounts now.

``` bash
dfx ledger account-id --of-principal 53zcu-tiaaa-aaaaa-qaaba-cai
dfx ledger --network small02 account-id --of-canister ledger_demo
dfx ledger account-id --of-principal 53zcu-tiaaa-aaaaa-qaaba-cai --subaccount 0000000000000000000000000000000000000000000000000000000000000001
```

### feat: Print the full error chain in case of a failure

All `dfx` commands will now print the full stack of errors that led to the problem, not just the most recent error.
Example:

```
Error: Subaccount '00000000000000000000000000000000000000000000000000000000000000000' is not a valid hex string
Caused by:
  Odd number of digits
```

### fix: dfx import will now import pem files created by `quill generate`

`quill generate` currently outputs .pem files without an `EC PARAMETERS` section.
`dfx identity import` will now correctly identify these as EC keys, rather than Ed25519.

### fix: retry on failure for ledger create-canister, top-up, transfer

dfx now calls `transfer` rather than `send_dfx`, and sets the created_at_time field in order to retry the following commands:

* dfx ledger create-canister
* dfx ledger top-up
* dfx ledger transfer

### feat: Remote canister support

It's now possible to specify that a canister in dfx.json references a "remote" canister on a specific network,
that is, a canister that already exists on that network and is managed by some other project.

Motoko, Rust, and custom canisters may be configured in this way.

This is the general format of the configuration in dfx.json:
``` json
{
  "canisters": {
    "<canister name>": {
      "remote": {
        "candid": "<path to candid file to use when building on remote networks>",
        "id": {
          "<network name>": "<principal on network>"
        }
      }
    }
  }
}
```

The "id" field, if set for a given network, specifies the canister ID for the canister on that network.
The canister will not be created or installed on these remote networks.
For other networks, the canister will be created and installed as usual.

The "candid" field, if set within the remote object, specifies the candid file to build against when
building other canisters on a network for which the canister is remote.  This definition can differ
from the candid definitions for local builds.

For example, if have an installation of the ICP Ledger (see [Ledger Installation Guide](https://github.com/dfinity/ic/tree/master/rs/rosetta-api/ledger_canister#deploying-locally))
in your dfx.json, you could configure the canister ID of the Ledger canister on the ic network as below.  In this case,
the private interfaces would be available for local builds, but only the public interfaces would be available
when building for `--network ic`.
``` json
{
  "canisters": {
    "ledger": {
      "type": "custom",
      "wasm": "ledger.wasm",
      "candid": "ledger.private.did",
      "remote": {
        "candid": "ledger.public.did",
        "id": {
          "ic": "ryjl3-tyaaa-aaaaa-aaaba-cai"
        }
      }
    },
    "app": {
      "type": "motoko",
      "main": "src/app/main.mo",
      "dependencies": [ "ledger" ]
    }
  }
}
```

As a second example, suppose that you wanted to write a mock of the ledger in Motoko.
In this case, since the candid definition is provided for remote networks,
`dfx build` (with implicit `--network local`) will build app against the candid
definitions defined by mock.mo, but `dfx build --network ic` will build app against
`ledger.public.did`.

This way, you can define public update/query functions to aid in local testing, but
when building/deploying to mainnet, references to methods not found in `ledger.public.did`
will be reports as compilation errors.

``` json
{
  "canisters": {
    "ledger": {
      "type": "motoko",
      "main": "src/ledger/mock.mo",
      "remote": {
        "candid": "ledger.public.did",
        "id": {
          "ic": "ryjl3-tyaaa-aaaaa-aaaba-cai"
        }
      }
    },
    "app": {
      "type": "motoko",
      "main": "src/app/main.mo",
      "dependencies": [ "ledger" ]
    }
  }
}
```

### feat: Generating remote canister bindings

It's now possible to generate the interface of a remote canister using a .did file using the `dfx remote generate-binding <canister name>|--all` command. This makes it easier to write mocks for local development.

Currently, dfx can generate .mo, .rs, .ts, and .js bindings.

This is how you specify how to generate the bindings in dfx.json:
``` json
{
  "canisters": {
    "<canister name>": {
      "main": "<path to mo/rs/ts/js file that will be generated>",
      "remote": {
        "candid": "<path to candid file to use when generating bindings>"
        "id": {}
      }
    }
  }
}
```

## ic-ref

Upgraded from a432156f24faa16d387c9d36815f7ddc5d50e09f to ab8e3f5a04f0f061b8157c2889f8f5de05f952bb

* Support 128-bit system api for cycles
* Include canister_ranges in the state tree
* Removed limit on cycles in a canister

## Replica

Updated replica to blessed commit 04fe8b0a1262f07c0cec1fdfa838a37607370a61.
This incorporates the following executed proposals:

* [45091](https://dashboard.internetcomputer.org/proposal/45091)
* [43635](https://dashboard.internetcomputer.org/proposal/43635)
* [43633](https://dashboard.internetcomputer.org/proposal/43633)
* [42783](https://dashboard.internetcomputer.org/proposal/42783)
* [42410](https://dashboard.internetcomputer.org/proposal/42410)
* [40908](https://dashboard.internetcomputer.org/proposal/40908)
* [40647](https://dashboard.internetcomputer.org/proposal/40647)
* [40328](https://dashboard.internetcomputer.org/proposal/40328)
* [39791](https://dashboard.internetcomputer.org/proposal/39791)
* [38541](https://dashboard.internetcomputer.org/proposal/38541)

## Motoko

Updated Motoko from 0.6.20 to 0.6.21.

# 0.9.0

## DFX

### feat!: Remove the wallet proxy and the --no-wallet flag

Breaking change: Canister commands, except for `dfx canister create`, will make the call directly, rather than via the user's wallet. The `--no-wallet` flag is thus removed from `dfx canister` as its behavior is the default.

When working with existing canisters, use the `--wallet` flag in conjunction with `dfx identity get-wallet` in order to restore the old behavior.

You will need to upgrade your wallet and each of your existing canisters to work with the new system.  To do so, execute the following in each of your dfx projects:
``` bash
dfx wallet upgrade
dfx canister --wallet "$(dfx identity get-wallet)" update-settings --all --add-controller "$(dfx identity get-principal)"
```
To upgrade projects that you have deployed to the IC mainnet, execute the following:
``` bash
dfx wallet --network ic upgrade
dfx canister --network ic --wallet "$(dfx identity --network ic get-wallet)" update-settings --all --add-controller "$(dfx identity get-principal)"
```

### feat: Add --add-controller and --remove-controller flags for "canister update-settings"

`dfx canister update-settings` previously only let you overwrite the entire controller list; `--add-controller` and `--remove-controller` instead add or remove from the list.

### feat: Add --no-withdrawal flag for "canister delete" for when the canister is out of cycles

`dfx canister delete --no-withdrawal <canister>` can be used to delete a canister without attempting to withdraw cycles.

### fix: set RUST_MIN_STACK to 8MB for ic-starter (and therefore replica)

This matches the value used in production and is meant to exceed the configured 5 MB wasmtime stack.

### fix: asset uploads will retry failed requests as expected

Fixed a defect in asset synchronization where no retries would be attempted after the first 30 seconds overall.

## Motoko

Updated Motoko from 0.6.11 to 0.6.20.

* Implement type union/intersection
* Transform for-loops on arrays into while-loops
* Tighten typing rules for type annotations in patterns
* Candid decoding: skip vec any fast
* Bump up MAX_HP_FOR_GC from 1GB to 3GB
* Candid decoder: Trap if a principal value is too large
* Eliminate bignum calls from for-iteration on arrays
* Improve scheduling
* Improve performance of bignum equality
* Stable signatures: frontend, metadata, command-line args
* Added heartbeat support

## Cycles wallet

- Module hash: 53ec1b030f1891bf8fd3877773b15e66ca040da539412cc763ff4ebcaf4507c5
- https://github.com/dfinity/cycles-wallet/commit/57e53fcb679d1ea33cc713d2c0c24fc5848a9759

## Replica

Updated replica to blessed commit 75138bbf11e201aac47266f07bee289dc18a082b.
This incorporates the following executed proposals:

* [33828](https://dashboard.internetcomputer.org/proposal/33828)
* [31275](https://dashboard.internetcomputer.org/proposal/31275)
* [31165](https://dashboard.internetcomputer.org/proposal/31165)
* [30392](https://dashboard.internetcomputer.org/proposal/30392)
* [30078](https://dashboard.internetcomputer.org/proposal/30078)
* [29235](https://dashboard.internetcomputer.org/proposal/29235)
* [28784](https://dashboard.internetcomputer.org/proposal/28784)
* [27975](https://dashboard.internetcomputer.org/proposal/27975)
* [26833](https://dashboard.internetcomputer.org/proposal/26833)
* [25343](https://dashboard.internetcomputer.org/proposal/25343)
* [23633](https://dashboard.internetcomputer.org/proposal/23633)

# 0.8.4

## DFX

### feat: "rust" canister type

You can now declare "rust" canisters in dfx.json.
``` json
{
  "canisters": {
    "canister_name": {
      "type": "rust",
      "package": "crate_name",
      "candid": "path/to/canister_name.did"
    }
  }
}
```

Don't forget to place a `Cargo.toml` in your project root.
Then dfx will build the rust canister with your rust toolchain.
Please also make sure that you have added the WebAssembly compilation target.

``` bash
rustup target add wasm32-unknown-unknown
```

You can also create new dfx project with a default rust canister.

``` bash
dfx new --type=rust <project-name>
```

### chore: updating dfx new template

Updates dependencies to latest for Webpack, and updates config. Additionally simplifies environment variables for canister ID's in config.

Additionally adds some polish to the starter template, including a favicon and using more semantic html in the example app

### feat: environment variable overrides for executable pathnames

You can now override the location of any executable normally called from the cache by specifying
an environment variable. For example, DFX_ICX_PROXY_PATH will specify the path for `icx-proxy`.

### feat: `dfx deploy --mode=reinstall <canister>`

`dfx deploy` can now reinstall a single canister, controlled by a new `--mode=reinstall` parameter.
This is destructive (it resets the state of the canister), so it requires a confirmation
and can only be performed on a single canister at a time.

`dfx canister install --mode=reinstall <canister>` also requires the same confirmation,
and no longer works with `--all`.

## Replica

The included replica now supports canister_heartbeat.  This only works with rust canisters for the time being,
and does not work with the emulator (`dfx start --emulator`).

# 0.8.3

## DFX

### fix: ic-ref linux binary no longer references /nix/store

This means `dfx start --emulator` has a chance of working if nix is not installed.
This has always been broken, even before dfx 0.7.0.

### fix: replica and ic-starter linux binaries no longer reference /nix/store

This means `dfx start` will work again on linux.  This bug was introduced in dfx 0.8.2.

### feat: replaced --no_artificial_delay option with a sensible default.

The `--no-artificial-delay` option not being the default has been causing a lot of confusion.
Now that we have measured in production and already applied a default of 600ms to most subnets deployed out there,
we have set the same default for dfx and removed the option.

## Motoko

Updated Motoko from 0.6.10 to 0.6.11.

* Assertion error messages are now reproducible (#2821)

# 0.8.2

## DFX

### feat: dfx canister delete can now return cycles to a wallet or dank

By default `dfx canister delete` will return cycles to the default cycles wallet.
Cycles can be returned to a designated canister with `--withdraw-cycles-to-canister` and
cycles can be returned to dank at the current identity principal with `--withdraw-cycles-to-dank`
and to a designated principal with `--withdraw-cycles-to-dank-principal`.

### feat: dfx canister create now accepts multiple instances of --controller argument

It is now possible to create canisters with more than one controller by
passing multiple instances of the `--controller parameter to `dfx canister create`.

You will need to upgrade your wallet with `dfx wallet upgrade`, or `dfx wallet --network ic upgrade`

### feat: dfx canister update-settings now accepts multiple instance of --controller argument

It is now possible to configure a canister to have more than one controller by
passing multiple instances of the `--controller parameter to `dfx canister update-settings`.

### feat: dfx canister info and dfx canister status now display all controllers

### feat!: `dfx canister create --controller <controller>` named parameter

Breaking change: The controller parameter for `dfx canister create` is now passed as a named parameter,
rather than optionally following the canister name.

Old: `dfx canister create [canister name] [controller]`
New: `dfx canister create --controller <controller> [canister name]`

### fix: dfx now respects $DFX_CONFIG_ROOT when looking for legacy credentials

Previously this would always look in `$HOME/.dfinity/identity/creds.pem`.

### fix: changed dfx canister (create|update-settings) --memory-allocation limit to 12 GiB

Updated the maximum value for the --memory-allocation value to be 12 GiB (12,884,901,888 bytes)

## Cycles Wallet

- Module hash: 9183a38dd2eb1a4295f360990f87e67aa006f225910ab14880748e091248e086
- https://github.com/dfinity/cycles-wallet/commit/9ef38bb7cd0fe17cda749bf8e9bbec5723da0e95

### Added support for multiple controllers

You will need to upgrade your wallet with `dfx wallet upgrade`, or `dfx wallet --network ic upgrade`

## Replica

The included replica now supports public spec 0.18.0

* Canisters can now have more than one controller
* Adds support for 64-bit stable memory
* The replica now goes through an initialization sequence, reported in its status
as `replica_health_status`.  Until this reports as `healthy`, queries or updates will
fail.
** `dfx start --background` waits to exit until `replica_health_status` is `healthy`.
** If you run `dfx start` without `--background`, you can call `dfx ping --wait-healthy`
to wait until the replica is healthy.

## Motoko

Updated Motoko from 0.6.7 to 0.6.10

* add Debug.trap : Text -> None (motoko-base #288)
* Introduce primitives for `Int` ⇔ `Float` conversions (#2733)
* Fix crashing bug for formatting huge floats (#2737)

# 0.8.1

## DFX

### feat: dfx generate types command

``` bash
dfx generate
```

This new command will generate type declarations for canisters in dfx.json.

You can control what will be generated and how with corresponding configuration in dfx.json.

Under dfx.json → `canisters` → `<canister_name>`, developers can add a "declarations" config. Options are:

* "output" → directory to place declarations for that canister | default is `src/declarations/<canister_name>`

* "bindings" → [] list of options, ("js", "ts", "did", "mo") | default is "js", "ts", "did"

* "env_override" → a string that will replace process.env.\{canister_name_uppercase\}_CANISTER_ID in the "src/dfx/assets/language_bindings/canister.js" template.

js declarations output

* index.js (generated from "src/dfx/assets/language_bindings/canister.js" template)

* `<canister_name>.did.js` - candid js binding output

ts declarations output

  * `<canister_name>.did.d.ts` - candid ts binding output

did declarations output

  * `<canister_name>.did` - candid did binding output

mo declarations output

  * `<canister_name>.mo` - candid mo binding output

### feat: dfx now supports the anonymous identity

Use it with either of these forms:
``` bash
dfx identity use anonymous
dfx --identity anonymous ...
```

### feat: import default identities

Default identities are the pem files generated by `dfx identity new ...` which contain Ed25519 private keys.
They are located at `~/.config/dfx/identity/xxx/identity.pem`.
Now, you can copy such pem file to another computer and import it there.

``` bash
dfx identity new alice
cp ~/.config/dfx/identity/xxx/identity.pem alice.pem
# copy the pem file to another computer, then
dfx identity import alice alice.pem
```

Before, people can manually copy the pem files to the target directory to "import". Such workaround still works.
We suggest to use the `import` subcommand since it also validate the private key.

### feat: Can now provide a nonstandard wallet module with DFX_WALLET_WASM environment variable

Define DFX_WALLET_WASM in the environment to use a different wasm module when creating or upgrading the wallet.

## Asset Canister

### fix: trust full asset SHA-256 hashes provided by the caller

When the caller provides SHA-256 hashes (which dfx does), the asset canister will no longer
recompute these hashes when committing the changes.  These recomputations were causing
canisters to run out of cycles, or to attempt to exceed the maximum cycle limit per update.

# 0.8.0

The 0.8.0 release includes updates and fixes that are primarily internal to improve existing features and functions rather than user-visible.

## DFX

### fix: dfx identity set-wallet no longer requires --force when used with --network ic

This was intended to skip verification of the wallet canister on the IC network,
but ended up only writing to the wallets.json file if --force was passed.

### chore: updating dependencies

* Support for the latest version of the \{IC\} specification and replica.

* Updating to latest versions of Motoko, Candid, and agent-rs

### feat: Type Inference Update

* Changes to `dfx new` project template and JavaScript codegen to support type inference in IDE's

* Adding webpack dev server to project template

* Migration path documented at https://sdk.dfinity.org/docs/release-notes/0.8.0-rn.html

# 0.7.7

Breaking changes to frontend code generation, documented in 0.8.0

## DFX

### feat: deploy and canister install will now only upgrade a canister if the wasm actually changed

dfx deploy and dfx canister install now compare the hash of the already-installed module
with the hash of the built canister's wasm output.  If they are the same, they leave the canister
in place rather than upgrade it.  They will still synchronize assets to an asset canister regardless
of the result of this comparison.


# 0.7.6

## icx-proxy

The streaming callback mechanism now requires the following record structure for the token:
```
type StreamingCallbackToken = record {
    key: text;
    content_encoding: text;
    index: nat;
    sha256: opt blob;
};
```

Previously, the token could be a record with any set of fields.

# 0.7.2

## DFX

### fix: set default cycle balance to 3T

Change the default cycle balance of a canister from 10T cycles to 3T cycles.

## Cycles Wallet

- Module hash: 1404b28b1c66491689b59e184a9de3c2be0dbdd75d952f29113b516742b7f898
- https://github.com/dfinity/cycles-wallet/commit/e902708853ab621e52cb68342866d36e437a694b

### fix: It is no longer possible to remove the last controller.

Fixed an issue where the controller can remove itself from the list of controllers even if it's the only one,
leaving the wallet uncontrolled.
Added defensive checks to the wallet's remove_controller and deauthorize methods.

# 0.7.1

## DFX

### feat: sign request_status for update call

When using `dfx canister sign` to generate a update message, a corresponding
request_status message is also signed and append to the json as `signed_request_status`.
Then after sending the update message, the user can check the request_status using
`dfx canister send message.json --status`.

### fix: wallet will not proxy dfx canister call by default

Previously, `dfx canister call` would proxy queries and update calls via the wallet canister by default.
(There was the `--no-wallet` flag to bypass the proxy and perform the calls as the selected identity.)
However, this behavior had drawbacks, namely each `dfx canister call` was an inter-canister call
by default and calls would take a while to resolve. This fix makes it so that `dfx canister call` no longer
proxies via the wallet by default. To proxy calls via the wallet, you can do
`dfx canister --wallet=<wallet-id> call`.

### feat: add --no-artificial-delay to dfx replica and start

This change adds the `--no-artificial-delay` flag to `dfx start` and `dfx replica`.
The replica shipped with dfx has always had an artificial consensus delay (introduced to simulate
a delay users might see in a networked environment.) With this new flag, that delay can
be lessened. However, you might see increased CPU utilization by the replica process.

### feat: add deposit cycles and uninstall code

This change introduces the `deposit_cycles` and `uninstall_code` management canister
methods as dedicated `dfx canister` subcommands.

### fix: allow consistent use of canisters ids in canister command

This change updates the dfx commands so that they will accept either a canister name
(sourced from your local project) or a valid canister id.

# 0.7.0

## DFX

### feat: add output type to request-status

This change allows you to specify the format the return result for `dfx canister request-status`.

### fix: deleting a canister on a network removes entries for other networks

This change fixes a bug where deleting a canister on a network removed all other entries for
the canister in the canister_ids.json file.

### feat: point built-in `ic` network provider at mainnet

`--network ic` now points to the mainnet IC (as Sodium has been deprecated.)

### feat: add candid UI canister

The dedicated candid UI canister is installed on a local network when doing a `dfx canister install`
or `dfx deploy`.

### fix: Address already in use (os error 48) when issuing dfx start

This fixes an error which occurred when starting a replica right after stopping it.

### feat: ledger subcommands

dfx now supports a dedicated `dfx ledger` subcommand. This allows you to interact with the ledger
canister installed on the Internet Computer. Example commands include `dfx ledger account-id` which
prints the Account Identifier associated with your selected identity, `dfx ledger transfer` which
allows you to transfer ICP from your ledger account to another, and `dfx ledger create-canister` which
allows you to create a canister from ICP.

### feat: update to 0.17.0 of the Interface Spec

This is a breaking change to support 0.17.0 of the Interface Spec. Compute & memory allocation values
are set when creating a canister. An optional controller can also be specified when creating a canister.
Furthermore, `dfx canister set-controller` is removed, in favor of `dfx canister update-settings` which
allows the controller to update the controller, the compute allocation, and the memory allocation of the
canister. The freezing threshold value isn't exposed via dfx cli yet, but it may still be modified by
calling the management canister via `dfx canister call aaaaa-aa update-settings`

### feat: add wallet subcommands

dfx now supports a dedicated `dfx wallet` subcommand. This allows you to interact with the cycles wallet
associated with your selected identity. For example, `dfx wallet balance` to get the cycle balance,
`dfx wallet list-addresses` to display the associated controllers & custodians, and `dfx wallet send <destination> <amount>`
to send cycles to another wallet.

## Cycles Wallet

- Module Hash: a609400f2576d1d6df72ce868b359fd08e1d68e58454ef17db2361d2f1c242a1
- https://github.com/dfinity/cycles-wallet/commit/06bb256ca0738640be51cf84caaced7ea02ca29d

### feat: Use Internet Identity Service.

# 0.7.0-beta.5

## Cycles Wallet

- Module Hash: 3d5b221387875574a9fd75b3165403cf1b301650a602310e9e4229d2f6766dcc
- https://github.com/dfinity/cycles-wallet/commit/c3cbfc501564da89e669a2d9de810d32240baf5f

### feat: Updated to Public Interface 0.17.0

### feat: The wallet_create_canister method now takes a single record argument, which includes canister settings.

### fix: Return correct content type and encoding for non-gz files.

### fix: Updated frontend for changes to canister creation interface.

# 0.7.0-beta.3

## DFX

### fix: assets with an unrecognized file extension will use content-type "application/octet-stream"

# 0.7.0-beta.2

## DFX

### feat: synchronize assets rather than uploading even assets that did not change

DFX will now also delete assets from the container that do not exist in the project.
This means if you stored assets in the container, and they are not in the project,
dfx deploy or dfx install will delete them.

## Asset Canister

### Breaking change: change to store() method signature

- now takes arguments as a single record parameter
- must now specify content type and content encoding, and may specify the sha256

# 0.7.0-beta.1

## DFX

### fix: now deletes from the asset canister assets that no longer exist in the project

### feat: get certified canister info from read state #1514

Added `dfx canister info` command to get certified canister information. Currently this information is limited to the controller of the canister and the SHA256 hash of its Wasm module. If there is no Wasm module installed, the hash will be None.

## Asset Canister

### Breaking change: change to list() method signature

- now takes a parameter, which is an empty record
- now returns an array of records

### Breaking change: removed the keys() method

- use list() instead

# 0.7.0-beta.0

## DFX

### feat: webserver can now serve large assets

# 0.6.26

## DFX

### feat: add --no-wallet flag and --wallet option to allow Users to bypass Wallet or specify a Wallet to use for calls (#1476)

Added `--no-wallet` flag to `dfx canister` and `dfx deploy`. This allows users to call canister management functionality with their Identity as the Sender (bypassing their Wallet canister.)
Added `--wallet` option to `dfx canister` and `dfx deploy`. This allows users to specify a wallet canister id to use as the Sender for calls.
`--wallet` and `--no-wallet` conflict with each other. Omitting both will invoke the selected Identity's wallet canister to perform calls.

### feat: add canister subcommands `sign` and `send`

Users can use `dfx canister sign ...` to generated a signed canister call in a json file. Then `dfx canister send [message.json]` to the network.

Users can sign the message on an air-gapped computer which is secure to host private keys.

#### Note

* `sign` and `send` currently don't proxy through wallet canister. Users should use the subcommands with `dfx canister --no-wallet sign ...`.

* The `sign` option `--expire-after` will set the `ingress_expiry` to a future timestamp which is current plus the duration.
Then users can send the message during a 5 minutes time window ending in that `ingress_expiry` timestamp. Sending the message earlier or later than the time window will both result in a replica error.

### feat: implement the HTTP Request proposal in dfx' bootstrap webserver. +
And add support for http requests in the base storage canister (with a default to `/index.html`).

This does not support other encodings than `identity` for now (and doesn't even return any headers). This support will be added to the upgraded asset storage canister built in #1482.

Added a test that uses `curl localhost` to test that the asset storage AND the webserver properly support the http requests.

This commit also upgrades tokio and reqwest in order to work correctly. There are also _some_ performance issues noted (this is slower than the `icx-http-server` for some reason), but those are not considered criticals and could be improved later on.

Renamed the `project_name` in our own generated assets to `canister_name`, for things that are generated during canister build (and not project generation).

### feat: add support for ECDSA on secp256k1

You can now a generate private key via OpenSSL or a simlar tool, import it into dfx, and use it to sign an ingress message.

``` bash
openssl ecparam -name secp256k1 -genkey -out identity.pem
dfx identity import <name> identity.pem
dfx identity use <name>
dfx canister call ...
```

## Asset Canister

### feat: The asset canister can now store assets that exceed the message ingress limit (2 MB)

* Please note that neither the JS agent nor the HTTP server have been updated yet to server such large assets.
* The existing interface is left in place for backwards-compatibility, but deprecated:
** retrieve(): use get() and get_chunk() instead
** store(): use create_batch(), create_chunk(), and commit_batch() instead
** list(): use keys() instead

# 0.6.25

## DFX

- feat: dfx now provides `CANISTER_ID_<canister_name>` environment variables for all canisters to "npm build" when building the frontend.

## Agents

### Rust Agent

- feat: AgentError due to request::Error will now include the reqwest error message
in addition to "Could not reach the server"
- feat: Add secp256k1 support (dfx support to follow)

# 0.6.24

## DFX

- feat: add option to specify initial cycles for newly created canisters (#1433)

Added option to `dfx canister create` and `dfx deploy` commands: `--with-cycles <with-cycles>`.
This allows the user to specify the initial cycle balance of a canister created by their wallet.
This option is a no-op for the Sodium network.

``` bash
dfx canister create --with-cycles 8000000000 some_canister
dfx deploy --with-cycles 8000000000
```

Help string:
```
Specifies the initial cycle balance to deposit into the newly
created canister. The specified amount needs to take the
canister create fee into account. This amount is deducted
from the wallet's cycle balance
```

- feat: install `dfx` by version or tag (#1426)

This feature adds a new dfx command `toolchain` which have intuitive subcommands.
The toolchain specifiers can be a complete version number, major minor version, or a tag name.

``` bash
dfx toolchain install 0.6.24 # complete version
dfx toolchain install 0.6    # major minor
dfx toolchain install latest # tag name
dfx toolchain default latest
dfx toolchain list
dfx toolchain uninstall latest
```

- fix: onboarding related fixups (#1420)

Now that the Mercury Alpha application subnetwork is up and we are getting ready to onboard devs, the dfx error message for wallet creation has changed:
For example,
``` bash
dfx canister --network=alpha create hello
Creating canister "hello"...
Creating the canister using the wallet canister...
Creating a wallet canister on the alpha network.
Unable to create a wallet canister on alpha:
The Replica returned an error: code 3, message: "Sender not authorized to use method."
Wallet canisters on alpha may only be created by an administrator.
Please submit your Principal ("dfx identity get-principal") in the intake form to have one created for you.
```

- feat: add deploy wallet subcommand to identity (#1414)

This feature adds the deploy-wallet subcommand to the dfx identity.
The User provides the ID of the canister onto which the wallet Wasm is deployed.

``` bash
dfx identity deploy-wallet --help
dfx-identity-deploy-wallet
Installs the wallet Wasm to the provided canister id

USAGE:
    dfx identity deploy-wallet <canister-id>

ARGS:
    <canister-id>    The ID of the canister where the wallet Wasm will be deployed

FLAGS:
    -h, --help       Prints help information
    -V, --version    Prints version information
```

# 0.6.22

## DFX

- feat: dfx call random value when argument is not provided (#1376)

- fix: canister call can take canister ids for local canisters even if … (#1368)
- fix: address panic in dfx replica command (#1338)
- fix: dfx new webpack.config.js does not encourage running 'js' through ts-… (#1341)

## Sample apps

- There have been updates, improvements, and new sample apps added to the [examples](https://github.com/dfinity/examples/tree/master/motoko) repository.

    All of Motoko sample apps in the [examples](https://github.com/dfinity/examples/tree/master/motoko) repository have been updated to work with the latest release of the SDK.

    There are new sample apps to illustrate using arrays ([Quicksort](https://github.com/dfinity/examples/tree/master/motoko/quicksort)) and building create/read/update/delete (CRUD) operations for a web application [Superheroes](https://github.com/dfinity/examples/tree/master/motoko/superheroes).

- The [LinkedUp](https://github.com/dfinity/linkedup) sample application has been updated to work with the latest release of Motoko and the SDK.

## Motoko

## Agents

## Canister Development Kit (CDK)<|MERGE_RESOLUTION|>--- conflicted
+++ resolved
@@ -36,13 +36,12 @@
  - tech stack value computation
  - packtool (vessel, mops etc)
 
-<<<<<<< HEAD
 ### feat: `dfx extension list` supports listing available extensions
 
 `dfx extension list` now support `--available` flag to list available extensions from the
 [extension catalog](https://github.com/dfinity/dfx-extensions/blob/main/catalog.json).
 The extension catalog can be overridden with the `--catalog-url` parameter.
-=======
+
 ## Dependencies
 
 ### Frontend canister
@@ -50,7 +49,6 @@
 Added `create_chunks`. It has the same behavior as `create_chunk`, except that it takes a `vec blob` and returns a `vec BatchId` instead of non-`vec` variants.
 
 Module hash: 3a533f511b3960b4186e76cf9abfbd8222a2c507456a66ec55671204ee70cae3
->>>>>>> 77164f93
 
 # 0.23.0
 
