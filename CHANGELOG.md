# dfx changelog

# UNRELEASED

<<<<<<< HEAD
### feat!: Add safeguard to very short freezing threshold

Similar to very long freezing thresholds, setting a freezing threshold below 1 week now requires confirmation with `--confirm-very-short-freezing-threshold` so that unexpected canister uninstallation is less likely.
=======
# 0.26.1
>>>>>>> 9157af8f

### fix: clear state when switching from shared to project network

dfx would try to reuse canister ids when switching from a shared network to a project network,
which would cause errors since those canister ids wouldn't exist. dfx now deletes the .dfx
directory if it was previously used with the shared local network.

### feat: Set canister ids using `dfx canister set-id <canister name> <principal>`

Added the counterpart to `dfx canister id <canister name>`. Networks can be targeted as usual using `--network <network name>` or the `--ic` shorthand for mainnet.

### chore: use `account_balance` instead of the legacy `account_balance_dfx`

Use the `account_balance` rather than the legacy `account_balance_dfx` on the ICP ledger.

### feat: Extend `dfx ledger transfer` and `dfx ledger balance` to support ICRC-1 standard

Extend `dfx ledger transfer` and `dfx ledger balance` to support [ICRC-1 standard](https://github.com/dfinity/ICRC-1/tree/main/standards/ICRC-1).

## Dependencies

### Motoko

Updated Motoko to [0.14.7](https://github.com/dfinity/motoko/releases/tag/0.14.7)

### Replica

Updated replica to elected commit 579b8ba3a31341f354f4ddb3d60ac44548a91bc2.
This incorporates the following executed proposals:

- [136223](https://dashboard.internetcomputer.org/proposal/136223)
- [136066](https://dashboard.internetcomputer.org/proposal/136066)
- [136004](https://dashboard.internetcomputer.org/proposal/136004)
- [135931](https://dashboard.internetcomputer.org/proposal/135931)

# 0.26.0

### feat!: `dfx start` uses `--pocketic` by default

As [announced](https://forum.dfinity.org/t/dfx-replacing-the-local-replica-with-pocketic/40167) `dfx start` now runs PocketIC by default.
Running a local replica is still possible with `--replica`, but this option will be removed in the near future.

### feat: dfx will now report telemetry by default

dfx will now record information about each dfx command executed, and periodically send
this information to a DFINITY server, by default.

For more information or to comment, please see https://forum.dfinity.org/t/dfx-telemetry-proposal-2025/41569.

You can see what data dfx collects by inspecting the file at `dfx info telemetry-log-path`.

You can disable this entirely with `dfx config telemetry off` or configure it to only collect
locally with `dfx config telemetry local`.

### feat: `dfx info telemetry-log-path`

Displays the path of the telemetry log file.

### fix: Warning and error messages now correctly suggest `dfx info security-policy` when suboptimal security policies get used

### chore: updated the canister creation fee to 500B cycles

Updated the canister creation fee to `500B` cycles as [documented](https://internetcomputer.org/docs/building-apps/essentials/gas-cost#cycles-price-breakdown).

### chore: improve the `dfx build` output

Improve the ouput of `dfx build` with the canister names that were built, example as below.

```
$ dfx build
Building canister 'hello_backend'.
Building canister 'hello_frontend'.
Finished building canisters.
```

### feat: Add `dfx ledger approve` and `dfx ledger transfer-from` subcommands

Implement `dfx ledger approve` and `dfx ledger transfer-from` subcommands that comply with the [ICRC-2](https://github.com/dfinity/ICRC-1/tree/main/standards/ICRC-2) standard.

### feat: Add `dfx ledger allowance` subcommand

Implement `dfx ledger allowance` subcommand that complies with the [ICRC-2](https://github.com/dfinity/ICRC-1/tree/main/standards/ICRC-2) standard.

### feat: Enable VetKD for use with `--replica`

- Add VetKD types and methods to management canister IDL
- The VetKD test key id `Bls12_381_G2:dfx_test_key` is now enabled when starting `dfx` with `--replica`.

### fix: dfx will no longer try to use a nonexistent wallet after changing backend settings without --clean

After running `dfx start` with different options, dfx would try to use a wallet that was created
on a previous run, which would fail. Now, dfx will create a new wallet if the settings have changed.

## Dependencies

### Motoko

Updated Motoko to [0.14.4](https://github.com/dfinity/motoko/releases/tag/0.14.4)

### Replica

Updated replica to elected commit f6f5e0927d14886e4bd67f776ee889f31cec2364.
This incorporates the following executed proposals:

- [135836](https://dashboard.internetcomputer.org/proposal/135836)
- [135697](https://dashboard.internetcomputer.org/proposal/135697)
- [135696](https://dashboard.internetcomputer.org/proposal/135696)
- [135600](https://dashboard.internetcomputer.org/proposal/135600)
- [135601](https://dashboard.internetcomputer.org/proposal/135601)

# 0.25.1

### feat: `skip_cargo_audit` flag in dfx.json to skip `cargo audit` build step

### fix: `dfx canister install` and `dfx deploy` with `--no-asset-upgrade` no longer hang indefinitely when wasm is not up to date

### fix: `dfx` downloads `.did` files for remote canisters

### feat: streamlined output during asset synchronization

### chore: hide `dfx wallet redeem-faucet-coupon`

### docs: fixed description of `dfx cycles balance`

## Dependencies

### Motoko

Updated Motoko to [0.14.2](https://github.com/dfinity/motoko/releases/tag/0.14.2)

### Frontend canister

- Module hash: 865eb25df5a6d857147e078bb33c727797957247f7af2635846d65c5397b36a6
- https://github.com/dfinity/sdk/pull/4095

### Replica

Updated replica to non-elected commit ebb190bf1da0dba3e486b78c95cf5a3c5542e2f3.

This includes X_OC_JWT and X_OC_API_KEY cors headers in PocketIC HTTP gateway (see https://github.com/dfinity/ic/pull/4154).

This also incorporates the following executed proposals up to commit 2f02a660f6f17b5a78c13d9b372f74c8228f79b8:

- [135422](https://dashboard.internetcomputer.org/proposal/135422)
- [135421](https://dashboard.internetcomputer.org/proposal/135421)
- [135302](https://dashboard.internetcomputer.org/proposal/135302)
- [135301](https://dashboard.internetcomputer.org/proposal/135301)
- [135204](https://dashboard.internetcomputer.org/proposal/135204)
- [135203](https://dashboard.internetcomputer.org/proposal/135203)
- [135052](https://dashboard.internetcomputer.org/proposal/135052)
- [135051](https://dashboard.internetcomputer.org/proposal/135051)

# 0.25.0

### fix: `dfx canister install` and `dfx deploy` with `--no-asset-upgrade` no longer hang indefinitely when wasm is not up to date

### fix: `dfx` downloads `.did` files for remote canisters

### feat: streamlined output during asset synchronization

### fix: correctly detects hyphenated Rust bin crates

### fix: removes unnecessary tsc step in sveltekit build script

### feat!: `dfx info pocketic-config-port`

Due to the incompatibility between the APIs on the replica port and the PocketIC port, `dfx info replica-port`
no longer works with PocketIC, and the PocketIC port is provided by a new command, `dfx info pocketic-config-port`.

### feat: streamlined `dfx new` output

### test: adds playwright tests for `dfx new` project frontends

The first of a suite of baseline tests to automate testing starter projects. Makes sure that sveltekit, react, vue, and vanilla frontends are compatible with other dfx or asset canister changes.

### fix: template frontends now have unsupported browser warnings

DFX's default security headers cause Safari to break when viewing local canisters. Warning messages
have been added to the frontend project templates when the page is broken that indicate to try switching
browsers.

### feat: impersonating sender of requests to a local PocketIC instance

`dfx canister call`, `dfx canister status`, and `dfx canister update-settings` take
an additional CLI argument `--impersonate` to specify a principal
on behalf of which requests to a local PocketIC instance are sent.

### feat: `dfx canister [create|update-settings] --wasm-memory-threshold`

This adds support for the WASM memory threshold, used in conjunction with `--wasm-memory-limit`.
When the remaining memory until the limit falls below the threshold, the canister's
`on_low_wasm_memory` handler is run.

### fix: `dfx deploy --by-proposal` no longer sends chunk data in ProposeCommitBatch

Recently we made `dfx deploy` include some chunk data in CommitBatch, in order to streamline
deploys for smaller projects. `dfx deploy` splits up larger change lists and submits them in
smaller batches, in order to remain within message and compute limits.

This change also applied to `dfx deploy --by-proposal`, which submits all changes in a single
message. This made it more likely that `dfx deploy --by-proposal` will fail due to exceeding
message limits.

This fix makes it so `dfx deploy --by-proposal` never includes this chunk data in
ProposeCommitBatch, which will allow for more changes before hitting message limits.

### feat: `dfx start --pocketic` supports `--force` and shared networks.

`dfx start --pocketic` is now compatible with `--force` and shared networks.

### feat: error when using insecure identity on mainnet

This used to be a warning. A hard error can abort the command so that no insecure state will be on the mainnet.

Users can suppress this error by setting `export DFX_WARNING=-mainnet_plaintext_identity`.

The warning won't display when executing commands like `dfx deploy --playground`.

### feat: support `--replica` in `dfx start`

Added a flag `--replica` to `dfx start`. This flag currently has no effect.
Once PocketIC becomes the default for `dfx start` this flag will start the replica instead.
You can use the `--replica` flag already to write scripts that anticipate that change.

### feat: extensions can define project templates

An extension can define one or more project templates for `dfx new` to use.
These can be new templates or replace the built-in project templates.

### fix: all commands with --all parameter skip remote canisters

This affects the following commands:
- `dfx canister delete`
- `dfx canister deposit-cycles`
- `dfx canister start`
- `dfx canister status`
- `dfx canister stop`
- `dfx canister uninstall-code`
- `dfx canister update-settings`
- `dfx ledger fabricate-cycles`

### fix: `dfx` can deploy canisters to playground networks that have Motoko EOP enabled

Canisters with Motoko's Enhanced Orthogonal Persistence feature require `wasm_memory_persistence = Keep` when they get installed.
Previously, when `dfx` attempted to install canisters with EOP enabled to a playground it didn't set `wasm_memory_persistence` properly.

### fix: custom canisters with a read-only wasm no longer fail to build with a permissions error

### chore: improve `dfx deploy` messages.

If users run `dfx deploy` without enough cycles, show additional messages to indicate what to do next.
```
Error explanation:
Insufficient cycles balance to create the canister.
How to resolve the error:
Please top up your cycles balance by converting ICP to cycles like below:
'dfx cycles convert --amount=0.123'.
```

If users run `dfx deploy --playground` but the backend is not updated with the latest frontend canister wasm
the error message will explain this properly and recommends asking for help on the forum since this can't be resolved by users.

### chore: improve `dfx cycles convert` messages.

If users run `dfx cycles convert` without enough ICP tokens, show additional messages to indicate what to do next.
```
Error explanation:
Insufficient ICP balance to finish the transfer transaction.
How to resolve the error:
Please top up your ICP balance.

Your account address for receiving ICP from centralized exchanges: 8494c01329531c06254ff45dad87db806ae6ed935ad6a504cdbc00a935db7b49
(run `dfx ledger account-id` to display)

Your principal for ICP wallets and decentralized exchanges: ueuar-wxbnk-bdcsr-dnrh3-rsyq6-ffned-h64ox-vxywi-gzawf-ot4pv-sqe
(run `dfx identity get-principal` to display)
```

### feat: Add pre-install tasks

Add pre-install tasks, which can be defined by the new `pre-install` key for canister objects in `dfx.json` with a command or list of commands.

### chore: Warn when the 'canister_ids.json' file is first generated for persistent networks.

Warn when the 'canister_ids.json' file is first generated for persistent networks.

```
dfx deploy --network ic
...
test_backend canister created on network ic with canister id: j36qm-pqaaa-aaaan-qzqya-cai
WARN: The "/home/sdk/repos/test/canister_ids.json" file has been generated. Please make sure you store it correctly, e.g., submitting it to a GitHub repository.
Building canisters...
...
```

### chore: Provides units for all fields of canister status.

Provides units for all fields of canister status.

```
$ dfx canister status pxmfj-jaaaa-aaaan-qmmbq-cai --ic
Canister status call result for pxmfj-jaaaa-aaaan-qmmbq-cai.
Status: Running
Controllers: uom2z-lqsqq-qbn4p-nts4l-2xjfl-oeivu-oso42-4t4jh-54ikd-ewnvi-tqe yjac5-2yaaa-aaaan-qaqka-cai
Memory allocation: 0 Bytes
Compute allocation: 0 %
Freezing threshold: 2_592_000 Seconds
Idle cycles burned per day: 20_548_135 Cycles
Memory Size: 2_010_735 Bytes
Balance: 2_985_407_678_380 Cycles
Reserved: 0 Cycles
Reserved cycles limit: 5_000_000_000_000 Cycles
Wasm memory limit: 3_221_225_472 Bytes
Wasm memory threshold: 0 Bytes
Module hash: 0x4f13cceb571483ac99a9f89afc05718c0a4ab72e9fac7d49054c0a3e05c4899b
Number of queries: 0
Instructions spent in queries: 0
Total query request payload size: 0 Bytes
Total query response payload size: 0 Bytes
Log visibility: controllers
```

### feat!: Print error traces only in verbose (`-v`) mode or if no proper error message is available

### chore: Add Schnorr types and methods to management canister IDL

## Dependencies

### Frontend canister

### fix: 'unreachable' error when trying to upgrade an asset canister with over 1GB data

The asset canister now estimates the size of the data to be serialized to stable memory,
and reserves that much space for the ValueSerializer's buffer.

- Module hash: 865eb25df5a6d857147e078bb33c727797957247f7af2635846d65c5397b36a6
- https://github.com/dfinity/sdk/pull/4095
- https://github.com/dfinity/sdk/pull/4036

### Motoko

Updated Motoko to [0.13.7](https://github.com/dfinity/motoko/releases/tag/0.13.7)

### Replica

Updated replica to elected commit 4ba583480e05a518aa2bcf36f5a0e48475e8edc2.
This incorporates the following executed proposals:

- [134967](https://dashboard.internetcomputer.org/proposal/134967)
- [134966](https://dashboard.internetcomputer.org/proposal/134966)
- [134900](https://dashboard.internetcomputer.org/proposal/134900)
- [134773](https://dashboard.internetcomputer.org/proposal/134773)
- [134684](https://dashboard.internetcomputer.org/proposal/134684)
- [134663](https://dashboard.internetcomputer.org/proposal/134663)
- [134608](https://dashboard.internetcomputer.org/proposal/134608)
- [134609](https://dashboard.internetcomputer.org/proposal/134609)
- [134497](https://dashboard.internetcomputer.org/proposal/134497)
- [134408](https://dashboard.internetcomputer.org/proposal/134408)
- [134337](https://dashboard.internetcomputer.org/proposal/134337)
- [134336](https://dashboard.internetcomputer.org/proposal/134336)
- [134259](https://dashboard.internetcomputer.org/proposal/134259)
- [134251](https://dashboard.internetcomputer.org/proposal/134251)
- [134250](https://dashboard.internetcomputer.org/proposal/134250)
- [134188](https://dashboard.internetcomputer.org/proposal/134188)
- [134187](https://dashboard.internetcomputer.org/proposal/134187)
- [134186](https://dashboard.internetcomputer.org/proposal/134186)
- [134185](https://dashboard.internetcomputer.org/proposal/134185)

# 0.24.3

### feat: Bitcoin support in PocketIC

`dfx start --pocketic` is now compatible with `--bitcoin-node` and `--enable-bitcoin`.

### feat: facade pull ICP, ckBTC, ckETH ledger canisters

The ledger canisters can be pulled even though they are not really "pullable".
The metadata like wasm_url and init_guide are hardcoded inside `dfx deps pull` logic.

- ICP ledger: `ryjl3-tyaaa-aaaaa-aaaba-cai`
- ckBTC ledger: `mxzaz-hqaaa-aaaar-qaada-cai`
- ckETH ledger: `ss2fx-dyaaa-aaaar-qacoq-cai`

### chore: update agent version in frontend templates, and include `resolve.dedupe` in Vite config

### chore: improve error message when trying to use the local replica when it is not running

### Frontend canister

Allow setting permissions lists in init arguments just like in upgrade arguments.

- Module hash: 2c24b5e1584890a7965011d5d1d827aca68c489c9a6308475730420fa53372e8
- https://github.com/dfinity/sdk/pull/3965

### Candid UI

- Module hash: f45db224b40fac516c877e3108dc809d4b22fa42d05ee8dfa5002536a3a3daed
- Bump agent-js to fix error code

### chore!: improve the messages for the subcommands of `dfx cycles` and `dfx ledger`.

If users run subcommands of `dfx cycles` or `dfx ledger` without the `--ic` flag, show below messages to indicate what to do next.
```
Error explanation:
Cycles ledger with canister ID 'um5iw-rqaaa-aaaaq-qaaba-cai' is not installed.
How to resolve the error:
Run the command with '--ic' flag if you want to manage the cycles on the mainnet.
```

### chore: improve `dfx start` messages.

For `dfx start`, show below messages to users to indicate what to do next.
```
Success! The dfx server is running.
You must open a new terminal to continue developing. If you'd prefer to stop, quit with 'Ctrl-C'.
```

## Dependencies

### Motoko

Updated Motoko to [0.13.4](https://github.com/dfinity/motoko/releases/tag/0.13.4)

### Replica

Updated replica to elected commit a62848817cec7ae50618a87a526c85d020283fd9.
This incorporates the following executed proposals:

- [134036](https://dashboard.internetcomputer.org/proposal/134036)
- [134035](https://dashboard.internetcomputer.org/proposal/134035)
- [134034](https://dashboard.internetcomputer.org/proposal/134034)
- [134032](https://dashboard.internetcomputer.org/proposal/134032)
- [133939](https://dashboard.internetcomputer.org/proposal/133939)
- [133953](https://dashboard.internetcomputer.org/proposal/133953)
- [133952](https://dashboard.internetcomputer.org/proposal/133952)
- [133951](https://dashboard.internetcomputer.org/proposal/133951)
- [133950](https://dashboard.internetcomputer.org/proposal/133950)
- [133902](https://dashboard.internetcomputer.org/proposal/133902)
- [133901](https://dashboard.internetcomputer.org/proposal/133901)
- [133900](https://dashboard.internetcomputer.org/proposal/133900)
- [133798](https://dashboard.internetcomputer.org/proposal/133798)
- [133799](https://dashboard.internetcomputer.org/proposal/133799)
- [133800](https://dashboard.internetcomputer.org/proposal/133800)
- [133457](https://dashboard.internetcomputer.org/proposal/133457)
- [133450](https://dashboard.internetcomputer.org/proposal/133450)
- [133443](https://dashboard.internetcomputer.org/proposal/133443)
- [133397](https://dashboard.internetcomputer.org/proposal/133397)
- [133396](https://dashboard.internetcomputer.org/proposal/133396)

# 0.24.2

### feat: all commands will use the DFX_NETWORK from the environment

If `DFX_NETWORK` is set in the environment, all commands will use that network by default.
The `--network` parameter will take precedence if provided.

### fix: dfx generate now honors the --network parameter
This fixes an issue where `dfx deploy --playground` would fail if the project
had not been previously built for the local network.

### feat: Support canister log allowed viewer list

Added support for the canister log allowed viewer list, enabling specified users to access a canister's logs without needing to be set as the canister's controller.
Valid settings are:
- `--add-log-viewer`, `--remove-log-viewer` and `--set-log-viewer` flags with `dfx canister update-settings`
- `--log-viewer` flag with `dfx canister create`
- `canisters[].initialization_values.log_visibility.allowed_viewers` in `dfx.json`

### feat: batch upload assets

The frontend canister sync now tries to batch multiple small content chunks into a single call using the `create_chunks` method added earlier.
And for small amounts of uploaded data the asset sync can now skip chunk creation entirely.
This should lead to significantly faster upload times for frontends with many small files.

## Dependencies

### Motoko

Updated Motoko to [0.13.2](https://github.com/dfinity/motoko/releases/tag/0.13.2)

### Frontend canister

`SetAssetContentArguments` has a new field `last_chunk: opt blob` which can be used in addition to `chunk_ids` so that small assets can be uploaded as part of `commit_batch`,
skipping the need to await a separate `create_chunk` call.

Bumped `api_version` to `2` for the previous addition of `create_chunks` since the improved file sync relies on it.

- Module hash: 296d1ad1a7f8b15f90ff8b728658646b649cabd159f360f1b427297f4c76763e
- https://github.com/dfinity/sdk/pull/3954
- https://github.com/dfinity/sdk/pull/3947

# 0.24.1

### feat: More PocketIC flags supported

`dfx start --pocketic` is now compatible with `--artificial-delay` and the `subnet_type`  configuration option, and enables `--enable-canister-http` by default.

## Dependencies

### Frontend canister

#### feat: Better error messages when proposing a batch

Add the batch id in the error messages of `propose_commit_batch`.

Module hash: 2c9e30df9be951a6884c702a97bbb8c0b438f33d4208fa612b1de6fb1752db76

### Motoko

Updated Motoko to [0.13.1](https://github.com/dfinity/motoko/releases/tag/0.13.1)

### Replica

Updated replica to elected commit 0a6d829cddc1534c29e0d2c3c3ebd1024bff8d1a.

This incorporates the following elected proposals:

- [133327](https://dashboard.internetcomputer.org/proposal/133327)
- [133310](https://dashboard.internetcomputer.org/proposal/133310)
- [133309](https://dashboard.internetcomputer.org/proposal/133309)
- [133144](https://dashboard.internetcomputer.org/proposal/133144)
- [133143](https://dashboard.internetcomputer.org/proposal/133143)
- [133142](https://dashboard.internetcomputer.org/proposal/133142)
- [133063](https://dashboard.internetcomputer.org/proposal/133063)
- [133062](https://dashboard.internetcomputer.org/proposal/133062)
- [133061](https://dashboard.internetcomputer.org/proposal/133061)
- [132548](https://dashboard.internetcomputer.org/proposal/132548)
- [132547](https://dashboard.internetcomputer.org/proposal/132547)
- [132507](https://dashboard.internetcomputer.org/proposal/132507)
- [132482](https://dashboard.internetcomputer.org/proposal/132482)
- [132481](https://dashboard.internetcomputer.org/proposal/132481)
- [132500](https://dashboard.internetcomputer.org/proposal/132500)
- [132416](https://dashboard.internetcomputer.org/proposal/132416)
- [132413](https://dashboard.internetcomputer.org/proposal/132413)
- [132414](https://dashboard.internetcomputer.org/proposal/132414)
- [132412](https://dashboard.internetcomputer.org/proposal/132412)
- [132376](https://dashboard.internetcomputer.org/proposal/132376)
- [132375](https://dashboard.internetcomputer.org/proposal/132375)
- [132223](https://dashboard.internetcomputer.org/proposal/132223)
- [132222](https://dashboard.internetcomputer.org/proposal/132222)
- [132149](https://dashboard.internetcomputer.org/proposal/132149)
- [132148](https://dashboard.internetcomputer.org/proposal/132148)
- [131787](https://dashboard.internetcomputer.org/proposal/131787)
- [131757](https://dashboard.internetcomputer.org/proposal/131757)
- [131697](https://dashboard.internetcomputer.org/proposal/131697)

### Candid UI

Module hash 15da2adc4426b8037c9e716b81cb6a8cf1a835ac37589be2cef8cb3f4a04adaa

# 0.24.0

### fix: bumps sveltekit starter dependency versions to prevent typescript config error

### feat: expose canister upgrade options in CLI

`dfx canister install` and `dfx deploy` takes options `--skip-pre-upgrade` and `--wasm-memory-persistence`.

`dfx deploy --mode` now takes the same possible values as `dfx canister install --mode`: "install", "reinstall", "upgrade" and "auto".

In "auto" mode, the upgrade options are hints which only take effects when the actual install mode is "upgrade".

To maintain backward compatibility, a minor difference between the two commands remains.
If the `--mode` is not set, `dfx deploy` defaults to "auto", while `dfx canister install` defaults to "install".

### feat: Also report Motoko stable compatibility warnings

Report upgrade compatibility warnings for Motoko, such as deleted stable variables, in addition to compatibility errors.

### feat: Support for Motoko's enhanced orthogonal persistence.

Support Motoko's enhanced orthogonal persistence by automatically setting the canister upgrade option `wasm_memory_persistence` based on the Wasm metadata.

### feat: PocketIC state

`dfx start --pocketic` no longer requires `--clean`, and can persist replica state between runs.

### fix: Scripts always run with current directory set to the project root

Build scripts and other scripts now always run with the working directory
set to the project root (directory containing dfx.json).

This applies to the following:
 - build scripts
 - extension run
 - tech stack value computation
 - packtool (vessel, mops etc)

### feat: `dfx extension list` supports listing available extensions

`dfx extension list` now support `--available` flag to list available extensions from the
[extension catalog](https://github.com/dfinity/dfx-extensions/blob/main/catalog.json).
The extension catalog can be overridden with the `--catalog-url` parameter.

## Dependencies

### Frontend canister

Added `create_chunks`. It has the same behavior as `create_chunk`, except that it takes a `vec blob` and returns a `vec BatchId` instead of non-`vec` variants.

Module hash: 3a533f511b3960b4186e76cf9abfbd8222a2c507456a66ec55671204ee70cae3

### Motoko

Updated Motoko to [0.12.1](https://github.com/dfinity/motoko/releases/tag/0.12.1)

# 0.23.0

### fix: relax content security policy for sveltekit starter

We had to roll back part of the increased default security policy for the sveltekit starter due to the framework's use of inline scripts

### feat: Add canister snapshots

The new `dfx canister snapshot` command can be used to create, apply, and delete snapshots of stopped canisters.

### feat: PocketIC HTTP gateway

icx-proxy's HTTP gateway has been replaced with PocketIC's. (This does not impact the meaning of `--pocketic` in `dfx start`.)

### feat: Enable threshold schnorr signatures for Ed25519

Schnorr signature signing for `Ed25519` is now enabled.
A test key id `Ed25519:dfx_test_key` is ready to be used by locally created canisters.

### feat: Added settings_digest field to the network-id file

### feat: install extensions using the catalog

`dfx extension install` now locates extensions using the
[extension catalog](https://github.com/dfinity/dfx-extensions/blob/main/catalog.json).
This can be overridden with the `--catalog-url` parameter.

## Dependencies

### Replica

Updated replica to elected commit 3d0b3f10417fc6708e8b5d844a0bac5e86f3e17d.
This incorporates the following executed proposals:

- [131473](https://dashboard.internetcomputer.org/proposal/131473)


## Dependencies

### Replica

Updated replica to elected commit 2c0b76cfc7e596d5c4304cff5222a2619294c8c1.
This incorporates the following executed proposals:

- [131390](https://dashboard.internetcomputer.org/proposal/131390)
- [131055](https://dashboard.internetcomputer.org/proposal/131055)
- [131054](https://dashboard.internetcomputer.org/proposal/131054)
- [131032](https://dashboard.internetcomputer.org/proposal/131032)
- [131028](https://dashboard.internetcomputer.org/proposal/131028)

### feat: generate .env files for Motoko canisters

### feat: support `"security_policy"` and `"disable_security_policy_warning"` in `.ic-assets.json5`

*This change has an accompanying migration guide. Please see the 0.23.0 migration guide for instructions on how to adapt your project to this feature.*

It is now possible to specify a `"security_policy"` field in `.ic-assets.json5` for asset configurations.
Valid options are `"disabled"`, `"standard"`, and `"hardened"`.
The security policy provides a set of standard headers to make frontends more secure.
Headers manually specified in the `"headers"` field take precedence over the security policy headers.

If `"security_policy"` is not specified or `"disabled"` is set, then no headers are added. If `"security_policy"` is not set at all, a warning is displayed that there is no security policy set.

If `"standard"` is specified, a set of security headers is added to the asset. The headers can be displayed with `dfx info security-policy`.
It is a set of security headers that will work for most dapps. A warning is displayed that the headers could be hardened.

If `"hardened"` is set, the same headers as with `"standard"` are added.
The asset sync expects that improved headers are set that would improve security where appropriate.
If no custom headers are present the asset sync will fail with an error.

All warnings regarding security policies can be disabled with ``"disable_security_policy_warning": true`. It needs to be set per asset.

The standard/hardened security policy headers can be seen with `dfx info security-policy`.
It also contains a lot of suggestions on how to harden the policy.

Updated the starter projects to use `"security_policy"` instead of including the whole security policy by defining individual headers.

### feat: `dfx info security-policy`

Shows the headers that get applied to assets that are configured to `"security_policy": "standard"` or `"security_policy": "hardened"` in `.ic-assets.json5`.
Produces output that can be directly pasted into a `.json5` document.

### feat: `dfx extension install <url to extension.json>`

It's now possible for `dfx extension install` to install an extension from
somewhere other than https://github.com/dfinity/dfx-extensions, by passing
a URL to an extension.json file rather than an extension name.

For example, these are equivalent:
```bash
dfx extension install nns
dfx extension install https://raw.githubusercontent.com/dfinity/dfx-extensions/main/extensions/nns/extension.json
```

This update also adds the optional field `download_url_template` to extension.json,
which dfx will use to locate an extension release archive.

### fix: `dfx extension install` no longer reports an error if the extension is already installed

However, if a version is specified with `--version`, and the installed version is different,
then `dfx extension install` will still report an error.

### fix: `dfx ledger create-canister` sets controller properly

A recent [hotfix](https://forum.dfinity.org/t/nns-update-2024-05-15-cycles-minting-canister-hotfix-proposal-129728/30807) to the CMC changed how the arguments to `notify_create_canister` need to be passed.
`dfx` now again properly calls that function.

### feat: display replica port in `dfx start`

This replaces the dashboard link, which is now shown only in verbose mode. This should hopefully be less confusing for new users.

### feat!: add `crate` field to dfx.json

It is now possible to specify a particular crate within a Rust package to use for a canister module, using the `crate` field.
This enables specifying crates with different names than the package. In a few cases these were previously auto-detected
by dfx, you will need to add this field if you were using such a setup.

### feat: the `--wallet` parameter now accepts an identity name

The `--wallet` parameter can now be either a principal or the name of an identity.

If the name of an identity, dfx looks up the associated wallet's principal.

This means `--wallet <name>` is the equivalent of `--wallet $(dfx identity get-wallet --identity <name>)`.

### fix: display error cause of some http-related errors

Some commands that download http resources, for example `dfx extension install`, will
once again display any error cause.

### chore: remove the deprecated --use-old-metering flag

# 0.22.0

### asset uploads: retry some HTTP errors returned by the replica

Now retries the following, with exponential backoff as is already done for connect and transport errors:
- 500 internal server error
- 502 bad gateway
- 503 service unavailable
- 504 gateway timeout
- 429 many requests

### fix: Allow canisters to be deployed even if unrelated canisters in dfx.json are malformed

### feat!: enable cycles ledger support unconditionally

### chore!: removed `unsafe-eval` CSP from default starter template

To do this, the `@dfinity/agent` version was updated as well.

### fix: `dfx build` no longer requires a password for password-protected identities

### chore!: enforce `--wallet` requirement for `dfx canister call --with-cycles` earlier

### feat: add `dfx schema` support for .json files related to extensions

- `dfx schema --for extension-manifest` corresponds to extension.json
- `dfx schema --for extension-dependencies` corresponds to dependencies.json

### chore!: enforce minimum password length of 9 characters

The [NIST guidelines](https://pages.nist.gov/800-63-3/sp800-63b.html) require passwords to be longer than 8 characters.
This is now enforced when creating new identities.
Identities protected by a shorter password can still be decrypted.

### feat: `dfx extension install` now uses the extension's dependencies.json file to pick the highest compatible version

### feat: Enable threshold schnorr signatures for Bip340Secp256k1

Schnorr signature signing for `Bip340Secp256k1` is now enabled.
A test key id `Bip340Secp256k1:dfx_test_key` is ready to be used by locally created canisters.

## Dependencies

### Replica

Updated replica to elected commit 5849c6daf2037349bd36dcb6e26ce61c2c6570d0.
This incorporates the following executed proposals:

- [130985](https://dashboard.internetcomputer.org/proposal/130985)
- [130984](https://dashboard.internetcomputer.org/proposal/130984)
- [130819](https://dashboard.internetcomputer.org/proposal/130819)
- [130818](https://dashboard.internetcomputer.org/proposal/130818)
- [130748](https://dashboard.internetcomputer.org/proposal/130748)
- [130749](https://dashboard.internetcomputer.org/proposal/130749)
- [130728](https://dashboard.internetcomputer.org/proposal/130728)
- [130727](https://dashboard.internetcomputer.org/proposal/130727)
- [130409](https://dashboard.internetcomputer.org/proposal/130409)
- [130408](https://dashboard.internetcomputer.org/proposal/130408)

### Motoko

Updated Motoko to [0.11.2](https://github.com/dfinity/motoko/releases/tag/0.11.2)

# 0.21.0

### feat: dfx killall

Introduced `dfx killall`, a command for killing DFX-started processes.

### feat!: remove support for bitcoin query API

`dfx call --query aaaaa-aa bitcoin_get_balance_query/bitcoin_get_utxos_query` will result in an error.

### fix: simplified log message when using the default shared network configuration

Now displays `Using the default configuration for the local shared network.`
instead of `Using the default definition for the 'local' shared network because ~/.config/dfx/networks.json does not define it.`

### chore!: Improved error message about canister ranges when directly connecting to a node on a non-root subnet

### feat: `dfx start` for the shared local network stores replica state files in unique directories by options

The state files for different replica versions are often incompatible,
so `dfx start` requires the `--clean` argument in order to reset data when
using different replica versions or different replica options.

For the local shared network, dfx now stores replica state files in different
directories, split up by replica version and options.

As an example, you'll be able to do things like this going forward:
```bash
dfx +0.21.0 start
(cd project1 && dfx deploy && dfx canister call ...)
dfx stop

dfx +0.22.0 start
# notice --clean is not required.
# even if --clean were passed, the canisters for project1 would be unaffected.
(cd project2 && dfx deploy)
# project1 won't be affected unless you call dfx in its directory
dfx stop

dfx +0.21.0 start
# the canisters are still deployed
(cd project1 && dfx canister call ...)
```

Prior to this change, the second `dfx start` would have had to include `--clean`,
which would have reset the state of the shared local network, affecting all projects.

This also means `dfx start` for the shared local network won't ever require you to pass `--clean`.

`dfx start` will delete old replica state directories.  At present, it retains the 10 most recently used.

This doesn't apply to project-specific networks, and it doesn't apply with `--pocketic`.

It doesn't apply to project-specific networks because the project's canister ids would
reset anyway on first access. If you run `dfx start` in a project directory where dfx.json
defines the local network, you'll still be prompted to run with `--clean` if using a
different replica version or different replica options.

It doesn't apply to `--pocketic` because PocketIC does not yet persist any data.

### feat: allow specifying encodings in `.ic-assets.json`

When uploading assets to an asset canister, `dfx` by default uploads `.txt`, `.html` and `.js` files in `identity` encoding but also in `gzip` encoding to the frontend canister if encoding saves bytes.
It is now possible to specify in `.ic-assets.json` which encodings are used besides `identity`.
Note that encodings are only used if the encoding saves bytes compared to `identity` or if `identity` is not a specified encoding.

Example: To turn off `gzip` for `.js` files and to turn on `gzip` for `.jpg` files, use this in `.ic-assets.json`:
``` json
{
  "match": "**/*.js",
  "encodings": ["identity"]
},
{
  "match": "**/*.jpg",
  "encodings": ["identity", "gzip"]
}
```

### feat: `dfx canister url`

Add `dfx canister url` subcommand to display the url of a given canister. Basic usage as below:

``` bash
dfx canister url <canister>
```

The `<canister>` argument specifies the name or id of the canister for which you want to display the url.

### feat: `log_visibility` canister setting

Adds support for the `log_visibility` canister setting, which configures which users are allowed to read a canister's logs.
Valid options are `controllers` and `public`. The setting can be used with the `--log-visibility` flag in `dfx canister create`
and `dfx canister update-settings`, or in `dfx.json` under `canisters[].initialization_values.log_visibility`.

## Asset canister synchronization

### feat: support `brotli` encoding

Asset synchronization now not only supports `identity` and `gzip`, but also `brotli` encoding.
The default encodings are still
- `identity` and `gzip` for MIME types `.txt`, `.html` and `.js`
- `identity` for anything else

## Dependencies

### Frontend canister

**fix!: URL decoding follows the whatwg standard**

Previously, the frontend canister used custom logic to decode URLs.
The logic was replaced with a dependency that follows https://url.spec.whatwg.org/#percent-decode, which is what JavaScript's `new Request("https://example.com/% $").url` also uses.
This also drops support for decoding `%%` to `%`. `%` does no longer need to be encoded.

URLs that contain invalid encodings now return `400 Bad Request` instead of `500 Internal Server Error`

- Module hash: 2cc4ec4381dee231379270a08403c984986c9fc0c2eaadb64488b704a3104cc0
- https://github.com/dfinity/sdk/pull/3767

### Replica

Updated replica to elected commit 246d0ce0784d9990c06904809722ce5c2c816269.
This incorporates the following executed proposals:

- [130392](https://dashboard.internetcomputer.org/proposal/130392)
- [130400](https://dashboard.internetcomputer.org/proposal/130400)
- [130315](https://dashboard.internetcomputer.org/proposal/130315)
- [130134](https://dashboard.internetcomputer.org/proposal/130134)

# 0.20.2

### fix: `dfx canister delete` fails

`dfx canister delete` occasionally fails because it attempts to withdraw too many cycles from the canister before it is deleted.
Usually, `dfx` tries again with a larger margin of cycles, but sometimes this gets stuck.
It is now possible to use `--initial-margin` to manually supply a margin in case the automatic margin does not work.

### perf: improve sync command performance

Improves `sync` (eg. `dfx deploy`, `icx-asset sync`) performance by parallelization:
- Make asset properties query faster by parallelization, significant improvement for canisters that have many assets
- Make chunk creation process faster, by increasing parallelization 4=>25, significant improvement when deploying lots of small assets

`icx-asset`: add support for log levels, defaulting to `info`

### PocketIC support

Passing `--pocketic` to `dfx start` now starts a PocketIC server instead of the replica. PocketIC is lighter-weight than the replica and execution environment internals can be manipulated by REST commands. For more information, see the [PocketIC readme](https://github.com/dfinity/pocketic).

### feat: subaccount can be derived from principal in `dfx ledger account-id`

### feat: `dfx info candid-ui-url`

`dfx info candid-ui-url` displays the URL to the Candid UI canister for an explicitly specified `--network <network name>` (or `local` by default).

### chore: Improve help text of `dfx identity new` to include which characters are valid in identity names

### fix: Capitalization of "Wasm" in docs and messages

The output of `dfx canister status` has been also changed to use consistent capitalization of words.

### fix!(frontend-canister): include `.well-known` directory by default for asset upload

When uploading assets to an asset canister, `dfx` by default excludes directories and files with names that start with `.`.
`dfx` will start including folders with the name `.well-known` by default.
It is possible to override this in `.ic-assets.json` like this:

``` json
{
  "match": ".well-known",
  "ignore": true
}
```

### fix: Transferring funds too early in `dfx ledger create-canister` with --next-to

When creating a canister with `dfx ledger create-canister --next-to` on a canister that does not exist (e.g., 2vxsx-fae), then the funds are first transferred away from the users account, but the call then fails to create the new canister, and the funds are not returned to the user's account.

## Dependencies

### Updated to [agent-rs 0.35.0](https://github.com/dfinity/agent-rs/blob/main/CHANGELOG.md#0350---2024-05-10)

### Replica

Updated replica to elected commit ec35ebd252d4ffb151d2cfceba3a86c4fb87c6d6.
This incorporates the following executed proposals:

- [130083](https://dashboard.internetcomputer.org/proposal/130083)
- [129747](https://dashboard.internetcomputer.org/proposal/129747)
- [129746](https://dashboard.internetcomputer.org/proposal/129746)
- [129706](https://dashboard.internetcomputer.org/proposal/129706)
- [129697](https://dashboard.internetcomputer.org/proposal/129697)
- [129696](https://dashboard.internetcomputer.org/proposal/129696)
- [129628](https://dashboard.internetcomputer.org/proposal/129628)
- [129627](https://dashboard.internetcomputer.org/proposal/129627)

# 0.20.1

### feat: reformatted error output

Rather than increasing indentation, dfx now aligns the error causes with a "Caused by: " prefix.

Also changed error types to report error causes as causes, rather than embedding their error cause in the error text.

Before:
```bash
Error: Failed while trying to deploy canisters.
Caused by: Failed while trying to deploy canisters.
  Failed to build all canisters.
    Failed while trying to build all canisters.
      The build step failed for canister 'bw4dl-smaaa-aaaaa-qaacq-cai' (wasminst_backend) with an embedded error: Failed to build Motoko canister 'wasminst_backend'.: Failed to compile Motoko.: Failed to run 'moc'.: The command '"/Users/ericswanson/.cache/dfinity/versions/0.19.0/moc" ... params ...  failed with exit status 'exit status: 1'.
Stdout:

Stderr:
/Users/ericswanson/w/wasminst/src/wasminst_backend/main2.mo: No such file or directory
```

After:
```bash
Error: Failed while trying to deploy canisters.
Caused by: Failed to build all canisters.
Caused by: Failed while trying to build all canisters.
Caused by: The build step failed for canister 'bw4dl-smaaa-aaaaa-qaacq-cai' (wasminst_backend)
Caused by: Failed to build Motoko canister 'wasminst_backend'.
Caused by: Failed to compile Motoko.
Caused by: Failed to run 'moc'.
Caused by: The command '"/Users/ericswanson/.cache/dfinity/versions/0.20.0/moc" ... params ... failed with exit status 'exit status: 1'.
Stdout:

Stderr:
/Users/ericswanson/w/wasminst/src/wasminst_backend/main2.mo: No such file or directory
```

### fix: "Failed to decrypt PEM file" errors messages will now include the cause

### feat: Wasm memory soft-limit

Adds support for the `wasm_memory_limit` canister setting, which limits the canister's heap during most calls but does not affect queries. As with other canister settings, it can be set in `dfx canister create` or `dfx canister update-settings` via the `--wasm-memory-limit` flag, as well as in `dfx.json` under `canisters[].initialization_values.wasm_memory_limit`.

### feat: extensions can define a canister type

Please see [extension-defined-canister-types](docs/concepts/extension-defined-canister-types.md) for details.

### feat: init_arg_file in dfx.json

Introduces support for the `init_arg_file` field in `dfx.json`, providing an alternative method to specify initialization arguments.

This field accepts a relative path, from the directory containing the `dfx.json` file.

**Note**

- Only one of `init_arg` and `init_arg_file` can be defined at a time.
- If `--argument` or `--argument-file` are set, the argument from the command line takes precedence over the one in dfx.json.

### fix: dfx new failure when node is available but npm is not

`dfx new` could fail with "Failed to scaffold frontend code" if node was installed but npm was not installed.

## Dependencies

### Cycles wallet

Updated cycles wallet to a gzipped version of `20240410` release:
- Module hash: `7745d3114e3e5fbafe8a7150a0a8c15a5b8dc9257f294d5ced67d41be76065bc`, in gzipped form: `664df1045e093084f4ebafedd3a793cc3b3be0a7ef1b245d8d3defe20b33057c`
- https://github.com/dfinity/cycles-wallet/commit/b013764dd827560d8538ee2b7be9ecf66bed6be7

### Replica

Updated replica to elected commit 5e285dcaf77db014ac85d6f96ff392fe461945f5.
This incorporates the following executed proposals:

- [129494](https://dashboard.internetcomputer.org/proposal/129494)
- [129493](https://dashboard.internetcomputer.org/proposal/129493)
- [129428](https://dashboard.internetcomputer.org/proposal/129428)
- [129427](https://dashboard.internetcomputer.org/proposal/129427)
- [129423](https://dashboard.internetcomputer.org/proposal/129423)
- [129408](https://dashboard.internetcomputer.org/proposal/129408)
- [129379](https://dashboard.internetcomputer.org/proposal/129379)
- [129378](https://dashboard.internetcomputer.org/proposal/129378)

# 0.20.0

### fix: set `CANISTER_CANDID_PATH_<canister name>` properly for remote canisters

In the remote canister declaration it is possible to set a candid file to use when the canister is remote on a specific network.
`dfx` now correctly sets the `CANISTER_CANDID_PATH_<canister name>` environment variable during the build process on remote networks if the file exists.

### feat: display schema for dfx metadata json

`dfx schema --for dfx-metadata` to display JSON schema of the "dfx" metadata.

### feat: add tech_stack to the Canister Metadata Standard

The standardized `dfx` metadata is extended with another object: `tech_stack`.

Please check [tech-stack](docs/concepts/tech-stack.md) for more details.

### chore: updated management canister .did file

### feat: added `dfx completion` command

This command generates shell completion scripts for `bash`, `elvish`, `fish`, `zsh`, or PowerShell.

Describing how to install shell completion scripts is beyond the scope of this document.
Here are two commands that would enable command completion in the current shell:

In zsh:

```bash
source <(dfx completion zsh)
```

In bash:

```bash
source <(dfx completion)
```

### fix: dfx no longer always creates .dfx directory if dfx.json is present

Previously, `dfx` would always create a `.dfx` directory in the project root if `dfx.json` was present.
Now, it only does so if the command accesses the .dfx directory in some way.

### fix: dfx only loads dfx.json for commands that need it

For example, this will work now:
```bash
echo garbage >dfx.json && dfx identity get-principal
```

## Dependencies

### Replica

Updated replica to elected commit 02dcaf3ccdfe46bd959d683d43c5513d37a1420d.
This incorporates the following executed proposals:

- [129084](https://dashboard.internetcomputer.org/proposal/129084)
- [129081](https://dashboard.internetcomputer.org/proposal/129081)
- [129035](https://dashboard.internetcomputer.org/proposal/129035)
- [128876](https://dashboard.internetcomputer.org/proposal/128876)
- [128904](https://dashboard.internetcomputer.org/proposal/128904)
- [128864](https://dashboard.internetcomputer.org/proposal/128864)
- [128816](https://dashboard.internetcomputer.org/proposal/128816)
- [128846](https://dashboard.internetcomputer.org/proposal/128846)

# 0.19.0

### fix: call management canister Bitcoin query API without replica-signed query

`dfx canister call --query` defaults to use "Replica-signed query" feature.

It doesn't work with bitcoin query calls to the management canister because the Boundary Nodes cannot route the `read_state` call.

Only for these particular queries, `dfx` will make the query calls without checking the replica signatures.

If the response reliability is a concern, you can make update calls to the secure alternatives.

### feat(beta): enable cycles ledger support

If the environment variable `DFX_CYCLES_LEDGER_SUPPORT_ENABLE` is set and no cycles wallet is configured, then dfx will try to use the cycles ledger to perform any operation that the cycles wallet usually is used for.

The following commands/options have been unhidden:
- `dfx cycles`
- `--from-subaccount` for `dfx deploy`, `dfx canister create`, `dfx canister deposit-cycles` to determine which cycles ledger subaccount the used cycles should be used from
- `--created-at-time` for `dfx deploy`, `dfx create canister`, `dfx canister deposit-cycles` to control transaction deduplication on the cycles ledger
- `--to-subaccount` for `dfx canister delete` to control into which subaccount cycles are withdrawn before the canister is deleted

The cycles ledger will not be supported by default until the cycles ledger canister is under NNS control.

### feat: dfx canister call ... --output json

This is the same as `dfx canister call ... | idl2json`, for convenience.

See also: https://github.com/dfinity/idl2json

### fix: Output of dfx ping is now valid JSON

Added commas in between fields, and newlines to improve formatting.

### fix: canister status output to be grep compatible

`dfx canister status` now outputs to `stdout`, rather than `stderr`, so that its output is `grep` compatible.

### fix: fetching canister logs to be grep & tail compatible

`dfx canister logs` now outputs to stdout, rather than stderr, so that its output is `grep` and `tail` compatible.

### fix: fetching canister logs

The management canister method `fetch_canister_logs` can be called only as a query, not as an update call. Therefore, `dfx canister logs <canister_id>` now uses a query call for this purpose.

### `dfx wallet set-name` now actually sets the name of the wallet

### feat: hyphenated project names

DFX no longer forbids hyphens in project names. Anywhere they appear as the name of a variable, e.g. environment variables or generated JS variables, they will be replaced with underscores.

### fix: .ic-assets.json configuration entries no longer overwrite the default for `allow_raw_access`

Previously, any configuration element in .ic-assets.json functioned as if a setting of
`"allow_raw_access": true` were present in the json object.

For example, given the following configuration, all files would be configured
with `allow_raw_access` set to `true`, as if the second entry specified
`"allow_raw_access": true` (which is the default), even though it does not.

```json
[
  {
    "match": "**/*",
    "allow_raw_access": false
  },
  {
    "match": "**/*",
    "headers": {
      "X-Anything": "Something"
    }
  }
]
```

Now, given the same configuration, all files would be configured with `allow_raw_access` set to false, as expected.

Note that the default value of `allow_raw_access` is still `true`.

### fix: removed version switching logic

Removed the logic for calling a different version of dfx based on DFX_VERSION or the `dfx` field in
dfx.json.  This is now performed by dfxvm.

### feat: --always-assist flag for `dfx canister call/install/sign and dfx deploy`

When all the arguments are optional, dfx automatically provides a `null` value when no arguments are provided.
`--always-assist` flag enables the candid assist feature for optional arguments, instead of providing a default `null` value.

### fix(deps): the second pull forget to set wasm_hash_download in pulled.json

When the dependency has been in the cache, `dfx deps pull` forgot to set correct `wasm_hash_download` in `pulled.json`.

It caused the following `init/deploy` commands to fail.

## Dependencies

### Replica

Updated replica to elected commit 425a0012aeb40008e2e72d913318bc9dbdf3b4f4.
This incorporates the following executed proposals:

- [128806](https://dashboard.internetcomputer.org/proposal/128806)
- [128805](https://dashboard.internetcomputer.org/proposal/128805)
- [128296](https://dashboard.internetcomputer.org/proposal/128296)
- [128295](https://dashboard.internetcomputer.org/proposal/128295)
- [128171](https://dashboard.internetcomputer.org/proposal/128171)

### Bitcoin canister

Downgraded Bitcoin canister to [release/2023-10-13](https://github.com/dfinity/bitcoin-canister/releases/tag/release%2F2023-10-13)

### Motoko

Updated Motoko to [0.11.1](https://github.com/dfinity/motoko/releases/tag/0.11.1)

# 0.18.0

### fix!: removed the `dfx upgrade` command

The `dfx upgrade` command now prints a message directing the user to install dfxvm.

### fix!: Remove fallback .env formats

In dfx 0.14.0, we standardized on `CANISTER_ID_<CANISTER_NAME_UPPERCASE>` and
`CANISTER_CANDID_PATH_<CANISTER_NAME_UPPERCASE>` for
environment variables for canister IDs and candid paths respectively,
and deprecated the old formats.  This version removes the old formats.

The only variable names now provided are the following,
all uppercase, with any '-' replaced by '_':
- `CANISTER_CANDID_PATH_<CANISTER_NAME>`
- `CANISTER_ID_<CANISTER_NAME>`

For reference, these formats were removed (any '-' characters were replaced by '_'):
- `CANISTER_CANDID_PATH_<canister_name_case_from_dfx_json>`
- `<CANISTER_NAME_UPPERCASE>_CANISTER_ID`

### feat: add `dfx canister logs <canister_id>` for fetching canister's logs (preview)

There is a new subcommand `logs` to fetch canister's logs.
When printing the log entries it tries to guess if the content can be converted to UTF-8 text and prints an array of hex bytes if it fails.

**Note**

This feature is still in development. Changes may occur in following releases.

### feat: display local asset canister URLs in subdomain format

Locally, canisters can either be accessed via `<canister_id>.localhost:<port>` or `localhost:<port>?canisterId=<canister_id>`.
The query parameter format is annoying to handle in SPAs, therefore the subdomain format is now displayed alongside the subdomain version after deployments.

The query parameter format is not removed because Safari does not support localhost subdomains.

### fix: .env files sometimes missing some canister ids

Made it so `dfx deploy` and `dfx canister install` will always write
environment variables for all canisters in the project that have canister ids
to the .env file, even if they aren't being deployed/installed
or a dependency of a canister being deployed/installed.

### feat: unify CLI options to specify arguments

There are a few subcommands that take `--argument`/`--argument-file` options to set canister call/init arguments.

We unify the related logic to provide consistent user experience.

The notable changes are:

- `dfx deploy` now accepts `--argument-file`.
- `dfx deps init` now accepts `--argument-file`.

### feat: candid assist feature

Ask for user input when Candid argument is not provided in `dfx canister call`, `dfx canister install` and `dfx deploy`.
Previously, we cannot call `dfx deploy --all` when multiple canisters require init args, unless the init args are specified in `dfx.json`. With the Candid assist feature, dfx now asks for init args in terminal when a canister requires init args.

### fix: restored access to URLs like http://localhost:8080/api/v2/status through icx-proxy

Pinned icx-proxy at 69e1408347723dbaa7a6cd2faa9b65c42abbe861, shipped with dfx 0.15.2

This means commands like the following will work again:
```
curl -v --http2-prior-knowledge "http://localhost:$(dfx info webserver-port)/api/v2/status" --output -
```

### feat: `dfx cycles approve` and `transfer --from`

It is now possible to approve other principals to spend cycles on your behalf using `dfx cycles approve <spender> <amount>`.
`dfx cycles transfer` now also supports `--from`, `--from-subaccount`, and `--spender-subaccount`.
For detailed explanations on how these fields work please refer to the [ICRC-2 specification](https://github.com/dfinity/ICRC-1/blob/main/standards/ICRC-2/README.md).

### feat: cut over to dfxvm

The script at https://internetcomputer.org/install.sh now installs
the [dfxvm version manager](https://github.com/dfinity/dfxvm) instead of the dfx binary.

### fix(deps): init/deploy still requires hash check

`dfx deps pull` was recently changed to allow hash mismatch wasm. But `init` and `deploy` weren't change accordingly.

Also the warning of hash mismatch is removed since it scares users and users can't fix it locally.

### fix(generate): Rust canister source candid wrongly deleted

Fixed a bug where `dfx generate` would delete a canister's source candid file if the `declarations.bindings` in `dfx.json` did not include "did".

### fix: failed to install when specify id without dfx.json

Fixed a bug where `dfx canister install` would fail when specify a canister id and there is no dfx.json.

### fix: failed to call a canister removed from dfx.json

Fixed a bug where `dfx canister call` would fail when the deployed canister was removed from dfx.json.

### chore: bump candid to 0.10.4

Fix the Typescript binding for init args.

## Dependencies

### Replica

Updated replica to elected commit d966b2737ca75f1bfaa84f21e7f3f7c54b5d7f33.
This incorporates the following executed proposals:

- [128155](https://dashboard.internetcomputer.org/proposal/128155)
- [128154](https://dashboard.internetcomputer.org/proposal/128154)
- [128099](https://dashboard.internetcomputer.org/proposal/128099)
- [128088](https://dashboard.internetcomputer.org/proposal/128088)
- [127707](https://dashboard.internetcomputer.org/proposal/127707)
- [127706](https://dashboard.internetcomputer.org/proposal/127706)

### Motoko

Updated Motoko to [0.11.0](https://github.com/dfinity/motoko/releases/tag/0.11.0)

### Asset canister

Module hash: 32e92f1190d8321e97f8d8f3e793019e4fd2812bfc595345d46d2c23f74c1ab5

bump ic-cdk to 0.13.1

### Candid UI

Module hash: 1208093dcc5b31286a073f00f748ac6612dbae17b66c22332762705960a8aaad

bump ic-cdk to 0.13.1

### Bitcoin canister

Updated Bitcoin canister to [release/2024-01-22](https://github.com/dfinity/bitcoin-canister/releases/tag/release%2F2024-01-22)

# 0.17.0

### feat: new starter templates

`dfx new` now has a new set of customizable project templates and an interactive menu for selecting them. Supports the Svelte, Vue, and React frameworks, and Azle and Kybra backends.

### fix: --no-frontend no longer creates a frontend

Previously `dfx new --no-frontend` still created a frontend canister. This behavior is now accessed via `--frontend simple-assets`.

### feat: `dfx cycles redeem-faucet-coupon`

It is now possible to redeem faucet coupons to cycles ledger accounts.

### feat: `dfx cycles convert`

It is now possible to turn ICP into cycles that are stored on the cycles ledger using `dfx cycles convert --amount <amount of ICP>`

### feat: specified_id in dfx.json

In addition to passing `--specified-id` in `dfx deploy` and `dfx canister create`, `specified_id` can be set in `dfx.json`.

If it is set in both places, the specified ID from the command line takes precedence over the one in dfx.json.

### feat: create canister on same subnet as other canisters

`dfx deploy`, `dfx canister create`, and `dfx ledger create-canister` now support the option `--next-to <canister principal>` to create canisters on the same subnet as other canisters.
The [registry canister](https://dashboard.internetcomputer.org/canister/rwlgt-iiaaa-aaaaa-aaaaa-cai#get_subnet_for_canister) is used as the source of truth to figure out the subnet id.

### feat: init_arg in dfx.json

In addition to passing `--argument` or `--argument-file` in `dfx deploy` and `dfx canister install`, `init_arg` can be set in `dfx.json`.

If it is set in both places, the argument from the command line takes precedence over the one in dfx.json.

### feat(deps): init_arg in pullable metadata

Providers can set an optional `init_arg` field in `pullable` metadata.

When consumers run `dfx deps init` without `--argument`, the value in `init_arg` will be used automatically.

Consumers won't have to figure out the init argument by themselves. It can be overwritten by `dfx deps init --argument`.

### fix(deps): dfx deps init will try to set "(null)" init argument

For pulled canisters which have no `init_arg` in `pullable` metadata, `dfx deps init` without `--argument` will try to set `"(null)"` automatically.

This works for canisters with top-level `opt` in init argument. This behavior is consistent with `dfx deploy` and `dfx canister install`.

The init argument can be overwritten by `dfx deps init --argument`.

### fix(deps): content of wasm_hash_url can have extra fields than the hash

It is natural to point `wasm_hash_url` to the `<FILE>.sha256` file generated by `shasum` or `sha256sum` which consists of the hash and the file name.

Now when `dfx deps pull`, such content will be accept properly.

### feat: dfx upgrade will direct the user to install dfxvm if it has been released.

If the latest release of https://github.com/dfinity/dfxvm is \>\= 1.0, `dfx upgrade` will
direct the user to install dfxvm and then exit.

### feat: fetch did file from canister metadata when making canister calls

`dfx canister call` will always fetch the `.did` file from the canister metadata. If the canister doesn't have the `candid:service` metadata, dfx will fallback to the current behavior of reading the `.did` file from the local build artifact. This fallback behavior is deprecated and we will remove it in a future release. This should not affect Motoko and Rust canisters built from dfx, as `dfx build` automatically writes the Candid metadata into the canister.

If you build with custom canister type, add the following into `dfx.json`:

```
"metadata": [
  {
    "name": "candid:service"
  }
]
```

If you build the canister without using `dfx`, you can use [ic-wasm](https://github.com/dfinity/ic-wasm/releases) to store the metadata:

```
ic-wasm canister.wasm -o canister.wasm metadata candid:service -f service.did -v public
```

### fix: removed the `dfx toolchain` command

Please use the [dfx version manager](https://github.com/dfinity/dfxvm) instead.

### feat: allow dfxvm install script to bypass confirmation

The dfxvm install script now accepts `DFXVM_INIT_YES=<non empty string>` to skip confirmation.

### chore: bump `ic-agent`, `ic-utils` and `ic-identity-hsm` to 0.32.0

# 0.16.1

### feat: query stats support

When using `dfx canister status`, the output now includes the new query statistics. Those might initially be 0, if the feature is not yet enabled on the subnet the canister is installed in.

### fix: Candid parser when parsing `vec \{number\}` with `blob` type

Fix the bug that when parsing `vec \{1;2;3\}` with `blob` type, dfx silently ignores the numbers.

### fix: support `import` for local did file

If the local did file contains `import` or init args, dfx will rewrite the did file when storing in canister metadata.
Due to current limitations of the Candid parser, comments will be dropped during rewriting.
If the local did file doesn't contain `import` or init args, we will not perform the rewriting, thus preserving the comments.

### fix: subtyping check reports the special opt rule as error

### fix: can now run several dfx canister commands outside of a project

The following commands now work outside of a project:
- `dfx canister start <specific canister id>`
- `dfx canister stop <specific canister id>`
- `dfx canister deposit-cycles <amount> <specific canister id>`
- `dfx canister uninstall-code <specific canister id>`

## Dependencies

### Replica

Updated replica to elected commit 044cfd5147fc97d7e5a214966941b6580c325d72.
This incorporates the following executed proposals:

- [127463](https://dashboard.internetcomputer.org/proposal/127463)
- [127461](https://dashboard.internetcomputer.org/proposal/127461)
- [127104](https://dashboard.internetcomputer.org/proposal/127104)

### Candid UI

Module hash: e5f049a97041217554c1849791c093c4103a6844625be3d6453df2e91abeed35

Fix the HTTP header for deploying in remote environments

# 0.16.0

### feat: large canister modules now supported

When using `dfx deploy` or `dfx canister install`, previously Wasm modules larger than 2MiB would be rejected.
They are now automatically submitted via the chunking API if they are large enough.
From a user perspective the limitation will simply have been lifted.

### feat: dfx deps: wasm_hash_url and loose the hash check

Providers can provide the hash through `wasm_hash_url` instead of hard coding the hash directly.

If the hash of downloaded wasm doesn’t match the provided hash (`wasm_hash`, `wasm_hash_url` or read from mainnet state tree), dfx deps won’t abort. Instead, it will print a warning message.

### feat: create canister on specific subnets or subnet types

`dfx deploy`, `dfx canister create`, and `dfx ledger create-canister` now support the option `--subnet <subnet principal>` to create canisters on specific subnets.

`dfx canister create` and `dfx deploy` now support the option `--subnet-type <subnet type>` to create canisters on a random subnet of a certain type.
Use `dfx ledger show-subnet-types` to list the available subnet types

### feat!: update `dfx cycles` commands with mainnet `cycles-ledger` canister ID

The `dfx cycles` command no longer needs nor accepts the `--cycles-ledger-canister-id <canister id>` parameter.

### chore: removed the dfx start --emulator mode

This was deprecated in dfx 0.15.1.

### chore: removed ic-ref from the binary cache

### chore: updated dependencies for new rust projects

Updated to candid 0.10, ic-cdk 0.12, and ic-cdk-timers 0.6

### fix: store playground canister acquisition timestamps with nanosecond precision on all platforms

They've always been stored with nanosecond precisions on Linux and Macos.
Now they are stored with nanosecond precision on Windows too.

### fix: dfx canister delete, when using an HSM identity, no longer fails by trying to open two sessions to the HSM

Previously, this would fail with a PKCS#11: CKR_CRYPTOKI_ALREADY_INITIALIZED error.

## Dependencies

### Motoko

Updated Motoko to [0.10.4](https://github.com/dfinity/motoko/releases/tag/0.10.4)

### Frontend canister

Module hash: 3c86d912ead6de7133b9f787df4ca9feee07bea8835d3ed594b47ee89e6cb730

### Candid UI

Module hash: b91e3dd381aedb002633352f8ebad03b6eee330b7e30c3d15a5657e6f428d815

Fix the routing error when deploying to gitpod/github workspace.
Fix that Candid UI cannot be opened using localhost URL.

### Replica

Updated replica to elected commit 324eb99eb7531369a5ef75560f1a1a652d123714.
This incorporates the following executed proposals:

- [127096](https://dashboard.internetcomputer.org/proposal/127096)
- [127094](https://dashboard.internetcomputer.org/proposal/127094)
- [127034](https://dashboard.internetcomputer.org/proposal/127034)
- [127031](https://dashboard.internetcomputer.org/proposal/127031)
- [126879](https://dashboard.internetcomputer.org/proposal/126879)
- [126878](https://dashboard.internetcomputer.org/proposal/126878)
- [126730](https://dashboard.internetcomputer.org/proposal/126730)
- [126729](https://dashboard.internetcomputer.org/proposal/126729)
- [126727](https://dashboard.internetcomputer.org/proposal/126727)
- [126366](https://dashboard.internetcomputer.org/proposal/126366)
- [126365](https://dashboard.internetcomputer.org/proposal/126365)
- [126293](https://dashboard.internetcomputer.org/proposal/126293)

# 0.15.3

### fix: allow `http://localhost:*` as `connect-src` in the asset canister's CSP

This will enable browsing the asset canister at `http://<canister-id>.localhost:<port>` in most browsers.

### fix: frontend code crashing when there is no canister ID

### feat: `dfx ledger top-up` also accepts canister names

Previously, `dfx ledger top-up` only accepted canister principals. Now it accepts both principals and canister names.

### fix: installer once again detects if curl supports tlsv1.2

A change to `curl --help` output made it so the install script did not detect
that the `--proto` and `--tlsv1.2` options are available.

### chore: skip reserving 8GB of memory when deleting a canister

When dfx deletes a canister, it first withdraws as many cycles as possible from the canister.
While doing so, dfx previously set the memory allocation of the canister to 8GB in order to not run into any memory problems while withdrawing.
This, however, lead to problems with dynamic memory pricing in subnets with a lot of data because then it becomes very expensive to reserve that much data.
dfx now no longer sets a memory allocation. We anticipate fewer problems this way.

### feat: Added support for icx-proxy `--domain` parameter

In order to access a local replica through a domain name or domain names,
it's necessary to pass the `--domain` parameter to icx-proxy.  dfx now supports
this in configuration and as a parameter to dfx start.  You can specify a single
domain or a list of domains in any of the following ways:

- in networks.json, in `.<network>.proxy.domain`
- in dfx.json, in `.networks.<network>.proxy.domain`
- in dfx.json, in `.defaults.proxy.domain`
- to dfx start, as `dfx start --domain <domain1> --domain <domain2> ...`

## Dependencies

### Candid UI

- Module hash: d172df265a14397a460b752ff07598380bc7ebd9c43ece1e82495ae478a88719c
- Internet identity integration in Candid UI. Thanks to @Web3NL!
  + You can customize the II url and derivationOrigin via URL parameter `ii` and `origin` respectively.
- Update with the new profiling API

### Motoko

Updated Motoko to [0.10.3](https://github.com/dfinity/motoko/releases/tag/0.10.3)

# 0.15.2

### fix: `dfx canister delete <canister id>` removes the related entry from the canister id store

Previously, deleting a canister in the project by id rather than by name
would leave the canister id in the canister id store. This would cause
`dfx deploy` to fail.

### fix: dfx extension install can no longer create a corrupt cache directory

Running `dfx cache delete && dfx extension install nns` would previously
create a cache directory containing only an `extensions` subdirectory.
dfx only looks for the existence of a cache version subdirectory to
determine whether it has been installed. The end result was that later
commands would fail when the cache did not contain expected files.

### fix: output_env_file is now considered relative to project root

The .env file location, whether specified as `output_env_file` in dfx.json
or `--output-env-file <file>` on the commandline, is now considered relative
to the project root, rather than relative to the current working directory.

### feat: Read dfx canister install argument from a file

Enables passing large arguments that cannot be passed directly in the command line using the `--argument-file` flag. For example `dfx canister install --argument-file ./my/argument/file.txt my_canister_name`.


### feat: change `list_permitted` and `list_authorized` to an update call.

This requires the `list_authorized` and `list_permitted` methods to be called as an update and disables the ability to
call it as a query call. This resolves a potential security risk.

### fix: `dfx ledger transfer` now logs to stderr messages about duplicates rather than printing them to stdout

The message "transaction is a duplicate of another transaction in block ...", previously printed to stdout, is now logged to stderr. This means that the output of `dfx ledger transfer` to stdout will contain only `Transfer sent at block height <block height>`.

### feat: accept more ways to specify cycle and e8s amounts

Underscores (`_`) can now be used to make large numbers more readable. For example: `dfx canister deposit-cycles 1_234_567 mycanister`

Certain suffixes that replace a number of zeros are now supported. The (case-insensitive) suffixes are:
- `k` for `000`, e.g. `500k`
- `m` for `000_000`, e.g. `5m`
- `b` for `000_000_000`, e.g. `50B`
- `t` for `000_000_000_000`, e.g. `0.3T`

For cycles an additional `c` or `C` is also acceptable. For example: `dfx canister deposit-cycles 3TC mycanister`

### feat: added `dfx cycles` command

This won't work on mainnet yet, but can work locally after installing the cycles ledger.

Added the following subcommands:
 - `dfx cycles balance`
 - `dfx cycles transfer <to> <amount>` (transfer cycles from one account to another account)
 - `dfx cycles top-up <to> <amount>` (send cycles from an account to a canister)

## Dependencies

### Motoko

Updated Motoko to [0.10.2](https://github.com/dfinity/motoko/releases/tag/0.10.2)

### Frontend canister

Defining a custom `etag` header no longer breaks certification.

Fixed a certification issue where under certain conditions the fallback file (`/index.html`) was served with an incomplete certificate tree, not proving sufficiently that the fallback file may be used as a replacement.

Add the option to (re)set all permissions using upgrade arguments. This is especially useful for SNSes that cannot make calls as the canister's controller.

- Module hash: 657938477f1dee46db70b5a9f0bd167ec5ffcd2f930a1d96593c17dcddef61b3
- https://github.com/dfinity/sdk/pull/3443
- https://github.com/dfinity/sdk/pull/3451
- https://github.com/dfinity/sdk/pull/3429
- https://github.com/dfinity/sdk/pull/3428
- https://github.com/dfinity/sdk/pull/3421

### Replica

Updated replica to elected commit 69e1408347723dbaa7a6cd2faa9b65c42abbe861.
This incorporates the following executed proposals:

- [126095](https://dashboard.internetcomputer.org/proposal/126095)
- [126000](https://dashboard.internetcomputer.org/proposal/126000)
- [125592](https://dashboard.internetcomputer.org/proposal/125592)
- [125591](https://dashboard.internetcomputer.org/proposal/125591)
- [125504](https://dashboard.internetcomputer.org/proposal/125504)
- [125503](https://dashboard.internetcomputer.org/proposal/125503)
- [125343](https://dashboard.internetcomputer.org/proposal/125343)
- [125342](https://dashboard.internetcomputer.org/proposal/125342)
- [125321](https://dashboard.internetcomputer.org/proposal/125321)
- [125320](https://dashboard.internetcomputer.org/proposal/125320)
- [125002](https://dashboard.internetcomputer.org/proposal/125002)
- [125001](https://dashboard.internetcomputer.org/proposal/125001)
- [124858](https://dashboard.internetcomputer.org/proposal/124858)
- [124857](https://dashboard.internetcomputer.org/proposal/124857)

### Bitcoin canister

Updated Bitcoin canister to [release/2023-10-13](https://github.com/dfinity/bitcoin-canister/releases/tag/release%2F2023-10-13)

# 0.15.1

### feat: Added support for reserved_cycles and reserved_cycles_limit

`dfx canister status` will now display the reserved cycles balance and reserved cycles limit for a canister.

Added command-line options:
  - `dfx canister create --reserved-cycles-limit <limit>`
  - `dfx canister update-settings --reserved-cycles-limit <limit>`

In addition, `dfx deploy` will set `reserved_cycles_limit` when creating canisters if specified in `canisters.<canister>.initialization_values.reserved_cycles_limit` in dfx.json.

### feat: emit management canister idl when imported by Motoko canister

`import management "ic:aaaaa-aa;`

This will automatically produce the idl in the `.dfx` folder.

### fix: Include remote canisters in canisters_to_generate

Generate frontend declarations for remote canisters too because frontend JS code may want to call them.

### feat: `dfx extension install <extension> --version <specific version>`

Install a specific version of an extension, bypassing version checks.

### feat: Updated handling of missing values in state tree certificates

The `Unknown` lookup of a path in a certificate results in an `AgentError` (the IC returns `Absent` for non-existing paths).

### fix: dfx deploy urls printed for asset canisters

### chore: --emulator parameter is deprecated and will be discontinued soon

Added warning that the `--emulator` is deprecated and will be discontinued soon.

### fix: node engines in starter

Updates node engines to reflect the same engines supported in agent-js.
```
"node": "^12 || ^14 || ^16 || >=17",
"npm": "^7.17 || >=8"
```

### feat: deploy to playground

Introduced a new network type called `playground`. Canisters on such networks are not created through standard means, but are instead borrowed from a canister pool.
The canisters time out after a while and new canisters need to be borrowed for further deployments.
To define custom playground networks, use a network definition that includes the `playground` key:
```json
"<network name>": {
  "playground": {
    "playground_canister": "<canister pool id>",
    "timeout_seconds": <amount of seconds after which a canister is returned to the pool>
  }
}
```

Introduced a new network that is available by default called `playground`. Additionally, `--playground` is an alias for `--network playground`.
By default, this network targets the Motoko Playground backend to borrow canisters. The borrowed canisters will be available for 20 minutes, and the timer restarts on new deployments.
When the timer runs out the canister(s) will be uninstalled and are returned to the pool.
Any commands that allow choosing a target network (e.g. `dfx canister call`) require `--playground` or `--network playground` in order to target the borrowed canister(s).
Use `dfx deploy --playground` to deploy simple projects to a canister borrowed from the Motoko Playground.

### feat: `--ic` is shorthand for `--network ic`

For example, `dfx deploy --ic` rather than `dfx deploy --network ic`.

### fix: Motoko base library files in cache are no longer executable

### feat: `dfx start` for shared network warns if ignoring 'defaults' in dfx.json

Background: In order to determine whether to start a project-specific network or the shared network, `dfx start` looks for the `local` network in dfx.json.
   - If found, `dfx start` starts the project-specific local network, applying any `defaults` from dfx.json.
   - If there is no dfx.json, or if dfx.json does not define a `local` network, `dfx start` starts the shared network.  Because the shared network is not specific to any project, `dfx start` ignores any other settings from dfx.json, including `defaults`.

If `dfx start` is starting the shared network from within a dfx project, and that dfx.json contains settings in the `defaults` key for `bitcoin`, `replica`, or `canister_http`, then `dfx start` will warn that it is ignoring those settings.  It will also describe how to define equivalent settings in networks.json.

### fix: dfx canister call --wallet no longer passes the parameter twice

The parameter was erroneously passed twice.  Now it is passed only once.

### fix: Removed deprecation warning about project-specific networks

Removed this warning: "Project-specific networks are deprecated and will be removed after February 2023." While we may remove project-specific networks in the future, it is not imminent.  One key requirement is the ability to run more than one subnet type at one time.

## Dependencies

### icx-proxy

Updated to a version of the icx-proxy that is released with the replica and other related binaries.

Changes in behavior:
- "%%" is no longer accepted when url-decoding filenames for the asset canister.  Though curl supports this, it's not part of the standard. Please replace with %25.
- The icx-proxy now performs response verification.  This has exposed some bugs in the asset canister.  However, since this new icx-proxy matches what the boundary nodes use, this will better match the behavior seen on the mainnet.
- Bugs that this has exposed in the asset canister:
  - after disabling aliasing for an asset, the asset canister will return an incorrect certification in the 404 response.
  - after setting a custom "etag" header in .ic-assets.json, the asset canister will return an incorrect certification in the 200 response.
  - assets with certain characters in the filename (example: "æ") will no longer be served correctly.  The definition of "certain characters" is not yet known.

### Candid UI

- Module hash: 934756863c010898a24345ce4842d173b3ea7639a8eb394a0d027a9423c70b5c
- Add `merge_init_args` method in Candid UI.
- Draw flamegraph for canister upgrade.

### Frontend canister

For certification v1, if none of the requested encoding are certified but another encoding is certified, then the frontend canister once again returns the certificatie even though the response hash won't match.
This allows the verifying side to try to transform the response such that it matches the response hash.
For example, if only the encoding `gzip` is requested but the `identity` encoding is certified, the `gzip` encoding is returned with the certificate for the `identity` encoding.
The verifying side can then unzip the response and will have a valid certificate for the `identity` response.

- Module hash: baf9bcab2ebc2883f850b965af658e66725087933df012ebd35c03929c39efe3
- https://github.com/dfinity/sdk/pull/3369
- https://github.com/dfinity/sdk/pull/3298
- https://github.com/dfinity/sdk/pull/3281

### Replica

Updated replica to elected commit 91bf38ff3cb927cb94027d9da513cd15f91a5b04.
This incorporates the following executed proposals:

- [124795](https://dashboard.internetcomputer.org/proposal/124795)
- [124790](https://dashboard.internetcomputer.org/proposal/124790)
- [124538](https://dashboard.internetcomputer.org/proposal/124538)
- [124537](https://dashboard.internetcomputer.org/proposal/124537)
- [124488](https://dashboard.internetcomputer.org/proposal/124488)
- [124487](https://dashboard.internetcomputer.org/proposal/124487)

# 0.15.0

## DFX

### chore: add `--use-old-metering` flag

The `use-old-metering` flag enables old metering in replica. The new metering is enabled in the `starter` by default, so this flag is to compare the default new metering with the old one.

The flag is temporary and will be removed in a few months.

### fix: added https://icp-api.io to the default Content-Security-Policy header

Existing projects will need to change this value in .ic-assets.json or .ic-assets.json5 to include https://icp-api.io

All projects will need to redeploy.

### fix: access to raw assets is now enabled by default

The default value for `allow_raw_access` is now `true`.  This means that by default, the frontend canister will no longer restrict the access of traffic to the `<canister-id>.raw.icp0.io` domain, and will no longer automatically redirect all requests to the certified domain (`<canister-id>.icp0.io`), unless configured explicitly.

Note that existing projects that specify `"allow_raw_access": false` in .ic-assets.json5 will need to change or remove this value manually in order to allow raw access.

### feat!: Removed dfx nns and dfx sns commands

Both have now been turned into the dfx extensions. In order to obtain them, please run `dfx extension install nns` and `dfx extension install sns` respectively. After the installation, you can use them as you did before: `dfx nns ...`, and `dfx sns ...`.

### feat!: Removed dfx replica and dfx bootstrap commands

Use `dfx start` instead.  If you have a good reason why we should keep these commands, please contribute to the discussion at https://github.com/dfinity/sdk/discussions/3163

### fix: Wait for new module hash when installing wallet

A previous change made dfx wait after installing a canister until the replica updated its reported module hash, but this change did not affect wallets. Now dfx waits for wallets too, to eliminate a class of wallet installation errors.

### fix: Ctrl-C right after dfx start will hang for minutes and panics

Early break out from actors starting procedure.

### feat: can disable the warnings about using an unencrypted identity on mainnet

It's now possible to suppress warnings of this form:

```
WARN: The <identity> identity is not stored securely. Do not use it to control a lot of cycles/ICP. Create a new identity with `dfx identity new` and use it in mainnet-facing commands with the `--identity` flag
```

To do so, export the environment variable `DFX_WARNING` with the value `-mainnet_plaintext_identity`.
```bash
export DFX_WARNING="-mainnet_plaintext_identity"
```

Note that this can be combined to also disable the dfx version check warning:
```bash
export DFX_WARNING="-version_check,-mainnet_plaintext_identity"
```

### fix!: restrict `dfx identity new` to safe characters

New identities like `dfx identity new my/identity` or `dfx identity new 'my identity'` can easily lead to problems, either for dfx internals or for usability.
New identities are now restricted to the characters `ABCDEFGHIJKLMNOPQRSTUVWXYZabcdefghijklmnopqrstuvwxyz.-_@0123456789`.
Existing identities are not affected by this change.

## Frontend canister

> **NOTE**: We've re-enabled response verification v2 in the asset canister.

### fix: Certification for aliasing updates on asset deletion

Best explained by an example: Two assets exist with aliasing enabled: `/content` and `/content.html`. Usually, when requesting `/content`, `/content.html` is served because it has aliasing enabled.
But in this scenario, because `/content` exists, it overwrites the alias and `/content` is served when requesting the path `/content`.
When the file `/content` is deleted, `/content` is once again a valid alias of `/content.html`.
Previously, the alias of `/content.html` was not properly updated in the certification tree, making `/content` inaccessible.

### fix: 404 response is now certified for certification v2

Certification v2 allows certifying arbitrary responses. If the requested file does not exist, and the fallback file (`/index.html`) does not exist either,
the frontend canister serves a HTTP 404 response. This response was previously not certified.

### fix!: The CreateAsset batch operation now fails if the asset already exists

Previously, the operation was a no-op if the content type matched, but ignored other, possibly different, asset properties. Now, it fails with an error.

### fix!: http_request_streaming_callback and get_chunk now require the sha256 parameter to be set

The `http_request_streaming_callback()` and `get_chunk()` methods use the `sha256` parameter to ensure that the chunks they return are part of the same asset contents returned by the initial call.  This parameter is now required to be Some(hash).

For `http_request()` and `http_request_streaming_callback()`, there should be no change: all callers of `http_request_streaming_callback()` are expected to pass the entire token returned by `http_request()`, which includes the sha256 parameter.

Any callers of `get_chunk()` should make sure to always pass the `sha256` value returned by the `get()` method.  It will always be present.

## Dependencies

### Motoko

Updated Motoko to [0.9.7](https://github.com/dfinity/motoko/releases/tag/0.9.7)

### Updated candid to 0.9.0

### Candid UI

- Module hash: b9173bb25dabe5e2b736a8f2816e68fba14ca72132f5485ce7b8f16a85737a17
- https://github.com/dfinity/sdk/pull/3260
- https://github.com/dfinity/sdk/pull/3252
- https://github.com/dfinity/candid/pull/449
- https://github.com/dfinity/candid/pull/453

### Frontend canister

- Module hash: e20be8df2c392937a6ae0f70d20ff23b75e8c71d9085a8b8bb438b8c2d4eafe5
- https://github.com/dfinity/sdk/pull/3337
- https://github.com/dfinity/sdk/pull/3298
- https://github.com/dfinity/sdk/pull/3256
- https://github.com/dfinity/sdk/pull/3252
- https://github.com/dfinity/sdk/pull/3249
- https://github.com/dfinity/sdk/pull/3212
- https://github.com/dfinity/sdk/pull/3227

### Replica

Updated replica to elected commit cabe2ae3ca115b1a3f24d75814d4f8e317b2964d.
This incorporates the following executed proposals:

- [124331](https://dashboard.internetcomputer.org/proposal/124331)
- [124330](https://dashboard.internetcomputer.org/proposal/124330)
- [124272](https://dashboard.internetcomputer.org/proposal/124272)
- [124021](https://dashboard.internetcomputer.org/proposal/124021)
- [123977](https://dashboard.internetcomputer.org/proposal/123977)
- [123976](https://dashboard.internetcomputer.org/proposal/123976)
- [123922](https://dashboard.internetcomputer.org/proposal/123922)
- [123784](https://dashboard.internetcomputer.org/proposal/123784)
- [123730](https://dashboard.internetcomputer.org/proposal/123730)
- [123711](https://dashboard.internetcomputer.org/proposal/123711)
- [123474](https://dashboard.internetcomputer.org/proposal/123474)
- [123410](https://dashboard.internetcomputer.org/proposal/123410)
- [123311](https://dashboard.internetcomputer.org/proposal/123311)

# 0.14.2

## DFX

### feat: deprecate `dfx bootstrap` and `dfx replica` commands

Please use `dfx start` instead, which is a combination of the two commands.

If you have a good reason why we should keep these commands, please contribute to the discussion at https://github.com/dfinity/sdk/discussions/3163

### feat: add optional custom build command for asset canisters

The custom build command can be set in `dfx.json` the same way it is set for `custom` type canisters. If the command is not provided, DFX will fallback to the default `npm run build` command.

```json
{
  "canisters": {
    "ui": {
      "type": "assets",
      "build": ["<custom build command>"]
    }
  }
}
```

### fix: Diagnose duplicate assets and display upgrade steps

If `dfx deploy` detects duplicate assets in the dist/ and frontend assets/ directories, it will now suggest upgrade steps.

### fix: motoko canisters can import other canisters with service constructor

After specific canister builder output wasm and candid file, `dfx` will do some post processing on the candid file.

The complete IDL will be copied into `.dfx` folder with name `constructor.did`.
It will be used for type checking during canister installation.

Then it is separated into two parts: `service.did` and `init_args.txt`, corresponding to canister metadata `candid:service` and `candid:args`.

`service.did` will be imported during dependent canisters building. And it will also be used by the Motoko LSP to provide IDE support.

### fix: dfx start now respects the network replica port configuration in dfx.json or networks.json

## Frontend canister

> **NOTE**: We've disabled response verification v2 in the asset canister while we improve test coverage.

The redirect from `.raw.ic0.app` now redirects to `.ic0.app` instead of `.icp0.io`

The `validate_commit_proposed_batch()` method no longer requires any permission to call.

The asset canister now enforces limits during upload.  These limits to not apply to assets already uploaded.

Unconditional limits:
- `create_batch()` now fails if `dfx deploy --by-proposal` got as far as calling `propose_commit_batch()`, and the batch has not since been committed or deleted.

Configurable limits:
- `max_batches`: limits number of batches being uploaded.
- `max_chunks`: limits total number of chunks across all batches being uploaded.
- `max_bytes`: limits total size of content bytes across all chunks being uploaded.

Added methods:
- `configure()` to set limits
- `validate_configure()`: companion method for SNS
- `get_configuration()`: to view limits

Suggestions for configured limits:
- dapps controlled by SNS: max_batches=1; max_chunks and max_bytes based on asset composition.
- dapps not controlled by SNS: unlimited (which is the default)

Note that as always, if `dfx deploy` does not completely upload and commit a batch, the asset canister will retain the batch until 5 minutes have passed since the last chunk was uploaded.  If you have configured limits and the combination of an unsuccessful deployment and a subsequent attempt would exceed those limits, you can either wait 5 minutes before running `dfx deploy` again, or delete the incomplete batch with `delete_batch()`.

### fix: return the correct expr_path for index.html fallback routes

Previously, the requested path was used to construct the `expr_path` for the `index.html` fallback route.  This was incorrect, as the `expr_path` should be the path of the `index.html` file itself in this case.

## Frontend canister assets synchronization

### fix: now retries failed `create_chunk()` calls

Previously, it would only retry when waiting for the request to complete.

### fix: now considers fewer error types to be retryable

Previously, errors were assumed to be retryable, except for a few specific error messages and 403/unauthorized responses.  This could cause deployment to appear to hang until timeout.

Now, only transport errors and timeout errors are considered retryable.

## Dependencies

### Frontend canister

- Module hash: 1286960c50eb7a773cfb5fdd77cc238588f39e21f189cc3eb0f35199a99b9c7e
- https://github.com/dfinity/sdk/pull/3205
- https://github.com/dfinity/sdk/pull/3198
- https://github.com/dfinity/sdk/pull/3154
- https://github.com/dfinity/sdk/pull/3158
- https://github.com/dfinity/sdk/pull/3144

### ic-ref

Updated ic-ref to 0.0.1-a9f73dba

### Cycles wallet

Updated cycles wallet to `20230530` release:
- Module hash: c1290ad65e6c9f840928637ed7672b688216a9c1e919eacbacc22af8c904a5e3
- https://github.com/dfinity/cycles-wallet/commit/313fb01d59689df90bd3381659d94164c2a61cf4

### Motoko

Updated Motoko to 0.9.3

### Replica

Updated replica to elected commit ef8ca68771baa20a14af650ab89c9b31b1dc9a5e.
This incorporates the following executed proposals:
- [123248](https://dashboard.internetcomputer.org/proposal/123248)
- [123021](https://dashboard.internetcomputer.org/proposal/123021)
- [123007](https://dashboard.internetcomputer.org/proposal/123007)
- [122923](https://dashboard.internetcomputer.org/proposal/122923)
- [122924](https://dashboard.internetcomputer.org/proposal/122924)
- [122910](https://dashboard.internetcomputer.org/proposal/122910)
- [122911](https://dashboard.internetcomputer.org/proposal/122911)
- [122746](https://dashboard.internetcomputer.org/proposal/122746)
- [122748](https://dashboard.internetcomputer.org/proposal/122748)
- [122617](https://dashboard.internetcomputer.org/proposal/122617)
- [122615](https://dashboard.internetcomputer.org/proposal/122615)

# 0.14.1

## DFX

### fix: `dfx canister delete` without stopping first

When running `dfx canister delete` on a canister that has not been stopped, dfx will now confirm the deletion instead of erroring.

### feat: gzip option in dfx.json

`dfx` can gzip wasm module as the final step in building canisters.

This behavior is disabled by default.

You can enable it in `dfx.json`:

```json
{
  "canisters" : {
    "app" : {
      "gzip" : true
    }
  }
}
```

You can still specify `.wasm.gz` file for custom canisters directly. If any metadata/optimize/shrink options are set in `dfx.json`, the `.wasm.gz` file will be decompressed, applied all the wasm modifications, and compressed as `.wasm.gz` in the end.

### fix: prevented using --argument with --all in canister installation

Removed `dfx deploy`'s behavior of providing the same argument to all canisters, and `dfx canister install`'s behavior of providing an empty argument to all canisters regardless of what was specified. Now installing multiple canisters and providing an installation argument is an error in both commands.

### chore: make `sns` subcommands visible in `dfx help`

### chore: upgraded to clap v4

Updated the command-parsing library to v4. Some colors may be different.

### feat: dfx deps subcommands

This feature was named `dfx pull` before. To make a complete, intuitive user experience, we present a set of subcommands under `dfx deps`:

- `dfx deps pull`: pull the dependencies from mainnet and generate `deps/pulled.json`, the candid files of direct dependencies will also be put into `deps/candid/`;
- `dfx deps init`: set the init arguments for the pulled dependencies and save the data in `deps/init.json`;
- `dfx deps deploy`: deploy the pulled dependencies on local replica with the init arguments recorded in `deps/init.json`;

All generated files in `deps/` are encouraged to be version controlled.

### chore: Add the `nns-dapp` and `internet_identity` to the local canister IDs set by `dfx nns import`
`dfx nns install` installs a set of canisters in a local replica.  `dfx nns import` complements this by setting the canister IDs so that they can be queried by the user.  But `dfx nns import` is incomplete.  Now it will also provide the IDs of the `nns-dapp` and `internet_identity` canisters.

### feat: `.env` file includes all created canister IDs
Previously the `.env` file only included canister IDs for canisters that were listed as explicit dependencies during the build process.
Now all canisters that have a canister ID for the specified network are included in `.env`.

### feat!: Ask for user consent when removing themselves as principal

Removing oneself (or the wallet one uses) can result in the loss of control over a canister.
Therefore `dfx canister update-settings` now asks for extra confirmation when removing the currently used principal/wallet from the list of controllers.
To skip this check in CI, use either the `--yes`/`-y` argument or use `echo "yes" | dfx canister update-settings <...>`.

### fix: dfx start will restart replica if it does not report healthy after launch

If the replica does not report healthy at least once after launch,
dfx will terminate and restart it.

### fix: dfx start now installs the bitcoin canister when bitcoin support is enabled

This is required for future replica versions.

Adds a new field `canister_init_arg` to the bitcoin configuration in dfx.json and networks.json.  Its default is documented in the JSON schema and is appropriate for the canister wasm bundled with dfx.

### fix: no longer enable the bitcoin_regtest feature

### docs: cleanup of documentation

Cleaned up documentation of IC SDK.

## Asset Canister Synchronization

### feat: Added more detailed logging to `ic-asset`.

Now, `dfx deploy -v` (or `-vv`) will print the following information:
- The count for each `BatchOperationKind` in `CommitBatchArgs`
- The number of chunks uploaded and the total bytes
- The API version of both the `ic-asset` and the canister
- (Only for `-vv`) The value of `CommitBatchArgs`

### fix: Commit batches incrementally in order to account for more expensive v2 certification calculation

In order to allow larger changes without exceeding the per-message instruction limit, the sync process now:
- sets properties of assets already in the canister separately from the rest of the batch.
- splits up the rest of the batch into groups of up to 500 operations.

### fix: now retries failed `create_chunk()` calls

Previously, it would only retry when waiting for the request to complete.

### fix: now considers fewer error types to be retryable

Previously, errors were assumed to be retryable, except for a few specific error messages and 403/unauthorized responses.  This could cause deployment to appear to hang until timeout.

Now, only transport errors and timeout errors are considered retryable.

## Dependencies

### Frontend canister

The asset canister now properly removes the v2-certified response when `/index.html` is deleted.

Fix: The fallback file (`/index.html`) will now be served when using certification v2 if the requested path was not found.

The HttpResponse type now explicitly mentions the `upgrade : Option<bool>` field instead of implicitly returning `None` all the time.

The asset canister no longer needs to use `await` for access control checks. This will speed up certain operations.

- Module hash: 651425d92d3796ddae581191452e0e87484eeff4ff6352fe9a59c7e1f97a2310
- https://github.com/dfinity/sdk/pull/3120
- https://github.com/dfinity/sdk/pull/3112

### Motoko

Updated Motoko to 0.8.8

### Replica

Updated replica to elected commit b3b00ba59c366384e3e0cd53a69457e9053ec987.
This incorporates the following executed proposals:
- [122529](https://dashboard.internetcomputer.org/proposal/122529)
- [122284](https://dashboard.internetcomputer.org/proposal/122284)
- [122198](https://dashboard.internetcomputer.org/proposal/122198)
- [120591](https://dashboard.internetcomputer.org/proposal/120591)
- [119318](https://dashboard.internetcomputer.org/proposal/119318)
- [118023](https://dashboard.internetcomputer.org/proposal/118023)
- [116294](https://dashboard.internetcomputer.org/proposal/116294)
- [116135](https://dashboard.internetcomputer.org/proposal/116135)
- [114479](https://dashboard.internetcomputer.org/proposal/114479)
- [113136](https://dashboard.internetcomputer.org/proposal/113136)
- [111932](https://dashboard.internetcomputer.org/proposal/111932)
- [111724](https://dashboard.internetcomputer.org/proposal/111724)
- [110724](https://dashboard.internetcomputer.org/proposal/110724)
- [109500](https://dashboard.internetcomputer.org/proposal/109500)
- [108153](https://dashboard.internetcomputer.org/proposal/108153)
- [107668](https://dashboard.internetcomputer.org/proposal/107668)
- [107667](https://dashboard.internetcomputer.org/proposal/107667)
- [106868](https://dashboard.internetcomputer.org/proposal/106868)
- [106817](https://dashboard.internetcomputer.org/proposal/106817)
- [105666](https://dashboard.internetcomputer.org/proposal/105666)
- [104470](https://dashboard.internetcomputer.org/proposal/104470)
- [103281](https://dashboard.internetcomputer.org/proposal/103281)
- [103231](https://dashboard.internetcomputer.org/proposal/103231)
- [101987](https://dashboard.internetcomputer.org/proposal/101987)

# 0.14.0

## DFX

### fix: stop `dfx deploy` from creating a wallet if all canisters exist

### feat: expose `wasm-opt` optimizer in `ic-wasm` to users

Add option to specify an "optimize" field for canisters to invoke the `wasm-opt` optimizer through `ic-wasm`.

This behavior is disabled by default.

If you want to enable this behavior, you can do so in dfx.json:
```json
"canisters": {
  "app": {
    "optimize" : "cycles"
  }
}
```

The options are "cycles", "size", "O4", "O3", "O2", "O1", "O0", "Oz", and "Os".  The options starting with "O" are the optimization levels that `wasm-opt` provides. The "cycles" and "size" options are recommended defaults for optimizing for cycle usage and binary size respectively.

### feat: updates the dfx new starter project for env vars

- Updates the starter project for env vars to use the new `dfx build` & `dfx deploy` environment variables
- Changes the format of the canister id env vars to be `CANISTER_ID_<canister_name_uppercase>`, for the frontend declaraction file to be consistent with the dfx environment variables. `CANISTER_ID` as both a prefix and suffix are supported for backwards compatibility.

### fix!: --clean required when network configuration changes

If the network configuration has changed since last time `dfx start` was run, `dfx start` will now error if you try to run it without `--clean`, to avoid spurious errors. You can provide the `--force` flag if you are sure you want to start it without cleaning state.

### feat: --artificial-delay flag

The local replica uses a 600ms delay by default when performing update calls. With `dfx start --artificial-delay <ms>`, you can decrease this value (e.g. 100ms) for faster integration tests, or increase it (e.g. 2500ms) to mimick mainnet latency for e.g. UI responsiveness checks.

### fix: make sure assetstorage did file is created as writeable.

### feat: specify id when provisional create canister

When creating a canister on non-mainnet replica, you can now specify the canister ID.

`dfx canister create <CANISTER_NAME> --specified-id <PRINCIPAL>`

`dfx deploy <CANISTER_NAME> --specified-id <PRINCIPAL>`

You can specify the ID in the range of `[0, u64::MAX / 2]`.
If not specify the ID, the canister will be created in the range of `[u64::MAX / 2 + 1, u64::MAX]`.
This canister ID allocation behavior only applies to the replica, not the emulator (ic-ref).

### feat: dfx nns install --ledger-accounts

`dfx nns install` now takes an option `--ledger-accounts` to initialize the ledger canister with these accounts.

### fix: update Rust canister template.

`ic-cdk-timers` is included in the dependencies.

### chore: change the default Internet Computer gateway domain to `icp0.io`

By default, DFX now uses the `icp0.io` domain to connect to Internet Computer as opposed to using `ic0.app`.
Canisters communicating with `ic0.app` will continue to function nominally.

### feat: --no-asset-upgrade

### feat: confirmation dialogues are no longer case sensitive and accept 'y' in addition to 'yes'

### fix: `dfx generate` no longer requires canisters to have a canister ID
Previously, canisters required that the canister was created before `dfx generate` could be called.

As a result, the `--network` parameter does not have an impact on the result of `dfx generate` anymore.
This means that `dfx generate` now also generates type declarations for remote canisters.

### fix: Make `build` field optional in dfx.json

The `build` field in custom canisters was already optional in code, but this fixes it in the schema.

By specifying the `--no-asset-upgrade` flag in `dfx deploy` or `dfx canister install`, you can ensure that the asset canister itself is not upgraded, but instead only the assets themselves are installed.

### feat: Get identity from env var if present

The identity may be specified using the environment variable `DFX_IDENTITY`.

### feat: Add DFX_ASSETS_WASM

Added the ability to configure the Wasm module used for assets canisters through the environment variable `DFX_ASSETS_WASM`.

### fix: dfx deploy and icx-asset no longer retry on permission failure

### feat: --created-at-time for the ledger functions: transfer, create-canister, and top-up

### fix: ledger transfer duplicate transaction prints the duplicate transaction response before returning success to differentiate between a new transaction response and between a duplicate transaction response.

Before it was possible that a user could send 2 ledger transfers with the same arguments at the same timestamp and both would show success but there would have been only 1 ledger transfer. Now dfx prints different messages when the ledger returns a duplicate transaction response and when the ledger returns a new transaction response.

### chore: clarify `dfx identity new` help text

### chore: Add a message that `redeem_faucet_coupon` may take a while to complete

### feat: `dfx deploy <frontend canister name> --by-proposal`

This supports asset updates through SNS proposal.

Uploads asset changes to an asset canister (propose_commit_batch()), but does not commit them.

The SNS will call `commit_proposed_batch()` to commit the changes.  If the proposal fails, the caller of `dfx deploy --by-proposal` should call `delete_batch()`.

### feat: `dfx deploy <frontend canister name> --compute-evidence`

Builds the specified asset canister, determines the batch operations required to synchronize the assets, and computes a hash ("evidence") over those batch operations.  This evidence will match the evidence computed by `dfx deploy --by-proposal`, and which will be specified in the update proposal.

No permissions are required to compute evidence, so this can be called with `--identity anonymous` or any other identity.

## Asset Canister

Added `validate_take_ownership()` method so that an SNS is able to add a custom call to `take_ownership()`.

Added `is_aliased` field to `get_asset_properties` and `set_asset_properties`.

Added partial support for proposal-based asset updates:
- Batch ids are now stable.  With upcoming changes to support asset updates by proposal,
  having the asset canister not reuse batch ids will make it easier to verify that a particular
  batch has been proposed.
- Added methods:
  - `propose_commit_batch()` stores batch arguments for later commit
  - `delete_batch()` deletes a batch, intended for use after compute_evidence if cancellation needed
  - `compute_evidence()` computes a hash ("evidence") over the proposed batch arguments. Once evidence computation is complete, batch will not expire.
  - `commit_proposed_batch()` commits batch previously proposed (must have evidence computed)
  - `validate_commit_proposed_batch()` required validation method for SNS

Added `api_version` endpoint. With upcoming changes we will introduce breaking changes to asset canister's batch upload process. New endpoint will help `ic-asset` with differentiation between API version, and allow it to support all versions of the asset canister.

Added support for v2 asset certification. In comparison to v1, v2 asset certification not only certifies the http response body, but also the headers. The v2 spec is first published in [this PR](https://github.com/dfinity/interface-spec/pull/147)

Added canister metadata field `supported_certificate_versions`, which contains a comma-separated list of all asset certification protocol versions. You can query it e.g. using `dfx canister --network ic metadata <canister name or id> supported_certificate_versions`. In this release, the value of this metadata field value is `1,2` because certification v1 and v2 are supported.

Fixed a bug in `http_request` that served assets with the wrong certificate. If no encoding specified in the `Accept-Encoding` header is available with a certificate, an available encoding is returned without a certificate (instead of a wrong certificate, which was the case previously). Otherwise, nothing changed.
For completeness' sake, the new behavior is as follows:
- If one of the encodings specified in the `Accept-Encoding` header is available with certification, it now is served with the correct certificate.
- If no requested encoding is available with certification, one of the requested encodings is returned without a certificate (instead of a wrong certificate, which was the case previously).
- If no encoding specified in the `Accept-Encoding` header is available, a certified encoding that is available is returned instead.

Added support for API versioning of the asset canister in `ic-asset`.

Added functionality that allows you to set asset properties during `dfx deploy`, even if the asset has already been deployed to a canister in the past. This eliminates the need to delete and re-deploy assets to modify properties - great news! This feature is also available when deploying assets using the `--by-proposal` flag. As a result, the API version of the frontend canister has been incremented from `0` to `1`. The updated `ic-asset` version (which is what is being used during `dfx deploy`) will remain compatible with frontend canisters implementing both API `0` and `1`. However, please note that the new frontend canister version (with API `v1`) will not work with tooling from before the dfx release (0.14.0).

## Dependencies

### Frontend canister

- API version: 1
- Module hash: e7866e1949e3688a78d8d29bd63e1c13cd6bfb8fbe29444fa606a20e0b1e33f0
- https://github.com/dfinity/sdk/pull/3094
- https://github.com/dfinity/sdk/pull/3002
- https://github.com/dfinity/sdk/pull/3065
- https://github.com/dfinity/sdk/pull/3058
- https://github.com/dfinity/sdk/pull/3057
- https://github.com/dfinity/sdk/pull/2960
- https://github.com/dfinity/sdk/pull/3051
- https://github.com/dfinity/sdk/pull/3034
- https://github.com/dfinity/sdk/pull/3023
- https://github.com/dfinity/sdk/pull/3022
- https://github.com/dfinity/sdk/pull/3021
- https://github.com/dfinity/sdk/pull/3019
- https://github.com/dfinity/sdk/pull/3016
- https://github.com/dfinity/sdk/pull/3015
- https://github.com/dfinity/sdk/pull/3001
- https://github.com/dfinity/sdk/pull/2987
- https://github.com/dfinity/sdk/pull/2982

### Motoko

Updated Motoko to 0.8.7

### ic-ref

Updated ic-ref to 0.0.1-ca6aca90

### ic-btc-canister

Started bundling ic-btc-canister, release 2023-03-31

# 0.13.1

## Asset Canister

Added validate_grant_permission() and validate_revoke_permission() methods per SNS requirements.

## Dependencies

### Frontend canister

- Module hash: 98863747bb8b1366ae5e3c5721bfe08ce6b7480fe4c3864d4fec3d9827255480
- https://github.com/dfinity/sdk/pull/2958

# 0.13.0

## DFX

### feat: Add dfx sns download

This allows users to download SNS canister Wasm binaries.

### fix: fixed error text
- `dfx nns install` had the wrong instructions for setting up the local replica type

### fix: creating an identity with `--force` no longer switches to the newly created identity

### feat(frontend-canister)!: reworked to use permissions-based access control

The permissions are as follows:
- ManagePermissions: Can grant and revoke permissions to any principal.  Controllers implicitly have this permission.
- Prepare: Can call create_batch and create_chunk
- Commit: Can call commit_batch and methods that manipulate assets directly, as well as any method permitted by Prepare.

For upgraded frontend canisters, all authorized principals will be granted the Commit permission.
For newly deployed frontend canisters, the initializer (first deployer of the canister) will be granted the Commit permission.

Added three new methods:
- list_permitted: lists principals with a given permission.
  - Callable by anyone.
- grant_permission: grants a single permission to a principal
  - Callable by Controllers and principals with the ManagePermissions permission.
- revoke_permission: removes a single permission from a principal
  - Any principal can revoke its own permissions.
  - Only Controllers and principals with the ManagePermissions permission can revoke the permissions of other principals.

Altered the behavior of the existing authorization-related methods to operate only on the "Commit" permission.  In this way, they are backwards-compatible.
- authorize(principal): same as grant_permission(principal, Commit)
- deauthorize(principal): same as revoke_permission(permission, Commit)
- list_authorized(): same as list_permitted(Commit)

### fix(frontend-canister)!: removed ability of some types of authorized principals to manage the ACL

It used to be the case that any authorized principal could authorize and deauthorize any other principal.
This is no longer the case.  See rules above for grant_permission and revoke_permission.

### feat(frontend-canister)!: default secure configuration for assets in frontend project template

- Secure HTTP headers, preventing several typical security vulnerabilities (e.g. XSS, clickjacking, and many more). For more details, see comments in `headers` section in [default `.ic-assets.json5`](https://raw.githubusercontent.com/dfinity/sdk/master/src/dfx/assets/new_project_node_files/src/__project_name___frontend/src/.ic-assets.json5).
- Configures `allow_raw_access` option in starter `.ic-assets.json5` config files, with the value set to its default value (which is `false`). We are showing that configuration in the default starter projects for the sake of easier discoverability, even though its value is set to the default.

### feat(frontend-canister)!: add `allow_raw_access` config option

By default, the frontend canister will now restrict the access of traffic to the `<canister-id>.raw.ic0.app` domain, and will automatically redirect all requests to the certified domain (`<canister-id>.ic0.app`), unless configured explicitly. Below is an example configuration to allow access to the `robots.txt` file from the "raw" domain:
```json
[
  {
    "match": "robots.txt",
    "allow_raw_access": true
  }
]
```

**Important**: Note that any assets already uploaded to an asset canister will be protected by this redirection, because at present the asset synchronization process does not update the `allow_raw_access` property, or any other properties, after creating an asset.  This also applies to assets that are deployed without any configuration, and later configured to allow raw access.
At the present time, there are two ways to reconfigure an existing asset:
1. re-create the asset
    1. delete the asset in your project's directory
    1. execute `dfx deploy`
    1. re-create the asset in your project's directory
    1. modify `.ic-assets.json` acordingly
    1. execute `dfx deploy`
2. via manual candid call
    ```
    dfx canister call PROJECT_NAME_frontend set_asset_properties '( record { key="/robots.txt"; allow_raw_access=opt(opt(true)) })'
    ```

### feat(frontend-canister): pretty print asset properties when deploying assets to the canister

### feat(frontend-canister): add take_ownership() method

Callable only by a controller.  Clears list of authorized principals and adds the caller (controller) as the only authorized principal.

### feat(ic-ref):
- `effective_canister_id` used for `provisional_create_canister_with_cycles` is passed as an command-line argument (defaults to `rwlgt-iiaaa-aaaaa-aaaaa-cai` if not provided or upon parse failure)

### feat(frontend-canister): add `get_asset_properties` and `set_asset_properties` to frontend canister

As part of creating the support for future work, it's now possible to get and set AssetProperties for assets in frontend canister.

### feat: add `--argument-file` argument to the `dfx canister sign` command

Similar to how this argument works in `dfx canister call`, this argument allows providing arguments for the request from a file.

### feat: Add support for a default network key

A remote canister ID can now be specified for the `__default` network.  If specified, `dfx` will assume that the canister is remote at the specified canister ID for all networks that don't have a dedicated entry.

### feat: use OS-native keyring for pem file storage

If keyring integration is available, PEM files (except for the default identity) are now by default stored in the OS-provided keyring.
If it is not available, it will fall back on the already existing password-encrypted PEM files.
Plaintext PEM files are still available (e.g. for use in non-interactive situations like CI), but not recommended for use since they put the keys at risk.

To force the use of one specific storage mode, use the `--storage-mode` flag with either `--storage-mode password-protected` or `--storage-mode plaintext`.
This works for both `dfx identity new` and `dfx identity import`.

The flag `--disable-encryption` is deprecated in favour of `--storage-mode plaintext`. It has the same behavior.

### feat(frontend-canister): better control and overview for asset canister authorized principals

The asset canister now has two new functions:
- Query function `list_authorized` displays a list of all principals that are currently authorized to change assets and the list of authorized principals.
- Update function `deauthorize` that removes a principal from the list of authorized principals. It can be called by authorized principals and cotrollers of the canister.

In addition, the update function `authorize` has new behavior:
Now, controllers of the asset canister are always allowed to authorize new principals (including themselves).

### fix: add retry logic to `dfx canister delete`

`dfx canister delete` tries to withdraw as many cycles as possible from a canister before deleting it.
To do so, dfx has to manually send all cycles in the canister, minus some margin.
The margin was previously hard-coded, meaning that withdrawals can fail if the margin is not generous enough.
Now, upon failure with some margin, dfx will retry withdrawing cycles with a continuously larger margin until withdrawing succeeds or the margin becomes larger than the cycles balance.

### fix: dfx deploy --mode reinstall for a single Motoko canister fails to compile

The Motoko compiler expects all imported canisters' .did files to be in one folder when it compiles a canister.
`dfx` failed to organize the .did files correctly when running `dfx deploy <single Motoko canister>` in combintaion with the `--mode reinstall` flag.

### fix: give more cycles margin when deleting canisters

There have been a few reports of people not being able to delete canisters.
The error happens if the temporary wallet tries to transfer out too many cycles.
The number of cycles left in the canister is bumped a little bit so that people can again reliably delete their canisters.

## Dependencies

Updated candid to 0.8.4
- Bug fix in TS bindings
- Pretty print numbers

### Frontend canister

- Module hash: d12e4493878911c21364c550ca90b81be900ebde43e7956ae1873c51504a8757
- https://github.com/dfinity/sdk/pull/2942

### ic-ref

Updated ic-ref to master commit `3cc51be5`

### Motoko

Updated Motoko to 0.7.6

### Replica

Updated replica to elected commit b5a1a8c0e005216f2d945f538fc27163bafc3bf7.
This incorporates the following executed proposals:

- [100821](https://dashboard.internetcomputer.org/proposal/100821)
- [97472](https://dashboard.internetcomputer.org/proposal/97472)
- [96114](https://dashboard.internetcomputer.org/proposal/96114)
- [94953](https://dashboard.internetcomputer.org/proposal/94953)
- [94852](https://dashboard.internetcomputer.org/proposal/94852)
- [93761](https://dashboard.internetcomputer.org/proposal/93761)
- [93507](https://dashboard.internetcomputer.org/proposal/93507)
- [92573](https://dashboard.internetcomputer.org/proposal/92573)
- [92338](https://dashboard.internetcomputer.org/proposal/92338)
- [91732](https://dashboard.internetcomputer.org/proposal/91732)
- [91257](https://dashboard.internetcomputer.org/proposal/91257)

# 0.12.1

## DFX

### fix: default not shrink for custom canisters

## Dependencies

### Replica

Updated replica to elected commit dcbf401f27d9b48354e68389c6d8293c4233b055.
This incorporates the following executed proposals:

- [90485](https://dashboard.internetcomputer.org/proposal/90485)
- [90008](https://dashboard.internetcomputer.org/proposal/90008)

### Frontend canister

- Module hash: db07e7e24f6f8ddf53c33a610713259a7c1eb71c270b819ebd311e2d223267f0
- https://github.com/dfinity/sdk/pull/2753

# 0.12.0

## DFX

### feat(frontend-canister): add warning if config is provided in `.ic-assets.json` but not used

### fix(frontend-canister): Allow overwriting default HTTP Headers for assets in frontend canister

Allows to overwrite `Content-Type`, `Content-Encoding`, and `Cache-Control` HTTP headers with custom values via `.ic-assets.json5` config file. Example `.ic-assets.json5` file:
```json5
[
    {
        "match": "web-gz.data.gz",
        "headers": {
            "Content-Type": "application/octet-stream",
            "Content-Encoding": "gzip"
        }
    }
]
```
This change will trigger the update process for frontend canister (new module hash: `2ff0513123f11c57716d889ca487083fac7d94a4c9434d5879f8d0342ad9d759`).

### feat: warn if an unencrypted identity is used on mainnet

### fix: Save SNS canister IDs

SNS canister IDs were not being parsed reliably.  Now the candid file is being specified explicitly, which resolves the issue in at least some cases.

### feat: NNS usability improvements

The command line interface for nns commands has been updated to:

- Give better help when the subnet type is incorrect
- Not offer --network as a flag given that it is unused
- List nns subcommands

### feat: -y flag for canister installation

`dfx canister install` and `dfx deploy` now have a `-y` flag that will automatically confirm any y/n checks made during canister installation.

### fix: Compute Motoko dependencies in linear (not exponential) time by detecting visited imports.

### fix(generate): add missing typescript types and fix issues with bindings array in dfx.json

### chore: update Candid UI canister with commit 79d55e7f568aec00e16dd0329926cc7ea8e3a28b

### refactor: Factor out code for calling arbitrary bundled binaries

The function for calling sns can now call any bundled binary.

### docs: Document dfx nns subcommands

`dfx nns` commands are used to deploy and manage local NNS canisters, such as:

- Governance for integration with the Internet Computer voting system
- Ledger for financial integration testing
- Internet Identity for user registration and authenttication

### feat(frontend-canister): Add simple aliases from `<asset>` to `<asset>.html` and `<asset>/index.html`

The asset canister now by default aliases any request to `<asset>` to `<asset>.html` or `<asset>/index.html`.
This can be disabled by setting the field `"enable_aliasing"` to `false` in a rule for that asset in .ic-assets.json.
This change will trigger frontend canister upgrades upon redeploying any asset canister.

### fix: Only kill main process on `dfx stop`
Removes misleading panics when running `dfx stop`.

### feat: `dfx nns install` works offline if all assets have been cached.

### feat: Initialise the nns with an account controlled by a secp256k1 key

This enables easy access to toy ICP using command line tools and this key:
```
-----BEGIN EC PRIVATE KEY-----
MHQCAQEEICJxApEbuZznKFpV+VKACRK30i6+7u5Z13/DOl18cIC+oAcGBSuBBAAK
oUQDQgAEPas6Iag4TUx+Uop+3NhE6s3FlayFtbwdhRVjvOar0kPTfE/N8N6btRnd
74ly5xXEBNSXiENyxhEuzOZrIWMCNQ==
-----END EC PRIVATE KEY-----
```
For example, you can create an identity in dfx by putting this key in the file `ident-1.pem` and importing it:
```
dfx identity import ident-1 ident-1.pem
dfx --identity ident-1 ledger balance
```

### feat: default to run ic-wasm shrink when build canisters
This behavior applies to Motoko, Rust and Custom canisters.
If you want to disable this behavior, you can config it in dfx.json:
```json
"canisters" : {
  "app" : {
    "shrink" : false,
  }
}
```

### feat: configurable custom wasm sections

It's now possible to define custom wasm metadata sections and their visibility in dfx.json.

At present, dfx can only add wasm metadata sections to canisters that are in wasm format.  It cannot add metadata sections to compressed canisters.  Since the frontend canister is now compressed, this means that at present it is not possible to add custom metadata sections to the frontend canister.

dfx no longer adds `candid:service` metadata to canisters of type `"custom"` by default.  If you want dfx to add your canister's candid definition to your custom canister, you can do so like this:

```
    "my_canister_name": {
      "type": "custom",
      "candid": "main.did",
      "wasm": "main.wasm",
      "metadata": [
        {
          "name": "candid:service"
        }
      ]
    },
```

This changelog entry doesn't go into all of the details of the possible configuration.  For that, please see [concepts/canister-metadata](docs/concepts/canister-metadata.md) and the docs in the JSON schema.

### fix: Valid canister-based env vars

Hyphens are not valid in shell environment variables, but do occur in canister names such as `smiley-dapp`. This poses a problem for vars with names such as `CANISTER_ID_$\{CANISTER_NAME\}`.  With this change, hyphens are replaced with underscores in environment variables.  The canister id of `smiley-dapp` will be available as `CANISTER_ID_smiley_dapp`.  Other environment variables are unaffected.

### feat: Add dfx sns deploy

This allows users to deploy a set of SNS canisters.

### fix: `cargo run -p dfx -- --version` prints correct version

### feat: add --mode=auto

When using `dfx canister install`, you can now pass `auto` for the `--mode` flag, which will auto-select `install` or `upgrade` depending on need, the same way `dfx deploy` does. The default remains `install` to prevent mistakes.

### feat: add `--network` flag to `dfx generate`

`dfx generate`'s generated bindings use network-specific canister IDs depending on the generated language, but there was previously no way to configure which network this was, so it defaulted to local. A `--network` flag has been added for this purpose.

### feat: sns config validate

There is a new command that verifies that an SNS initialization config is valid.

### feat: sns config create

There is a new command that creates an sns config template.

### fix: remove $ from wasms dir

The wasms dir path had a $ which is unwanted and now gone.

### fix: Correct wasm for the SNS swap canister

Previously the incorrect wasm canister was installed.

### fix: Use NNS did files that matches the wasms

Previously the did files and wasms could be incompatible.

### fix: allow users to skip compatibility check if parsing fails

### feat: canister HTTP support is now enabled by default.

`dfx start` and `dfx replica` now ignore the `--enable-canister-http` parameter.

You can still disable the canister http feature through configuration:
- ~/.config/dfx/networks.json: `.local.canister_http.enabled=false`
- dfx.json (project-specific networks) : `.networks.local.canister_http.enabled=false`

### feat: custom canister `wasm` field can now specify a URL from which to download

- note that dfx will report an error if a custom canister's `wasm` field is a URL and the canister also has `build` steps.

### feat: custom canister `candid` field can now specify a URL from which to download

### feat: deploy NNS canisters

A developer is now able to install NNS canisters, including back end canisters such as ledger and governance, and front end canisters such as nns-dapp and internet-identity, on their local DFX server.  Usage:
```
dfx start --clean --background
dfx nns install
```

This feature currently requires that the network 'local' is used and that it runs on port 8080.
The network's port can be controlled by using the field `"provider"` in the network's definition, e.g. by setting it to `"127.0.0.1:8080"`.

### feat: configure logging level of http adapter

It is now possible to set the http adapter's log level in dfx.json or in networks.json:
```
"http": {
  "enabled": true,
  "log_level": "info"
}
```

By default, a log level of "error" is used, in order to keep the output of a first-time `dfx start` minimal. Change it to "debug" for more verbose logging.

### fix(typescript): add index.d.ts file for type safety when importing generated declarations

Adds an index.d.ts file to the generated declarations, allowing for better type safety in TypeScript projects.

### chore: reduce verbosity of dfx start

`dfx start` produces a lot of log output that is at best irrelevant for most users.
Most output is no longer visible unless either `--verbose` is used with dfx or the relevant part's (e.g. http adapter, btc adapter, or replica) log level is changed in dfx.json or networks.json.

### feat: generate secp256k1 keys by default

When creating a new identity with `dfx identity new`, whereas previously it would have generated an Ed25519 key, it now generates a secp256k1 key. This is to enable users to write down a BIP39-style seed phrase, to recover their key in case of emergency, which will be printed when the key is generated and can be used with a new `--seed-phrase` flag in `dfx identity import`. `dfx identity import` is however still capable of importing an Ed25519 key.

### chore: update Candid UI canister with commit 528a4b04807904899f67b919a88597656e0cd6fa

* Allow passing did files larger than 2KB.
* Better integration with Motoko Playground.

### feat: simplify verification of assets served by asset canister

* SHA256 hashes of all assets are displayed when deploying the asset canister.
* A query method is added to the asset canister that returns the entire asset hash tree together with the certificate containing the certified variables of the asset canister.

### breaking change: dfx canister update-settings --compute-allocation always fails

See https://forum.dfinity.org/t/fixing-incorrect-compute-allocation-fee/14830

Until the rollout is complete, `dfx canister update-settings --compute-allocation <N>`
will fail with an error from the replica such as the following:
```
The Replica returned an error: code 1, message: "Canister requested a compute allocation of 1% which cannot be satisfied because the Subnet's remaining compute capacity is 0%"
```

### fix: For default node starter template: copy `ic-assets.json5` file from `src` to `dist`

### fix: For `dfx start --clean --background`, the background process no longer cleans a second time.

### fix: do not build or generate remote canisters

Canisters that specify a remote id for the network that's getting built falsely had their build steps run, blocking some normal use patterns of `dfx deploy`.
Canisters with a remote id specified no longer get built.
The same applies to `dfx generate`.

### refactor: Move replica URL functions into a module for reuse

The running replica port and url are generally useful information. Previously the code to get the URL was embedded in the network proxy code. This moves it out into a library for reuse.

### chore: Frontend canister build process no longer depends on `dfx` or `ic-cdk-optimizer`

Instead, the build process relies on `ic-wasm` to provide candid metadata for the canister, and
shrinking the canister size by stripping debug symbols and unused fuctions.
Additionally, after build step, the `.wasm` file is archived with `gzip`.

### chore: Move all `frontend canister`-related code into the SDK repo

| from (`repository` `path`)                  | to (path in `dfinity/sdk` repository)          | summary                                                                                     |
|:--------------------------------------------|:-----------------------------------------------|:--------------------------------------------------------------------------------------------|
| `dfinity/cdk-rs` `/src/ic-certified-assets` | `/src/canisters/frontend/ic-certified-asset`   | the core of the frontend canister                                                           |
| `dfinity/certified-assets` `/`              | `/src/canisters/frontend/ic-frontend-canister` | wraps `ic-certified-assets` to build the canister wasm                                      |
| `dfinity/agent-rs` `/ic-asset`              | `/src/canisters/frontend/ic-asset`             | library facilitating interactions with frontend canister (e.g. uploading or listing assets) |
| `dfinity/agent-rs` `/icx-asset`             | `/src/canisters/frontend/icx-asset`            | CLI executable tool - wraps `ic-asset`                                                      |

### feat: use JSON5 file format for frontend canister asset configuration

Both `.ic-assets.json` and `.ic-assets.json5` are valid filenames config filename, though both will get parsed
as if they were [JSON5](https://json5.org/) format. Example content of the `.ic-assets.json5` file:
```json5
// comment
[
  {
    "match": "*", // comment
    /*
    keys below not wrapped in quotes
*/  cache: { max_age: 999 }, // trailing comma
  },
]
```
- Learn more about JSON5: https://json5.org/

### fix: Update nns binaries unless `NO_CLOBBER` is set

Previously existing NNS binaries were not updated regardless of the `NO_CLOBBER` setting.

### feat!: Support installing canisters not in dfx.json

`install_canister_wasm` used to fail if installing a canister not listed in dfx.json.  This use case is now supported.

### feat: print the dashboard URL on startup

When running `dfx start` or `dfx replica`, the path to the dashboard page is now printed.

### feat!: changed the default port of the shared local network from 8000 to 4943.

This is so dfx doesn't connect to a project-specific network instead of the local shared network.

In combination with the "system-wide dfx start" feature, there is a potential difference to be aware of with respect to existing projects.

Since previous versions of dfx populate dfx.json with a `networks.local` definition that specifies port 8000, the behavior for existing projects won't change.

However, if you've edited dfx.json and removed the `networks.local` definition, the behavior within the project will change: dfx will connect to the shared local network on port 4943 rather than to the project-specific network on port 8000.  You would need to edit webpack.config.js to match.  If you have scripts, you can run the new command `dfx info webserver-port` from the project directory to retrieve the port value.

### feat!: "system-wide dfx start"

By default, dfx now manages the replica process in a way that is independent of any given dfx project.  We've called this feature "system-wide dfx", even though it's actually specific to your user
(storing data files under $HOME), because we think it communicates the idea adequately.

The intended benefits:
- deploying dapps from separate projects alongside one another, similar to working with separate dapps on mainnet
- run `dfx start` from any directory
- run `dfx stop` from any directory, rather than having to remember where you last ran `dfx start`

We're calling this the "shared local network."  `dfx start` and `dfx stop` will manage this network when run outside any project directory, or when a project's dfx.json does not define the `local` network.  The dfx.json template for new projects no longer defines any networks.

We recommend that you remove the `local` network definition from dfx.json and instead use the shared local network.  As mentioned above, doing so will make dfx use port 4943 rather than port 8000.

See [Local Server Configuration](docs/cli-reference/dfx-start.md#local-server-configuration) for details.

dfx now stores data and control files in one of three places, rather than directly under `.dfx/`:
- `.dfx/network/local` (for projects in which dfx.json defines the local network)
- `$HOME/.local/share/dfx/network/local` (for the shared local network on Linux)
- `$HOME/Library/Application Support/org.dfinity.dfx/network/local` (for the shared local network on MacOS)

There is also a new configuration file: `$HOME/.config/dfx/networks.json`.  Its [schema](docs/networks-json-schema.json) is the same as the `networks` element in dfx.json.  Any networks you define here will be available from any project, unless a project's dfx.json defines a network with the same name.  See [The Shared Local Network](docs/cli-reference/dfx-start.md#the-shared-local-network) for the default definitions that dfx provides if this file does not exist or does not define a `local` network.

### fix: `dfx start` and `dfx stop` will take into account dfx/replica processes from dfx \<\= 0.11.x

### feat: added command `dfx info`

#### feat: `dfx info webserver-port`

This displays the port that the icx-proxy process listens on, meaning the port to connect to with curl or from a web browser.

#### feat: `dfx info replica-port`

This displays the listening port of the replica.

#### feat: `dfx info replica-rev`

This displays the revision of the replica bundled with dfx, which is the same revision referenced in replica election governance proposals.

#### feat: `dfx info networks-json-path`

This displays the path to your user's `networks.json` file where all networks are defined.

### feat: added ic-nns-init, ic-admin, and sns executables to the binary cache

### fix: improved responsiveness of `greet` method call in default Motoko project template

`greet` method was marked as an `update` call, but it performs no state updates. Changing it to `query` call will result in faster execution.

### feat: dfx schema --for networks

The `dfx schema` command can now display the schema for either dfx.json or for networks.json.  By default, it still displays the schema for dfx.json.

```bash
dfx schema --for networks
```

### feat: createActor options accept pre-initialized agent

If you have a pre-initialized agent in your JS code, you can now pass it to createActor's options. Conflicts with the agentOptions config - if you pass both the agent option will be used and you will receive a warning.

```js
const plugActor = createActor(canisterId, {
  agent: plugAgent
})
```

### feat!: option for nodejs compatibility in dfx generate

Users can now specify `node_compatibility: true` in `declarations`. The flag introduces `node.js` enhancements, which include importing `isomorphic-fetch` and configuring the default actor with `isomorphic-fetch` and `host`.

```json
// dfx.json
"declarations": {
  "output": "src/declarations",
  "node_compatibility": true
}
```

#### JS codegen location deprecation

DFX new template now uses `dfx generate` instead of `rsync`. Adds deprecation warning to `index.js` in `.dfx/<network-name>/<canister-name>` encouringing developers to migrate to the `dfx generate` command instead. If you have a `package.json` file that uses `rsync` from `.dfx`, consider switching to something like this:

```json
"scripts": {
  "build": "webpack",
  "prebuild": "npm run generate",
  "start": "webpack serve --mode development --env development",
  "prestart": "npm run generate",
  // It's faster to only generate canisters you depend on, omitting the frontend canister
  "generate": "dfx generate hello_backend"
},
```

### feat: simple cycles faucet code redemption

Using `dfx wallet --network ic redeem-faucet-coupon <my coupon>` faucet users have a much easier time to redeem their codes.
If the active identity has no wallet configured, the faucet supplies a wallet to the user that this command will automatically configure.
If the active identity has a wallet configured already, the faucet will top up the existing wallet.

Alternative faucets can be used, assuming they follow the same interface. To direct dfx to a different faucet, use the `--faucet <alternative faucet id>` flag.
The expected interface looks like the following candid functions:
``` candid
redeem: (text) -> (principal);
redeem_to_wallet: (text, principal) -> (nat);
```
The function `redeem` takes a coupon code and returns the principal to an already-installed wallet that is controlled by the identity that called the function.
The function `redeem_to_wallet` takes a coupon code and a wallet (or any other canister) principal, deposits the cycles into that canister and returns how many cycles were deposited.

### feat: disable automatic wallet creation on non-ic networks

By default, if dfx is not running on the `ic` (or networks with a different name but the same configuration), it will automatically create a cycles wallet in case it hasn't been created yet.
It is now possible to inhibit automatic wallet creation by setting the `DFX_DISABLE_AUTO_WALLET` environment variable.

### fix!: removed unused --root parameter from dfx bootstrap

### feat: canister installation now waits for the replica

When installing a new Wasm module to a canister, DFX will now wait for the updated state (i.e. the new module hash) to be visible in the replica's certified state tree before proceeding with post-installation tasks or producing a success status.

### feat!: remove `dfx config`

`dfx config` has been removed. Please update Bash scripts to use `jq`, PowerShell scripts to use `ConvertTo-Json`, nushell scripts to use `to json`, etc.

### feat: move all the flags to the end

Command flags have been moved to a more traditional location; they are no longer positioned per subcommand, but instead are able to be all positioned after the final subcommand. In prior versions, a command might look like:
```bash
dfx --identity alice canister --network ic --wallet "$WALLET" create --all
```
This command can now be written:
```bash
dfx canister create --all --network ic --wallet "$WALLET" --identity alice
```
The old syntax is still available, though, so you don't need to migrate your scripts.

### feat!: changed update-settings syntax

When using `dfx canister update-settings`, it is easy to mistake `--controller` for `--add-controller`. For this reason `--controller` has been renamed to `--set-controller`.

### feat!: removed the internal webserver

This is a breaking change.  The only thing this was still serving was the /_/candid endpoint.  If you need to retrieve the candid interface for a local canister, you can use `dfx canister metadata <canister> candid:service`.

### fix: dfx wallet upgrade: improved error messages:

- if there is no wallet to upgrade
- if trying to upgrade a local wallet from outside of a project directory

### fix: canister creation cost is 0.1T cycles

Canister creation fee was calculated with 1T cycles instead of 0.1T.

### fix: dfx deploy and dfx canister install write .old.did files under .dfx/

When dfx deploy and dfx canister install upgrade a canister, they ensure that the
new candid interface is compatible with the previous candid interface.  They write
a file with extension .old.did that contains the previous interface.  In some
circumstances these files could be written in the project directory.  dfx now
always writes them under the .dfx/ directory.

### fix: dfx canister install now accepts arbitrary canister ids

This fixes the following error:
``` bash
> dfx canister install --wasm ~/counter.wasm eop7r-riaaa-aaaak-qasxq-cai
Error: Failed while determining if canister 'eop7r-riaaa-aaaak-qasxq-cai' is remote on network 'ic'.
Caused by: Failed while determining if canister 'eop7r-riaaa-aaaak-qasxq-cai' is remote on network 'ic'.
  Failed to figure out if canister 'eop7r-riaaa-aaaak-qasxq-cai' has a remote id on network 'ic'.
    Invalid argument: Canister eop7r-riaaa-aaaak-qasxq-cai not found in dfx.json
```

### feat: allow replica log level to be configured

It is now possible to specify the replica's log level. Possible values are `critical`, `error`, `warning`, `info`, `debug`, and `trace`.
The log level defaults to the level 'error'. Debug prints (e.g. `Debug.print("...")` in Motoko) still show up in the console.
The log level can be specified in the following places (See [system-wide dfx start](#feat-system-wide-dfx-start) for more detailed explanations on the network types):
- In file `networks.json` in the field `<network name>.replica.log_level` for shared networks.
- In file `dfx.json` in the field `networks.<network name>.replica.log_level` for project-specific networks.
- In file `dfx.json` in the field `defaults.replica.log_level` for project-specific networks. Requires a project-specific network to be run, otherwise this will have no effect.

### feat: enable canister sandboxing

Canister sandboxing is enabled to be consistent with the mainnet.

### chore: dfx ledger account-id --of-canister also accepts principal

It is now possible to do e.g. `dfx ledger account-id --of-canister fg7gi-vyaaa-aaaal-qadca-cai` as well as `dfx ledger account-id --of-canister my_canister_name` when checking the ledger account id of a canister.
Previously, dfx only accepted canister aliases and produced an error message that was hard to understand.

### chore: dfx canister deposit-cycles uses default wallet if none is specified

Motivated by [this forum post](https://forum.dfinity.org/t/dfx-0-10-0-dfx-canister-deposit-cycles-returns-error/13251/6).

### chore: projects created with `dfx new` are not pinned to a specific dfx version anymore

It is still possible to pin the dfx version by adding `"dfx":"<dfx version to pin to>"` to a project's `dfx.json`.

### fix: print links to cdk-rs docs in dfx new

### fix: broken link in new .mo project README

### fix: Small grammar change to identity password decryption prompt

The prompt for entering your passphrase in order to decrypt an identity password read:
    "Please enter a passphrase for your identity"
However, at that point, it isn't "a" passphrase.  It's either your passphrase, or incorrect.
Changed the text in this case to read:
    "Please enter the passphrase for your identity"

### chore: add retry logic to dfx download script

### feat: Add subnet type argument when creating canisters

`dfx ledger create-canister` gets a new option `--subnet-type` that allows users to choose a type of subnet that their canister can be created on. Additionally, a `dfx ledger show-subnet-types` is introduced which allows to list the available subnet types.

## Dependencies

### Replica

Updated replica to release candidate 93dcf2a2026c34330c76149dd713d89e37daa533.

This also incorporates the following executed proposals:

- [88831](https://dashboard.internetcomputer.org/proposal/88831)
- [88629](https://dashboard.internetcomputer.org/proposal/88629)
- [88109](https://dashboard.internetcomputer.org/proposal/88109)
- [87631](https://dashboard.internetcomputer.org/proposal/87631)
- [86738](https://dashboard.internetcomputer.org/proposal/86738)
- [86279](https://dashboard.internetcomputer.org/proposal/86279)
* [85007](https://dashboard.internetcomputer.org/proposal/85007)
* [84391](https://dashboard.internetcomputer.org/proposal/84391)
* [83786](https://dashboard.internetcomputer.org/proposal/83786)
* [82425](https://dashboard.internetcomputer.org/proposal/82425)
* [81788](https://dashboard.internetcomputer.org/proposal/81788)
* [81571](https://dashboard.internetcomputer.org/proposal/81571)
* [80992](https://dashboard.internetcomputer.org/proposal/80992)
* [79816](https://dashboard.internetcomputer.org/proposal/79816)
* [78693](https://dashboard.internetcomputer.org/proposal/78693)
* [77589](https://dashboard.internetcomputer.org/proposal/77589)
* [76228](https://dashboard.internetcomputer.org/proposal/76228)
* [75700](https://dashboard.internetcomputer.org/proposal/75700)
* [75109](https://dashboard.internetcomputer.org/proposal/75109)
* [74395](https://dashboard.internetcomputer.org/proposal/74395)
* [73959](https://dashboard.internetcomputer.org/proposal/73959)
* [73714](https://dashboard.internetcomputer.org/proposal/73714)
* [73368](https://dashboard.internetcomputer.org/proposal/73368)
* [72764](https://dashboard.internetcomputer.org/proposal/72764)

### ic-ref

Updated ic-ref to 0.0.1-1fba03ee
- introduce awaitKnown
- trivial implementation of idle_cycles_burned_per_day

### Updated Motoko from 0.6.29 to 0.7.3

- See https://github.com/dfinity/motoko/blob/master/Changelog.md#073-2022-11-01


### Cycles wallet

- Module hash: b944b1e5533064d12e951621d5045d5291bcfd8cf9d60c28fef02c8fdb68e783
- https://github.com/dfinity/cycles-wallet/commit/fa86dd3a65b2509ca1e0c2bb9d7d4c5be95de378

### Frontend canister:
- Module hash: 6c8f7a094060b096c35e4c4499551e7a8a29ee0f86c456e521c09480ebbaa8ab
- https://github.com/dfinity/sdk/pull/2720

# 0.11.2

## DFX

### fix: disable asset canister redirection of all HTTP traffic from `.raw.ic0.app` to `.ic0.app`

### fix: disable asset canister's ETag HTTP headers

The feature is not yet implemented on `icx-proxy`-level, and is causing 500 HTTP response for some type of assets every second request.

# 0.11.1

## DFX

### fix: dfx now only adds candid:service metadata to custom canisters that have at least one build step

This way, if a canister uses a premade canister wasm, dfx will use it as-is.

### fix: "canister alias not defined" in the Motoko language server

It is now possible to develop multiple-canister projects using the [Motoko VSCode extension](https://marketplace.visualstudio.com/items?itemName=dfinity-foundation.vscode-motoko).

### fix: improve browser compatibility for the JavaScript language binding

Patches a JavaScript language binding compatibility issue encountered in web browsers which do not support the (?.) operator.

### feat: print dfx.json schema

dfx is now capable of displaying the schema for `dfx.json`. You can see the schema by running `dfx schema` or write the schema to a file with `dfx schema --outfile path/to/file/schema.json`.

### feat: support for configuring assets in assets canister
- The `.ic-assets.json` file should be placed inside directory with assets, or its subdirectories. Multiple config files can be used (nested in subdirectories). Example of `.ic-assets.json` file format:
``` json
[
    {
        "match": ".*",
        "cache": {
            "max_age": 20
        },
        "headers": {
            "X-Content-Type-Options": "nosniff"
        },
        "ignore": false
    },
    {
        "match": "**/*",
        "headers": null
    },
    {
        "match": "file.json",
        "ignore": true
    }
]
```
- Configuring assets works only during asset creation - any changes to `.ic-assets.json` files won't have any effect effect for assets that have already been created. We are working on follow up implementation with improvements to handle updating these properties.
- `headers` from multiple applicable rules are being stacked/concatenated, unless `null` is specified, which resets/empties the headers.
- Both `"headers": {}` and absence of `headers` field don't have any effect on end result.
- Valid JSON format is required, i.e. the array of maps, `match` field is required. Only the following fields are accepted: `cache`, `ignore`, `headers`, `match`. The glob pattern has to be valid.
- The way matching rules work:
  1. The most deeply nested config file takes precedence over the one in parent dir. In other words, properties from a rule matching a file in a subdirectory override properties from a rule matching a file in a parent directory
  2. Order of rules within file matters - last rule in config file takes precedence over the first one

- The way `ignore` field works:
  1. By default, files that begin with a `.` are ignored, while all other files are included.
  2. The `.ignore` field overrides this, if present.
  3. If a directory is ignored, file and directories within it cannot be un-ignored.
  4. A file can be ignored and un-ignored many times, as long as any of its parent directories haven't been ignored.


### fix: Allow `dfx deploy` to not take arguments for canisters not being installed

A longstanding bug with `dfx deploy` is that if an installation is skipped (usually an implicitly included dependency), it still requires arguments even if the installed canister doesn't. As of this release that bug is now fixed.

### feat: Add additional logging from bitcoin canister in replica.

Configures the replica to emit additional logging from the bitcoin canister whenever the bitcoin feature is enabled. This helps show useful information to developers, such as the bitcoin height that the replica currently sees.

### fix: make `build` field optional for custom canisters

Prior to 0.11.0, a custom canister's `build` field could be left off if `dfx build` was never invoked. To aid in deploying prebuilt canisters, this behavior is now formalized; omitting `build` is equivalent to `build: []`.

### feat: Use `--locked` for Rust canisters

`dfx build`, in Rust canisters, now uses the `--locked` flag when building with Cargo. To offset this, `dfx new --type rust` now runs `cargo update` on the resulting project.

### feat: Enable threshold ecdsa signature

ECDSA signature signing is now enabled by default in new projects, or by running `dfx start --clean`.
A test key id "Secp256k1:dfx_test_key" is ready to be used by locally created canisters.

## Dependencies

### Updated `agent-rs` to 0.20.0

### Updated `candid` to 0.7.15

### Replica

Updated replica to elected commit 6e86169e98904047833ba6133e5413d2758d90eb.
This incorporates the following executed proposals:

* [72225](https://dashboard.internetcomputer.org/proposal/72225)
* [71669](https://dashboard.internetcomputer.org/proposal/71669)
* [71164](https://dashboard.internetcomputer.org/proposal/71164)
* [70375](https://dashboard.internetcomputer.org/proposal/70375)
* [70002](https://dashboard.internetcomputer.org/proposal/70002)

# 0.11.0

## DFX

### feat: renamed canisters in new projects to `<project>_frontend` and `<project>_backend`

The names of canisters created for new projects have changed.
After `dfx new <project>`, the canister names are:

- `<project>_backend` (previously `<project>`)
- `<project>_frontend` (previously `<project>_assets`)

### feat: Enable threshold ecdsa signature

### feat: new command: `dfx canister metadata <canister> <name>`

For example, to query a canister's candid service definition: `dfx canister metadata hello_backend candid:service`

### refactor: deprecate /_/candid internal webserver

The dfx internal webserver now only services the /_/candid endpoint.  This
is now deprecated.  If you were using this to query candid definitions, you
can instead use `dfx canister metadata`.

### refactor: optimize from ic-wasm

Optimize Rust canister Wasm module via ic-wasm library instead of ic-cdk-optimizer. A separate installation of ic-cdk-optimizer is no longer needed.

The actual optimization was kept the same.

### feat: Read dfx canister call argument from a file or stdin

Enables passing large arguments that cannot be passed directly in the command line using the `--argument-file` flag. For example:
 * Named file: `dfx canister call --argument-file ./my/argument/file.txt my_canister_name greet`
 * Stdin: `echo '( null )' | dfx canister call --argument-file - my_canister_name greet`

### fix: Use default setting for BTC adapter idle seconds

A lower threshold was no longer necessary.

### feat: Allow users to configure logging level of bitcoin adapter

The bitcoin adapter's logging can be very verbose if debug logging is enabled, making it difficult to make sense of what's going on. On the other hand, these logs are useful for triaging problems.

To get the best of both worlds, this release adds support for an additional configuration option in dfx.json:

```
"bitcoin": {
  "enabled": true,
  "nodes": ["127.0.0.1:18444"],
  "log_level": "info" <------- users can now configure the log level
}
```

By default, a log level of "info" is used, which is relatively quiet. Users can change it to "debug" for more verbose logging.

### chore: update Candid UI canister with commit bffa0ae3c416e8aa3c92c33722a6b1cb31d0f1c3

This includes the following changes:

* Fetch did file from canister metadata
* Better flamegraph support
* Fix bigint error for vec nat8 type

### feat: dfx will look up the port of the running webserver from .dfx/webserver-port, if present

After `dfx start --host 127.0.0.1:0`, the dfx webserver will listen on an ephemeral port.  It stores the port value in .dfx/webserver-port.  dfx will now look for this file, and if a port is contained within, use that port to connect to the dfx webserver.

### fix: dfx commands once again work from any subdirectory of a dfx project

Running `dfx deploy`, `dfx canister id`, `dfx canister call` and so forth work as expected
if run from within any subdirectory of a dfx project.  Previously, this would create
canister_ids.json or .dfx/local/canister_ids.json within the subdirectory.

### feat: Post-installation tasks

You can now add your own custom post-installation/post-deployment tasks to any canister type. The new `post-install` key for canister objects in `dfx.json` can be a command or list of commands, similar to the `build` key of `custom` canisters, and receives all the same environment variables. For example, to replicate the upload task performed with `assets` canisters, you might set `"post-install": "icx-asset sync $CANISTER_ID dist"`.

### feat: assets are no longer copied from source directories before being uploaded to asset canister

Assets are now uploaded directly from their source directories, rather than first being copied
to an output directory.

If you're using `dfx deploy`, you won't see any change in functionality.  If you're running
`dfx canister install --mode=upgrade`, changed files in asset source directories will
be detected and uploaded even without an intervening `dfx build`.

### fix: Added src/declarations to .gitignore for new projects

### fix: remove deprecated candid path environment variable

The environment variable format `CANISTER_CANDID_{name}`, used in Rust projects, was deprecated in 0.9.2, to be unified with the variables `CANISTER_CANDID_PATH_{name}` which are used in other project types. It has now been removed. Note that you will need to update `ic-cdk-macros` if you use the `#[import]` macro.

### feat: deprecate `dfx config` for removal

The `dfx config` command has several issues and is ultimately a poor replacement for [`jq`](https://stedolan.github.io/jq). The command is being deprecated, and will be removed in a later release; we recommend switching to `jq` or similar tools (e.g. `ConvertTo-Json` in PowerShell, `to json` in nushell, etc.)

### feat: Better build scripts for type:custom

Build scripts now always receive a CWD of the DFX project root, instead of wherever `dfx` was invoked from, and a bare script `script.sh` can be specified without needing to prefix with `./`.

### feat: rust, custom, and asset canisters now include candid:service metadata

Motoko canisters already included this metadata.

Also added this metadata to the asset canister wasm, which will cause the next deploy to
install this new version.

### feat: Add safeguard to freezing threshold

Some developers mistakenly think that the freezing threshold is measured in cycles, but it is actually measured in seconds. To stop them from accidentally freezing their canisters, setting a freezing threshold above 50M seconds (~1.5 years) now requires a confirmation.

### fix: restores assets to webpack devserver

### chore: updates webpack dependencies for dfx new project

Resolves an issue where `webpack-cli` was was breaking when users tried to run `npm start` in a fresh project. For affected users of 0.10.1, you can resolve this issue manually by running `npm install webpack@latest webpack-cli@latest terser-webpack-plugin@latest`.

### feat: Support for new ledger notify function

Ledger 7424ea8 deprecates the existing `notify` function with a switch parameter between creating and topping up a canister, and introduces two
functions for doing the same. This should *mostly* be invisible to users, except that previously, if `dfx ledger create-canister` or `dfx ledger top-up`
failed, you would call `dfx ledger notify` after correcting the issue. In order to support the change, this command has been changed to two subcommands:
`dfx ledger notify create-canister` and `dfx ledger notify top-up`.

### feat: `--from-subaccount`

Previously, the ledger commands assumed all transfers were made from the default subaccount for the identity principal. This feature adds a `--from-subaccount` flag to `dfx ledger transfer`, `dfx ledger create-canister`, and `dfx ledger top-up`, to enable making transfers from a selected subaccount. A `--subaccount` flag is also added to `dfx ledger balance` for convenience. Subaccounts are expected as 64-character hex-strings (i.e. 32 bytes).

### feat: cargo audit when building rust canisters

When a canister with type `rust` is built and `cargo-audit` is installed, dfx will now check for vulnerabilities in the dependencies. If a vulnerability is found, dfx will recommend that the user update to a version without known vulnerabilities.

### fix: Freezing Threshold now documented

Calls made to retrieve the help output for `canister update-settings` was missing the `freezing-threshold` parameter.

### chore: warnings and errors are more visible

`WARN` and `ERROR` messages are now clearly labelled as such, and the labels are colored accordingly.
This is now included when running `dfx canister update-settings -h`.

### fix: `dfx schema` does not require valid dfx.json

There is no real reason for `dfx schema` to not work when a broken dfx.json is in the current folder - this is actually a very common scenario when `dfx schema` gets used.

### fix: canister call uses candid file if canister type cannot be determined

The candid file specified in the field `canisters.<canister name>.candid` of dfx.json, or if that not exists `canisters.<canister name>.remote.candid`, is now used when running `dfx canister call`, even when dfx fails to determine the canister type.

### fix: btc/canister http adapter socket not found by replica after restart

After running `dfx start --enable-bitcoin` twice in a row (stopping dfx in between), the second
launched replica would fail to connect to the btc adapter.  This is because ic-starter
does not write a new configuration file if one already exists, so the configuration file
used by the replica referred to one socket path, while dfx passed a different socket path
to the btc adapter.

Now dfx reuses the previously-used unix domain socket path, for both the btc adapter
and for the canister http adapter.

### fix: dfx stop now waits until dfx and any child processes exit

Previously, `dfx stop` would send the TERM signal to the running dfx and its child processes,
and then exit immediately.

This avoids interference between a dfx process performing cleanup at shutdown and
a dfx process that is starting.

### fix: dfx ping no longer creates a default identity

dfx ping now uses the anonymous identity, and no longer requires dfx.json to be present.


### fix: Initialize replica with bitcoin regtest flag

When the bitcoin feature is enabled, dfx was launching the replica with the "bitcoin_testnet" feature.
The correct feature to use is "bitcoin_regtest".

### dfx bootstrap now looks up the port of the local replica

`dfx replica` writes the port of the running replica to one of these locations:

- .dfx/replica-configuration/replica-1.port
- .dfx/ic-ref.port

`dfx bootstrap` will now use this port value, so it's no longer necessary to edit dfx.json after running `dfx replica`.

### feat: dfx.json local network settings can be set on the local network, rather than defaults

In `dfx.json`, the `bootstrap`, `bitcoin`, `canister_http`, and `replica` settings can
now be specified on the local network, rather than in the `defaults` field.
If one of these four fields is set for the local network, the corresponding field
in `defaults` will be ignored.

Example:
``` json
{
  "networks": {
    "local": {
      "bind": "127.0.0.1:8000",
      "canister_http": {
        "enabled": true
      }
    }
  }
}
```

## Dependencies

### Rust Agent

Updated agent-rs to 0.18.0

### Motoko

Updated Motoko from 0.6.28 to 0.6.29.

### Replica

Updated replica to elected commit 8993849de5fab76e796d67750facee55a0bf6649.
This incorporates the following executed proposals:

* [69804](https://dashboard.internetcomputer.org/proposal/69804)
* [67990](https://dashboard.internetcomputer.org/proposal/67990)
* [67483](https://dashboard.internetcomputer.org/proposal/67483)
* [66895](https://dashboard.internetcomputer.org/proposal/66895)
* [66888](https://dashboard.internetcomputer.org/proposal/66888)
* [65530](https://dashboard.internetcomputer.org/proposal/65530)
* [65327](https://dashboard.internetcomputer.org/proposal/65327)
* [65043](https://dashboard.internetcomputer.org/proposal/65043)
* [64355](https://dashboard.internetcomputer.org/proposal/64355)
* [63228](https://dashboard.internetcomputer.org/proposal/63228)
* [62143](https://dashboard.internetcomputer.org/proposal/62143)

### ic-ref

Updated ic-ref to 0.0.1-173cbe84
 - add ic0.performance_counter system interface
 - add system API for ECDSA signing
 - allow optional "error_code" field in responses
 - support gzip-compressed canister modules
 - enable canisters to send HTTP requests

# 0.10.1

## DFX

### fix: Webpack config no longer uses CopyPlugin

Dfx already points to the asset canister's assets directory, and copying to disk could sometimes
lead to an annoying "too many open files" error.

### fix: HSMs are once again supported on Linux

On Linux, dfx 0.10.0 failed any operation with an HSM with the following error:
```
Error: IO: Dynamic loading not supported
```
The fix was to once again dynamically-link the Linux build.

### feat: error explanation and fixing instructions engine

Dfx is now capable of providing explanations and remediation suggestions for entire categories of errors at a time.
Explanations and suggestions will slowly be added over time.
To see an example of an already existing suggestion, run `dfx deploy --network ic` while using an identity that has no wallet configured.

### chore: add context to errors

Most errors that happen within dfx are now reported in much more detail. No more plain `File not found` without explanation what even was attempted.

### fix: identities with configured wallets are not broken anymore and removed only when using the --drop-wallets flag

When an identity has a configured wallet, dfx no longer breaks the identity without actually removing it.
Instead, if the --drop-wallets flag is specified, it properly removes everything and logs what wallets were linked,
and when the flag is not specified, it does not remove anything.

The behavior for identities without any configured wallets is unchanged.

### feat: bitcoin integration: dfx now generates the bitcoin adapter config file

dfx command-line parameters for bitcoin integration:
``` bash
dfx start   --enable-bitcoin  # use default node 127.0.0.1:18444
dfx start   --enable-bitcoin --bitcoin-node <node>
```

The above examples also work for dfx replica.

These default to values from dfx.json:
```
.defaults.bitcoin.nodes
.defaults.bitcoin.enabled
```

The --bitcoin-node parameter, if specified on the command line, implies --enable-bitcoin.

If --enable-bitcoin or .defaults.bitcoin.enabled is set, then dfx start/replica will launch the ic-btc-adapter process and configure the replica to communicate with it.


### feat: print wallet balance in a human readable form #2184

Default behaviour changed for `dfx wallet balance`, it will now print cycles amount upscaled to trillions.

New flag `--precise` added to `dfx wallet balance`. Allows to get exact amount of cycles in wallet (without upscaling).

### feat: canister http integration

dfx command-line parameters for canister http requests integration:
```
dfx start --enable-canister-http
dfx replica --enable-canister-http
```

This defaults to the following value in dfx.json:
```
.defaults.canister_http.enabled
```

### fix: specifying ic provider with a trailing slash is recognised correctly

Specifying the network provider as `https://ic0.app/` instead of `https://ic0.app` is now recognised as the real IC network.

### Binary cache

Added ic-canister-http-adapter to the binary cache.

## Dependencies

### Updated agent-rs to 0.17.0

## Motoko

Updated Motoko from 0.6.26 to 0.6.28.

## Replica

Updated replica to elected commit b90edb9897718730f65e92eb4ff6057b1b25f766.
This incorporates the following executed proposals:

* [61004](https://dashboard.internetcomputer.org/proposal/61004)
* [60222](https://dashboard.internetcomputer.org/proposal/60222)
* [59187](https://dashboard.internetcomputer.org/proposal/59187)
* [58479](https://dashboard.internetcomputer.org/proposal/58479)
* [58376](https://dashboard.internetcomputer.org/proposal/58376)
* [57843](https://dashboard.internetcomputer.org/proposal/57843)
* [57395](https://dashboard.internetcomputer.org/proposal/57395)

## icx-proxy

Updated icx-proxy to commit c312760a62b20931431ba45e5b0168ee79ea5cda

* Added gzip and deflate body decoding before certification validation.
* Fixed unzip and streaming bugs
* Added Prometheus metrics endpoint
* Added root and invalid ssl and dns mapping

# 0.10.0

## DFX

### feat: Use null as default value for opt arguments


Before this, `deploy`ing a canister with an `opt Foo` init argument without specifying an `--argument` would lead to an error:

``` bash
$ dfx deploy
Error: Invalid data: Expected arguments but found none.
```

With this change, this isn't an error anymore, but instead `null` is passed as a value. In general, if the user does _not_ provide an `--argument`, and if the init method expects only `opt` arguments, then `dfx` will supply `null` for each argument.

Note in particular that this does not try to match `opt` arguments for heterogeneous (`opt`/non-`opt`) signatures. Note moreover that this only impacts a case that would previously error out, so no existing (working) workflows should be affected.

### feat: dfx identity set-wallet now checks that the provided canister is actually a wallet

This check was previously performed on local networks, but not on mainnet.

### feat: `dfx canister call --candid <path to candid file> ...`

Allows one to provide the .did file for calls to an arbitrary canister.

### feat: Install arbitrary wasm into canisters

You no longer need a DFX project setup with a build task to install an already-built wasm module into a canister ID. The new `--wasm <path>` flag to `dfx canister install` will bypass project configuration and install the wasm module at `<path>`. A DFX project setup is still recommended for general use; this should mostly be used for installing pre-built canisters. Note that DFX will also not perform its usual checks for API/ABI/stable-memory compatibility in this mode.

### feat: Support for 128-bit cycle counts

Cycle counts can now exceed the previously set maximum of 2^64. The new limit is 2^128. A new wallet version has been bundled with this release that supports the new cycle count. You will not be able to use this feature with your existing wallets without running `dfx wallet upgrade`, but old wallets will still work just fine with old cycle counts.

### fix: dfx start will once again notice if dfx is already running

dfx will once again display 'dfx is already running' if dfx is already running,
rather than 'Address already in use'.

As a consequence, after `dfx start` failed to notice that dfx was already running,
it would replace .dfx/pid with an empty file.  Later invocations of `dfx stop`
would display no output and return a successful exit code, but leave dfx running.

### fix: `dfx canister update-settings <canister id>` works even if the canister id is not known to the project.

This makes the behavior match the usage text of the command:
`<CANISTER> Specifies the canister name or id to update. You must specify either canister name/id or the --all option`

### feat: dfx deploy --upgrade-unchanged or dfx canister install --mode upgrade --upgrade-unchanged

When upgrading a canister, `dfx deploy` and `dfx canister install` skip installing the .wasm
if the wasm hash did not change.  This avoids a round trip through stable memory for all
assets on every dfx deploy, for example.  By passing this argument, dfx will instead
install the wasm even if its hash matches the already-installed wasm.

### feat: Introduce DFX_CACHE_ROOT environment variable

A new environment variable, `DFX_CACHE_ROOT`, has been introduced to allow setting the cache root directory to a different location than the configuration root directory. Previously `DFX_CONFIG_ROOT` was repurposed for this which only allowed one location to be set for both the cache and configuration root directories.

This is a breaking change since setting `DFX_CONFIG_ROOT` will no longer set the cache root directory to that location.

### fix: Error if nonzero cycles are passed without a wallet proxy

Previously, `dfx canister call --with-cycles 1` would silently ignore the `--with-cycles` argument as the DFX principal has no way to pass cycles and the call must be forwarded through the wallet. Now it will error instead of silently ignoring it. To forward a call through the wallet, use `--wallet $(dfx identity get-wallet)`, or `--wallet $(dfx identity --network ic get-wallet)` for mainnet.

### feat: Configure subnet type of local replica

The local replica sets its parameters according to the subnet type defined in defaults.replica.subnet_type, defaulting to 'application' when none is specified.
This makes it less likely to accidentally hit the 'cycles limit exceeded' error in production.  Since the previous default was `system`, you may see these types errors in development instead.
Possible values for defaults.replica.subnet_type are: "application", "verifiedapplication", "system"

Example how to specify the subnet type:
``` json
{
  "defaults": {
    "replica": {
      "subnet_type": "verifiedapplication"
    }
  }
}
```

### feat: Introduce command for local cycles top-up

`dfx ledger fabricate-cycles <canister (id)> <optional amount>` can be used during local development to create cycles out of thin air and add them to a canister. Instead of supplying a canister name or id it is also possible to use `--all` to add the cycles to every canister in the current project. When no amount is supplied, the command uses 10T cycles as default. Using this command with `--network ic` will result in an error.

### feat: Private keys can be stored in encrypted format

`dfx identity new` and `dfx identity import` now ask you for a password to encrypt the private key (PEM file) when it is stored on disk.
If you decide to use a password, your key will never be written to disk in plain text.
In case you don't want to enter your password all the time and want to take the risk of storing your private key in plain text, you can use the `--disable-encryption` flag.

The `default` identity as well as already existing identities will NOT be encrypted. If you want to encrypt an existing identity, use the following commands:
``` bash
dfx identity export identity_name > identity.pem
# if you have set old_identity_name as the identity that is used by default, switch to a different one
dfx identity use other_identity
dfx identity remove identity_name
dfx identity import identity_name identity.pem
```

### feat: Identity export

If you want to get your identity out of dfx, you can use `dfx identity export identityname > exported_identity.pem`. But be careful with storing this file as it is not protected with your password.

### feat: Identity new/import now has a --force flag

If you want to script identity creation and don't care about overwriting existing identities, you now can use the `--force` flag for the commands `dfx identity new` and `dfx identity import`.

### fix: Do not automatically create a wallet on IC

When running `dfx deploy --network ic`, `dfx canister --network ic create`, or `dfx identity --network ic get-wallet` dfx no longer automatically creates a cycles wallet for the user if none is configured. Instead, it will simply report that no wallet was found for that user.

Dfx still creates the wallet automatically when running on a local network, so the typical workflow of `dfx start --clean` and `dfx deploy` will still work without having to manually create the wallet.

### fix: Identities cannot exist and not at the same time

When something went wrong during identity creation, the identity was not listed as existing.
But when trying to create an identity with that name, it was considered to be already existing.

### feat: dfx start and dfx replica can now launch the ic-btc-adapter process

Added command-line parameters:
``` bash
dfx start   --enable-bitcoin --btc-adapter-config <path>
dfx replica --enable-bitcoin --btc-adapter-config <path>
```

These default to values from dfx.json:
```
.defaults.bitcoin.btc_adapter_config
.defaults.bitcoin.enabled
```

The --btc-adapter-config parameter, if specified on the command line, implies --enable-bitcoin.

If --enable-bitcoin or .defaults.bitcoin.enabled is set, and a btc adapter configuration is specified,
then dfx start/replica will launch the ic-btc-adapter process.

This integration is not yet complete, pending upcoming functionality in ic-starter.

### fix: report context of errors

dfx now displays the context of an error in several places where previously the only error
message would be something like "No such file or directory."

### chore: updates starter project for Node 18

Webpack dev server now works for Node 18 (and should work for Node 17). A few packages are also upgraded

## updating dependencies

Updated to version 0.14.0 of agent-rs

## Cycles wallet

- Module hash: bb001d1ebff044ba43c060956859f614963d05c77bd778468fce4de095fe8f92
- https://github.com/dfinity/cycles-wallet/commit/f18e9f5c2f96e9807b6f149c975e25638cc3356b

## Replica

Updated replica to elected commit b3788091fbdb8bed7e527d2df4cc5e50312f476c.
This incorporates the following executed proposals:

* [57150](https://dashboard.internetcomputer.org/proposal/57150)
* [54964](https://dashboard.internetcomputer.org/proposal/54964)
* [53702](https://dashboard.internetcomputer.org/proposal/53702)
* [53231](https://dashboard.internetcomputer.org/proposal/53231)
* [53134](https://dashboard.internetcomputer.org/proposal/53134)
* [52627](https://dashboard.internetcomputer.org/proposal/52627)
* [52144](https://dashboard.internetcomputer.org/proposal/52144)
* [50282](https://dashboard.internetcomputer.org/proposal/50282)

Added the ic-btc-adapter binary to the cache.

## Motoko

Updated Motoko from 0.6.25 to 0.6.26.

# 0.9.3

## DFX

### feat: dfx deploy now displays URLs for the frontend and candid interface

### dfx.json

In preparation for BTC integration, added configuration for the bitcoind port:

``` json
{
  "canisters": {},
  "defaults": {
    "bitcoind": {
      "port": 18333
    }
  }
}
```

## icx-proxy

Updated icx-proxy to commit 594b6c81cde6da4e08faee8aa8e5a2e6ae815602, now static-linked.

* upgrade HTTP calls upon canister request
* no longer proxies /_/raw to the dfx internal webserver
* allows for generic StreamingCallback tokens

## Replica

Updated replica to blessed commit d004accc3904e24dddb13a11d93451523e1a8a5f.
This incorporates the following executed proposals:

* [49653](https://dashboard.internetcomputer.org/proposal/49653)
* [49011](https://dashboard.internetcomputer.org/proposal/49011)
* [48427](https://dashboard.internetcomputer.org/proposal/48427)
* [47611](https://dashboard.internetcomputer.org/proposal/47611)
* [47512](https://dashboard.internetcomputer.org/proposal/47512)
* [47472](https://dashboard.internetcomputer.org/proposal/47472)
* [45984](https://dashboard.internetcomputer.org/proposal/45984)
* [45982](https://dashboard.internetcomputer.org/proposal/45982)

## Motoko

Updated Motoko from 0.6.21 to 0.6.25.

# 0.9.2

## DFX

### feat: Verify Candid and Motoko stable variable type safety of canister upgrades

Newly deployed Motoko canisters now embed the Candid interface and Motoko stable signatures in the Wasm module.
`dfx deploy` and `dfx canister install` will automatically check

	1) the backward compatible of Candid interface in both upgrade and reinstall mode;
	2) the type safety of Motoko stable variable type in upgrade mode to avoid accidentally lossing data;

See [Upgrade compatibility](https://internetcomputer.org/docs/language-guide/compatibility) for more details.

### feat: Unified environment variables across build commands

The three canister types that use a custom build tool - `assets`, `rust`, and `custom` - now all support the same set of environment variables during the build task:

* `DFX_VERSION` - The version of DFX that was used to build the canister.
* `DFX_NETWORK` - The network name being built for. Usually `ic` or `local`.
* `CANISTER_ID_{canister}` - The canister principal ID of the canister `{canister}` registered in `dfx.json`.
* `CANISTER_CANDID_PATH_{canister}` - The path to the Candid interface file for the canister `{canister}` among your canister's dependencies.
* `CANISTER_CANDID_{canister}` (deprecated) - the same as `CANISTER_CANDID_PATH_{canister}`.  This is provided for backwards compatibility with `rust` and `custom` canisters, and will be removed in dfx 0.10.0.
* `CANISTER_ID` - Same as `CANISTER_ID_{self}`, where `{self}` is the name of _this_ canister.
* `CANISTER_CANDID_PATH` - Same as `CANISTER_CANDID_PATH_{self}`, where `{self}` is the name of _this_ canister.

### feat: Support for local ledger calls

If you have an installation of the ICP Ledger (see [Ledger Installation Guide](https://github.com/dfinity/ic/tree/master/rs/rosetta-api/ledger_canister#deploying-locally)), `dfx ledger balance` and `dfx ledger transfer` now support
`--ledger-canister-id` parameter.

Some examples:
``` bash
$ dfx ledger \
  --network local \
  balance \
  --ledger-canister-id  rrkah-fqaaa-aaaaa-aaaaq-cai
1000.00000000 ICP

$ dfx ledger \
  --network local \
  transfer --amount 0.1 --memo 0 \
  --ledger-canister-id  rrkah-fqaaa-aaaaa-aaaaq-cai 8af54f1fa09faeca18d294e0787346264f9f1d6189ed20ff14f029a160b787e8
Transfer sent at block height: 1
```

### feat: `dfx ledger account-id` can now compute canister addresses

The `dfx ledger account-id` can now compute addresses of principals and canisters.
The command also supports ledger subaccounts now.

``` bash
dfx ledger account-id --of-principal 53zcu-tiaaa-aaaaa-qaaba-cai
dfx ledger --network small02 account-id --of-canister ledger_demo
dfx ledger account-id --of-principal 53zcu-tiaaa-aaaaa-qaaba-cai --subaccount 0000000000000000000000000000000000000000000000000000000000000001
```

### feat: Print the full error chain in case of a failure

All `dfx` commands will now print the full stack of errors that led to the problem, not just the most recent error.
Example:

```
Error: Subaccount '00000000000000000000000000000000000000000000000000000000000000000' is not a valid hex string
Caused by:
  Odd number of digits
```

### fix: dfx import will now import pem files created by `quill generate`

`quill generate` currently outputs .pem files without an `EC PARAMETERS` section.
`dfx identity import` will now correctly identify these as EC keys, rather than Ed25519.

### fix: retry on failure for ledger create-canister, top-up, transfer

dfx now calls `transfer` rather than `send_dfx`, and sets the created_at_time field in order to retry the following commands:

* dfx ledger create-canister
* dfx ledger top-up
* dfx ledger transfer

### feat: Remote canister support

It's now possible to specify that a canister in dfx.json references a "remote" canister on a specific network,
that is, a canister that already exists on that network and is managed by some other project.

Motoko, Rust, and custom canisters may be configured in this way.

This is the general format of the configuration in dfx.json:
``` json
{
  "canisters": {
    "<canister name>": {
      "remote": {
        "candid": "<path to candid file to use when building on remote networks>",
        "id": {
          "<network name>": "<principal on network>"
        }
      }
    }
  }
}
```

The "id" field, if set for a given network, specifies the canister ID for the canister on that network.
The canister will not be created or installed on these remote networks.
For other networks, the canister will be created and installed as usual.

The "candid" field, if set within the remote object, specifies the candid file to build against when
building other canisters on a network for which the canister is remote.  This definition can differ
from the candid definitions for local builds.

For example, if have an installation of the ICP Ledger (see [Ledger Installation Guide](https://github.com/dfinity/ic/tree/master/rs/rosetta-api/ledger_canister#deploying-locally))
in your dfx.json, you could configure the canister ID of the Ledger canister on the ic network as below.  In this case,
the private interfaces would be available for local builds, but only the public interfaces would be available
when building for `--network ic`.
``` json
{
  "canisters": {
    "ledger": {
      "type": "custom",
      "wasm": "ledger.wasm",
      "candid": "ledger.private.did",
      "remote": {
        "candid": "ledger.public.did",
        "id": {
          "ic": "ryjl3-tyaaa-aaaaa-aaaba-cai"
        }
      }
    },
    "app": {
      "type": "motoko",
      "main": "src/app/main.mo",
      "dependencies": [ "ledger" ]
    }
  }
}
```

As a second example, suppose that you wanted to write a mock of the ledger in Motoko.
In this case, since the candid definition is provided for remote networks,
`dfx build` (with implicit `--network local`) will build app against the candid
definitions defined by mock.mo, but `dfx build --network ic` will build app against
`ledger.public.did`.

This way, you can define public update/query functions to aid in local testing, but
when building/deploying to mainnet, references to methods not found in `ledger.public.did`
will be reports as compilation errors.

``` json
{
  "canisters": {
    "ledger": {
      "type": "motoko",
      "main": "src/ledger/mock.mo",
      "remote": {
        "candid": "ledger.public.did",
        "id": {
          "ic": "ryjl3-tyaaa-aaaaa-aaaba-cai"
        }
      }
    },
    "app": {
      "type": "motoko",
      "main": "src/app/main.mo",
      "dependencies": [ "ledger" ]
    }
  }
}
```

### feat: Generating remote canister bindings

It's now possible to generate the interface of a remote canister using a .did file using the `dfx remote generate-binding <canister name>|--all` command. This makes it easier to write mocks for local development.

Currently, dfx can generate .mo, .rs, .ts, and .js bindings.

This is how you specify how to generate the bindings in dfx.json:
``` json
{
  "canisters": {
    "<canister name>": {
      "main": "<path to mo/rs/ts/js file that will be generated>",
      "remote": {
        "candid": "<path to candid file to use when generating bindings>"
        "id": {}
      }
    }
  }
}
```

## ic-ref

Upgraded from a432156f24faa16d387c9d36815f7ddc5d50e09f to ab8e3f5a04f0f061b8157c2889f8f5de05f952bb

* Support 128-bit system api for cycles
* Include canister_ranges in the state tree
* Removed limit on cycles in a canister

## Replica

Updated replica to blessed commit 04fe8b0a1262f07c0cec1fdfa838a37607370a61.
This incorporates the following executed proposals:

* [45091](https://dashboard.internetcomputer.org/proposal/45091)
* [43635](https://dashboard.internetcomputer.org/proposal/43635)
* [43633](https://dashboard.internetcomputer.org/proposal/43633)
* [42783](https://dashboard.internetcomputer.org/proposal/42783)
* [42410](https://dashboard.internetcomputer.org/proposal/42410)
* [40908](https://dashboard.internetcomputer.org/proposal/40908)
* [40647](https://dashboard.internetcomputer.org/proposal/40647)
* [40328](https://dashboard.internetcomputer.org/proposal/40328)
* [39791](https://dashboard.internetcomputer.org/proposal/39791)
* [38541](https://dashboard.internetcomputer.org/proposal/38541)

## Motoko

Updated Motoko from 0.6.20 to 0.6.21.

# 0.9.0

## DFX

### feat!: Remove the wallet proxy and the --no-wallet flag

Breaking change: Canister commands, except for `dfx canister create`, will make the call directly, rather than via the user's wallet. The `--no-wallet` flag is thus removed from `dfx canister` as its behavior is the default.

When working with existing canisters, use the `--wallet` flag in conjunction with `dfx identity get-wallet` in order to restore the old behavior.

You will need to upgrade your wallet and each of your existing canisters to work with the new system.  To do so, execute the following in each of your dfx projects:
``` bash
dfx wallet upgrade
dfx canister --wallet "$(dfx identity get-wallet)" update-settings --all --add-controller "$(dfx identity get-principal)"
```
To upgrade projects that you have deployed to the IC mainnet, execute the following:
``` bash
dfx wallet --network ic upgrade
dfx canister --network ic --wallet "$(dfx identity --network ic get-wallet)" update-settings --all --add-controller "$(dfx identity get-principal)"
```

### feat: Add --add-controller and --remove-controller flags for "canister update-settings"

`dfx canister update-settings` previously only let you overwrite the entire controller list; `--add-controller` and `--remove-controller` instead add or remove from the list.

### feat: Add --no-withdrawal flag for "canister delete" for when the canister is out of cycles

`dfx canister delete --no-withdrawal <canister>` can be used to delete a canister without attempting to withdraw cycles.

### fix: set RUST_MIN_STACK to 8MB for ic-starter (and therefore replica)

This matches the value used in production and is meant to exceed the configured 5 MB wasmtime stack.

### fix: asset uploads will retry failed requests as expected

Fixed a defect in asset synchronization where no retries would be attempted after the first 30 seconds overall.

## Motoko

Updated Motoko from 0.6.11 to 0.6.20.

* Implement type union/intersection
* Transform for-loops on arrays into while-loops
* Tighten typing rules for type annotations in patterns
* Candid decoding: skip vec any fast
* Bump up MAX_HP_FOR_GC from 1GB to 3GB
* Candid decoder: Trap if a principal value is too large
* Eliminate bignum calls from for-iteration on arrays
* Improve scheduling
* Improve performance of bignum equality
* Stable signatures: frontend, metadata, command-line args
* Added heartbeat support

## Cycles wallet

- Module hash: 53ec1b030f1891bf8fd3877773b15e66ca040da539412cc763ff4ebcaf4507c5
- https://github.com/dfinity/cycles-wallet/commit/57e53fcb679d1ea33cc713d2c0c24fc5848a9759

## Replica

Updated replica to blessed commit 75138bbf11e201aac47266f07bee289dc18a082b.
This incorporates the following executed proposals:

* [33828](https://dashboard.internetcomputer.org/proposal/33828)
* [31275](https://dashboard.internetcomputer.org/proposal/31275)
* [31165](https://dashboard.internetcomputer.org/proposal/31165)
* [30392](https://dashboard.internetcomputer.org/proposal/30392)
* [30078](https://dashboard.internetcomputer.org/proposal/30078)
* [29235](https://dashboard.internetcomputer.org/proposal/29235)
* [28784](https://dashboard.internetcomputer.org/proposal/28784)
* [27975](https://dashboard.internetcomputer.org/proposal/27975)
* [26833](https://dashboard.internetcomputer.org/proposal/26833)
* [25343](https://dashboard.internetcomputer.org/proposal/25343)
* [23633](https://dashboard.internetcomputer.org/proposal/23633)

# 0.8.4

## DFX

### feat: "rust" canister type

You can now declare "rust" canisters in dfx.json.
``` json
{
  "canisters": {
    "canister_name": {
      "type": "rust",
      "package": "crate_name",
      "candid": "path/to/canister_name.did"
    }
  }
}
```

Don't forget to place a `Cargo.toml` in your project root.
Then dfx will build the rust canister with your rust toolchain.
Please also make sure that you have added the WebAssembly compilation target.

``` bash
rustup target add wasm32-unknown-unknown
```

You can also create new dfx project with a default rust canister.

``` bash
dfx new --type=rust <project-name>
```

### chore: updating dfx new template

Updates dependencies to latest for Webpack, and updates config. Additionally simplifies environment variables for canister ID's in config.

Additionally adds some polish to the starter template, including a favicon and using more semantic html in the example app

### feat: environment variable overrides for executable pathnames

You can now override the location of any executable normally called from the cache by specifying
an environment variable. For example, DFX_ICX_PROXY_PATH will specify the path for `icx-proxy`.

### feat: `dfx deploy --mode=reinstall <canister>`

`dfx deploy` can now reinstall a single canister, controlled by a new `--mode=reinstall` parameter.
This is destructive (it resets the state of the canister), so it requires a confirmation
and can only be performed on a single canister at a time.

`dfx canister install --mode=reinstall <canister>` also requires the same confirmation,
and no longer works with `--all`.

## Replica

The included replica now supports canister_heartbeat.  This only works with rust canisters for the time being,
and does not work with the emulator (`dfx start --emulator`).

# 0.8.3

## DFX

### fix: ic-ref linux binary no longer references /nix/store

This means `dfx start --emulator` has a chance of working if nix is not installed.
This has always been broken, even before dfx 0.7.0.

### fix: replica and ic-starter linux binaries no longer reference /nix/store

This means `dfx start` will work again on linux.  This bug was introduced in dfx 0.8.2.

### feat: replaced --no_artificial_delay option with a sensible default.

The `--no-artificial-delay` option not being the default has been causing a lot of confusion.
Now that we have measured in production and already applied a default of 600ms to most subnets deployed out there,
we have set the same default for dfx and removed the option.

## Motoko

Updated Motoko from 0.6.10 to 0.6.11.

* Assertion error messages are now reproducible (#2821)

# 0.8.2

## DFX

### feat: dfx canister delete can now return cycles to a wallet or dank

By default `dfx canister delete` will return cycles to the default cycles wallet.
Cycles can be returned to a designated canister with `--withdraw-cycles-to-canister` and
cycles can be returned to dank at the current identity principal with `--withdraw-cycles-to-dank`
and to a designated principal with `--withdraw-cycles-to-dank-principal`.

### feat: dfx canister create now accepts multiple instances of --controller argument

It is now possible to create canisters with more than one controller by
passing multiple instances of the `--controller parameter to `dfx canister create`.

You will need to upgrade your wallet with `dfx wallet upgrade`, or `dfx wallet --network ic upgrade`

### feat: dfx canister update-settings now accepts multiple instance of --controller argument

It is now possible to configure a canister to have more than one controller by
passing multiple instances of the `--controller parameter to `dfx canister update-settings`.

### feat: dfx canister info and dfx canister status now display all controllers

### feat!: `dfx canister create --controller <controller>` named parameter

Breaking change: The controller parameter for `dfx canister create` is now passed as a named parameter,
rather than optionally following the canister name.

Old: `dfx canister create [canister name] [controller]`
New: `dfx canister create --controller <controller> [canister name]`

### fix: dfx now respects $DFX_CONFIG_ROOT when looking for legacy credentials

Previously this would always look in `$HOME/.dfinity/identity/creds.pem`.

### fix: changed dfx canister (create|update-settings) --memory-allocation limit to 12 GiB

Updated the maximum value for the --memory-allocation value to be 12 GiB (12,884,901,888 bytes)

## Cycles Wallet

- Module hash: 9183a38dd2eb1a4295f360990f87e67aa006f225910ab14880748e091248e086
- https://github.com/dfinity/cycles-wallet/commit/9ef38bb7cd0fe17cda749bf8e9bbec5723da0e95

### Added support for multiple controllers

You will need to upgrade your wallet with `dfx wallet upgrade`, or `dfx wallet --network ic upgrade`

## Replica

The included replica now supports public spec 0.18.0

* Canisters can now have more than one controller
* Adds support for 64-bit stable memory
* The replica now goes through an initialization sequence, reported in its status
as `replica_health_status`.  Until this reports as `healthy`, queries or updates will
fail.
** `dfx start --background` waits to exit until `replica_health_status` is `healthy`.
** If you run `dfx start` without `--background`, you can call `dfx ping --wait-healthy`
to wait until the replica is healthy.

## Motoko

Updated Motoko from 0.6.7 to 0.6.10

* add Debug.trap : Text -> None (motoko-base #288)
* Introduce primitives for `Int` ⇔ `Float` conversions (#2733)
* Fix crashing bug for formatting huge floats (#2737)

# 0.8.1

## DFX

### feat: dfx generate types command

``` bash
dfx generate
```

This new command will generate type declarations for canisters in dfx.json.

You can control what will be generated and how with corresponding configuration in dfx.json.

Under dfx.json → `canisters` → `<canister_name>`, developers can add a "declarations" config. Options are:

* "output" → directory to place declarations for that canister | default is `src/declarations/<canister_name>`

* "bindings" → [] list of options, ("js", "ts", "did", "mo") | default is "js", "ts", "did"

* "env_override" → a string that will replace process.env.\{canister_name_uppercase\}_CANISTER_ID in the "src/dfx/assets/language_bindings/canister.js" template.

js declarations output

* index.js (generated from "src/dfx/assets/language_bindings/canister.js" template)

* `<canister_name>.did.js` - candid js binding output

ts declarations output

  * `<canister_name>.did.d.ts` - candid ts binding output

did declarations output

  * `<canister_name>.did` - candid did binding output

mo declarations output

  * `<canister_name>.mo` - candid mo binding output

### feat: dfx now supports the anonymous identity

Use it with either of these forms:
``` bash
dfx identity use anonymous
dfx --identity anonymous ...
```

### feat: import default identities

Default identities are the pem files generated by `dfx identity new ...` which contain Ed25519 private keys.
They are located at `~/.config/dfx/identity/xxx/identity.pem`.
Now, you can copy such pem file to another computer and import it there.

``` bash
dfx identity new alice
cp ~/.config/dfx/identity/xxx/identity.pem alice.pem
# copy the pem file to another computer, then
dfx identity import alice alice.pem
```

Before, people can manually copy the pem files to the target directory to "import". Such workaround still works.
We suggest to use the `import` subcommand since it also validate the private key.

### feat: Can now provide a nonstandard wallet module with DFX_WALLET_WASM environment variable

Define DFX_WALLET_WASM in the environment to use a different wasm module when creating or upgrading the wallet.

## Asset Canister

### fix: trust full asset SHA-256 hashes provided by the caller

When the caller provides SHA-256 hashes (which dfx does), the asset canister will no longer
recompute these hashes when committing the changes.  These recomputations were causing
canisters to run out of cycles, or to attempt to exceed the maximum cycle limit per update.

# 0.8.0

The 0.8.0 release includes updates and fixes that are primarily internal to improve existing features and functions rather than user-visible.

## DFX

### fix: dfx identity set-wallet no longer requires --force when used with --network ic

This was intended to skip verification of the wallet canister on the IC network,
but ended up only writing to the wallets.json file if --force was passed.

### chore: updating dependencies

* Support for the latest version of the \{IC\} specification and replica.

* Updating to latest versions of Motoko, Candid, and agent-rs

### feat: Type Inference Update

* Changes to `dfx new` project template and JavaScript codegen to support type inference in IDE's

* Adding webpack dev server to project template

* Migration path documented at https://sdk.dfinity.org/docs/release-notes/0.8.0-rn.html

# 0.7.7

Breaking changes to frontend code generation, documented in 0.8.0

## DFX

### feat: deploy and canister install will now only upgrade a canister if the wasm actually changed

dfx deploy and dfx canister install now compare the hash of the already-installed module
with the hash of the built canister's wasm output.  If they are the same, they leave the canister
in place rather than upgrade it.  They will still synchronize assets to an asset canister regardless
of the result of this comparison.


# 0.7.6

## icx-proxy

The streaming callback mechanism now requires the following record structure for the token:
```
type StreamingCallbackToken = record {
    key: text;
    content_encoding: text;
    index: nat;
    sha256: opt blob;
};
```

Previously, the token could be a record with any set of fields.

# 0.7.2

## DFX

### fix: set default cycle balance to 3T

Change the default cycle balance of a canister from 10T cycles to 3T cycles.

## Cycles Wallet

- Module hash: 1404b28b1c66491689b59e184a9de3c2be0dbdd75d952f29113b516742b7f898
- https://github.com/dfinity/cycles-wallet/commit/e902708853ab621e52cb68342866d36e437a694b

### fix: It is no longer possible to remove the last controller.

Fixed an issue where the controller can remove itself from the list of controllers even if it's the only one,
leaving the wallet uncontrolled.
Added defensive checks to the wallet's remove_controller and deauthorize methods.

# 0.7.1

## DFX

### feat: sign request_status for update call

When using `dfx canister sign` to generate a update message, a corresponding
request_status message is also signed and append to the json as `signed_request_status`.
Then after sending the update message, the user can check the request_status using
`dfx canister send message.json --status`.

### fix: wallet will not proxy dfx canister call by default

Previously, `dfx canister call` would proxy queries and update calls via the wallet canister by default.
(There was the `--no-wallet` flag to bypass the proxy and perform the calls as the selected identity.)
However, this behavior had drawbacks, namely each `dfx canister call` was an inter-canister call
by default and calls would take a while to resolve. This fix makes it so that `dfx canister call` no longer
proxies via the wallet by default. To proxy calls via the wallet, you can do
`dfx canister --wallet=<wallet-id> call`.

### feat: add --no-artificial-delay to dfx replica and start

This change adds the `--no-artificial-delay` flag to `dfx start` and `dfx replica`.
The replica shipped with dfx has always had an artificial consensus delay (introduced to simulate
a delay users might see in a networked environment.) With this new flag, that delay can
be lessened. However, you might see increased CPU utilization by the replica process.

### feat: add deposit cycles and uninstall code

This change introduces the `deposit_cycles` and `uninstall_code` management canister
methods as dedicated `dfx canister` subcommands.

### fix: allow consistent use of canisters ids in canister command

This change updates the dfx commands so that they will accept either a canister name
(sourced from your local project) or a valid canister id.

# 0.7.0

## DFX

### feat: add output type to request-status

This change allows you to specify the format the return result for `dfx canister request-status`.

### fix: deleting a canister on a network removes entries for other networks

This change fixes a bug where deleting a canister on a network removed all other entries for
the canister in the canister_ids.json file.

### feat: point built-in `ic` network provider at mainnet

`--network ic` now points to the mainnet IC (as Sodium has been deprecated.)

### feat: add candid UI canister

The dedicated candid UI canister is installed on a local network when doing a `dfx canister install`
or `dfx deploy`.

### fix: Address already in use (os error 48) when issuing dfx start

This fixes an error which occurred when starting a replica right after stopping it.

### feat: ledger subcommands

dfx now supports a dedicated `dfx ledger` subcommand. This allows you to interact with the ledger
canister installed on the Internet Computer. Example commands include `dfx ledger account-id` which
prints the Account Identifier associated with your selected identity, `dfx ledger transfer` which
allows you to transfer ICP from your ledger account to another, and `dfx ledger create-canister` which
allows you to create a canister from ICP.

### feat: update to 0.17.0 of the Interface Spec

This is a breaking change to support 0.17.0 of the Interface Spec. Compute & memory allocation values
are set when creating a canister. An optional controller can also be specified when creating a canister.
Furthermore, `dfx canister set-controller` is removed, in favor of `dfx canister update-settings` which
allows the controller to update the controller, the compute allocation, and the memory allocation of the
canister. The freezing threshold value isn't exposed via dfx cli yet, but it may still be modified by
calling the management canister via `dfx canister call aaaaa-aa update-settings`

### feat: add wallet subcommands

dfx now supports a dedicated `dfx wallet` subcommand. This allows you to interact with the cycles wallet
associated with your selected identity. For example, `dfx wallet balance` to get the cycle balance,
`dfx wallet list-addresses` to display the associated controllers & custodians, and `dfx wallet send <destination> <amount>`
to send cycles to another wallet.

## Cycles Wallet

- Module Hash: a609400f2576d1d6df72ce868b359fd08e1d68e58454ef17db2361d2f1c242a1
- https://github.com/dfinity/cycles-wallet/commit/06bb256ca0738640be51cf84caaced7ea02ca29d

### feat: Use Internet Identity Service.

# 0.7.0-beta.5

## Cycles Wallet

- Module Hash: 3d5b221387875574a9fd75b3165403cf1b301650a602310e9e4229d2f6766dcc
- https://github.com/dfinity/cycles-wallet/commit/c3cbfc501564da89e669a2d9de810d32240baf5f

### feat: Updated to Public Interface 0.17.0

### feat: The wallet_create_canister method now takes a single record argument, which includes canister settings.

### fix: Return correct content type and encoding for non-gz files.

### fix: Updated frontend for changes to canister creation interface.

# 0.7.0-beta.3

## DFX

### fix: assets with an unrecognized file extension will use content-type "application/octet-stream"

# 0.7.0-beta.2

## DFX

### feat: synchronize assets rather than uploading even assets that did not change

DFX will now also delete assets from the container that do not exist in the project.
This means if you stored assets in the container, and they are not in the project,
dfx deploy or dfx install will delete them.

## Asset Canister

### Breaking change: change to store() method signature

- now takes arguments as a single record parameter
- must now specify content type and content encoding, and may specify the sha256

# 0.7.0-beta.1

## DFX

### fix: now deletes from the asset canister assets that no longer exist in the project

### feat: get certified canister info from read state #1514

Added `dfx canister info` command to get certified canister information. Currently this information is limited to the controller of the canister and the SHA256 hash of its Wasm module. If there is no Wasm module installed, the hash will be None.

## Asset Canister

### Breaking change: change to list() method signature

- now takes a parameter, which is an empty record
- now returns an array of records

### Breaking change: removed the keys() method

- use list() instead

# 0.7.0-beta.0

## DFX

### feat: webserver can now serve large assets

# 0.6.26

## DFX

### feat: add --no-wallet flag and --wallet option to allow Users to bypass Wallet or specify a Wallet to use for calls (#1476)

Added `--no-wallet` flag to `dfx canister` and `dfx deploy`. This allows users to call canister management functionality with their Identity as the Sender (bypassing their Wallet canister.)
Added `--wallet` option to `dfx canister` and `dfx deploy`. This allows users to specify a wallet canister id to use as the Sender for calls.
`--wallet` and `--no-wallet` conflict with each other. Omitting both will invoke the selected Identity's wallet canister to perform calls.

### feat: add canister subcommands `sign` and `send`

Users can use `dfx canister sign ...` to generated a signed canister call in a json file. Then `dfx canister send [message.json]` to the network.

Users can sign the message on an air-gapped computer which is secure to host private keys.

#### Note

* `sign` and `send` currently don't proxy through wallet canister. Users should use the subcommands with `dfx canister --no-wallet sign ...`.

* The `sign` option `--expire-after` will set the `ingress_expiry` to a future timestamp which is current plus the duration.
Then users can send the message during a 5 minutes time window ending in that `ingress_expiry` timestamp. Sending the message earlier or later than the time window will both result in a replica error.

### feat: implement the HTTP Request proposal in dfx' bootstrap webserver. +
And add support for http requests in the base storage canister (with a default to `/index.html`).

This does not support other encodings than `identity` for now (and doesn't even return any headers). This support will be added to the upgraded asset storage canister built in #1482.

Added a test that uses `curl localhost` to test that the asset storage AND the webserver properly support the http requests.

This commit also upgrades tokio and reqwest in order to work correctly. There are also _some_ performance issues noted (this is slower than the `icx-http-server` for some reason), but those are not considered criticals and could be improved later on.

Renamed the `project_name` in our own generated assets to `canister_name`, for things that are generated during canister build (and not project generation).

### feat: add support for ECDSA on secp256k1

You can now a generate private key via OpenSSL or a simlar tool, import it into dfx, and use it to sign an ingress message.

``` bash
openssl ecparam -name secp256k1 -genkey -out identity.pem
dfx identity import <name> identity.pem
dfx identity use <name>
dfx canister call ...
```

## Asset Canister

### feat: The asset canister can now store assets that exceed the message ingress limit (2 MB)

* Please note that neither the JS agent nor the HTTP server have been updated yet to server such large assets.
* The existing interface is left in place for backwards-compatibility, but deprecated:
** retrieve(): use get() and get_chunk() instead
** store(): use create_batch(), create_chunk(), and commit_batch() instead
** list(): use keys() instead

# 0.6.25

## DFX

- feat: dfx now provides `CANISTER_ID_<canister_name>` environment variables for all canisters to "npm build" when building the frontend.

## Agents

### Rust Agent

- feat: AgentError due to request::Error will now include the reqwest error message
in addition to "Could not reach the server"
- feat: Add secp256k1 support (dfx support to follow)

# 0.6.24

## DFX

- feat: add option to specify initial cycles for newly created canisters (#1433)

Added option to `dfx canister create` and `dfx deploy` commands: `--with-cycles <with-cycles>`.
This allows the user to specify the initial cycle balance of a canister created by their wallet.
This option is a no-op for the Sodium network.

``` bash
dfx canister create --with-cycles 8000000000 some_canister
dfx deploy --with-cycles 8000000000
```

Help string:
```
Specifies the initial cycle balance to deposit into the newly
created canister. The specified amount needs to take the
canister create fee into account. This amount is deducted
from the wallet's cycle balance
```

- feat: install `dfx` by version or tag (#1426)

This feature adds a new dfx command `toolchain` which have intuitive subcommands.
The toolchain specifiers can be a complete version number, major minor version, or a tag name.

``` bash
dfx toolchain install 0.6.24 # complete version
dfx toolchain install 0.6    # major minor
dfx toolchain install latest # tag name
dfx toolchain default latest
dfx toolchain list
dfx toolchain uninstall latest
```

- fix: onboarding related fixups (#1420)

Now that the Mercury Alpha application subnetwork is up and we are getting ready to onboard devs, the dfx error message for wallet creation has changed:
For example,
``` bash
dfx canister --network=alpha create hello
Creating canister "hello"...
Creating the canister using the wallet canister...
Creating a wallet canister on the alpha network.
Unable to create a wallet canister on alpha:
The Replica returned an error: code 3, message: "Sender not authorized to use method."
Wallet canisters on alpha may only be created by an administrator.
Please submit your Principal ("dfx identity get-principal") in the intake form to have one created for you.
```

- feat: add deploy wallet subcommand to identity (#1414)

This feature adds the deploy-wallet subcommand to the dfx identity.
The User provides the ID of the canister onto which the wallet Wasm is deployed.

``` bash
dfx identity deploy-wallet --help
dfx-identity-deploy-wallet
Installs the wallet Wasm to the provided canister id

USAGE:
    dfx identity deploy-wallet <canister-id>

ARGS:
    <canister-id>    The ID of the canister where the wallet Wasm will be deployed

FLAGS:
    -h, --help       Prints help information
    -V, --version    Prints version information
```

# 0.6.22

## DFX

- feat: dfx call random value when argument is not provided (#1376)

- fix: canister call can take canister ids for local canisters even if … (#1368)
- fix: address panic in dfx replica command (#1338)
- fix: dfx new webpack.config.js does not encourage running 'js' through ts-… (#1341)

## Sample apps

- There have been updates, improvements, and new sample apps added to the [examples](https://github.com/dfinity/examples/tree/master/motoko) repository.

    All of Motoko sample apps in the [examples](https://github.com/dfinity/examples/tree/master/motoko) repository have been updated to work with the latest release of the SDK.

    There are new sample apps to illustrate using arrays ([Quicksort](https://github.com/dfinity/examples/tree/master/motoko/quicksort)) and building create/read/update/delete (CRUD) operations for a web application [Superheroes](https://github.com/dfinity/examples/tree/master/motoko/superheroes).

- The [LinkedUp](https://github.com/dfinity/linkedup) sample application has been updated to work with the latest release of Motoko and the SDK.

## Motoko

## Agents

## Canister Development Kit (CDK)<|MERGE_RESOLUTION|>--- conflicted
+++ resolved
@@ -2,13 +2,11 @@
 
 # UNRELEASED
 
-<<<<<<< HEAD
 ### feat!: Add safeguard to very short freezing threshold
 
 Similar to very long freezing thresholds, setting a freezing threshold below 1 week now requires confirmation with `--confirm-very-short-freezing-threshold` so that unexpected canister uninstallation is less likely.
-=======
+
 # 0.26.1
->>>>>>> 9157af8f
 
 ### fix: clear state when switching from shared to project network
 
