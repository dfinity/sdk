--- conflicted
+++ resolved
@@ -4,13 +4,11 @@
 
 ## DFX
 
-<<<<<<< HEAD
 ### chore: update Candid UI canister with commit 79d55e7f568aec00e16dd0329926cc7ea8e3a28b
-=======
+
 ### refactor: Factor out code for calling arbitrary bundled binaries
 
 The function for calling sns can now call any bundled binary.
->>>>>>> 8289aa50
 
 ### fix: Only kill main process on `dfx stop`
 Removes misleading panics when running `dfx stop`.
