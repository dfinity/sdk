--- conflicted
+++ resolved
@@ -4,7 +4,6 @@
 
 ## DFX
 
-<<<<<<< HEAD
 ### feat: use OS-native keyring for pem file storage
 
 If keyring integration is available, PEM files (except for the default identity) are now by default stored in the OS-provided keyring.
@@ -15,9 +14,8 @@
 This works for both `dfx identity new` and `dfx identity import`.
 
 The flag `--disable-encryption` is deprecated in favour of `--storage-mode plaintext`. It has the same behavior.
-=======
+
 ### feat: write canister metadata sections for dfx pull
->>>>>>> 980f2d51
 
 ## Dependenies
 
