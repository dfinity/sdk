--- conflicted
+++ resolved
@@ -2,22 +2,12 @@
 
 # UNRELEASED
 
-<<<<<<< HEAD
+
 # 0.24.3
-=======
+
 ### feat: Bitcoin support in PocketIC
 
 `dfx start --pocketic` is now compatible with `--bitcoin-node` and `--enable-bitcoin`.
-
-### feat: all commands will use the DFX_NETWORK from the environment
-
-If `DFX_NETWORK` is set in the environment, all commands will use that network by default.
-The `--network` parameter will take precedence if provided.
-
-### fix: dfx generate now honors the --network parameter
-This fixes an issue where `dfx deploy --playground` would fail if the project
-had not been previously built for the local network.
->>>>>>> 87a27ece
 
 ### feat: facade pull ICP, ckBTC, ckETH ledger canisters
 
