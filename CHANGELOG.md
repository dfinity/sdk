--- conflicted
+++ resolved
@@ -2,12 +2,11 @@
 
 # UNRELEASED
 
-<<<<<<< HEAD
 ### feat: add `dfx canister logs <canister_id>` for fetching canister's logs
 
 There is a new subcomand `logs` to fetch canister's logs. 
 When printing the log entries it tries to guess if the content can be converted to UTF-8 text and prints an array of hex bytes if it fails.
-=======
+
 ### feat: display local asset canister URLs in subdomain format
 
 Locally, canisters can either be accessed via `<canister_id>.localhost:<port>` or `localhost:<port>?canisterId=<canister_id>`.
@@ -21,7 +20,6 @@
 environment variables for all canisters in the project that have canister ids
 to the .env file, even if they aren't being deployed/installed
 or a dependency of a canister being deployed/installed.
->>>>>>> c039da61
 
 ### feat: unify CLI options to specify arguments
 
