--- conflicted
+++ resolved
@@ -4,7 +4,6 @@
 
 ## DFX
 
-<<<<<<< HEAD
 ### feat: dfx deps subcommands
 
 This feature was named `dfx pull` before. To make a complete, intuitive user experience, we present a set of subcommands under `dfx deps`:
@@ -14,7 +13,6 @@
 - `dfx deps deploy`: deploy the pulled dependencies on local replica with the init arguments recorded in `deps/init.json`;
 
 All generated files in `deps/` are encouraged to be version controled.
-=======
 ### feat: expose `wasm-opt` optimizer in `ic-wasm` to users
 
 Add option to specify an "optimize" field for canisters to invoke the `wasm-opt` optimizer through `ic-wasm`.
@@ -30,7 +28,6 @@
     }
 
 The options are "cycles", "size", "O4", "O3", "O2", "O1", "O0", "Oz", and "Os".  The options starting with "O" are the optimization levels that `wasm-opt` provides. The "cycles" and "size" options are recommended defaults for optimizing for cycle usage and binary size respectively.
->>>>>>> 258c370d
 
 ### feat: updates the dfx new starter project for env vars
 
