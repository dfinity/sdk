# dfx changelog

# UNRELEASED

## DFX

<<<<<<< HEAD
### feat: Added support for configurable, per-asset, regex-enabled HTTP redirects in `frontend` canister 

Example of `.ic-assets.json` making use of this feature:
```json
[
  {
    "match": "**/*.svg",
    "redirect": {
      "from": {
        "host": "127.0.0.1:8000",
        "path": "/logo2.svg\\?canisterId=.*"
      },
      "to": {
        "host": "hwvjt-wqaaa-aaaam-qadra-cai.ic0.app",
        "path": "/img/IC_logo_horizontal.svg"
      },
      "response_code": 301,
      "user_agent": [
        "curl"
      ]
    }
  }
]

```

=======
>>>>>>> c2d29358
### feat(frontend-canister): add warning if config is provided in `.ic-assets.json` but not used

### fix(frontend-canister): Allow overwriting default HTTP Headers for assets in frontend canister 

Allows to overwrite `Content-Type`, `Content-Encoding`, and `Cache-Control` HTTP headers with custom values via `.ic-assets.json5` config file. Example `.ic-assets.json5` file:
```json5
[
    {
        "match": "web-gz.data.gz",
        "headers": {
            "Content-Type": "application/octet-stream",
            "Content-Encoding": "gzip"
        }
    }
]
```
This change will trigger the update process for frontend canister (new module hash: `2ff0513123f11c57716d889ca487083fac7d94a4c9434d5879f8d0342ad9d759`). 

### feat: warn if an unencrypted identity is used on mainnet

### fix: Save SNS canister IDs

SNS canister IDs were not being parsed reliably.  Now the candid file is being specified explicitly, which resolves the issue in at least some cases.

### feat: NNS usability improvements

The command line interface for nns commands has been updated to:

- Give better help when the subnet type is incorrect
- Not offer --network as a flag given that it is unused
- List nns subcommands

### feat: -y flag for canister installation

`dfx canister install` and `dfx deploy` now have a `-y` flag that will automatically confirm any y/n checks made during canister installation.

### fix: Compute Motoko dependencies in linear (not exponential) time by detecting visited imports.

### fix(generate): add missing typescript types and fix issues with bindings array in dfx.json

### chore: update Candid UI canister with commit 79d55e7f568aec00e16dd0329926cc7ea8e3a28b

### refactor: Factor out code for calling arbitrary bundled binaries

The function for calling sns can now call any bundled binary.

### docs: Document dfx nns subcommands

`dfx nns` commands are used to deploy and manage local NNS canisters, such as:

- Governance for integration with the Internet Computer voting system
- Ledger for financial integration testing
- Internet Identity for user registration and authenttication

### fix: Only kill main process on `dfx stop`
Removes misleading panics when running `dfx stop`.

### feat: `dfx nns install` works offline if all assets have been cached.

### feat: Initialise the nns with an account controlled by a secp256k1 key

This enables easy access to toy ICP using command line tools and this key:
```
-----BEGIN EC PRIVATE KEY-----
MHQCAQEEICJxApEbuZznKFpV+VKACRK30i6+7u5Z13/DOl18cIC+oAcGBSuBBAAK
oUQDQgAEPas6Iag4TUx+Uop+3NhE6s3FlayFtbwdhRVjvOar0kPTfE/N8N6btRnd
74ly5xXEBNSXiENyxhEuzOZrIWMCNQ==
-----END EC PRIVATE KEY-----
```
For example, you can create an identity in dfx by putting this key in the file `ident-1.pem` and importing it:
```
dfx identity import ident-1 ident-1.pem
dfx --identity ident-1 ledger balance
```

### feat: default to run ic-wasm shrink when build canisters
This behavior applies to Motoko, Rust and Custom canisters.
If you want to disable this behavior, you can config it in dfx.json:

    "canisters" : {
        "app" : {
            "shrink" : false,
        }
    }

### feat: configurable custom wasm sections

It's now possible to define custom wasm metadata sections and their visibility in dfx.json.

At present, dfx can only add wasm metadata sections to canisters that are in wasm format.  It cannot add metadata sections to compressed canisters.  Since the frontend canister is now compressed, this means that at present it is not possible to add custom metadata sections to the frontend canister.

dfx no longer adds `candid:service` metadata to canisters of type `"custom"` by default.  If you want dfx to add your canister's candid definition to your custom canister, you can do so like this:

```
    "my_canister_name": {
      "type": "custom",
      "candid": "main.did",
      "wasm": "main.wasm",
      "metadata": [
        {
          "name": "candid:service"
        }
      ]
    },
```

This changelog entry doesn't go into all of the details of the possible configuration.  For that, please see [concepts/canister-metadata](docs/concepts/canister-metadata.md) and the docs in the JSON schema.

### fix: Valid canister-based env vars

Hyphens are not valid in shell environment variables, but do occur in canister names such as `smiley-dapp`. This poses a problem for vars with names such as `CANISTER_ID_${CANISTER_NAME}`.  With this change, hyphens are replaced with underscores in environment variables.  The canister id of `smiley-dapp` will be available as `CANISTER_ID_smiley_dapp`.  Other environment variables are unaffected.

### feat: Add dfx sns deploy

This allows users to deploy a set of SNS canisters.

### fix: `cargo run -p dfx -- --version` prints correct version

### feat: add --mode=auto

When using `dfx canister install`, you can now pass `auto` for the `--mode` flag, which will auto-select `install` or `upgrade` depending on need, the same way `dfx deploy` does. The default remains `install` to prevent mistakes.

### feat: add `--network` flag to `dfx generate`

`dfx generate`'s generated bindings use network-specific canister IDs depending on the generated language, but there was previously no way to configure which network this was, so it defaulted to local. A `--network` flag has been added for this purpose.

### feat: sns config validate

There is a new command that verifies that an SNS initialization config is valid.

### feat: sns config create

There is a new command that creates an sns config template.

### fix: remove $ from wasms dir

The wasms dir path had a $ which is unwanted and now gone.

### fix: Correct wasm for the SNS swap canister

Previously the incorrect wasm canister was installed.

### fix: Use NNS did files that matches the wasms

Previously the did files and wasms could be incompatible.

### fix: allow users to skip compatibility check if parsing fails

### feat: canister HTTP support is now enabled by default.

`dfx start` and `dfx replica` now ignore the `--enable-canister-http` parameter.

You can still disable the canister http feature through configuration:
- ~/.config/dfx/networks.json: `.local.canister_http.enabled=false`
- dfx.json (project-specific networks) : `.networks.local.canister_http.enabled=false`

### feat: custom canister `wasm` field can now specify a URL from which to download

- note that dfx will report an error if a custom canister's `wasm` field is a URL and the canister also has `build` steps.

### feat: custom canister `candid` field can now specify a URL from which to download

### feat: deploy NNS canisters

A developer is now able to install NNS canisters, including back end canisters such as ledger and governance, and front end canisters such as nns-dapp and internet-identity, on their local DFX server.  Usage:
```
dfx start --clean --background
dfx nns install
```

This feature currently requires that the network 'local' is used and that it runs on port 8080.
The network's port can be controlled by using the field `"provider"` in the network's definition, e.g. by setting it to `"127.0.0.1:8080"`.

### feat: configure logging level of http adapter

It is now possible to set the http adapter's log level in dfx.json or in networks.json:

    "http": {
      "enabled": true,
      "log_level": "info"
    }

By default, a log level of "error" is used, in order to keep the output of a first-time `dfx start` minimal. Change it to "debug" for more verbose logging.

### fix(typescript): add index.d.ts file for type safety when importing generated declarations

Adds an index.d.ts file to the generated declarations, allowing for better type safety in TypeScript projects.

### chore: reduce verbosity of dfx start

`dfx start` produces a lot of log output that is at best irrelevant for most users.
Most output is no longer visible unless either `--verbose` is used with dfx or the relevant part's (e.g. http adapter, btc adapter, or replica) log level is changed in dfx.json or networks.json.

### feat: generate secp256k1 keys by default

When creating a new identity with `dfx identity new`, whereas previously it would have generated an Ed25519 key, it now generates a secp256k1 key. This is to enable users to write down a BIP39-style seed phrase, to recover their key in case of emergency, which will be printed when the key is generated and can be used with a new `--seed-phrase` flag in `dfx identity import`. `dfx identity import` is however still capable of importing an Ed25519 key.

### chore: update Candid UI canister with commit 528a4b04807904899f67b919a88597656e0cd6fa

* Allow passing did files larger than 2KB.
* Better integration with Motoko Playground.

### feat: simplify verification of assets served by asset canister

* SHA256 hashes of all assets are displayed when deploying the asset canister.
* A query method is added to the asset canister that returns the entire asset hash tree together with the certificate containing the certified variables of the asset canister.

### breaking change: dfx canister update-settings --compute-allocation always fails

See https://forum.dfinity.org/t/fixing-incorrect-compute-allocation-fee/14830

Until the rollout is complete, `dfx canister update-settings --compute-allocation <N>`
will fail with an error from the replica such as the following:
```
The Replica returned an error: code 1, message: "Canister requested a compute allocation of 1% which cannot be satisfied because the Subnet's remaining compute capacity is 0%"
```

### fix: For default node starter template: copy `ic-assets.json5` file from `src` to `dist`

### fix: For `dfx start --clean --background`, the background process no longer cleans a second time.

### fix: do not build or generate remote canisters

Canisters that specify a remote id for the network that's getting built falsely had their build steps run, blocking some normal use patterns of `dfx deploy`.
Canisters with a remote id specified no longer get built.
The same applies to `dfx generate`.

### refactor: Move replica URL functions into a module for reuse

The running replica port and url are generally useful information. Previously the code to get the URL was embedded in the network proxy code. This moves it out into a library for reuse.

### chore: Frontend canister build process no longer depends on `dfx` or `ic-cdk-optimizer`

Instead, the build process relies on `ic-wasm` to provide candid metadata for the canister, and
shrinking the canister size by stripping debug symbols and unused fuctions.
Additionally, after build step, the `.wasm` file is archived with `gzip`. 

### chore: Move all `frontend canister`-related code into the SDK repo

| from (`repository` `path`)                  | to (path in `dfinity/sdk` repository)          | summary                                                                                     |
|:--------------------------------------------|:-----------------------------------------------|:--------------------------------------------------------------------------------------------|
| `dfinity/cdk-rs` `/src/ic-certified-assets` | `/src/canisters/frontend/ic-certified-asset`   | the core of the frontend canister                                                           |
| `dfinity/certified-assets` `/`              | `/src/canisters/frontend/ic-frontend-canister` | wraps `ic-certified-assets` to build the canister wasm                                      |
| `dfinity/agent-rs` `/ic-asset`              | `/src/canisters/frontend/ic-asset`             | library facilitating interactions with frontend canister (e.g. uploading or listing assets) |
| `dfinity/agent-rs` `/icx-asset`             | `/src/canisters/frontend/icx-asset`            | CLI executable tool - wraps `ic-asset`                                                      |

### feat: use JSON5 file format for frontend canister asset configuration

Both `.ic-assets.json` and `.ic-assets.json5` are valid filenames config filename, though both will get parsed
as if they were [JSON5](https://json5.org/) format. Example content of the `.ic-assets.json5` file:
```json5
// comment
[
  {
    "match": "*", // comment
    /*
    keys below not wrapped in quotes
*/  cache: { max_age: 999 }, // trailing comma 
  },
]
```
- Learn more about JSON5: https://json5.org/

### fix: Update nns binaries unless `NO_CLOBBER` is set

Previously existing NNS binaries were not updated regardless of the `NO_CLOBBER` setting.

### feat!: Support installing canisters not in dfx.json

`install_canister_wasm` used to fail if installing a canister not listed in dfx.json.  This use case is now supported.

### feat: print the dashboard URL on startup

When running `dfx start` or `dfx replica`, the path to the dashboard page is now printed.

### feat!: changed the default port of the shared local network from 8000 to 4943.

This is so dfx doesn't connect to a project-specific network instead of the local shared network.

In combination with the "system-wide dfx start" feature, there is a potential difference to be aware of with respect to existing projects.

Since previous versions of dfx populate dfx.json with a `networks.local` definition that specifies port 8000, the behavior for existing projects won't change.

However, if you've edited dfx.json and removed the `networks.local` definition, the behavior within the project will change: dfx will connect to the shared local network on port 4943 rather than to the project-specific network on port 8000.  You would need to edit webpack.config.js to match.  If you have scripts, you can run the new command `dfx info webserver-port` from the project directory to retrieve the port value.

### feat!: "system-wide dfx start"

By default, dfx now manages the replica process in a way that is independent of any given dfx project.  We've called this feature "system-wide dfx", even though it's actually specific to your user
(storing data files under $HOME), because we think it communicates the idea adequately.

The intended benefits:
- deploying dapps from separate projects alongside one another, similar to working with separate dapps on mainnet
- run `dfx start` from any directory
- run `dfx stop` from any directory, rather than having to remember where you last ran `dfx start`

We're calling this the "shared local network."  `dfx start` and `dfx stop` will manage this network when run outside any project directory, or when a project's dfx.json does not define the `local` network.  The dfx.json template for new projects no longer defines any networks.

We recommend that you remove the `local` network definition from dfx.json and instead use the shared local network.  As mentioned above, doing so will make dfx use port 4943 rather than port 8000.

See [Local Server Configuration](docs/cli-reference/dfx-start.md#local-server-configuration) for details.

dfx now stores data and control files in one of three places, rather than directly under `.dfx/`:
- `.dfx/network/local` (for projects in which dfx.json defines the local network)
- `$HOME/.local/share/dfx/network/local` (for the shared local network on Linux)
- `$HOME/Library/Application Support/org.dfinity.dfx/network/local` (for the shared local network on MacOS)

There is also a new configuration file: `$HOME/.config/dfx/networks.json`.  Its [schema](docs/networks-json-schema.json) is the same as the `networks` element in dfx.json.  Any networks you define here will be available from any project, unless a project's dfx.json defines a network with the same name.  See [The Shared Local Network](docs/cli-reference/dfx-start.md#the-shared-local-network) for the default definitions that dfx provides if this file does not exist or does not define a `local` network.

### fix: `dfx start` and `dfx stop` will take into account dfx/replica processes from dfx <= 0.11.x

### feat: added command `dfx info`

#### feat: `dfx info webserver-port`

This displays the port that the icx-proxy process listens on, meaning the port to connect to with curl or from a web browser.

#### feat: `dfx info replica-port`

This displays the listening port of the replica.

#### feat: `dfx info replica-rev`

This displays the revision of the replica bundled with dfx, which is the same revision referenced in replica election governance proposals.

#### feat: `dfx info networks-json-path`

This displays the path to your user's `networks.json` file where all networks are defined.

### feat: added ic-nns-init, ic-admin, and sns executables to the binary cache

### fix: improved responsiveness of `greet` method call in default Motoko project template

`greet` method was marked as an `update` call, but it performs no state updates. Changing it to `query` call will result in faster execution.

### feat: dfx schema --for networks

The `dfx schema` command can now display the schema for either dfx.json or for networks.json.  By default, it still displays the schema for dfx.json.

```bash
dfx schema --for networks
```

### feat: createActor options accept pre-initialized agent

If you have a pre-initialized agent in your JS code, you can now pass it to createActor's options. Conflicts with the agentOptions config - if you pass both the agent option will be used and you will receive a warning.

```js
const plugActor = createActor(canisterId, {
  agent: plugAgent
})
```

### feat!: option for nodejs compatibility in dfx generate

Users can now specify `node_compatibility: true` in `declarations`. The flag introduces `node.js` enhancements, which include importing `isomorphic-fetch` and configuring the default actor with `isomorphic-fetch` and `host`.

```json
// dfx.json
"declarations": {
  "output": "src/declarations",
  "node_compatibility": true
}
```

#### JS codegen location deprecation

DFX new template now uses `dfx generate` instead of `rsync`. Adds deprecation warning to `index.js` in `.dfx/<network-name>/<canister-name>` encouringing developers to migrate to the `dfx generate` command instead. If you have a `package.json` file that uses `rsync` from `.dfx`, consider switching to something like this:

```json
"scripts": {
  "build": "webpack",
  "prebuild": "npm run generate",
  "start": "webpack serve --mode development --env development",
  "prestart": "npm run generate",
  // It's faster to only generate canisters you depend on, omitting the frontend canister
  "generate": "dfx generate hello_backend"
},
```

### feat: simple cycles faucet code redemption

Using `dfx wallet --network ic redeem-faucet-coupon <my coupon>` faucet users have a much easier time to redeem their codes.
If the active identity has no wallet configured, the faucet supplies a wallet to the user that this command will automatically configure.
If the active identity has a wallet configured already, the faucet will top up the existing wallet.

Alternative faucets can be used, assuming they follow the same interface. To direct dfx to a different faucet, use the `--faucet <alternative faucet id>` flag.
The expected interface looks like the following candid functions:
``` candid
redeem: (text) -> (principal);
redeem_to_wallet: (text, principal) -> (nat);
```
The function `redeem` takes a coupon code and returns the principal to an already-installed wallet that is controlled by the identity that called the function.
The function `redeem_to_wallet` takes a coupon code and a wallet (or any other canister) principal, deposits the cycles into that canister and returns how many cycles were deposited.

### feat: disable automatic wallet creation on non-ic networks

By default, if dfx is not running on the `ic` (or networks with a different name but the same configuration), it will automatically create a cycles wallet in case it hasn't been created yet.
It is now possible to inhibit automatic wallet creation by setting the `DFX_DISABLE_AUTO_WALLET` environment variable.

### fix!: removed unused --root parameter from dfx bootstrap

### feat: canister installation now waits for the replica

When installing a new WASM module to a canister, DFX will now wait for the updated state (i.e. the new module hash) to be visible in the replica's certified state tree before proceeding with post-installation tasks or producing a success status.

### feat!: remove `dfx config`

`dfx config` has been removed. Please update Bash scripts to use `jq`, PowerShell scripts to use `ConvertTo-Json`, nushell scripts to use `to json`, etc.

### feat: move all the flags to the end

Command flags have been moved to a more traditional location; they are no longer positioned per subcommand, but instead are able to be all positioned after the final subcommand. In prior versions, a command might look like:
```bash
dfx --identity alice canister --network ic --wallet "$WALLET" create --all
```
This command can now be written:
```bash
dfx canister create --all --network ic --wallet "$WALLET" --identity alice
```
The old syntax is still available, though, so you don't need to migrate your scripts.

### feat!: changed update-settings syntax

When using `dfx canister update-settings`, it is easy to mistake `--controller` for `--add-controller`. For this reason `--controller` has been renamed to `--set-controller`.

### feat!: removed the internal webserver

This is a breaking change.  The only thing this was still serving was the /_/candid endpoint.  If you need to retrieve the candid interface for a local canister, you can use `dfx canister metadata <canister> candid:service`.

### fix: dfx wallet upgrade: improved error messages:

- if there is no wallet to upgrade
- if trying to upgrade a local wallet from outside of a project directory

### fix: canister creation cost is 0.1T cycles

Canister creation fee was calculated with 1T cycles instead of 0.1T.

### fix: dfx deploy and dfx canister install write .old.did files under .dfx/

When dfx deploy and dfx canister install upgrade a canister, they ensure that the
new candid interface is compatible with the previous candid interface.  They write
a file with extension .old.did that contains the previous interface.  In some
circumstances these files could be written in the project directory.  dfx now
always writes them under the .dfx/ directory.

### fix: dfx canister install now accepts arbitrary canister ids

This fixes the following error:
``` bash
> dfx canister install --wasm ~/counter.wasm eop7r-riaaa-aaaak-qasxq-cai
Error: Failed while determining if canister 'eop7r-riaaa-aaaak-qasxq-cai' is remote on network 'ic'.
Caused by: Failed while determining if canister 'eop7r-riaaa-aaaak-qasxq-cai' is remote on network 'ic'.
  Failed to figure out if canister 'eop7r-riaaa-aaaak-qasxq-cai' has a remote id on network 'ic'.
    Invalid argument: Canister eop7r-riaaa-aaaak-qasxq-cai not found in dfx.json
```

### feat: allow replica log level to be configured

It is now possible to specify the replica's log level. Possible values are `critical`, `error`, `warning`, `info`, `debug`, and `trace`.
The log level defaults to the level 'error'. Debug prints (e.g. `Debug.print("...")` in Motoko) still show up in the console.
The log level can be specified in the following places (See [system-wide dfx start](#feat-system-wide-dfx-start) for more detailed explanations on the network types):
- In file `networks.json` in the field `<network name>.replica.log_level` for shared networks.
- In file `dfx.json` in the field `networks.<network name>.replica.log_level` for project-specific networks.
- In file `dfx.json` in the field `defaults.replica.log_level` for project-specific networks. Requires a project-specific network to be run, otherwise this will have no effect.

### feat: enable canister sandboxing

Canister sandboxing is enabled to be consistent with the mainnet.

### chore: dfx ledger account-id --of-canister also accepts principal

It is now possible to do e.g. `dfx ledger account-id --of-canister fg7gi-vyaaa-aaaal-qadca-cai` as well as `dfx ledger account-id --of-canister my_canister_name` when checking the ledger account id of a canister.
Previously, dfx only accepted canister aliases and produced an error message that was hard to understand.

### chore: dfx canister deposit-cycles uses default wallet if none is specified

Motivated by [this forum post](https://forum.dfinity.org/t/dfx-0-10-0-dfx-canister-deposit-cycles-returns-error/13251/6).

### chore: projects created with `dfx new` are not pinned to a specific dfx version anymore

It is still possible to pin the dfx version by adding `"dfx":"<dfx version to pin to>"` to a project's `dfx.json`.

### fix: print links to cdk-rs docs in dfx new

### fix: broken link in new .mo project README

### fix: Small grammar change to identity password decryption prompt

The prompt for entering your passphrase in order to decrypt an identity password read:
    "Please enter a passphrase for your identity"
However, at that point, it isn't "a" passphrase.  It's either your passphrase, or incorrect.
Changed the text in this case to read:
    "Please enter the passphrase for your identity"

### chore: add retry logic to dfx download script

### feat: Add subnet type argument when creating canisters
<<<<<<< HEAD

`dfx ledger create-canister` gets a new option `--subnet-type` that allows users to choose a type of subnet that their canister can be created on. Additionally, a `dfx ledger show-subnet-types` is introduced which allows to list the available subnet types.

## Dependencies
=======
>>>>>>> c2d29358

`dfx ledger create-canister` gets a new option `--subnet-type` that allows users to choose a type of subnet that their canister can be created on. Additionally, a `dfx ledger show-subnet-types` is introduced which allows to list the available subnet types.

<<<<<<< HEAD
Updated replica to elected commit 3e1be1316341811db5c9300935c4236bfab8fa2a.
This incorporates the following executed proposals:

=======
## Dependencies

### Replica

Updated replica to release candidate 93dcf2a2026c34330c76149dd713d89e37daa533.

This also incorporates the following executed proposals:

- [88831](https://dashboard.internetcomputer.org/proposal/88831)
- [88629](https://dashboard.internetcomputer.org/proposal/88629)
- [88109](https://dashboard.internetcomputer.org/proposal/88109)
>>>>>>> c2d29358
- [87631](https://dashboard.internetcomputer.org/proposal/87631)
- [86738](https://dashboard.internetcomputer.org/proposal/86738)
- [86279](https://dashboard.internetcomputer.org/proposal/86279)
* [85007](https://dashboard.internetcomputer.org/proposal/85007)
* [84391](https://dashboard.internetcomputer.org/proposal/84391)
* [83786](https://dashboard.internetcomputer.org/proposal/83786)
* [82425](https://dashboard.internetcomputer.org/proposal/82425)
* [81788](https://dashboard.internetcomputer.org/proposal/81788)
* [81571](https://dashboard.internetcomputer.org/proposal/81571)
* [80992](https://dashboard.internetcomputer.org/proposal/80992)
* [79816](https://dashboard.internetcomputer.org/proposal/79816)
* [78693](https://dashboard.internetcomputer.org/proposal/78693)
* [77589](https://dashboard.internetcomputer.org/proposal/77589)
* [76228](https://dashboard.internetcomputer.org/proposal/76228)
* [75700](https://dashboard.internetcomputer.org/proposal/75700)
* [75109](https://dashboard.internetcomputer.org/proposal/75109)
* [74395](https://dashboard.internetcomputer.org/proposal/74395)
* [73959](https://dashboard.internetcomputer.org/proposal/73959)
* [73714](https://dashboard.internetcomputer.org/proposal/73714)
* [73368](https://dashboard.internetcomputer.org/proposal/73368)
* [72764](https://dashboard.internetcomputer.org/proposal/72764)

### ic-ref

Updated ic-ref to 0.0.1-1fba03ee
- introduce awaitKnown
- trivial implementation of idle_cycles_burned_per_day

<<<<<<< HEAD
### Updated Motoko from 0.6.29 to 0.7.1

- See https://github.com/dfinity/motoko/blob/master/Changelog.md#071-2022-10-24
=======
### Updated Motoko from 0.6.29 to 0.7.3

- See https://github.com/dfinity/motoko/blob/master/Changelog.md#073-2022-11-01
>>>>>>> c2d29358


### Cycles wallet

- Module hash: b944b1e5533064d12e951621d5045d5291bcfd8cf9d60c28fef02c8fdb68e783
- https://github.com/dfinity/cycles-wallet/commit/fa86dd3a65b2509ca1e0c2bb9d7d4c5be95de378

### Frontend canister:
- Module hash: 2ff0513123f11c57716d889ca487083fac7d94a4c9434d5879f8d0342ad9d759
- https://github.com/dfinity/sdk/pull/2689

# 0.11.2

## DFX

### fix: disable asset canister redirection of all HTTP traffic from `.raw.ic0.app` to `.ic0.app`

### fix: disable asset canister's ETag HTTP headers

The feature is not yet implemented on `icx-proxy`-level, and is causing 500 HTTP response for some type of assets every second request.

# 0.11.1

## DFX

### fix: dfx now only adds candid:service metadata to custom canisters that have at least one build step

This way, if a canister uses a premade canister wasm, dfx will use it as-is.

### fix: "canister alias not defined" in the Motoko language server

It is now possible to develop multiple-canister projects using the [Motoko VSCode extension](https://marketplace.visualstudio.com/items?itemName=dfinity-foundation.vscode-motoko).

### fix: improve browser compatibility for the JavaScript language binding

Patches a JavaScript language binding compatibility issue encountered in web browsers which do not support the (?.) operator.

### feat: print dfx.json schema

dfx is now capable of displaying the schema for `dfx.json`. You can see the schema by running `dfx schema` or write the schema to a file with `dfx schema --outfile path/to/file/schema.json`.

### feat: support for configuring assets in assets canister
- The `.ic-assets.json` file should be placed inside directory with assets, or its subdirectories. Multiple config files can be used (nested in subdirectories). Example of `.ic-assets.json` file format:
``` json
[
    {
        "match": ".*",
        "cache": {
            "max_age": 20
        },
        "headers": {
            "X-Content-Type-Options": "nosniff"
        },
        "ignore": false
    },
    {
        "match": "**/*",
        "headers": null
    },
    {
        "match": "file.json",
        "ignore": true
    }
]
```
- Configuring assets works only during asset creation - any changes to `.ic-assets.json` files won't have any effect effect for assets that have already been created. We are working on follow up implementation with improvements to handle updating these properties.
- `headers` from multiple applicable rules are being stacked/concatenated, unless `null` is specified, which resets/empties the headers.
- Both `"headers": {}` and absence of `headers` field don't have any effect on end result.
- Valid JSON format is required, i.e. the array of maps, `match` field is required. Only the following fields are accepted: `cache`, `ignore`, `headers`, `match`. The glob pattern has to be valid.
- The way matching rules work:
  1. The most deeply nested config file takes precedence over the one in parent dir. In other words, properties from a rule matching a file in a subdirectory override properties from a rule matching a file in a parent directory
  2. Order of rules within file matters - last rule in config file takes precedence over the first one

- The way `ignore` field works:
  1. By default, files that begin with a `.` are ignored, while all other files are included.
  2. The `.ignore` field overrides this, if present.
  3. If a directory is ignored, file and directories within it cannot be un-ignored.
  4. A file can be ignored and un-ignored many times, as long as any of its parent directories haven't been ignored.


### fix: Allow `dfx deploy` to not take arguments for canisters not being installed

A longstanding bug with `dfx deploy` is that if an installation is skipped (usually an implicitly included dependency), it still requires arguments even if the installed canister doesn't. As of this release that bug is now fixed.

### feat: Add additional logging from bitcoin canister in replica.

Configures the replica to emit additional logging from the bitcoin canister whenever the bitcoin feature is enabled. This helps show useful information to developers, such as the bitcoin height that the replica currently sees.

### fix: make `build` field optional for custom canisters

Prior to 0.11.0, a custom canister's `build` field could be left off if `dfx build` was never invoked. To aid in deploying prebuilt canisters, this behavior is now formalized; omitting `build` is equivalent to `build: []`.

### feat: Use `--locked` for Rust canisters

`dfx build`, in Rust canisters, now uses the `--locked` flag when building with Cargo. To offset this, `dfx new --type rust` now runs `cargo update` on the resulting project.

### feat: Enable threshold ecdsa signature

ECDSA signature signing is now enabled by default in new projects, or by running `dfx start --clean`.
A test key id "Secp256k1:dfx_test_key" is ready to be used by locally created canisters.

## Dependencies

### Updated `agent-rs` to 0.20.0

### Updated `candid` to 0.7.15

### Replica

Updated replica to elected commit 6e86169e98904047833ba6133e5413d2758d90eb.
This incorporates the following executed proposals:

* [72225](https://dashboard.internetcomputer.org/proposal/72225)
* [71669](https://dashboard.internetcomputer.org/proposal/71669)
* [71164](https://dashboard.internetcomputer.org/proposal/71164)
* [70375](https://dashboard.internetcomputer.org/proposal/70375)
* [70002](https://dashboard.internetcomputer.org/proposal/70002)

# 0.11.0

## DFX

### feat: renamed canisters in new projects to <project>_frontend and <project>_backend

The names of canisters created for new projects have changed.
After `dfx new <project>`, the canister names are:

- `<project>_backend` (previously `<project>`)
- `<project>_frontend` (previously `<project>_assets`)

### feat: Enable threshold ecdsa signature

### feat: new command: dfx canister metadata <canister> <name>

For example, to query a canister's candid service definition: `dfx canister metadata hello_backend candid:service`

### refactor: deprecate /_/candid internal webserver

The dfx internal webserver now only services the /_/candid endpoint.  This
is now deprecated.  If you were using this to query candid definitions, you
can instead use `dfx canister metadata`.

### refactor: optimize from ic-wasm

Optimize Rust canister WASM module via ic-wasm library instead of ic-cdk-optimizer. A separate installation of ic-cdk-optimizer is no longer needed.

The actual optimization was kept the same.

### feat: Read dfx canister call argument from a file or stdin

Enables passing large arguments that cannot be passed directly in the command line using the `--argument-file` flag. For example:
 * Named file: `dfx canister call --argument-file ./my/argument/file.txt my_canister_name greet`
 * Stdin: `echo '( null )' | dfx canister call --argument-file - my_canister_name greet`

### fix: Use default setting for BTC adapter idle seconds

A lower threshold was no longer necessary.

### feat: Allow users to configure logging level of bitcoin adapter

The bitcoin adapter's logging can be very verbose if debug logging is enabled, making it difficult to make sense of what's going on. On the other hand, these logs are useful for triaging problems.

To get the best of both worlds, this release adds support for an additional configuration option in dfx.json:

    "bitcoin": {
      "enabled": true,
      "nodes": ["127.0.0.1:18444"],
      "log_level": "info" <------- users can now configure the log level
    }

By default, a log level of "info" is used, which is relatively quiet. Users can change it to "debug" for more verbose logging.

### chore: update Candid UI canister with commit bffa0ae3c416e8aa3c92c33722a6b1cb31d0f1c3

This includes the following changes:

* Fetch did file from canister metadata
* Better flamegraph support
* Fix bigint error for vec nat8 type

### feat: dfx will look up the port of the running webserver from .dfx/webserver-port, if present

After `dfx start --host 127.0.0.1:0`, the dfx webserver will listen on an ephemeral port.  It stores the port value in .dfx/webserver-port.  dfx will now look for this file, and if a port is contained within, use that port to connect to the dfx webserver.

### fix: dfx commands once again work from any subdirectory of a dfx project

Running `dfx deploy`, `dfx canister id`, `dfx canister call` and so forth work as expected
if run from within any subdirectory of a dfx project.  Previously, this would create
canister_ids.json or .dfx/local/canister_ids.json within the subdirectory.

### feat: Post-installation tasks

You can now add your own custom post-installation/post-deployment tasks to any canister type. The new `post-install` key for canister objects in `dfx.json` can be a command or list of commands, similar to the `build` key of `custom` canisters, and receives all the same environment variables. For example, to replicate the upload task performed with `assets` canisters, you might set `"post-install": "icx-asset sync $CANISTER_ID dist"`.

### feat: assets are no longer copied from source directories before being uploaded to asset canister

Assets are now uploaded directly from their source directories, rather than first being copied
to an output directory.

If you're using `dfx deploy`, you won't see any change in functionality.  If you're running
`dfx canister install --mode=upgrade`, changed files in asset source directories will
be detected and uploaded even without an intervening `dfx build`.

### fix: Added src/declarations to .gitignore for new projects

### fix: remove deprecated candid path environment variable

The environment variable format `CANISTER_CANDID_{name}`, used in Rust projects, was deprecated in 0.9.2, to be unified with the variables `CANISTER_CANDID_PATH_{name}` which are used in other project types. It has now been removed. Note that you will need to update `ic-cdk-macros` if you use the `#[import]` macro.

### feat: deprecate `dfx config` for removal

The `dfx config` command has several issues and is ultimately a poor replacement for [`jq`](https://stedolan.github.io/jq). The command is being deprecated, and will be removed in a later release; we recommend switching to `jq` or similar tools (e.g. `ConvertTo-Json` in PowerShell, `to json` in nushell, etc.)

### feat: Better build scripts for type:custom

Build scripts now always receive a CWD of the DFX project root, instead of wherever `dfx` was invoked from, and a bare script `script.sh` can be specified without needing to prefix with `./`.

### feat: rust, custom, and asset canisters now include candid:service metadata

Motoko canisters already included this metadata.

Also added this metadata to the asset canister wasm, which will cause the next deploy to
install this new version.

### feat: Add safeguard to freezing threshold

Some developers mistakenly think that the freezing threshold is measured in cycles, but it is actually measured in seconds. To stop them from accidentally freezing their canisters, setting a freezing threshold above 50M seconds (~1.5 years) now requires a confirmation.

### fix: restores assets to webpack devserver

### chore: updates webpack dependencies for dfx new project

Resolves an issue where `webpack-cli` was was breaking when users tried to run `npm start` in a fresh project. For affected users of 0.10.1, you can resolve this issue manually by running `npm install webpack@latest webpack-cli@latest terser-webpack-plugin@latest`.

### feat: Support for new ledger notify function

Ledger 7424ea8 deprecates the existing `notify` function with a switch parameter between creating and topping up a canister, and introduces two
functions for doing the same. This should *mostly* be invisible to users, except that previously, if `dfx ledger create-canister` or `dfx ledger top-up`
failed, you would call `dfx ledger notify` after correcting the issue. In order to support the change, this command has been changed to two subcommands:
`dfx ledger notify create-canister` and `dfx ledger notify top-up`.

### feat: `--from-subaccount`

Previously, the ledger commands assumed all transfers were made from the default subaccount for the identity principal. This feature adds a `--from-subaccount` flag to `dfx ledger transfer`, `dfx ledger create-canister`, and `dfx ledger top-up`, to enable making transfers from a selected subaccount. A `--subaccount` flag is also added to `dfx ledger balance` for convenience. Subaccounts are expected as 64-character hex-strings (i.e. 32 bytes).

### feat: cargo audit when building rust canisters

When a canister with type `rust` is built and `cargo-audit` is installed, dfx will now check for vulnerabilities in the dependencies. If a vulnerability is found, dfx will recommend that the user update to a version without known vulnerabilities.

### fix: Freezing Threshold now documented

Calls made to retrieve the help output for `canister update-settings` was missing the `freezing-threshold` parameter.

### chore: warnings and errors are more visible

`WARN` and `ERROR` messages are now clearly labelled as such, and the labels are colored accordingly.
This is now included when running `dfx canister update-settings -h`.

### fix: `dfx schema` does not require valid dfx.json

There is no real reason for `dfx schema` to not work when a broken dfx.json is in the current folder - this is actually a very common scenario when `dfx schema` gets used.

### fix: canister call uses candid file if canister type cannot be determined

The candid file specified in the field `canisters.<canister name>.candid` of dfx.json, or if that not exists `canisters.<canister name>.remote.candid`, is now used when running `dfx canister call`, even when dfx fails to determine the canister type.

### fix: btc/canister http adapter socket not found by replica after restart

After running `dfx start --enable-bitcoin` twice in a row (stopping dfx in between), the second
launched replica would fail to connect to the btc adapter.  This is because ic-starter
does not write a new configuration file if one already exists, so the configuration file
used by the replica referred to one socket path, while dfx passed a different socket path
to the btc adapter.

Now dfx reuses the previously-used unix domain socket path, for both the btc adapter
and for the canister http adapter.

### fix: dfx stop now waits until dfx and any child processes exit

Previously, `dfx stop` would send the TERM signal to the running dfx and its child processes,
and then exit immediately.

This avoids interference between a dfx process performing cleanup at shutdown and
a dfx process that is starting.

### fix: dfx ping no longer creates a default identity

dfx ping now uses the anonymous identity, and no longer requires dfx.json to be present.


### fix: Initialize replica with bitcoin regtest flag

When the bitcoin feature is enabled, dfx was launching the replica with the "bitcoin_testnet" feature.
The correct feature to use is "bitcoin_regtest".

### dfx bootstrap now looks up the port of the local replica

`dfx replica` writes the port of the running replica to one of these locations:

- .dfx/replica-configuration/replica-1.port
- .dfx/ic-ref.port

`dfx bootstrap` will now use this port value, so it's no longer necessary to edit dfx.json after running `dfx replica`.

### feat: dfx.json local network settings can be set on the local network, rather than defaults

In `dfx.json`, the `bootstrap`, `bitcoin`, `canister_http`, and `replica` settings can
now be specified on the local network, rather than in the `defaults` field.
If one of these four fields is set for the local network, the corresponding field
in `defaults` will be ignored.

Example:
``` json
{
  "networks": {
    "local": {
      "bind": "127.0.0.1:8000",
      "canister_http": {
        "enabled": true
      }
    }
  }
}
```

## Dependencies

### Rust Agent

Updated agent-rs to 0.18.0

### Motoko

Updated Motoko from 0.6.28 to 0.6.29.

### Replica

Updated replica to elected commit 8993849de5fab76e796d67750facee55a0bf6649.
This incorporates the following executed proposals:

* [69804](https://dashboard.internetcomputer.org/proposal/69804)
* [67990](https://dashboard.internetcomputer.org/proposal/67990)
* [67483](https://dashboard.internetcomputer.org/proposal/67483)
* [66895](https://dashboard.internetcomputer.org/proposal/66895)
* [66888](https://dashboard.internetcomputer.org/proposal/66888)
* [65530](https://dashboard.internetcomputer.org/proposal/65530)
* [65327](https://dashboard.internetcomputer.org/proposal/65327)
* [65043](https://dashboard.internetcomputer.org/proposal/65043)
* [64355](https://dashboard.internetcomputer.org/proposal/64355)
* [63228](https://dashboard.internetcomputer.org/proposal/63228)
* [62143](https://dashboard.internetcomputer.org/proposal/62143)

### ic-ref

Updated ic-ref to 0.0.1-173cbe84
 - add ic0.performance_counter system interface
 - add system API for ECDSA signing
 - allow optional "error_code" field in responses
 - support gzip-compressed canister modules
 - enable canisters to send HTTP requests

# 0.10.1

## DFX

### fix: Webpack config no longer uses CopyPlugin

Dfx already points to the asset canister's assets directory, and copying to disk could sometimes
lead to an annoying "too many open files" error.

### fix: HSMs are once again supported on Linux

On Linux, dfx 0.10.0 failed any operation with an HSM with the following error:
```
Error: IO: Dynamic loading not supported
```
The fix was to once again dynamically-link the Linux build.

### feat: error explanation and fixing instructions engine

Dfx is now capable of providing explanations and remediation suggestions for entire categories of errors at a time.
Explanations and suggestions will slowly be added over time.
To see an example of an already existing suggestion, run `dfx deploy --network ic` while using an identity that has no wallet configured.

### chore: add context to errors

Most errors that happen within dfx are now reported in much more detail. No more plain `File not found` without explanation what even was attempted.

### fix: identities with configured wallets are not broken anymore and removed only when using the --drop-wallets flag

When an identity has a configured wallet, dfx no longer breaks the identity without actually removing it.
Instead, if the --drop-wallets flag is specified, it properly removes everything and logs what wallets were linked,
and when the flag is not specified, it does not remove anything.

The behavior for identities without any configured wallets is unchanged.

### feat: bitcoin integration: dfx now generates the bitcoin adapter config file

dfx command-line parameters for bitcoin integration:
``` bash
dfx start   --enable-bitcoin  # use default node 127.0.0.1:18444
dfx start   --enable-bitcoin --bitcoin-node <node>
```

The above examples also work for dfx replica.

These default to values from dfx.json:
```
.defaults.bitcoin.nodes
.defaults.bitcoin.enabled
```

The --bitcoin-node parameter, if specified on the command line, implies --enable-bitcoin.

If --enable-bitcoin or .defaults.bitcoin.enabled is set, then dfx start/replica will launch the ic-btc-adapter process and configure the replica to communicate with it.


### feat: print wallet balance in a human readable form #2184

Default behaviour changed for `dfx wallet balance`, it will now print cycles amount upscaled to trillions.

New flag `--precise` added to `dfx wallet balance`. Allows to get exact amount of cycles in wallet (without upscaling).

### feat: canister http integration

dfx command-line parameters for canister http requests integration:
```
dfx start --enable-canister-http
dfx replica --enable-canister-http
```

This defaults to the following value in dfx.json:
```
.defaults.canister_http.enabled
```

### fix: specifying ic provider with a trailing slash is recognised correctly

Specifying the network provider as `https://ic0.app/` instead of `https://ic0.app` is now recognised as the real IC network.

### Binary cache

Added ic-canister-http-adapter to the binary cache.

## Dependencies

### Updated agent-rs to 0.17.0

## Motoko

Updated Motoko from 0.6.26 to 0.6.28.

## Replica

Updated replica to elected commit b90edb9897718730f65e92eb4ff6057b1b25f766.
This incorporates the following executed proposals:

* [61004](https://dashboard.internetcomputer.org/proposal/61004)
* [60222](https://dashboard.internetcomputer.org/proposal/60222)
* [59187](https://dashboard.internetcomputer.org/proposal/59187)
* [58479](https://dashboard.internetcomputer.org/proposal/58479)
* [58376](https://dashboard.internetcomputer.org/proposal/58376)
* [57843](https://dashboard.internetcomputer.org/proposal/57843)
* [57395](https://dashboard.internetcomputer.org/proposal/57395)

## icx-proxy

Updated icx-proxy to commit c312760a62b20931431ba45e5b0168ee79ea5cda

* Added gzip and deflate body decoding before certification validation.
* Fixed unzip and streaming bugs
* Added Prometheus metrics endpoint
* Added root and invalid ssl and dns mapping

# 0.10.0

## DFX

### feat: Use null as default value for opt arguments


Before this, `deploy`ing a canister with an `opt Foo` init argument without specifying an `--argument` would lead to an error:

``` bash
$ dfx deploy
Error: Invalid data: Expected arguments but found none.
```

With this change, this isn't an error anymore, but instead `null` is passed as a value. In general, if the user does _not_ provide an `--argument`, and if the init method expects only `opt` arguments, then `dfx` will supply `null` for each argument.

Note in particular that this does not try to match `opt` arguments for heterogeneous (`opt`/non-`opt`) signatures. Note moreover that this only impacts a case that would previously error out, so no existing (working) workflows should be affected.

### feat: dfx identity set-wallet now checks that the provided canister is actually a wallet

This check was previously performed on local networks, but not on mainnet.

### feat: dfx canister call --candid <path to candid file> ...

Allows one to provide the .did file for calls to an arbitrary canister.

### feat: Install arbitrary wasm into canisters

You no longer need a DFX project setup with a build task to install an already-built wasm module into a canister ID. The new `--wasm <path>` flag to `dfx canister install` will bypass project configuration and install the wasm module at `<path>`. A DFX project setup is still recommended for general use; this should mostly be used for installing pre-built canisters. Note that DFX will also not perform its usual checks for API/ABI/stable-memory compatibility in this mode.

### feat: Support for 128-bit cycle counts

Cycle counts can now exceed the previously set maximum of 2^64. The new limit is 2^128. A new wallet version has been bundled with this release that supports the new cycle count. You will not be able to use this feature with your existing wallets without running `dfx wallet upgrade`, but old wallets will still work just fine with old cycle counts.

### fix: dfx start will once again notice if dfx is already running

dfx will once again display 'dfx is already running' if dfx is already running,
rather than 'Address already in use'.

As a consequence, after `dfx start` failed to notice that dfx was already running,
it would replace .dfx/pid with an empty file.  Later invocations of `dfx stop`
would display no output and return a successful exit code, but leave dfx running.

### fix: dfx canister update-settings <canister id> works even if the canister id is not known to the project.

This makes the behavior match the usage text of the command:
`<CANISTER> Specifies the canister name or id to update. You must specify either canister name/id or the --all option`

### feat: dfx deploy --upgrade-unchanged or dfx canister install --mode upgrade --upgrade-unchanged

When upgrading a canister, `dfx deploy` and `dfx canister install` skip installing the .wasm
if the wasm hash did not change.  This avoids a round trip through stable memory for all
assets on every dfx deploy, for example.  By passing this argument, dfx will instead
install the wasm even if its hash matches the already-installed wasm.

### feat: Introduce DFX_CACHE_ROOT environment variable

A new environment variable, `DFX_CACHE_ROOT`, has been introduced to allow setting the cache root directory to a different location than the configuration root directory. Previously `DFX_CONFIG_ROOT` was repurposed for this which only allowed one location to be set for both the cache and configuration root directories.

This is a breaking change since setting `DFX_CONFIG_ROOT` will no longer set the cache root directory to that location.

### fix: Error if nonzero cycles are passed without a wallet proxy

Previously, `dfx canister call --with-cycles 1` would silently ignore the `--with-cycles` argument as the DFX principal has no way to pass cycles and the call must be forwarded through the wallet. Now it will error instead of silently ignoring it. To forward a call through the wallet, use `--wallet $(dfx identity get-wallet)`, or `--wallet $(dfx identity --network ic get-wallet)` for mainnet.

### feat: Configure subnet type of local replica

The local replica sets its parameters according to the subnet type defined in defaults.replica.subnet_type, defaulting to 'application' when none is specified.
This makes it less likely to accidentally hit the 'cycles limit exceeded' error in production.  Since the previous default was `system`, you may see these types errors in development instead.
Possible values for defaults.replica.subnet_type are: "application", "verifiedapplication", "system"

Example how to specify the subnet type:
``` json
{
  "defaults": {
    "replica": {
      "subnet_type": "verifiedapplication"
    }
  }
}
```

### feat: Introduce command for local cycles top-up

`dfx ledger fabricate-cycles <canister (id)> <optional amount>` can be used during local development to create cycles out of thin air and add them to a canister. Instead of supplying a canister name or id it is also possible to use `--all` to add the cycles to every canister in the current project. When no amount is supplied, the command uses 10T cycles as default. Using this command with `--network ic` will result in an error.

### feat: Private keys can be stored in encrypted format

`dfx identity new` and `dfx identity import` now ask you for a password to encrypt the private key (PEM file) when it is stored on disk.
If you decide to use a password, your key will never be written to disk in plain text.
In case you don't want to enter your password all the time and want to take the risk of storing your private key in plain text, you can use the `--disable-encryption` flag.

The `default` identity as well as already existing identities will NOT be encrypted. If you want to encrypt an existing identity, use the following commands:
``` bash
dfx identity export identity_name > identity.pem
# if you have set old_identity_name as the identity that is used by default, switch to a different one
dfx identity use other_identity
dfx identity remove identity_name
dfx identity import identity_name identity.pem
```

### feat: Identity export

If you want to get your identity out of dfx, you can use `dfx identity export identityname > exported_identity.pem`. But be careful with storing this file as it is not protected with your password.

### feat: Identity new/import now has a --force flag

If you want to script identity creation and don't care about overwriting existing identities, you now can use the `--force` flag for the commands `dfx identity new` and `dfx identity import`.

### fix: Do not automatically create a wallet on IC

When running `dfx deploy --network ic`, `dfx canister --network ic create`, or `dfx identity --network ic get-wallet` dfx no longer automatically creates a cycles wallet for the user if none is configured. Instead, it will simply report that no wallet was found for that user.

Dfx still creates the wallet automatically when running on a local network, so the typical workflow of `dfx start --clean` and `dfx deploy` will still work without having to manually create the wallet.

### fix: Identities cannot exist and not at the same time

When something went wrong during identity creation, the identity was not listed as existing.
But when trying to create an identity with that name, it was considered to be already existing.

### feat: dfx start and dfx replica can now launch the ic-btc-adapter process

Added command-line parameters:
``` bash
dfx start   --enable-bitcoin --btc-adapter-config <path>
dfx replica --enable-bitcoin --btc-adapter-config <path>
```

These default to values from dfx.json:
```
.defaults.bitcoin.btc_adapter_config
.defaults.bitcoin.enabled
```

The --btc-adapter-config parameter, if specified on the command line, implies --enable-bitcoin.

If --enable-bitcoin or .defaults.bitcoin.enabled is set, and a btc adapter configuration is specified,
then dfx start/replica will launch the ic-btc-adapter process.

This integration is not yet complete, pending upcoming functionality in ic-starter.

### fix: report context of errors

dfx now displays the context of an error in several places where previously the only error
message would be something like "No such file or directory."

### chore: updates starter project for Node 18

Webpack dev server now works for Node 18 (and should work for Node 17). A few packages are also upgraded

## updating dependencies

Updated to version 0.14.0 of agent-rs

## Cycles wallet

- Module hash: bb001d1ebff044ba43c060956859f614963d05c77bd778468fce4de095fe8f92
- https://github.com/dfinity/cycles-wallet/commit/f18e9f5c2f96e9807b6f149c975e25638cc3356b

## Replica

Updated replica to elected commit b3788091fbdb8bed7e527d2df4cc5e50312f476c.
This incorporates the following executed proposals:

* [57150](https://dashboard.internetcomputer.org/proposal/57150)
* [54964](https://dashboard.internetcomputer.org/proposal/54964)
* [53702](https://dashboard.internetcomputer.org/proposal/53702)
* [53231](https://dashboard.internetcomputer.org/proposal/53231)
* [53134](https://dashboard.internetcomputer.org/proposal/53134)
* [52627](https://dashboard.internetcomputer.org/proposal/52627)
* [52144](https://dashboard.internetcomputer.org/proposal/52144)
* [50282](https://dashboard.internetcomputer.org/proposal/50282)

Added the ic-btc-adapter binary to the cache.

## Motoko

Updated Motoko from 0.6.25 to 0.6.26.

# 0.9.3

## DFX

### feat: dfx deploy now displays URLs for the frontend and candid interface

### dfx.json

In preparation for BTC integration, added configuration for the bitcoind port:

``` json
{
  "canisters": {},
  "defaults": {
    "bitcoind": {
      "port": 18333
    }
  }
}
```

## icx-proxy

Updated icx-proxy to commit 594b6c81cde6da4e08faee8aa8e5a2e6ae815602, now static-linked.

* upgrade HTTP calls upon canister request
* no longer proxies /_/raw to the dfx internal webserver
* allows for generic StreamingCallback tokens

## Replica

Updated replica to blessed commit d004accc3904e24dddb13a11d93451523e1a8a5f.
This incorporates the following executed proposals:

* [49653](https://dashboard.internetcomputer.org/proposal/49653)
* [49011](https://dashboard.internetcomputer.org/proposal/49011)
* [48427](https://dashboard.internetcomputer.org/proposal/48427)
* [47611](https://dashboard.internetcomputer.org/proposal/47611)
* [47512](https://dashboard.internetcomputer.org/proposal/47512)
* [47472](https://dashboard.internetcomputer.org/proposal/47472)
* [45984](https://dashboard.internetcomputer.org/proposal/45984)
* [45982](https://dashboard.internetcomputer.org/proposal/45982)

## Motoko

Updated Motoko from 0.6.21 to 0.6.25.

# 0.9.2

## DFX

### feat: Verify Candid and Motoko stable variable type safety of canister upgrades

Newly deployed Motoko canisters now embed the Candid interface and Motoko stable signatures in the Wasm module.
`dfx deploy` and `dfx canister install` will automatically check

	1) the backward compatible of Candid interface in both upgrade and reinstall mode;
	2) the type safety of Motoko stable variable type in upgrade mode to avoid accidentally lossing data;

See [Upgrade compatibility](https://smartcontracts.org/docs/language-guide/compatibility.html) for more details.

### feat: Unified environment variables across build commands

The three canister types that use a custom build tool - `assets`, `rust`, and `custom` - now all support the same set of environment variables during the build task:

* `DFX_VERSION` - The version of DFX that was used to build the canister.
* `DFX_NETWORK` - The network name being built for. Usually `ic` or `local`.
* `CANISTER_ID_{canister}` - The canister principal ID of the canister `{canister}` registered in `dfx.json`.
* `CANISTER_CANDID_PATH_{canister}` - The path to the Candid interface file for the canister `{canister}` among your canister's dependencies.
* `CANISTER_CANDID_{canister}` (deprecated) - the same as `CANISTER_CANDID_PATH_{canister}`.  This is provided for backwards compatibility with `rust` and `custom` canisters, and will be removed in dfx 0.10.0.
* `CANISTER_ID` - Same as `CANISTER_ID_{self}`, where `{self}` is the name of _this_ canister.
* `CANISTER_CANDID_PATH` - Same as `CANISTER_CANDID_PATH_{self}`, where `{self}` is the name of _this_ canister.

### feat: Support for local ledger calls

If you have an installation of the ICP Ledger (see [Ledger Installation Guide](https://github.com/dfinity/ic/tree/master/rs/rosetta-api/ledger_canister#deploying-locally)), `dfx ledger balance` and `dfx ledger transfer` now support
`--ledger-canister-id` parameter.

Some examples:
``` bash
$ dfx ledger \
  --network local \
  balance \
  --ledger-canister-id  rrkah-fqaaa-aaaaa-aaaaq-cai
1000.00000000 ICP

$ dfx ledger \
  --network local \
  transfer --amount 0.1 --memo 0 \
  --ledger-canister-id  rrkah-fqaaa-aaaaa-aaaaq-cai 8af54f1fa09faeca18d294e0787346264f9f1d6189ed20ff14f029a160b787e8
Transfer sent at block height: 1
```

### feat: `dfx ledger account-id` can now compute canister addresses

The `dfx ledger account-id` can now compute addresses of principals and canisters.
The command also supports ledger subaccounts now.

``` bash
dfx ledger account-id --of-principal 53zcu-tiaaa-aaaaa-qaaba-cai
dfx ledger --network small02 account-id --of-canister ledger_demo
dfx ledger account-id --of-principal 53zcu-tiaaa-aaaaa-qaaba-cai --subaccount 0000000000000000000000000000000000000000000000000000000000000001
```

### feat: Print the full error chain in case of a failure

All `dfx` commands will now print the full stack of errors that led to the problem, not just the most recent error.
Example:

```
Error: Subaccount '00000000000000000000000000000000000000000000000000000000000000000' is not a valid hex string
Caused by:
  Odd number of digits
```

### fix: dfx import will now import pem files created by `quill generate`

`quill generate` currently outputs .pem files without an `EC PARAMETERS` section.
`dfx identity import` will now correctly identify these as EC keys, rather than Ed25519.

### fix: retry on failure for ledger create-canister, top-up, transfer

dfx now calls `transfer` rather than `send_dfx`, and sets the created_at_time field in order to retry the following commands:

* dfx ledger create-canister
* dfx ledger top-up
* dfx ledger transfer

### feat: Remote canister support

It's now possible to specify that a canister in dfx.json references a "remote" canister on a specific network,
that is, a canister that already exists on that network and is managed by some other project.

Motoko, Rust, and custom canisters may be configured in this way.

This is the general format of the configuration in dfx.json:
``` json
{
  "canisters": {
    "<canister name>": {
      "remote": {
        "candid": "<path to candid file to use when building on remote networks>",
        "id": {
          "<network name>": "<principal on network>"
        }
      }
    }
  }
}
```

The "id" field, if set for a given network, specifies the canister ID for the canister on that network.
The canister will not be created or installed on these remote networks.
For other networks, the canister will be created and installed as usual.

The "candid" field, if set within the remote object, specifies the candid file to build against when
building other canisters on a network for which the canister is remote.  This definition can differ
from the candid definitions for local builds.

For example, if have an installation of the ICP Ledger (see [Ledger Installation Guide](https://github.com/dfinity/ic/tree/master/rs/rosetta-api/ledger_canister#deploying-locally))
in your dfx.json, you could configure the canister ID of the Ledger canister on the ic network as below.  In this case,
the private interfaces would be available for local builds, but only the public interfaces would be available
when building for `--network ic`.
``` json
{
  "canisters": {
    "ledger": {
      "type": "custom",
      "wasm": "ledger.wasm",
      "candid": "ledger.private.did",
      "remote": {
        "candid": "ledger.public.did",
        "id": {
          "ic": "ryjl3-tyaaa-aaaaa-aaaba-cai"
        }
      }
    },
    "app": {
      "type": "motoko",
      "main": "src/app/main.mo",
      "dependencies": [ "ledger" ]
    }
  }
}
```

As a second example, suppose that you wanted to write a mock of the ledger in Motoko.
In this case, since the candid definition is provided for remote networks,
`dfx build` (with implicit `--network local`) will build app against the candid
definitions defined by mock.mo, but `dfx build --network ic` will build app against
`ledger.public.did`.

This way, you can define public update/query functions to aid in local testing, but
when building/deploying to mainnet, references to methods not found in `ledger.public.did`
will be reports as compilation errors.

``` json
{
  "canisters": {
    "ledger": {
      "type": "motoko",
      "main": "src/ledger/mock.mo",
      "remote": {
        "candid": "ledger.public.did",
        "id": {
          "ic": "ryjl3-tyaaa-aaaaa-aaaba-cai"
        }
      }
    },
    "app": {
      "type": "motoko",
      "main": "src/app/main.mo",
      "dependencies": [ "ledger" ]
    }
  }
}
```

### feat: Generating remote canister bindings

It's now possible to generate the interface of a remote canister using a .did file using the `dfx remote generate-binding <canister name>|--all` command. This makes it easier to write mocks for local development.

Currently, dfx can generate .mo, .rs, .ts, and .js bindings.

This is how you specify how to generate the bindings in dfx.json:
``` json
{
  "canisters": {
    "<canister name>": {
      "main": "<path to mo/rs/ts/js file that will be generated>",
      "remote": {
        "candid": "<path to candid file to use when generating bindings>"
        "id": {}
      }
    }
  }
}
```

## ic-ref

Upgraded from a432156f24faa16d387c9d36815f7ddc5d50e09f to ab8e3f5a04f0f061b8157c2889f8f5de05f952bb

* Support 128-bit system api for cycles
* Include canister_ranges in the state tree
* Removed limit on cycles in a canister

## Replica

Updated replica to blessed commit 04fe8b0a1262f07c0cec1fdfa838a37607370a61.
This incorporates the following executed proposals:

* [45091](https://dashboard.internetcomputer.org/proposal/45091)
* [43635](https://dashboard.internetcomputer.org/proposal/43635)
* [43633](https://dashboard.internetcomputer.org/proposal/43633)
* [42783](https://dashboard.internetcomputer.org/proposal/42783)
* [42410](https://dashboard.internetcomputer.org/proposal/42410)
* [40908](https://dashboard.internetcomputer.org/proposal/40908)
* [40647](https://dashboard.internetcomputer.org/proposal/40647)
* [40328](https://dashboard.internetcomputer.org/proposal/40328)
* [39791](https://dashboard.internetcomputer.org/proposal/39791)
* [38541](https://dashboard.internetcomputer.org/proposal/38541)

## Motoko

Updated Motoko from 0.6.20 to 0.6.21.

# 0.9.0

## DFX

### feat!: Remove the wallet proxy and the --no-wallet flag

Breaking change: Canister commands, except for `dfx canister create`, will make the call directly, rather than via the user's wallet. The `--no-wallet` flag is thus removed from `dfx canister` as its behavior is the default.

When working with existing canisters, use the `--wallet` flag in conjunction with `dfx identity get-wallet` in order to restore the old behavior.

You will need to upgrade your wallet and each of your existing canisters to work with the new system.  To do so, execute the following in each of your dfx projects:
``` bash
dfx wallet upgrade
dfx canister --wallet "$(dfx identity get-wallet)" update-settings --all --add-controller "$(dfx identity get-principal)"
```
To upgrade projects that you have deployed to the IC mainnet, execute the following:
``` bash
dfx wallet --network ic upgrade
dfx canister --network ic --wallet "$(dfx identity --network ic get-wallet)" update-settings --all --add-controller "$(dfx identity get-principal)"
```

### feat: Add --add-controller and --remove-controller flags for "canister update-settings"

`dfx canister update-settings` previously only let you overwrite the entire controller list; `--add-controller` and `--remove-controller` instead add or remove from the list.

### feat: Add --no-withdrawal flag for "canister delete" for when the canister is out of cycles

`dfx canister delete --no-withdrawal <canister>` can be used to delete a canister without attempting to withdraw cycles.

### fix: set RUST_MIN_STACK to 8MB for ic-starter (and therefore replica)

This matches the value used in production and is meant to exceed the configured 5 MB wasmtime stack.

### fix: asset uploads will retry failed requests as expected

Fixed a defect in asset synchronization where no retries would be attempted after the first 30 seconds overall.

## Motoko

Updated Motoko from 0.6.11 to 0.6.20.

* Implement type union/intersection
* Transform for-loops on arrays into while-loops
* Tighten typing rules for type annotations in patterns
* Candid decoding: skip vec any fast
* Bump up MAX_HP_FOR_GC from 1GB to 3GB
* Candid decoder: Trap if a principal value is too large
* Eliminate bignum calls from for-iteration on arrays
* Improve scheduling
* Improve performance of bignum equality
* Stable signatures: frontend, metadata, command-line args
* Added heartbeat support

## Cycles wallet

- Module hash: 53ec1b030f1891bf8fd3877773b15e66ca040da539412cc763ff4ebcaf4507c5
- https://github.com/dfinity/cycles-wallet/commit/57e53fcb679d1ea33cc713d2c0c24fc5848a9759

## Replica

Updated replica to blessed commit 75138bbf11e201aac47266f07bee289dc18a082b.
This incorporates the following executed proposals:

* [33828](https://dashboard.internetcomputer.org/proposal/33828)
* [31275](https://dashboard.internetcomputer.org/proposal/31275)
* [31165](https://dashboard.internetcomputer.org/proposal/31165)
* [30392](https://dashboard.internetcomputer.org/proposal/30392)
* [30078](https://dashboard.internetcomputer.org/proposal/30078)
* [29235](https://dashboard.internetcomputer.org/proposal/29235)
* [28784](https://dashboard.internetcomputer.org/proposal/28784)
* [27975](https://dashboard.internetcomputer.org/proposal/27975)
* [26833](https://dashboard.internetcomputer.org/proposal/26833)
* [25343](https://dashboard.internetcomputer.org/proposal/25343)
* [23633](https://dashboard.internetcomputer.org/proposal/23633)

# 0.8.4

## DFX

### feat: "rust" canister type

You can now declare "rust" canisters in dfx.json.
``` json
{
  "canisters": {
    "canister_name": {
      "type": "rust",
      "package": "crate_name",
      "candid": "path/to/canister_name.did"
    }
  }
}
```

Don't forget to place a `Cargo.toml` in your project root.
Then dfx will build the rust canister with your rust toolchain.
Please also make sure that you have added the WebAssembly compilation target.

``` bash
rustup target add wasm32-unknown-unknown
```

You can also create new dfx project with a default rust canister.

``` bash
dfx new --type=rust <project-name>
```

### chore: updating dfx new template

Updates dependencies to latest for Webpack, and updates config. Additionally simplifies environment variables for canister ID's in config.

Additionally adds some polish to the starter template, including a favicon and using more semantic html in the example app

### feat: environment variable overrides for executable pathnames

You can now override the location of any executable normally called from the cache by specifying
an environment variable. For example, DFX_ICX_PROXY_PATH will specify the path for `icx-proxy`.

### feat: dfx deploy --mode=reinstall <canister>

`dfx deploy` can now reinstall a single canister, controlled by a new `--mode=reinstall` parameter.
This is destructive (it resets the state of the canister), so it requires a confirmation
and can only be performed on a single canister at a time.

`dfx canister install --mode=reinstall <canister>` also requires the same confirmation,
and no longer works with `--all`.

## Replica

The included replica now supports canister_heartbeat.  This only works with rust canisters for the time being,
and does not work with the emulator (`dfx start --emulator`).

# 0.8.3

## DFX

### fix: ic-ref linux binary no longer references /nix/store

This means `dfx start --emulator` has a chance of working if nix is not installed.
This has always been broken, even before dfx 0.7.0.

### fix: replica and ic-starter linux binaries no longer reference /nix/store

This means `dfx start` will work again on linux.  This bug was introduced in dfx 0.8.2.

### feat: replaced --no_artificial_delay option with a sensible default.

The `--no-artificial-delay` option not being the default has been causing a lot of confusion.
Now that we have measured in production and already applied a default of 600ms to most subnets deployed out there,
we have set the same default for dfx and removed the option.

## Motoko

Updated Motoko from 0.6.10 to 0.6.11.

* Assertion error messages are now reproducible (#2821)

# 0.8.2

## DFX

### feat: dfx canister delete can now return cycles to a wallet or dank

By default `dfx canister delete` will return cycles to the default cycles wallet.
Cycles can be returned to a designated canister with `--withdraw-cycles-to-canister` and
cycles can be returned to dank at the current identity principal with `--withdraw-cycles-to-dank`
and to a designated principal with `--withdraw-cycles-to-dank-principal`.

### feat: dfx canister create now accepts multiple instances of --controller argument

It is now possible to create canisters with more than one controller by
passing multiple instances of the `--controller parameter to `dfx canister create`.

You will need to upgrade your wallet with `dfx wallet upgrade`, or `dfx wallet --network ic upgrade`

### feat: dfx canister update-settings now accepts multiple instance of --controller argument

It is now possible to configure a canister to have more than one controller by
passing multiple instances of the `--controller parameter to `dfx canister update-settings`.

### feat: dfx canister info and dfx canister status now display all controllers

### feat!: dfx canister create --controller <controller> named parameter

Breaking change: The controller parameter for `dfx canister create` is now passed as a named parameter,
rather than optionally following the canister name.

Old: dfx canister create [canister name] [controller]
New: dfx canister create --controller <controller> [canister name]

### fix: dfx now respects $DFX_CONFIG_ROOT when looking for legacy credentials

Previously this would always look in `$HOME/.dfinity/identity/creds.pem`.

### fix: changed dfx canister (create|update-settings) --memory-allocation limit to 12 GiB

Updated the maximum value for the --memory-allocation value to be 12 GiB (12,884,901,888 bytes)

## Cycles Wallet

- Module hash: 9183a38dd2eb1a4295f360990f87e67aa006f225910ab14880748e091248e086
- https://github.com/dfinity/cycles-wallet/commit/9ef38bb7cd0fe17cda749bf8e9bbec5723da0e95

### Added support for multiple controllers

You will need to upgrade your wallet with `dfx wallet upgrade`, or `dfx wallet --network ic upgrade`

## Replica

The included replica now supports public spec 0.18.0

* Canisters can now have more than one controller
* Adds support for 64-bit stable memory
* The replica now goes through an initialization sequence, reported in its status
as `replica_health_status`.  Until this reports as `healthy`, queries or updates will
fail.
** `dfx start --background` waits to exit until `replica_health_status` is `healthy`.
** If you run `dfx start` without `--background`, you can call `dfx ping --wait-healthy`
to wait until the replica is healthy.

## Motoko

Updated Motoko from 0.6.7 to 0.6.10

* add Debug.trap : Text -> None (motoko-base #288)
* Introduce primitives for `Int` ⇔ `Float` conversions (#2733)
* Fix crashing bug for formatting huge floats (#2737)

# 0.8.1

## DFX

### feat: dfx generate types command

``` bash
dfx generate
```

This new command will generate type declarations for canisters in dfx.json.

You can control what will be generated and how with corresponding configuration in dfx.json.

Under dfx.json → "canisters" → "<canister_name>", developers can add a "declarations" config. Options are:

* "output" → directory to place declarations for that canister | default is "src/declarations/<canister_name>"

* "bindings" → [] list of options, ("js", "ts", "did", "mo") | default is "js", "ts", "did"

* "env_override" → a string that will replace process.env.{canister_name_uppercase}_CANISTER_ID in the "src/dfx/assets/language_bindings/canister.js" template.

js declarations output

* index.js (generated from "src/dfx/assets/language_bindings/canister.js" template)

* <canister_name>.did.js - candid js binding output

ts declarations output

  * <canister_name>.did.d.ts - candid ts binding output

did declarations output

  * <canister_name>.did - candid did binding output

mo declarations output

  * <canister_name>.mo - candid mo binding output

### feat: dfx now supports the anonymous identity

Use it with either of these forms:
``` bash
dfx identity use anonymous
dfx --identity anonymous ...
```

### feat: import default identities

Default identities are the pem files generated by `dfx identity new ...` which contain Ed25519 private keys.
They are located at `~/.config/dfx/identity/xxx/identity.pem`.
Now, you can copy such pem file to another computer and import it there.

``` bash
dfx identity new alice
cp ~/.config/dfx/identity/xxx/identity.pem alice.pem
# copy the pem file to another computer, then
dfx identity import alice alice.pem
```

Before, people can manually copy the pem files to the target directory to "import". Such workaround still works.
We suggest to use the `import` subcommand since it also validate the private key.

### feat: Can now provide a nonstandard wallet module with DFX_WALLET_WASM environment variable

Define DFX_WALLET_WASM in the environment to use a different wasm module when creating or upgrading the wallet.

## Asset Canister

### fix: trust full asset SHA-256 hashes provided by the caller

When the caller provides SHA-256 hashes (which dfx does), the asset canister will no longer
recompute these hashes when committing the changes.  These recomputations were causing
canisters to run out of cycles, or to attempt to exceed the maximum cycle limit per update.

# 0.8.0

The 0.8.0 release includes updates and fixes that are primarily internal to improve existing features and functions rather than user-visible.

## DFX

### fix: dfx identity set-wallet no longer requires --force when used with --network ic

This was intended to skip verification of the wallet canister on the IC network,
but ended up only writing to the wallets.json file if --force was passed.

### chore: updating dependencies

* Support for the latest version of the {IC} specification and replica.

* Updating to latest versions of Motoko, Candid, and agent-rs

### feat: Type Inference Update

* Changes to `dfx new` project template and JavaScript codegen to support type inference in IDE's

* Adding webpack dev server to project template

* Migration path documented at https://sdk.dfinity.org/docs/release-notes/0.8.0-rn.html

# 0.7.7

Breaking changes to frontend code generation, documented in 0.8.0

## DFX

### feat: deploy and canister install will now only upgrade a canister if the wasm actually changed

dfx deploy and dfx canister install now compare the hash of the already-installed module
with the hash of the built canister's wasm output.  If they are the same, they leave the canister
in place rather than upgrade it.  They will still synchronize assets to an asset canister regardless
of the result of this comparison.


# 0.7.6

## icx-proxy

The streaming callback mechanism now requires the following record structure for the token:
```
type StreamingCallbackToken = record {
    key: text;
    content_encoding: text;
    index: nat;
    sha256: opt blob;
};
```

Previously, the token could be a record with any set of fields.

# 0.7.2

## DFX

### fix: set default cycle balance to 3T

Change the default cycle balance of a canister from 10T cycles to 3T cycles.

## Cycles Wallet

- Module hash: 1404b28b1c66491689b59e184a9de3c2be0dbdd75d952f29113b516742b7f898
- https://github.com/dfinity/cycles-wallet/commit/e902708853ab621e52cb68342866d36e437a694b

### fix: It is no longer possible to remove the last controller.

Fixed an issue where the controller can remove itself from the list of controllers even if it's the only one,
leaving the wallet uncontrolled.
Added defensive checks to the wallet's remove_controller and deauthorize methods.

# 0.7.1

## DFX

### feat: sign request_status for update call

When using `dfx canister sign` to generate a update message, a corresponding
request_status message is also signed and append to the json as `signed_request_status`.
Then after sending the update message, the user can check the request_status using
`dfx canister send message.json --status`.

### fix: wallet will not proxy dfx canister call by default

Previously, `dfx canister call` would proxy queries and update calls via the wallet canister by default.
(There was the `--no-wallet` flag to bypass the proxy and perform the calls as the selected identity.)
However, this behavior had drawbacks, namely each `dfx canister call` was an inter-canister call
by default and calls would take a while to resolve. This fix makes it so that `dfx canister call` no longer
proxies via the wallet by default. To proxy calls via the wallet, you can do
`dfx canister --wallet=<wallet-id> call`.

### feat: add --no-artificial-delay to dfx replica and start

This change adds the `--no-artificial-delay` flag to `dfx start` and `dfx replica`.
The replica shipped with dfx has always had an artificial consensus delay (introduced to simulate
a delay users might see in a networked environment.) With this new flag, that delay can
be lessened. However, you might see increased CPU utilization by the replica process.

### feat: add deposit cycles and uninstall code

This change introduces the `deposit_cycles` and `uninstall_code` management canister
methods as dedicated `dfx canister` subcommands.

### fix: allow consistent use of canisters ids in canister command

This change updates the dfx commands so that they will accept either a canister name
(sourced from your local project) or a valid canister id.

# 0.7.0

## DFX

### feat: add output type to request-status

This change allows you to specify the format the return result for `dfx canister request-status`.

### fix: deleting a canister on a network removes entries for other networks

This change fixes a bug where deleting a canister on a network removed all other entries for
the canister in the canister_ids.json file.

### feat: point built-in `ic` network provider at mainnet

`--network ic` now points to the mainnet IC (as Sodium has been deprecated.)

### feat: add candid UI canister

The dedicated candid UI canister is installed on a local network when doing a `dfx canister install`
or `dfx deploy`.

### fix: Address already in use (os error 48) when issuing dfx start

This fixes an error which occurred when starting a replica right after stopping it.

### feat: ledger subcommands

dfx now supports a dedicated `dfx ledger` subcommand. This allows you to interact with the ledger
canister installed on the Internet Computer. Example commands include `dfx ledger account-id` which
prints the Account Identifier associated with your selected identity, `dfx ledger transfer` which
allows you to transfer ICP from your ledger account to another, and `dfx ledger create-canister` which
allows you to create a canister from ICP.

### feat: update to 0.17.0 of the Interface Spec

This is a breaking change to support 0.17.0 of the Interface Spec. Compute & memory allocation values
are set when creating a canister. An optional controller can also be specified when creating a canister.
Furthermore, `dfx canister set-controller` is removed, in favor of `dfx canister update-settings` which
allows the controller to update the controller, the compute allocation, and the memory allocation of the
canister. The freezing threshold value isn't exposed via dfx cli yet, but it may still be modified by
calling the management canister via `dfx canister call aaaaa-aa update-settings`

### feat: add wallet subcommands

dfx now supports a dedicated `dfx wallet` subcommand. This allows you to interact with the cycles wallet
associated with your selected identity. For example, `dfx wallet balance` to get the cycle balance,
`dfx wallet list-addresses` to display the associated controllers & custodians, and `dfx wallet send <destination> <amount>`
to send cycles to another wallet.

## Cycles Wallet

- Module Hash: a609400f2576d1d6df72ce868b359fd08e1d68e58454ef17db2361d2f1c242a1
- https://github.com/dfinity/cycles-wallet/commit/06bb256ca0738640be51cf84caaced7ea02ca29d

### feat: Use Internet Identity Service.

# 0.7.0-beta.5

## Cycles Wallet

- Module Hash: 3d5b221387875574a9fd75b3165403cf1b301650a602310e9e4229d2f6766dcc
- https://github.com/dfinity/cycles-wallet/commit/c3cbfc501564da89e669a2d9de810d32240baf5f

### feat: Updated to Public Interface 0.17.0

### feat: The wallet_create_canister method now takes a single record argument, which includes canister settings.

### fix: Return correct content type and encoding for non-gz files.

### fix: Updated frontend for changes to canister creation interface.

# 0.7.0-beta.3

## DFX

### fix: assets with an unrecognized file extension will use content-type "application/octet-stream"

# 0.7.0-beta.2

## DFX

### feat: synchronize assets rather than uploading even assets that did not change

DFX will now also delete assets from the container that do not exist in the project.
This means if you stored assets in the container, and they are not in the project,
dfx deploy or dfx install will delete them.

## Asset Canister

### Breaking change: change to store() method signature

- now takes arguments as a single record parameter
- must now specify content type and content encoding, and may specify the sha256

# 0.7.0-beta.1

## DFX

### fix: now deletes from the asset canister assets that no longer exist in the project

### feat: get certified canister info from read state #1514

Added `dfx canister info` command to get certified canister information. Currently this information is limited to the controller of the canister and the SHA256 hash of its WASM module. If there is no WASM module installed, the hash will be None.

## Asset Canister

### Breaking change: change to list() method signature

- now takes a parameter, which is an empty record
- now returns an array of records

### Breaking change: removed the keys() method

- use list() instead

# 0.7.0-beta.0

## DFX

### feat: webserver can now serve large assets

# 0.6.26

## DFX

### feat: add --no-wallet flag and --wallet option to allow Users to bypass Wallet or specify a Wallet to use for calls (#1476)

Added `--no-wallet` flag to `dfx canister` and `dfx deploy`. This allows users to call canister management functionality with their Identity as the Sender (bypassing their Wallet canister.)
Added `--wallet` option to `dfx canister` and `dfx deploy`. This allows users to specify a wallet canister id to use as the Sender for calls.
`--wallet` and `--no-wallet` conflict with each other. Omitting both will invoke the selected Identity's wallet canister to perform calls.

### feat: add canister subcommands `sign` and `send`

Users can use `dfx canister sign ...` to generated a signed canister call in a json file. Then `dfx canister send [message.json]` to the network.

Users can sign the message on an air-gapped computer which is secure to host private keys.

#### Note

* `sign` and `send` currently don't proxy through wallet canister. Users should use the subcommands with `dfx canister --no-wallet sign ...`.

* The `sign` option `--expire-after` will set the `ingress_expiry` to a future timestamp which is current plus the duration.
Then users can send the message during a 5 minutes time window ending in that `ingress_expiry` timestamp. Sending the message earlier or later than the time window will both result in a replica error.

### feat: implement the HTTP Request proposal in dfx' bootstrap webserver. +
And add support for http requests in the base storage canister (with a default to `/index.html`).

This does not support other encodings than `identity` for now (and doesn't even return any headers). This support will be added to the upgraded asset storage canister built in #1482.

Added a test that uses `curl localhost` to test that the asset storage AND the webserver properly support the http requests.

This commit also upgrades tokio and reqwest in order to work correctly. There are also _some_ performance issues noted (this is slower than the `icx-http-server` for some reason), but those are not considered criticals and could be improved later on.

Renamed the `project_name` in our own generated assets to `canister_name`, for things that are generated during canister build (and not project generation).

### feat: add support for ECDSA on secp256k1

You can now a generate private key via OpenSSL or a simlar tool, import it into dfx, and use it to sign an ingress message.

``` bash
openssl ecparam -name secp256k1 -genkey -out identity.pem
dfx identity import <name> identity.pem
dfx identity use <name>
dfx canister call ...
```

## Asset Canister

### feat: The asset canister can now store assets that exceed the message ingress limit (2 MB)

* Please note that neither the JS agent nor the HTTP server have been updated yet to server such large assets.
* The existing interface is left in place for backwards-compatibility, but deprecated:
** retrieve(): use get() and get_chunk() instead
** store(): use create_batch(), create_chunk(), and commit_batch() instead
** list(): use keys() instead

# 0.6.25

## DFX

- feat: dfx now provides CANISTER_ID_<canister_name> environment variables for all canisters to "npm build" when building the frontend.

## Agents

### Rust Agent

- feat: AgentError due to request::Error will now include the reqwest error message
in addition to "Could not reach the server"
- feat: Add secp256k1 support (dfx support to follow)

# 0.6.24

## DFX

- feat: add option to specify initial cycles for newly created canisters (#1433)

Added option to `dfx canister create` and `dfx deploy` commands: `--with-cycles <with-cycles>`.
This allows the user to specify the initial cycle balance of a canister created by their wallet.
This option is a no-op for the Sodium network.

``` bash
dfx canister create --with-cycles 8000000000 some_canister
dfx deploy --with-cycles 8000000000
```

Help string:
```
Specifies the initial cycle balance to deposit into the newly
created canister. The specified amount needs to take the
canister create fee into account. This amount is deducted
from the wallet's cycle balance
```

- feat: install `dfx` by version or tag (#1426)

This feature adds a new dfx command `toolchain` which have intuitive subcommands.
The toolchain specifiers can be a complete version number, major minor version, or a tag name.

``` bash
dfx toolchain install 0.6.24 # complete version
dfx toolchain install 0.6    # major minor
dfx toolchain install latest # tag name
dfx toolchain default latest
dfx toolchain list
dfx toolchain uninstall latest
```

- fix: onboarding related fixups (#1420)

Now that the Mercury Alpha application subnetwork is up and we are getting ready to onboard devs, the dfx error message for wallet creation has changed:
For example,
``` bash
dfx canister --network=alpha create hello
Creating canister "hello"...
Creating the canister using the wallet canister...
Creating a wallet canister on the alpha network.
Unable to create a wallet canister on alpha:
The Replica returned an error: code 3, message: "Sender not authorized to use method."
Wallet canisters on alpha may only be created by an administrator.
Please submit your Principal ("dfx identity get-principal") in the intake form to have one created for you.
```

- feat: add deploy wallet subcommand to identity (#1414)

This feature adds the deploy-wallet subcommand to the dfx identity.
The User provides the ID of the canister onto which the wallet WASM is deployed.

``` bash
dfx identity deploy-wallet --help
dfx-identity-deploy-wallet
Installs the wallet WASM to the provided canister id

USAGE:
    dfx identity deploy-wallet <canister-id>

ARGS:
    <canister-id>    The ID of the canister where the wallet WASM will be deployed

FLAGS:
    -h, --help       Prints help information
    -V, --version    Prints version information
```

# 0.6.22

## DFX

- feat: dfx call random value when argument is not provided (#1376)

- fix: canister call can take canister ids for local canisters even if … (#1368)
- fix: address panic in dfx replica command (#1338)
- fix: dfx new webpack.config.js does not encourage running 'js' through ts-… (#1341)

## Sample apps

- There have been updates, improvements, and new sample apps added to the [examples](https://github.com/dfinity/examples/tree/master/motoko) repository.

    All of Motoko sample apps in the [examples](https://github.com/dfinity/examples/tree/master/motoko) repository have been updated to work with the latest release of the SDK.

    There are new sample apps to illustrate using arrays ([Quicksort](https://github.com/dfinity/examples/tree/master/motoko/quicksort)) and building create/read/update/delete (CRUD) operations for a web application [Superheroes](https://github.com/dfinity/examples/tree/master/motoko/superheroes).

- The [LinkedUp](https://github.com/dfinity/linkedup) sample application has been updated to work with the latest release of Motoko and the SDK.

## Motoko

## Agents

## Canister Development Kit (CDK)<|MERGE_RESOLUTION|>--- conflicted
+++ resolved
@@ -4,7 +4,6 @@
 
 ## DFX
 
-<<<<<<< HEAD
 ### feat: Added support for configurable, per-asset, regex-enabled HTTP redirects in `frontend` canister 
 
 Example of `.ic-assets.json` making use of this feature:
@@ -31,8 +30,6 @@
 
 ```
 
-=======
->>>>>>> c2d29358
 ### feat(frontend-canister): add warning if config is provided in `.ic-assets.json` but not used
 
 ### fix(frontend-canister): Allow overwriting default HTTP Headers for assets in frontend canister 
@@ -531,21 +528,9 @@
 ### chore: add retry logic to dfx download script
 
 ### feat: Add subnet type argument when creating canisters
-<<<<<<< HEAD
 
 `dfx ledger create-canister` gets a new option `--subnet-type` that allows users to choose a type of subnet that their canister can be created on. Additionally, a `dfx ledger show-subnet-types` is introduced which allows to list the available subnet types.
 
-## Dependencies
-=======
->>>>>>> c2d29358
-
-`dfx ledger create-canister` gets a new option `--subnet-type` that allows users to choose a type of subnet that their canister can be created on. Additionally, a `dfx ledger show-subnet-types` is introduced which allows to list the available subnet types.
-
-<<<<<<< HEAD
-Updated replica to elected commit 3e1be1316341811db5c9300935c4236bfab8fa2a.
-This incorporates the following executed proposals:
-
-=======
 ## Dependencies
 
 ### Replica
@@ -557,7 +542,6 @@
 - [88831](https://dashboard.internetcomputer.org/proposal/88831)
 - [88629](https://dashboard.internetcomputer.org/proposal/88629)
 - [88109](https://dashboard.internetcomputer.org/proposal/88109)
->>>>>>> c2d29358
 - [87631](https://dashboard.internetcomputer.org/proposal/87631)
 - [86738](https://dashboard.internetcomputer.org/proposal/86738)
 - [86279](https://dashboard.internetcomputer.org/proposal/86279)
@@ -586,16 +570,9 @@
 - introduce awaitKnown
 - trivial implementation of idle_cycles_burned_per_day
 
-<<<<<<< HEAD
-### Updated Motoko from 0.6.29 to 0.7.1
-
-- See https://github.com/dfinity/motoko/blob/master/Changelog.md#071-2022-10-24
-=======
 ### Updated Motoko from 0.6.29 to 0.7.3
 
 - See https://github.com/dfinity/motoko/blob/master/Changelog.md#073-2022-11-01
->>>>>>> c2d29358
-
 
 ### Cycles wallet
 
