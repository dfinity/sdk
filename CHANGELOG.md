--- conflicted
+++ resolved
@@ -41,17 +41,10 @@
 
 ### feat: --no-asset-upgrade
 
-<<<<<<< HEAD
+### feat: confirmation dialogues are no longer case sensitive and accept 'y' in addition to 'yes'
+
 ### fix: `dfx generate` no longer requires canisters to have a canister ID
 Previously, canisters required that the canister was created before `dfx generate` could be called.
-=======
-### feat: confirmation dialogues are no longer case sensitive and accept 'y' in addition to 'yes'
-
-### fix: `dfx generate` no longer requires non-Motoko canisters to have a canister ID
-Previously, non-Motoko canisters required that the canister was created before `dfx generate` could be called.
-This requirement is now lifted for all canisters except for canisters of type `"motoko"` or canisters that are listed in (transitive) dependencies of a canister of type `"motoko"`.
-It is planned to lift this requirement for Motoko canisters as well, but this requires more work.
->>>>>>> bd9a3a9c
 
 ### fix: Make `build` field optional in dfx.json
 
