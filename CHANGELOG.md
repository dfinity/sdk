# dfx changelog

# UNRELEASED

## DFX

<<<<<<< HEAD
### feat: canister installation now waits for the replica

When installing a new WASM module to a canister, DFX will now wait for the updated state (i.e. the new module hash) to be visible in the replica's certified state tree before proceeding with post-installation tasks or producing a success status.
=======
### feat!: move all the flags to the end

Command flags have been moved to a more traditional location; they are no longer positioned per subcommand, but instead are all positioned after the final subcommand. In prior versions, a command might look like:
```bash
dfx --identity alice canister --network ic --wallet "$WALLET" create --all
```
This command should now read:
```bash
dfx canister create --all --network ic --wallet "$WALLET" --identity alice
```
>>>>>>> 3d061ad3

### feat!: changed update-settings syntax

When using `dfx canister update-settings`, it is easy to mistake `--controller` for `--add-controller`. For this reason `--controller` has been renamed to `--set-controller`.

### feat!: removed the internal webserver

This is a breaking change.  The only thing this was still serving was the /_/candid endpoint.  If you need to retrieve the candid interface for a local canister, you can use `dfx canister metadata <canister> candid:service`.

### fix: dfx wallet upgrade: improved error messages:

- if there is no wallet to upgrade
- if trying to upgrade a local wallet from outside of a project directory

### fix: dfx deploy and dfx canister install write .old.did files under .dfx/

When dfx deploy and dfx canister install upgrade a canister, they ensure that the
new candid interface is compatible with the previous candid interface.  They write
a file with extension .old.did that contains the previous interface.  In some
circumstances these files could be written in the project directory.  dfx now
always writes them under the .dfx/ directory.

### feat: enable canister sandboxing

Canister sandboxing is enabled to be consistent with the mainnet.

# 0.11.1

## DFX

### fix: dfx now only adds candid:service metadata to custom canisters that have at least one build step

This way, if a canister uses a premade canister wasm, dfx will use it as-is.

### fix: "canister alias not defined" in the Motoko language server

It is now possible to develop multiple-canister projects using the [Motoko VSCode extension](https://marketplace.visualstudio.com/items?itemName=dfinity-foundation.vscode-motoko).

### fix: improve browser compatibility for the JavaScript language binding

Patches a JavaScript language binding compatibility issue encountered in web browsers which do not support the (?.) operator.

### feat: print dfx.json schema

dfx is now capable of displaying the schema for `dfx.json`. You can see the schema by running `dfx schema` or write the schema to a file with `dfx schema --outfile path/to/file/schema.json`.

### feat: support for configuring assets in assets canister
- The `.ic-assets.json` file should be placed inside directory with assets, or its subdirectories. Multiple config files can be used (nested in subdirectories). Example of `.ic-assets.json` file format:
``` json
[
    {
        "match": ".*",
        "cache": {
            "max_age": 20
        },
        "headers": {
            "X-Content-Type-Options": "nosniff"
        },
        "ignore": false
    },
    {
        "match": "**/*",
        "headers": null
    },
    {
        "match": "file.json",
        "ignore": true
    }
]
```
- Configuring assets works only during asset creation - any changes to `.ic-assets.json` files won't have any effect effect for assets that have already been created. We are working on follow up implementation with improvements to handle updating these properties.
- `headers` from multiple applicable rules are being stacked/concatenated, unless `null` is specified, which resets/empties the headers.
- Both `"headers": {}` and absence of `headers` field don't have any effect on end result.
- Valid JSON format is required, i.e. the array of maps, `match` field is required. Only the following fields are accepted: `cache`, `ignore`, `headers`, `match`. The glob pattern has to be valid.
- The way matching rules work:
  1. The most deeply nested config file takes precedence over the one in parent dir. In other words, properties from a rule matching a file in a subdirectory override properties from a rule matching a file in a parent directory
  2. Order of rules within file matters - last rule in config file takes precedence over the first one

- The way `ignore` field works:
  1. By default, files that begin with a `.` are ignored, while all other files are included.
  2. The `.ignore` field overrides this, if present.
  3. If a directory is ignored, file and directories within it cannot be un-ignored.
  4. A file can be ignored and un-ignored many times, as long as any of its parent directories haven't been ignored.


### fix: Allow `dfx deploy` to not take arguments for canisters not being installed

A longstanding bug with `dfx deploy` is that if an installation is skipped (usually an implicitly included dependency), it still requires arguments even if the installed canister doesn't. As of this release that bug is now fixed.

### feat: Add additional logging from bitcoin canister in replica.

Configures the replica to emit additional logging from the bitcoin canister whenever the bitcoin feature is enabled. This helps show useful information to developers, such as the bitcoin height that the replica currently sees.

### fix: make `build` field optional for custom canisters

Prior to 0.11.0, a custom canister's `build` field could be left off if `dfx build` was never invoked. To aid in deploying prebuilt canisters, this behavior is now formalized; omitting `build` is equivalent to `build: []`.

### feat: Use `--locked` for Rust canisters

`dfx build`, in Rust canisters, now uses the `--locked` flag when building with Cargo. To offset this, `dfx new --type rust` now runs `cargo update` on the resulting project.

### feat: Enable threshold ecdsa signature

ECDSA signature signing is now enabled by default in new projects, or by running `dfx start --clean`.
A test key id "Secp256k1:dfx_test_key" is ready to be used by locally created canisters.

## Dependencies

### Updated `agent-rs` to 0.20.0

### Updated `candid` to 0.7.15

### Replica

Updated replica to elected commit 6e86169e98904047833ba6133e5413d2758d90eb.
This incorporates the following executed proposals:

* [72225](https://dashboard.internetcomputer.org/proposal/72225)
* [71669](https://dashboard.internetcomputer.org/proposal/71669)
* [71164](https://dashboard.internetcomputer.org/proposal/71164)
* [70375](https://dashboard.internetcomputer.org/proposal/70375)
* [70002](https://dashboard.internetcomputer.org/proposal/70002)

# 0.11.0

## DFX

### feat: renamed canisters in new projects to <project>_frontend and <project>_backend

The names of canisters created for new projects have changed.
After `dfx new <project>`, the canister names are:

- `<project>_backend` (previously `<project>`)
- `<project>_frontend` (previously `<project>_assets`)

### feat: Enable threshold ecdsa signature

### feat: new command: dfx canister metadata <canister> <name>

For example, to query a canister's candid service definition: `dfx canister metadata hello_backend candid:service`

### refactor: deprecate /_/candid internal webserver

The dfx internal webserver now only services the /_/candid endpoint.  This
is now deprecated.  If you were using this to query candid definitions, you
can instead use `dfx canister metadata`.

### refactor: optimize from ic-wasm

Optimize Rust canister WASM module via ic-wasm library instead of ic-cdk-optimizer. A separate installation of ic-cdk-optimizer is no longer needed.

The actual optimization was kept the same.

### feat: Read dfx canister call argument from a file or stdin

Enables passing large arguments that cannot be passed directly in the command line using the `--argument-file` flag. For example:
 * Named file: `dfx canister call --argument-file ./my/argument/file.txt my_canister_name greet`
 * Stdin: `echo '( null )' | dfx canister call --argument-file - my_canister_name greet`

### fix: Use default setting for BTC adapter idle seconds

A lower threshold was no longer necessary.

### feat: Allow users to configure logging level of bitcoin adapter

The bitcoin adapter's logging can be very verbose if debug logging is enabled, making it difficult to make sense of what's going on. On the other hand, these logs are useful for triaging problems.

To get the best of both worlds, this release adds support for an additional configuration option in dfx.json:

    "bitcoin": {
      "enabled": true,
      "nodes": ["127.0.0.1:18444"],
      "log_level": "info" <------- users can now configure the log level
    }

By default, a log level of "info" is used, which is relatively quiet. Users can change it to "debug" for more verbose logging.

### chore: update Candid UI canister with commit bffa0ae3c416e8aa3c92c33722a6b1cb31d0f1c3

This includes the following changes:

* Fetch did file from canister metadata
* Better flamegraph support
* Fix bigint error for vec nat8 type

### feat: dfx will look up the port of the running webserver from .dfx/webserver-port, if present

After `dfx start --host 127.0.0.1:0`, the dfx webserver will listen on an ephemeral port.  It stores the port value in .dfx/webserver-port.  dfx will now look for this file, and if a port is contained within, use that port to connect to the dfx webserver.

### fix: dfx commands once again work from any subdirectory of a dfx project

Running `dfx deploy`, `dfx canister id`, `dfx canister call` and so forth work as expected
if run from within any subdirectory of a dfx project.  Previously, this would create
canister_ids.json or .dfx/local/canister_ids.json within the subdirectory.

### feat: Post-installation tasks

You can now add your own custom post-installation/post-deployment tasks to any canister type. The new `post-install` key for canister objects in `dfx.json` can be a command or list of commands, similar to the `build` key of `custom` canisters, and receives all the same environment variables. For example, to replicate the upload task performed with `assets` canisters, you might set `"post-install": "icx-asset sync $CANISTER_ID dist"`.

### feat: assets are no longer copied from source directories before being uploaded to asset canister

Assets are now uploaded directly from their source directories, rather than first being copied
to an output directory.

If you're using `dfx deploy`, you won't see any change in functionality.  If you're running
`dfx canister install --mode=upgrade`, changed files in asset source directories will
be detected and uploaded even without an intervening `dfx build`.

### fix: Added src/declarations to .gitignore for new projects

### fix: remove deprecated candid path environment variable

The environment variable format `CANISTER_CANDID_{name}`, used in Rust projects, was deprecated in 0.9.2, to be unified with the variables `CANISTER_CANDID_PATH_{name}` which are used in other project types. It has now been removed. Note that you will need to update `ic-cdk-macros` if you use the `#[import]` macro.

### feat: deprecate `dfx config` for removal

The `dfx config` command has several issues and is ultimately a poor replacement for [`jq`](https://stedolan.github.io/jq). The command is being deprecated, and will be removed in a later release; we recommend switching to `jq` or similar tools (e.g. `ConvertTo-Json` in PowerShell, `to json` in nushell, etc.)

### feat: Better build scripts for type:custom

Build scripts now always receive a CWD of the DFX project root, instead of wherever `dfx` was invoked from, and a bare script `script.sh` can be specified without needing to prefix with `./`.

### feat: rust, custom, and asset canisters now include candid:service metadata

Motoko canisters already included this metadata.

Also added this metadata to the asset canister wasm, which will cause the next deploy to
install this new version.

### feat: Add safeguard to freezing threshold

Some developers mistakenly think that the freezing threshold is measured in cycles, but it is actually measured in seconds. To stop them from accidentally freezing their canisters, setting a freezing threshold above 50M seconds (~1.5 years) now requires a confirmation.

### fix: restores assets to webpack devserver

### chore: updates webpack dependencies for dfx new project

Resolves an issue where `webpack-cli` was was breaking when users tried to run `npm start` in a fresh project. For affected users of 0.10.1, you can resolve this issue manually by running `npm install webpack@latest webpack-cli@latest terser-webpack-plugin@latest`.

### feat: Support for new ledger notify function

Ledger 7424ea8 deprecates the existing `notify` function with a switch parameter between creating and topping up a canister, and introduces two
functions for doing the same. This should *mostly* be invisible to users, except that previously, if `dfx ledger create-canister` or `dfx ledger top-up`
failed, you would call `dfx ledger notify` after correcting the issue. In order to support the change, this command has been changed to two subcommands:
`dfx ledger notify create-canister` and `dfx ledger notify top-up`.

### feat: `--from-subaccount`

Previously, the ledger commands assumed all transfers were made from the default subaccount for the identity principal. This feature adds a `--from-subaccount` flag to `dfx ledger transfer`, `dfx ledger create-canister`, and `dfx ledger top-up`, to enable making transfers from a selected subaccount. A `--subaccount` flag is also added to `dfx ledger balance` for convenience. Subaccounts are expected as 64-character hex-strings (i.e. 32 bytes).

### feat: cargo audit when building rust canisters

When a canister with type `rust` is built and `cargo-audit` is installed, dfx will now check for vulnerabilities in the dependencies. If a vulnerability is found, dfx will recommend that the user update to a version without known vulnerabilities.

### fix: Freezing Threshold now documented

Calls made to retrieve the help output for `canister update-settings` was missing the `freezing-threshold` parameter.

### chore: warnings and errors are more visible

`WARN` and `ERROR` messages are now clearly labelled as such, and the labels are colored accordingly.
This is now included when running `dfx canister update-settings -h`.

### fix: canister call uses candid file if canister type cannot be determined

The candid file specified in the field `canisters.<canister name>.candid` of dfx.json, or if that not exists `canisters.<canister name>.remote.candid`, is now used when running `dfx canister call`, even when dfx fails to determine the canister type.

### fix: btc/canister http adapter socket not found by replica after restart

After running `dfx start --enable-bitcoin` twice in a row (stopping dfx in between), the second
launched replica would fail to connect to the btc adapter.  This is because ic-starter
does not write a new configuration file if one already exists, so the configuration file
used by the replica referred to one socket path, while dfx passed a different socket path
to the btc adapter.

Now dfx reuses the previously-used unix domain socket path, for both the btc adapter
and for the canister http adapter.

### fix: dfx stop now waits until dfx and any child processes exit

Previously, `dfx stop` would send the TERM signal to the running dfx and its child processes,
and then exit immediately.

This avoids interference between a dfx process performing cleanup at shutdown and
a dfx process that is starting.

### fix: dfx ping no longer creates a default identity

dfx ping now uses the anonymous identity, and no longer requires dfx.json to be present.


### fix: Initialize replica with bitcoin regtest flag

When the bitcoin feature is enabled, dfx was launching the replica with the "bitcoin_testnet" feature.
The correct feature to use is "bitcoin_regtest".

### dfx bootstrap now looks up the port of the local replica

`dfx replica` writes the port of the running replica to one of these locations:

- .dfx/replica-configuration/replica-1.port
- .dfx/ic-ref.port

`dfx bootstrap` will now use this port value, so it's no longer necessary to edit dfx.json after running `dfx replica`.

### feat: dfx.json local network settings can be set on the local network, rather than defaults

In `dfx.json`, the `bootstrap`, `bitcoin`, `canister_http`, and `replica` settings can
now be specified on the local network, rather than in the `defaults` field.
If one of these four fields is set for the local network, the corresponding field
in `defaults` will be ignored.

Example:
``` json
{
  "networks": {
    "local": {
      "bind": "127.0.0.1:8000",
      "canister_http": {
        "enabled": true
      }
    }
  }
}
```

## Dependencies

### Rust Agent

Updated agent-rs to 0.18.0

### Motoko

Updated Motoko from 0.6.28 to 0.6.29.

### Replica

Updated replica to elected commit 8993849de5fab76e796d67750facee55a0bf6649.
This incorporates the following executed proposals:

* [69804](https://dashboard.internetcomputer.org/proposal/69804)
* [67990](https://dashboard.internetcomputer.org/proposal/67990)
* [67483](https://dashboard.internetcomputer.org/proposal/67483)
* [66895](https://dashboard.internetcomputer.org/proposal/66895)
* [66888](https://dashboard.internetcomputer.org/proposal/66888)
* [65530](https://dashboard.internetcomputer.org/proposal/65530)
* [65327](https://dashboard.internetcomputer.org/proposal/65327)
* [65043](https://dashboard.internetcomputer.org/proposal/65043)
* [64355](https://dashboard.internetcomputer.org/proposal/64355)
* [63228](https://dashboard.internetcomputer.org/proposal/63228)
* [62143](https://dashboard.internetcomputer.org/proposal/62143)

### ic-ref

Updated ic-ref to 0.0.1-173cbe84
 - add ic0.performance_counter system interface
 - add system API for ECDSA signing
 - allow optional "error_code" field in responses
 - support gzip-compressed canister modules
 - enable canisters to send HTTP requests

# 0.10.1

## DFX

### fix: Webpack config no longer uses CopyPlugin

Dfx already points to the asset canister's assets directory, and copying to disk could sometimes
lead to an annoying "too many open files" error.

### fix: HSMs are once again supported on Linux

On Linux, dfx 0.10.0 failed any operation with an HSM with the following error:
```
Error: IO: Dynamic loading not supported
```
The fix was to once again dynamically-link the Linux build.

### feat: error explanation and fixing instructions engine

Dfx is now capable of providing explanations and remediation suggestions for entire categories of errors at a time.
Explanations and suggestions will slowly be added over time.
To see an example of an already existing suggestion, run `dfx deploy --network ic` while using an identity that has no wallet configured.

### chore: add context to errors

Most errors that happen within dfx are now reported in much more detail. No more plain `File not found` without explanation what even was attempted.

### fix: identities with configured wallets are not broken anymore and removed only when using the --drop-wallets flag

When an identity has a configured wallet, dfx no longer breaks the identity without actually removing it.
Instead, if the --drop-wallets flag is specified, it properly removes everything and logs what wallets were linked,
and when the flag is not specified, it does not remove anything.

The behavior for identities without any configured wallets is unchanged.

### feat: bitcoin integration: dfx now generates the bitcoin adapter config file

dfx command-line parameters for bitcoin integration:
``` bash
dfx start   --enable-bitcoin  # use default node 127.0.0.1:18444
dfx start   --enable-bitcoin --bitcoin-node <node>
```

The above examples also work for dfx replica.

These default to values from dfx.json:
```
.defaults.bitcoin.nodes
.defaults.bitcoin.enabled
```

The --bitcoin-node parameter, if specified on the command line, implies --enable-bitcoin.

If --enable-bitcoin or .defaults.bitcoin.enabled is set, then dfx start/replica will launch the ic-btc-adapter process and configure the replica to communicate with it.


### feat: print wallet balance in a human readable form #2184

Default behaviour changed for `dfx wallet balance`, it will now print cycles amount upscaled to trillions.

New flag `--precise` added to `dfx wallet balance`. Allows to get exact amount of cycles in wallet (without upscaling).

### feat: canister http integration

dfx command-line parameters for canister http requests integration:
```
dfx start --enable-canister-http
dfx replica --enable-canister-http
```

This defaults to the following value in dfx.json:
```
.defaults.canister_http.enabled
```

### fix: specifying ic provider with a trailing slash is recognised correctly

Specifying the network provider as `https://ic0.app/` instead of `https://ic0.app` is now recognised as the real IC network.

### Binary cache

Added ic-canister-http-adapter to the binary cache.

## Dependencies

### Updated agent-rs to 0.17.0

## Motoko

Updated Motoko from 0.6.26 to 0.6.28.

## Replica

Updated replica to elected commit b90edb9897718730f65e92eb4ff6057b1b25f766.
This incorporates the following executed proposals:

* [61004](https://dashboard.internetcomputer.org/proposal/61004)
* [60222](https://dashboard.internetcomputer.org/proposal/60222)
* [59187](https://dashboard.internetcomputer.org/proposal/59187)
* [58479](https://dashboard.internetcomputer.org/proposal/58479)
* [58376](https://dashboard.internetcomputer.org/proposal/58376)
* [57843](https://dashboard.internetcomputer.org/proposal/57843)
* [57395](https://dashboard.internetcomputer.org/proposal/57395)

## icx-proxy

Updated icx-proxy to commit c312760a62b20931431ba45e5b0168ee79ea5cda

* Added gzip and deflate body decoding before certification validation.
* Fixed unzip and streaming bugs
* Added Prometheus metrics endpoint
* Added root and invalid ssl and dns mapping

# 0.10.0

## DFX

### feat: Use null as default value for opt arguments


Before this, `deploy`ing a canister with an `opt Foo` init argument without specifying an `--argument` would lead to an error:

``` bash
$ dfx deploy
Error: Invalid data: Expected arguments but found none.
```

With this change, this isn't an error anymore, but instead `null` is passed as a value. In general, if the user does _not_ provide an `--argument`, and if the init method expects only `opt` arguments, then `dfx` will supply `null` for each argument.

Note in particular that this does not try to match `opt` arguments for heterogeneous (`opt`/non-`opt`) signatures. Note moreover that this only impacts a case that would previously error out, so no existing (working) workflows should be affected.

### feat: dfx identity set-wallet now checks that the provided canister is actually a wallet

This check was previously performed on local networks, but not on mainnet.

### feat: dfx canister call --candid <path to candid file> ...

Allows one to provide the .did file for calls to an arbitrary canister.

### feat: Install arbitrary wasm into canisters

You no longer need a DFX project setup with a build task to install an already-built wasm module into a canister ID. The new `--wasm <path>` flag to `dfx canister install` will bypass project configuration and install the wasm module at `<path>`. A DFX project setup is still recommended for general use; this should mostly be used for installing pre-built canisters. Note that DFX will also not perform its usual checks for API/ABI/stable-memory compatibility in this mode.

### feat: Support for 128-bit cycle counts

Cycle counts can now exceed the previously set maximum of 2^64. The new limit is 2^128. A new wallet version has been bundled with this release that supports the new cycle count. You will not be able to use this feature with your existing wallets without running `dfx wallet upgrade`, but old wallets will still work just fine with old cycle counts.

### fix: dfx start will once again notice if dfx is already running

dfx will once again display 'dfx is already running' if dfx is already running,
rather than 'Address already in use'.

As a consequence, after `dfx start` failed to notice that dfx was already running,
it would replace .dfx/pid with an empty file.  Later invocations of `dfx stop`
would display no output and return a successful exit code, but leave dfx running.

### fix: dfx canister update-settings <canister id> works even if the canister id is not known to the project.

This makes the behavior match the usage text of the command:
`<CANISTER> Specifies the canister name or id to update. You must specify either canister name/id or the --all option`

### feat: dfx deploy --upgrade-unchanged or dfx canister install --mode upgrade --upgrade-unchanged

When upgrading a canister, `dfx deploy` and `dfx canister install` skip installing the .wasm
if the wasm hash did not change.  This avoids a round trip through stable memory for all
assets on every dfx deploy, for example.  By passing this argument, dfx will instead
install the wasm even if its hash matches the already-installed wasm.

### feat: Introduce DFX_CACHE_ROOT environment variable

A new environment variable, `DFX_CACHE_ROOT`, has been introduced to allow setting the cache root directory to a different location than the configuration root directory. Previously `DFX_CONFIG_ROOT` was repurposed for this which only allowed one location to be set for both the cache and configuration root directories.

This is a breaking change since setting `DFX_CONFIG_ROOT` will no longer set the cache root directory to that location.

### fix: Error if nonzero cycles are passed without a wallet proxy

Previously, `dfx canister call --with-cycles 1` would silently ignore the `--with-cycles` argument as the DFX principal has no way to pass cycles and the call must be forwarded through the wallet. Now it will error instead of silently ignoring it. To forward a call through the wallet, use `--wallet $(dfx identity get-wallet)`, or `--wallet $(dfx identity --network ic get-wallet)` for mainnet.

### feat: Configure subnet type of local replica

The local replica sets its parameters according to the subnet type defined in defaults.replica.subnet_type, defaulting to 'application' when none is specified.
This makes it less likely to accidentally hit the 'cycles limit exceeded' error in production.  Since the previous default was `system`, you may see these types errors in development instead.
Possible values for defaults.replica.subnet_type are: "application", "verifiedapplication", "system"

Example how to specify the subnet type:
``` json
{
  "defaults": {
    "replica": {
      "subnet_type": "verifiedapplication"
    }
  }
}
```

### feat: Introduce command for local cycles top-up

`dfx ledger fabricate-cycles <canister (id)> <optional amount>` can be used during local development to create cycles out of thin air and add them to a canister. Instead of supplying a canister name or id it is also possible to use `--all` to add the cycles to every canister in the current project. When no amount is supplied, the command uses 10T cycles as default. Using this command with `--network ic` will result in an error.

### feat: Private keys can be stored in encrypted format

`dfx identity new` and `dfx identity import` now ask you for a password to encrypt the private key (PEM file) when it is stored on disk.
If you decide to use a password, your key will never be written to disk in plain text.
In case you don't want to enter your password all the time and want to take the risk of storing your private key in plain text, you can use the `--disable-encryption` flag.

The `default` identity as well as already existing identities will NOT be encrypted. If you want to encrypt an existing identity, use the following commands:
``` bash
dfx identity export identity_name > identity.pem
# if you have set old_identity_name as the identity that is used by default, switch to a different one
dfx identity use other_identity
dfx identity remove identity_name
dfx identity import identity_name identity.pem
```

### feat: Identity export

If you want to get your identity out of dfx, you can use `dfx identity export identityname > exported_identity.pem`. But be careful with storing this file as it is not protected with your password.

### feat: Identity new/import now has a --force flag

If you want to script identity creation and don't care about overwriting existing identities, you now can use the `--force` flag for the commands `dfx identity new` and `dfx identity import`.

### fix: Do not automatically create a wallet on IC

When running `dfx deploy --network ic`, `dfx canister --network ic create`, or `dfx identity --network ic get-wallet` dfx no longer automatically creates a cycles wallet for the user if none is configured. Instead, it will simply report that no wallet was found for that user.

Dfx still creates the wallet automatically when running on a local network, so the typical workflow of `dfx start --clean` and `dfx deploy` will still work without having to manually create the wallet.

### fix: Identities cannot exist and not at the same time

When something went wrong during identity creation, the identity was not listed as existing.
But when trying to create an identity with that name, it was considered to be already existing.

### feat: dfx start and dfx replica can now launch the ic-btc-adapter process

Added command-line parameters:
``` bash
dfx start   --enable-bitcoin --btc-adapter-config <path>
dfx replica --enable-bitcoin --btc-adapter-config <path>
```

These default to values from dfx.json:
```
.defaults.bitcoin.btc_adapter_config
.defaults.bitcoin.enabled
```

The --btc-adapter-config parameter, if specified on the command line, implies --enable-bitcoin.

If --enable-bitcoin or .defaults.bitcoin.enabled is set, and a btc adapter configuration is specified,
then dfx start/replica will launch the ic-btc-adapter process.

This integration is not yet complete, pending upcoming functionality in ic-starter.

### fix: report context of errors

dfx now displays the context of an error in several places where previously the only error
message would be something like "No such file or directory."

### chore: updates starter project for Node 18

Webpack dev server now works for Node 18 (and should work for Node 17). A few packages are also upgraded

## updating dependencies

Updated to version 0.14.0 of agent-rs

## Cycles wallet

- Module hash: bb001d1ebff044ba43c060956859f614963d05c77bd778468fce4de095fe8f92
- https://github.com/dfinity/cycles-wallet/commit/f18e9f5c2f96e9807b6f149c975e25638cc3356b

## Replica

Updated replica to elected commit b3788091fbdb8bed7e527d2df4cc5e50312f476c.
This incorporates the following executed proposals:

* [57150](https://dashboard.internetcomputer.org/proposal/57150)
* [54964](https://dashboard.internetcomputer.org/proposal/54964)
* [53702](https://dashboard.internetcomputer.org/proposal/53702)
* [53231](https://dashboard.internetcomputer.org/proposal/53231)
* [53134](https://dashboard.internetcomputer.org/proposal/53134)
* [52627](https://dashboard.internetcomputer.org/proposal/52627)
* [52144](https://dashboard.internetcomputer.org/proposal/52144)
* [50282](https://dashboard.internetcomputer.org/proposal/50282)

Added the ic-btc-adapter binary to the cache.

## Motoko

Updated Motoko from 0.6.25 to 0.6.26.

# 0.9.3

## DFX

### feat: dfx deploy now displays URLs for the frontend and candid interface

### dfx.json

In preparation for BTC integration, added configuration for the bitcoind port:

``` json
{
  "canisters": {},
  "defaults": {
    "bitcoind": {
      "port": 18333
    }
  }
}
```

## icx-proxy

Updated icx-proxy to commit 594b6c81cde6da4e08faee8aa8e5a2e6ae815602, now static-linked.

* upgrade HTTP calls upon canister request
* no longer proxies /_/raw to the dfx internal webserver
* allows for generic StreamingCallback tokens

## Replica

Updated replica to blessed commit d004accc3904e24dddb13a11d93451523e1a8a5f.
This incorporates the following executed proposals:

* [49653](https://dashboard.internetcomputer.org/proposal/49653)
* [49011](https://dashboard.internetcomputer.org/proposal/49011)
* [48427](https://dashboard.internetcomputer.org/proposal/48427)
* [47611](https://dashboard.internetcomputer.org/proposal/47611)
* [47512](https://dashboard.internetcomputer.org/proposal/47512)
* [47472](https://dashboard.internetcomputer.org/proposal/47472)
* [45984](https://dashboard.internetcomputer.org/proposal/45984)
* [45982](https://dashboard.internetcomputer.org/proposal/45982)

## Motoko

Updated Motoko from 0.6.21 to 0.6.25.

# 0.9.2

## DFX

### feat: Verify Candid and Motoko stable variable type safety of canister upgrades

Newly deployed Motoko canisters now embed the Candid interface and Motoko stable signatures in the Wasm module.
`dfx deploy` and `dfx canister install` will automatically check

	1) the backward compatible of Candid interface in both upgrade and reinstall mode;
	2) the type safety of Motoko stable variable type in upgrade mode to avoid accidentally lossing data;

See [Upgrade compatibility](https://smartcontracts.org/docs/language-guide/compatibility.html) for more details.

### feat: Unified environment variables across build commands

The three canister types that use a custom build tool - `assets`, `rust`, and `custom` - now all support the same set of environment variables during the build task:

* `DFX_VERSION` - The version of DFX that was used to build the canister.
* `DFX_NETWORK` - The network name being built for. Usually `ic` or `local`.
* `CANISTER_ID_{canister}` - The canister principal ID of the canister `{canister}` registered in `dfx.json`.
* `CANISTER_CANDID_PATH_{canister}` - The path to the Candid interface file for the canister `{canister}` among your canister's dependencies.
* `CANISTER_CANDID_{canister}` (deprecated) - the same as `CANISTER_CANDID_PATH_{canister}`.  This is provided for backwards compatibility with `rust` and `custom` canisters, and will be removed in dfx 0.10.0.
* `CANISTER_ID` - Same as `CANISTER_ID_{self}`, where `{self}` is the name of _this_ canister.
* `CANISTER_CANDID_PATH` - Same as `CANISTER_CANDID_PATH_{self}`, where `{self}` is the name of _this_ canister.

### feat: Support for local ledger calls

If you have an installation of the ICP Ledger (see [Ledger Installation Guide](https://github.com/dfinity/ic/tree/master/rs/rosetta-api/ledger_canister#deploying-locally)), `dfx ledger balance` and `dfx ledger transfer` now support
`--ledger-canister-id` parameter.

Some examples:
``` bash
$ dfx ledger \
  --network local \
  balance \
  --ledger-canister-id  rrkah-fqaaa-aaaaa-aaaaq-cai
1000.00000000 ICP

$ dfx ledger \
  --network local \
  transfer --amount 0.1 --memo 0 \
  --ledger-canister-id  rrkah-fqaaa-aaaaa-aaaaq-cai 8af54f1fa09faeca18d294e0787346264f9f1d6189ed20ff14f029a160b787e8
Transfer sent at block height: 1
```

### feat: `dfx ledger account-id` can now compute canister addresses

The `dfx ledger account-id` can now compute addresses of principals and canisters.
The command also supports ledger subaccounts now.

``` bash
dfx ledger account-id --of-principal 53zcu-tiaaa-aaaaa-qaaba-cai
dfx ledger --network small02 account-id --of-canister ledger_demo
dfx ledger account-id --of-principal 53zcu-tiaaa-aaaaa-qaaba-cai --subaccount 0000000000000000000000000000000000000000000000000000000000000001
```

### feat: Print the full error chain in case of a failure

All `dfx` commands will now print the full stack of errors that led to the problem, not just the most recent error.
Example:

```
Error: Subaccount '00000000000000000000000000000000000000000000000000000000000000000' is not a valid hex string
Caused by:
  Odd number of digits
```

### fix: dfx import will now import pem files created by `quill generate`

`quill generate` currently outputs .pem files without an `EC PARAMETERS` section.
`dfx identity import` will now correctly identify these as EC keys, rather than Ed25519.

### fix: retry on failure for ledger create-canister, top-up, transfer

dfx now calls `transfer` rather than `send_dfx`, and sets the created_at_time field in order to retry the following commands:

* dfx ledger create-canister
* dfx ledger top-up
* dfx ledger transfer

### feat: Remote canister support

It's now possible to specify that a canister in dfx.json references a "remote" canister on a specific network,
that is, a canister that already exists on that network and is managed by some other project.

Motoko, Rust, and custom canisters may be configured in this way.

This is the general format of the configuration in dfx.json:
``` json
{
  "canisters": {
    "<canister name>": {
      "remote": {
        "candid": "<path to candid file to use when building on remote networks>",
        "id": {
          "<network name>": "<principal on network>"
        }
      }
    }
  }
}
```

The "id" field, if set for a given network, specifies the canister ID for the canister on that network.
The canister will not be created or installed on these remote networks.
For other networks, the canister will be created and installed as usual.

The "candid" field, if set within the remote object, specifies the candid file to build against when
building other canisters on a network for which the canister is remote.  This definition can differ
from the candid definitions for local builds.

For example, if have an installation of the ICP Ledger (see [Ledger Installation Guide](https://github.com/dfinity/ic/tree/master/rs/rosetta-api/ledger_canister#deploying-locally))
in your dfx.json, you could configure the canister ID of the Ledger canister on the ic network as below.  In this case,
the private interfaces would be available for local builds, but only the public interfaces would be available
when building for `--network ic`.
``` json
{
  "canisters": {
    "ledger": {
      "type": "custom",
      "wasm": "ledger.wasm",
      "candid": "ledger.private.did",
      "remote": {
        "candid": "ledger.public.did",
        "id": {
          "ic": "ryjl3-tyaaa-aaaaa-aaaba-cai"
        }
      }
    },
    "app": {
      "type": "motoko",
      "main": "src/app/main.mo",
      "dependencies": [ "ledger" ]
    }
  }
}
```

As a second example, suppose that you wanted to write a mock of the ledger in Motoko.
In this case, since the candid definition is provided for remote networks,
`dfx build` (with implicit `--network local`) will build app against the candid
definitions defined by mock.mo, but `dfx build --network ic` will build app against
`ledger.public.did`.

This way, you can define public update/query functions to aid in local testing, but
when building/deploying to mainnet, references to methods not found in `ledger.public.did`
will be reports as compilation errors.

``` json
{
  "canisters": {
    "ledger": {
      "type": "motoko",
      "main": "src/ledger/mock.mo",
      "remote": {
        "candid": "ledger.public.did",
        "id": {
          "ic": "ryjl3-tyaaa-aaaaa-aaaba-cai"
        }
      }
    },
    "app": {
      "type": "motoko",
      "main": "src/app/main.mo",
      "dependencies": [ "ledger" ]
    }
  }
}
```

### feat: Generating remote canister bindings

It's now possible to generate the interface of a remote canister using a .did file using the `dfx remote generate-binding <canister name>|--all` command. This makes it easier to write mocks for local development.

Currently, dfx can generate .mo, .rs, .ts, and .js bindings.

This is how you specify how to generate the bindings in dfx.json:
``` json
{
  "canisters": {
    "<canister name>": {
      "main": "<path to mo/rs/ts/js file that will be generated>",
      "remote": {
        "candid": "<path to candid file to use when generating bindings>"
        "id": {}
      }
    }
  }
}
```

## ic-ref

Upgraded from a432156f24faa16d387c9d36815f7ddc5d50e09f to ab8e3f5a04f0f061b8157c2889f8f5de05f952bb

* Support 128-bit system api for cycles
* Include canister_ranges in the state tree
* Removed limit on cycles in a canister

## Replica

Updated replica to blessed commit 04fe8b0a1262f07c0cec1fdfa838a37607370a61.
This incorporates the following executed proposals:

* [45091](https://dashboard.internetcomputer.org/proposal/45091)
* [43635](https://dashboard.internetcomputer.org/proposal/43635)
* [43633](https://dashboard.internetcomputer.org/proposal/43633)
* [42783](https://dashboard.internetcomputer.org/proposal/42783)
* [42410](https://dashboard.internetcomputer.org/proposal/42410)
* [40908](https://dashboard.internetcomputer.org/proposal/40908)
* [40647](https://dashboard.internetcomputer.org/proposal/40647)
* [40328](https://dashboard.internetcomputer.org/proposal/40328)
* [39791](https://dashboard.internetcomputer.org/proposal/39791)
* [38541](https://dashboard.internetcomputer.org/proposal/38541)

## Motoko

Updated Motoko from 0.6.20 to 0.6.21.

# 0.9.0

## DFX

### feat!: Remove the wallet proxy and the --no-wallet flag

Breaking change: Canister commands, except for `dfx canister create`, will make the call directly, rather than via the user's wallet. The `--no-wallet` flag is thus removed from `dfx canister` as its behavior is the default.

When working with existing canisters, use the `--wallet` flag in conjunction with `dfx identity get-wallet` in order to restore the old behavior.

You will need to upgrade your wallet and each of your existing canisters to work with the new system.  To do so, execute the following in each of your dfx projects:
``` bash
dfx wallet upgrade
dfx canister --wallet "$(dfx identity get-wallet)" update-settings --all --add-controller "$(dfx identity get-principal)"
```
To upgrade projects that you have deployed to the IC mainnet, execute the following:
``` bash
dfx wallet --network ic upgrade
dfx canister --network ic --wallet "$(dfx identity --network ic get-wallet)" update-settings --all --add-controller "$(dfx identity get-principal)"
```

### feat: Add --add-controller and --remove-controller flags for "canister update-settings"

`dfx canister update-settings` previously only let you overwrite the entire controller list; `--add-controller` and `--remove-controller` instead add or remove from the list.

### feat: Add --no-withdrawal flag for "canister delete" for when the canister is out of cycles

`dfx canister delete --no-withdrawal <canister>` can be used to delete a canister without attempting to withdraw cycles.

### fix: set RUST_MIN_STACK to 8MB for ic-starter (and therefore replica)

This matches the value used in production and is meant to exceed the configured 5 MB wasmtime stack.

### fix: asset uploads will retry failed requests as expected

Fixed a defect in asset synchronization where no retries would be attempted after the first 30 seconds overall.

## Motoko

Updated Motoko from 0.6.11 to 0.6.20.

* Implement type union/intersection
* Transform for-loops on arrays into while-loops
* Tighten typing rules for type annotations in patterns
* Candid decoding: skip vec any fast
* Bump up MAX_HP_FOR_GC from 1GB to 3GB
* Candid decoder: Trap if a principal value is too large
* Eliminate bignum calls from for-iteration on arrays
* Improve scheduling
* Improve performance of bignum equality
* Stable signatures: frontend, metadata, command-line args
* Added heartbeat support

## Cycles wallet

- Module hash: 53ec1b030f1891bf8fd3877773b15e66ca040da539412cc763ff4ebcaf4507c5
- https://github.com/dfinity/cycles-wallet/commit/57e53fcb679d1ea33cc713d2c0c24fc5848a9759

## Replica

Updated replica to blessed commit 75138bbf11e201aac47266f07bee289dc18a082b.
This incorporates the following executed proposals:

* [33828](https://dashboard.internetcomputer.org/proposal/33828)
* [31275](https://dashboard.internetcomputer.org/proposal/31275)
* [31165](https://dashboard.internetcomputer.org/proposal/31165)
* [30392](https://dashboard.internetcomputer.org/proposal/30392)
* [30078](https://dashboard.internetcomputer.org/proposal/30078)
* [29235](https://dashboard.internetcomputer.org/proposal/29235)
* [28784](https://dashboard.internetcomputer.org/proposal/28784)
* [27975](https://dashboard.internetcomputer.org/proposal/27975)
* [26833](https://dashboard.internetcomputer.org/proposal/26833)
* [25343](https://dashboard.internetcomputer.org/proposal/25343)
* [23633](https://dashboard.internetcomputer.org/proposal/23633)

# 0.8.4

## DFX

### feat: "rust" canister type

You can now declare "rust" canisters in dfx.json.
``` json
{
  "canisters": {
    "canister_name": {
      "type": "rust",
      "package": "crate_name",
      "candid": "path/to/canister_name.did"
    }
  }
}
```

Don't forget to place a `Cargo.toml` in your project root.
Then dfx will build the rust canister with your rust toolchain.
Please also make sure that you have added the WebAssembly compilation target.

``` bash
rustup target add wasm32-unknown-unknown
```

You can also create new dfx project with a default rust canister.

``` bash
dfx new --type=rust <project-name>
```

### chore: updating dfx new template

Updates dependencies to latest for Webpack, and updates config. Additionally simplifies environment variables for canister ID's in config.

Additionally adds some polish to the starter template, including a favicon and using more semantic html in the example app

### feat: environment variable overrides for executable pathnames

You can now override the location of any executable normally called from the cache by specifying
an environment variable. For example, DFX_ICX_PROXY_PATH will specify the path for `icx-proxy`.

### feat: dfx deploy --mode=reinstall <canister>

`dfx deploy` can now reinstall a single canister, controlled by a new `--mode=reinstall` parameter.
This is destructive (it resets the state of the canister), so it requires a confirmation
and can only be performed on a single canister at a time.

`dfx canister install --mode=reinstall <canister>` also requires the same confirmation,
and no longer works with `--all`.

## Replica

The included replica now supports canister_heartbeat.  This only works with rust canisters for the time being,
and does not work with the emulator (`dfx start --emulator`).

# 0.8.3

## DFX

### fix: ic-ref linux binary no longer references /nix/store

This means `dfx start --emulator` has a chance of working if nix is not installed.
This has always been broken, even before dfx 0.7.0.

### fix: replica and ic-starter linux binaries no longer reference /nix/store

This means `dfx start` will work again on linux.  This bug was introduced in dfx 0.8.2.

### feat: replaced --no_artificial_delay option with a sensible default.

The `--no-artificial-delay` option not being the default has been causing a lot of confusion.
Now that we have measured in production and already applied a default of 600ms to most subnets deployed out there,
we have set the same default for dfx and removed the option.

## Motoko

Updated Motoko from 0.6.10 to 0.6.11.

* Assertion error messages are now reproducible (#2821)

# 0.8.2

## DFX

### feat: dfx canister delete can now return cycles to a wallet or dank

By default `dfx canister delete` will return cycles to the default cycles wallet.
Cycles can be returned to a designated canister with `--withdraw-cycles-to-canister` and
cycles can be returned to dank at the current identity principal with `--withdraw-cycles-to-dank`
and to a designated principal with `--withdraw-cycles-to-dank-principal`.

### feat: dfx canister create now accepts multiple instances of --controller argument

It is now possible to create canisters with more than one controller by
passing multiple instances of the `--controller parameter to `dfx canister create`.

You will need to upgrade your wallet with `dfx wallet upgrade`, or `dfx wallet --network ic upgrade`

### feat: dfx canister update-settings now accepts multiple instance of --controller argument

It is now possible to configure a canister to have more than one controller by
passing multiple instances of the `--controller parameter to `dfx canister update-settings`.

### feat: dfx canister info and dfx canister status now display all controllers

### feat!: dfx canister create --controller <controller> named parameter

Breaking change: The controller parameter for `dfx canister create` is now passed as a named parameter,
rather than optionally following the canister name.

Old: dfx canister create [canister name] [controller]
New: dfx canister create --controller <controller> [canister name]

### fix: dfx now respects $DFX_CONFIG_ROOT when looking for legacy credentials

Previously this would always look in `$HOME/.dfinity/identity/creds.pem`.

### fix: changed dfx canister (create|update-settings) --memory-allocation limit to 12 GiB

Updated the maximum value for the --memory-allocation value to be 12 GiB (12,884,901,888 bytes)

## Cycles Wallet

- Module hash: 9183a38dd2eb1a4295f360990f87e67aa006f225910ab14880748e091248e086
- https://github.com/dfinity/cycles-wallet/commit/9ef38bb7cd0fe17cda749bf8e9bbec5723da0e95

### Added support for multiple controllers

You will need to upgrade your wallet with `dfx wallet upgrade`, or `dfx wallet --network ic upgrade`

## Replica

The included replica now supports public spec 0.18.0

* Canisters can now have more than one controller
* Adds support for 64-bit stable memory
* The replica now goes through an initialization sequence, reported in its status
as `replica_health_status`.  Until this reports as `healthy`, queries or updates will
fail.
** `dfx start --background` waits to exit until `replica_health_status` is `healthy`.
** If you run `dfx start` without `--background`, you can call `dfx ping --wait-healthy`
to wait until the replica is healthy.

## Motoko

Updated Motoko from 0.6.7 to 0.6.10

* add Debug.trap : Text -> None (motoko-base #288)
* Introduce primitives for `Int` ⇔ `Float` conversions (#2733)
* Fix crashing bug for formatting huge floats (#2737)

# 0.8.1

## DFX

### feat: dfx generate types command

``` bash
dfx generate
```

This new command will generate type declarations for canisters in dfx.json.

You can control what will be generated and how with corresponding configuration in dfx.json.

Under dfx.json → "canisters" → "<canister_name>", developers can add a "declarations" config. Options are:

* "output" → directory to place declarations for that canister | default is "src/declarations/<canister_name>"

* "bindings" → [] list of options, ("js", "ts", "did", "mo") | default is "js", "ts", "did"

* "env_override" → a string that will replace process.env.{canister_name_uppercase}_CANISTER_ID in the "src/dfx/assets/language_bindings/canister.js" template.

js declarations output

* index.js (generated from "src/dfx/assets/language_bindings/canister.js" template)

* <canister_name>.did.js - candid js binding output

ts declarations output

  * <canister_name>.did.d.ts - candid ts binding output

did declarations output

  * <canister_name>.did - candid did binding output

mo declarations output

  * <canister_name>.mo - candid mo binding output

### feat: dfx now supports the anonymous identity

Use it with either of these forms:
``` bash
dfx identity use anonymous
dfx --identity anonymous ...
```

### feat: import default identities

Default identities are the pem files generated by `dfx identity new ...` which contain Ed25519 private keys.
They are located at `~/.config/dfx/identity/xxx/identity.pem`.
Now, you can copy such pem file to another computer and import it there.

``` bash
dfx identity new alice
cp ~/.config/dfx/identity/xxx/identity.pem alice.pem
# copy the pem file to another computer, then
dfx identity import alice alice.pem
```

Before, people can manually copy the pem files to the target directory to "import". Such workaround still works.
We suggest to use the `import` subcommand since it also validate the private key.

### feat: Can now provide a nonstandard wallet module with DFX_WALLET_WASM environment variable

Define DFX_WALLET_WASM in the environment to use a different wasm module when creating or upgrading the wallet.

## Asset Canister

### fix: trust full asset SHA-256 hashes provided by the caller

When the caller provides SHA-256 hashes (which dfx does), the asset canister will no longer
recompute these hashes when committing the changes.  These recomputations were causing
canisters to run out of cycles, or to attempt to exceed the maximum cycle limit per update.

# 0.8.0

The 0.8.0 release includes updates and fixes that are primarily internal to improve existing features and functions rather than user-visible.

## DFX

### fix: dfx identity set-wallet no longer requires --force when used with --network ic

This was intended to skip verification of the wallet canister on the IC network,
but ended up only writing to the wallets.json file if --force was passed.

### chore: updating dependencies

* Support for the latest version of the {IC} specification and replica.

* Updating to latest versions of Motoko, Candid, and agent-rs

### feat: Type Inference Update

* Changes to `dfx new` project template and JavaScript codegen to support type inference in IDE's

* Adding webpack dev server to project template

* Migration path documented at https://sdk.dfinity.org/docs/release-notes/0.8.0-rn.html

# 0.7.7

Breaking changes to frontend code generation, documented in 0.8.0

## DFX

### feat: deploy and canister install will now only upgrade a canister if the wasm actually changed

dfx deploy and dfx canister install now compare the hash of the already-installed module
with the hash of the built canister's wasm output.  If they are the same, they leave the canister
in place rather than upgrade it.  They will still synchronize assets to an asset canister regardless
of the result of this comparison.


# 0.7.6

## icx-proxy

The streaming callback mechanism now requires the following record structure for the token:
```
type StreamingCallbackToken = record {
    key: text;
    content_encoding: text;
    index: nat;
    sha256: opt blob;
};
```

Previously, the token could be a record with any set of fields.

# 0.7.2

## DFX

### fix: set default cycle balance to 3T

Change the default cycle balance of a canister from 10T cycles to 3T cycles.

## Cycles Wallet

- Module hash: 1404b28b1c66491689b59e184a9de3c2be0dbdd75d952f29113b516742b7f898
- https://github.com/dfinity/cycles-wallet/commit/e902708853ab621e52cb68342866d36e437a694b

### fix: It is no longer possible to remove the last controller.

Fixed an issue where the controller can remove itself from the list of controllers even if it's the only one,
leaving the wallet uncontrolled.
Added defensive checks to the wallet's remove_controller and deauthorize methods.

# 0.7.1

## DFX

### feat: sign request_status for update call

When using `dfx canister sign` to generate a update message, a corresponding
request_status message is also signed and append to the json as `signed_request_status`.
Then after sending the update message, the user can check the request_status using
`dfx canister send message.json --status`.

### fix: wallet will not proxy dfx canister call by default

Previously, `dfx canister call` would proxy queries and update calls via the wallet canister by default.
(There was the `--no-wallet` flag to bypass the proxy and perform the calls as the selected identity.)
However, this behavior had drawbacks, namely each `dfx canister call` was an inter-canister call
by default and calls would take a while to resolve. This fix makes it so that `dfx canister call` no longer
proxies via the wallet by default. To proxy calls via the wallet, you can do
`dfx canister --wallet=<wallet-id> call`.

### feat: add --no-artificial-delay to dfx replica and start

This change adds the `--no-artificial-delay` flag to `dfx start` and `dfx replica`.
The replica shipped with dfx has always had an artificial consensus delay (introduced to simulate
a delay users might see in a networked environment.) With this new flag, that delay can
be lessened. However, you might see increased CPU utilization by the replica process.

### feat: add deposit cycles and uninstall code

This change introduces the `deposit_cycles` and `uninstall_code` management canister
methods as dedicated `dfx canister` subcommands.

### fix: allow consistent use of canisters ids in canister command

This change updates the dfx commands so that they will accept either a canister name
(sourced from your local project) or a valid canister id.

# 0.7.0

## DFX

### feat: add output type to request-status

This change allows you to specify the format the return result for `dfx canister request-status`.

### fix: deleting a canister on a network removes entries for other networks

This change fixes a bug where deleting a canister on a network removed all other entries for
the canister in the canister_ids.json file.

### feat: point built-in `ic` network provider at mainnet

`--network ic` now points to the mainnet IC (as Sodium has been deprecated.)

### feat: add candid UI canister

The dedicated candid UI canister is installed on a local network when doing a `dfx canister install`
or `dfx deploy`.

### fix: Address already in use (os error 48) when issuing dfx start

This fixes an error which occurred when starting a replica right after stopping it.

### feat: ledger subcommands

dfx now supports a dedicated `dfx ledger` subcommand. This allows you to interact with the ledger
canister installed on the Internet Computer. Example commands include `dfx ledger account-id` which
prints the Account Identifier associated with your selected identity, `dfx ledger transfer` which
allows you to transfer ICP from your ledger account to another, and `dfx ledger create-canister` which
allows you to create a canister from ICP.

### feat: update to 0.17.0 of the Interface Spec

This is a breaking change to support 0.17.0 of the Interface Spec. Compute & memory allocation values
are set when creating a canister. An optional controller can also be specified when creating a canister.
Furthermore, `dfx canister set-controller` is removed, in favor of `dfx canister update-settings` which
allows the controller to update the controller, the compute allocation, and the memory allocation of the
canister. The freezing threshold value isn't exposed via dfx cli yet, but it may still be modified by
calling the management canister via `dfx canister call aaaaa-aa update-settings`

### feat: add wallet subcommands

dfx now supports a dedicated `dfx wallet` subcommand. This allows you to interact with the cycles wallet
associated with your selected identity. For example, `dfx wallet balance` to get the cycle balance,
`dfx wallet list-addresses` to display the associated controllers & custodians, and `dfx wallet send <destination> <amount>`
to send cycles to another wallet.

## Cycles Wallet

- Module Hash: a609400f2576d1d6df72ce868b359fd08e1d68e58454ef17db2361d2f1c242a1
- https://github.com/dfinity/cycles-wallet/commit/06bb256ca0738640be51cf84caaced7ea02ca29d

### feat: Use Internet Identity Service.

# 0.7.0-beta.5

## Cycles Wallet

- Module Hash: 3d5b221387875574a9fd75b3165403cf1b301650a602310e9e4229d2f6766dcc
- https://github.com/dfinity/cycles-wallet/commit/c3cbfc501564da89e669a2d9de810d32240baf5f

### feat: Updated to Public Interface 0.17.0

### feat: The wallet_create_canister method now takes a single record argument, which includes canister settings.

### fix: Return correct content type and encoding for non-gz files.

### fix: Updated frontend for changes to canister creation interface.

# 0.7.0-beta.3

## DFX

### fix: assets with an unrecognized file extension will use content-type "application/octet-stream"

# 0.7.0-beta.2

## DFX

### feat: synchronize assets rather than uploading even assets that did not change

DFX will now also delete assets from the container that do not exist in the project.
This means if you stored assets in the container, and they are not in the project,
dfx deploy or dfx install will delete them.

## Asset Canister

### Breaking change: change to store() method signature

- now takes arguments as a single record parameter
- must now specify content type and content encoding, and may specify the sha256

# 0.7.0-beta.1

## DFX

### fix: now deletes from the asset canister assets that no longer exist in the project

### feat: get certified canister info from read state #1514

Added `dfx canister info` command to get certified canister information. Currently this information is limited to the controller of the canister and the SHA256 hash of its WASM module. If there is no WASM module installed, the hash will be None.

## Asset Canister

### Breaking change: change to list() method signature

- now takes a parameter, which is an empty record
- now returns an array of records

### Breaking change: removed the keys() method

- use list() instead

# 0.7.0-beta.0

## DFX

### feat: webserver can now serve large assets

# 0.6.26

## DFX

### feat: add --no-wallet flag and --wallet option to allow Users to bypass Wallet or specify a Wallet to use for calls (#1476)

Added `--no-wallet` flag to `dfx canister` and `dfx deploy`. This allows users to call canister management functionality with their Identity as the Sender (bypassing their Wallet canister.)
Added `--wallet` option to `dfx canister` and `dfx deploy`. This allows users to specify a wallet canister id to use as the Sender for calls.
`--wallet` and `--no-wallet` conflict with each other. Omitting both will invoke the selected Identity's wallet canister to perform calls.

### feat: add canister subcommands `sign` and `send`

Users can use `dfx canister sign ...` to generated a signed canister call in a json file. Then `dfx canister send [message.json]` to the network.

Users can sign the message on an air-gapped computer which is secure to host private keys.

#### Note

* `sign` and `send` currently don't proxy through wallet canister. Users should use the subcommands with `dfx canister --no-wallet sign ...`.

* The `sign` option `--expire-after` will set the `ingress_expiry` to a future timestamp which is current plus the duration.
Then users can send the message during a 5 minutes time window ending in that `ingress_expiry` timestamp. Sending the message earlier or later than the time window will both result in a replica error.

### feat: implement the HTTP Request proposal in dfx' bootstrap webserver. +
And add support for http requests in the base storage canister (with a default to `/index.html`).

This does not support other encodings than `identity` for now (and doesn't even return any headers). This support will be added to the upgraded asset storage canister built in #1482.

Added a test that uses `curl localhost` to test that the asset storage AND the webserver properly support the http requests.

This commit also upgrades tokio and reqwest in order to work correctly. There are also _some_ performance issues noted (this is slower than the `icx-http-server` for some reason), but those are not considered criticals and could be improved later on.

Renamed the `project_name` in our own generated assets to `canister_name`, for things that are generated during canister build (and not project generation).

### feat: add support for ECDSA on secp256k1

You can now a generate private key via OpenSSL or a simlar tool, import it into dfx, and use it to sign an ingress message.

``` bash
openssl ecparam -name secp256k1 -genkey -out identity.pem
dfx identity import <name> identity.pem
dfx identity use <name>
dfx canister call ...
```

## Asset Canister

### feat: The asset canister can now store assets that exceed the message ingress limit (2 MB)

* Please note that neither the JS agent nor the HTTP server have been updated yet to server such large assets.
* The existing interface is left in place for backwards-compatibility, but deprecated:
** retrieve(): use get() and get_chunk() instead
** store(): use create_batch(), create_chunk(), and commit_batch() instead
** list(): use keys() instead

# 0.6.25

## DFX

- feat: dfx now provides CANISTER_ID_<canister_name> environment variables for all canisters to "npm build" when building the frontend.

## Agents

### Rust Agent

- feat: AgentError due to request::Error will now include the reqwest error message
in addition to "Could not reach the server"
- feat: Add secp256k1 support (dfx support to follow)

# 0.6.24

## DFX

- feat: add option to specify initial cycles for newly created canisters (#1433)

Added option to `dfx canister create` and `dfx deploy` commands: `--with-cycles <with-cycles>`.
This allows the user to specify the initial cycle balance of a canister created by their wallet.
This option is a no-op for the Sodium network.

``` bash
dfx canister create --with-cycles 8000000000 some_canister
dfx deploy --with-cycles 8000000000
```

Help string:
```
Specifies the initial cycle balance to deposit into the newly
created canister. The specified amount needs to take the
canister create fee into account. This amount is deducted
from the wallet's cycle balance
```

- feat: install `dfx` by version or tag (#1426)

This feature adds a new dfx command `toolchain` which have intuitive subcommands.
The toolchain specifiers can be a complete version number, major minor version, or a tag name.

``` bash
dfx toolchain install 0.6.24 # complete version
dfx toolchain install 0.6    # major minor
dfx toolchain install latest # tag name
dfx toolchain default latest
dfx toolchain list
dfx toolchain uninstall latest
```

- fix: onboarding related fixups (#1420)

Now that the Mercury Alpha application subnetwork is up and we are getting ready to onboard devs, the dfx error message for wallet creation has changed:
For example,
``` bash
dfx canister --network=alpha create hello
Creating canister "hello"...
Creating the canister using the wallet canister...
Creating a wallet canister on the alpha network.
Unable to create a wallet canister on alpha:
The Replica returned an error: code 3, message: "Sender not authorized to use method."
Wallet canisters on alpha may only be created by an administrator.
Please submit your Principal ("dfx identity get-principal") in the intake form to have one created for you.
```

- feat: add deploy wallet subcommand to identity (#1414)

This feature adds the deploy-wallet subcommand to the dfx identity.
The User provides the ID of the canister onto which the wallet WASM is deployed.

``` bash
dfx identity deploy-wallet --help
dfx-identity-deploy-wallet
Installs the wallet WASM to the provided canister id

USAGE:
    dfx identity deploy-wallet <canister-id>

ARGS:
    <canister-id>    The ID of the canister where the wallet WASM will be deployed

FLAGS:
    -h, --help       Prints help information
    -V, --version    Prints version information
```

# 0.6.22

## DFX

- feat: dfx call random value when argument is not provided (#1376)

- fix: canister call can take canister ids for local canisters even if … (#1368)
- fix: address panic in dfx replica command (#1338)
- fix: dfx new webpack.config.js does not encourage running 'js' through ts-… (#1341)

## Sample apps

- There have been updates, improvements, and new sample apps added to the [examples](https://github.com/dfinity/examples/tree/master/motoko) repository.

    All of Motoko sample apps in the [examples](https://github.com/dfinity/examples/tree/master/motoko) repository have been updated to work with the latest release of the SDK.

    There are new sample apps to illustrate using arrays ([Quicksort](https://github.com/dfinity/examples/tree/master/motoko/quicksort)) and building create/read/update/delete (CRUD) operations for a web application [Superheroes](https://github.com/dfinity/examples/tree/master/motoko/superheroes).

- The [LinkedUp](https://github.com/dfinity/linkedup) sample application has been updated to work with the latest release of Motoko and the SDK.

## Motoko

## Agents

## Canister Development Kit (CDK)<|MERGE_RESOLUTION|>--- conflicted
+++ resolved
@@ -4,11 +4,10 @@
 
 ## DFX
 
-<<<<<<< HEAD
 ### feat: canister installation now waits for the replica
 
 When installing a new WASM module to a canister, DFX will now wait for the updated state (i.e. the new module hash) to be visible in the replica's certified state tree before proceeding with post-installation tasks or producing a success status.
-=======
+
 ### feat!: move all the flags to the end
 
 Command flags have been moved to a more traditional location; they are no longer positioned per subcommand, but instead are all positioned after the final subcommand. In prior versions, a command might look like:
@@ -19,7 +18,6 @@
 ```bash
 dfx canister create --all --network ic --wallet "$WALLET" --identity alice
 ```
->>>>>>> 3d061ad3
 
 ### feat!: changed update-settings syntax
 
