# dfx changelog

# UNRELEASED

## DFX

<<<<<<< HEAD
### fix: Use NNS did files that matches the wasms

Previously the did files and wasms could be incompatible.
=======
### fix: allow users to skip compatibility check if parsing fails
>>>>>>> 5a68da4d

### feat: canister HTTP support is now enabled by default.

`dfx start` and `dfx replica` now ignore the `--enable-canister-http` parameter.

You can still disable the canister http feature through configuration:
- ~/.config/dfx/networks.json: `.local.canister_http.enabled=false`
- dfx.json (project-specific networks) : `.networks.local.canister_http.enabled=false`

### feat: deploy NNS canisters

A developer is now able to install NNS canisters, including back end canisters such as ledger and governance, and front end canisters such as nns-dapp and internet-identity, on their local DFX server.  Usage:
```
dfx start --clean --background
dfx nns install
```

### feat: generate secp256k1 keys by default

When creating a new identity with `dfx identity new`, whereas previously it would have generated an Ed25519 key, it now generates a secp256k1 key. This is to enable users to write down a BIP39-style seed phrase, to recover their key in case of emergency, which will be printed when the key is generated and can be used with a new `--seed-phrase` flag in `dfx identity import`. `dfx identity import` is however still capable of importing an Ed25519 key.

### chore: update Candid UI canister with commit 528a4b04807904899f67b919a88597656e0cd6fa

* Allow passing did files larger than 2KB.
* Better integration with Motoko Playground.

### feat: simplify verification of assets served by asset canister

* SHA256 hashes of all assets are displayed when deploying the asset canister.
* A query method is added to the asset canister that returns the entire asset hash tree together with the certificate containing the certified variables of the asset canister.

### breaking change: dfx canister update-settings --compute-allocation always fails

See https://forum.dfinity.org/t/fixing-incorrect-compute-allocation-fee/14830

Until the rollout is complete, `dfx canister update-settings --compute-allocation <N>`
will fail with an error from the replica such as the following:
```
The Replica returned an error: code 1, message: "Canister requested a compute allocation of 1% which cannot be satisfied because the Subnet's remaining compute capacity is 0%"
```

### fix: For default node starter template: copy `ic-assets.json5` file from `src` to `dist`

### fix: For `dfx start --clean --background`, the background process no longer cleans a second time.

### refactor: Move replica URL functions into a module for reuse

The running replica port and url are generally useful information. Previously the code to get the URL was embedded in the network proxy code. This moves it out into a library for reuse.

### chore: Frontend canister build process no longer depends on `dfx` or `ic-cdk-optimizer`

Instead, the build process relies on `ic-wasm` to provide candid metadata for the canister, and
shrinking the canister size by stripping debug symbols and unused fuctions.
Additionally, after build step, the `.wasm` file is archived with `gzip`. 

### chore: Move all `frontend canister`-related code into the SDK repo

| from (`repository` `path`)                  | to (path in `dfinity/sdk` repository)          | summary                                                                                     |
|:--------------------------------------------|:-----------------------------------------------|:--------------------------------------------------------------------------------------------|
| `dfinity/cdk-rs` `/src/ic-certified-assets` | `/src/canisters/frontend/ic-certified-asset`   | the core of the frontend canister                                                           |
| `dfinity/certified-assets` `/`              | `/src/canisters/frontend/ic-frontend-canister` | wraps `ic-certified-assets` to build the canister wasm                                      |
| `dfinity/agent-rs` `/ic-asset`              | `/src/canisters/frontend/ic-asset`             | library facilitating interactions with frontend canister (e.g. uploading or listing assets) |
| `dfinity/agent-rs` `/icx-asset`             | `/src/canisters/frontend/icx-asset`            | CLI executable tool - wraps `ic-asset`                                                      |

### feat: use JSON5 file format for frontend canister asset configuration

Both `.ic-assets.json` and `.ic-assets.json5` are valid filenames config filename, though both will get parsed
as if they were [JSON5](https://json5.org/) format. Example content of the `.ic-assets.json5` file:
```json5
// comment
[
  {
    "match": "*", // comment
    /*
    keys below not wrapped in quotes
*/  cache: { max_age: 999 }, // trailing comma 
  },
]
```
- Learn more about JSON5: https://json5.org/

### fix: Update nns binaries unless `NO_CLOBBER` is set

Previously existing NNS binaries were not updated regardless of the `NO_CLOBBER` setting.

### feat!: Support installing canisters not in dfx.json

`install_canister_wasm` used to fail if installing a canister not listed in dfx.json.  This use case is now supported.

### feat: print the dashboard URL on startup

When running `dfx start` or `dfx replica`, the path to the dashboard page is now printed.

### feat!: changed the default port of the shared local network from 8000 to 4943.

This is so dfx doesn't connect to a project-specific network instead of the local shared network.

In combination with the "system-wide dfx start" feature, there is a potential difference to be aware of with respect to existing projects.

Since previous versions of dfx populate dfx.json with a `networks.local` definition that specifies port 8000, the behavior for existing projects won't change.

However, if you've edited dfx.json and removed the `networks.local` definition, the behavior within the project will change: dfx will connect to the shared local network on port 4943 rather than to the project-specific network on port 8000.  You would need to edit webpack.config.js to match.  If you have scripts, you can run the new command `dfx info webserver-port` from the project directory to retrieve the port value.

### feat!: "system-wide dfx start"

By default, dfx now manages the replica process in a way that is independent of any given dfx project.  We've called this feature "system-wide dfx", even though it's actually specific to your user
(storing data files under $HOME), because we think it communicates the idea adequately.

The intended benefits:
- deploying dapps from separate projects alongside one another, similar to working with separate dapps on mainnet
- run `dfx start` from any directory
- run `dfx stop` from any directory, rather than having to remember where you last ran `dfx start`

We're calling this the "shared local network."  `dfx start` and `dfx stop` will manage this network when run outside any project directory, or when a project's dfx.json does not define the `local` network.  The dfx.json template for new projects no longer defines any networks.

We recommend that you remove the `local` network definition from dfx.json and instead use the shared local network.  As mentioned above, doing so will make dfx use port 4943 rather than port 8000.

See [Local Server Configuration](docs/cli-reference/dfx-start.md#local-server-configuration) for details.

dfx now stores data and control files in one of three places, rather than directly under `.dfx/`:
- `.dfx/network/local` (for projects in which dfx.json defines the local network)
- `$HOME/.local/share/dfx/network/local` (for the shared local network on Linux)
- `$HOME/Library/Application Support/org.dfinity.dfx/network/local` (for the shared local network on MacOS)

There is also a new configuration file: `$HOME/.config/dfx/networks.json`.  Its [schema](docs/networks-json-schema.json) is the same as the `networks` element in dfx.json.  Any networks you define here will be available from any project, unless a project's dfx.json defines a network with the same name.  See [The Shared Local Network](docs/cli-reference/dfx-start.md#the-shared-local-network) for the default definitions that dfx provides if this file does not exist or does not define a `local` network.

### feat: added command `dfx info`

#### feat: `dfx info webserver-port`

This displays the port that the icx-proxy process listens on, meaning the port to connect to with curl or from a web browser.

#### #feat: `dfx info replica-rev`

This displays the revision of the replica bundled with dfx, which is the same revision referenced in replica election governance proposals.

### feat: added ic-nns-init, ic-admin, and sns executables to the binary cache

### fix: improved responsiveness of `greet` method call in default Motoko project template

`greet` method was marked as an `update` call, but it performs no state updates. Changing it to `query` call will result in faster execution.

### feat: dfx schema --for networks

The `dfx schema` command can now display the schema for either dfx.json or for networks.json.  By default, it still displays the schema for dfx.json.

```bash
dfx schema --for networks
```

### feat: createActor options accept pre-initialized agent

If you have a pre-initialized agent in your JS code, you can now pass it to createActor's options. Conflicts with the agentOptions config - if you pass both the agent option will be used and you will receive a warning.

```js
const plugActor = createActor(canisterId, {
  agent: plugAgent
})
```

### feat!: option for nodejs compatibility in dfx generate

Users can now specify `node_compatibility: true` in `declarations`. The flag introduces `node.js` enhancements, which include importing `isomorphic-fetch` and configuring the default actor with `isomorphic-fetch` and `host`.

```json
// dfx.json
"declarations": {
  "output": "src/declarations",
  "node_compatibility": true
}
```

#### JS codegen location deprecation

DFX new template now uses `dfx generate` instead of `rsync`. Adds deprecation warning to `index.js` in `.dfx/<network-name>/<canister-name>` encouringing developers to migrate to the `dfx generate` command instead. If you have a `package.json` file that uses `rsync` from `.dfx`, consider switching to something like this:

```json
"scripts": {
  "build": "webpack",
  "prebuild": "npm run generate",
  "start": "webpack serve --mode development --env development",
  "prestart": "npm run generate",
  // It's faster to only generate canisters you depend on, omitting the frontend canister
  "generate": "dfx generate hello_backend"
},
```

### feat: simple cycles faucet code redemption

Using `dfx wallet --network ic redeem-faucet-coupon <my coupon>` faucet users have a much easier time to redeem their codes.
If the active identity has no wallet configured, the faucet supplies a wallet to the user that this command will automatically configure.
If the active identity has a wallet configured already, the faucet will top up the existing wallet.

Alternative faucets can be used, assuming they follow the same interface. To direct dfx to a different faucet, use the `--faucet <alternative faucet id>` flag.
The expected interface looks like the following candid functions:
``` candid
redeem: (text) -> (principal);
redeem_to_wallet: (text, principal) -> (nat);
```
The function `redeem` takes a coupon code and returns the principal to an already-installed wallet that is controlled by the identity that called the function.
The function `redeem_to_wallet` takes a coupon code and a wallet (or any other canister) principal, deposits the cycles into that canister and returns how many cycles were deposited.

### feat: disable automatic wallet creation on non-ic networks

By default, if dfx is not running on the `ic` (or networks with a different name but the same configuration), it will automatically create a cycles wallet in case it hasn't been created yet.
It is now possible to inhibit automatic wallet creation by setting the `DFX_DISABLE_AUTO_WALLET` environment variable.

### fix!: removed unused --root parameter from dfx bootstrap

### feat: canister installation now waits for the replica

When installing a new WASM module to a canister, DFX will now wait for the updated state (i.e. the new module hash) to be visible in the replica's certified state tree before proceeding with post-installation tasks or producing a success status.

### feat!: remove `dfx config`

`dfx config` has been removed. Please update Bash scripts to use `jq`, PowerShell scripts to use `ConvertTo-Json`, nushell scripts to use `to json`, etc.

### feat: move all the flags to the end

Command flags have been moved to a more traditional location; they are no longer positioned per subcommand, but instead are able to be all positioned after the final subcommand. In prior versions, a command might look like:
```bash
dfx --identity alice canister --network ic --wallet "$WALLET" create --all
```
This command can now be written:
```bash
dfx canister create --all --network ic --wallet "$WALLET" --identity alice
```
The old syntax is still available, though, so you don't need to migrate your scripts.

### feat!: changed update-settings syntax

When using `dfx canister update-settings`, it is easy to mistake `--controller` for `--add-controller`. For this reason `--controller` has been renamed to `--set-controller`.

### feat!: removed the internal webserver

This is a breaking change.  The only thing this was still serving was the /_/candid endpoint.  If you need to retrieve the candid interface for a local canister, you can use `dfx canister metadata <canister> candid:service`.

### fix: dfx wallet upgrade: improved error messages:

- if there is no wallet to upgrade
- if trying to upgrade a local wallet from outside of a project directory

### fix: canister creation cost is 0.1T cycles

Canister creation fee was calculated with 1T cycles instead of 0.1T.

### fix: dfx deploy and dfx canister install write .old.did files under .dfx/

When dfx deploy and dfx canister install upgrade a canister, they ensure that the
new candid interface is compatible with the previous candid interface.  They write
a file with extension .old.did that contains the previous interface.  In some
circumstances these files could be written in the project directory.  dfx now
always writes them under the .dfx/ directory.

### fix: dfx canister install now accepts arbitrary canister ids

This fixes the following error:
``` bash
> dfx canister install --wasm ~/counter.wasm eop7r-riaaa-aaaak-qasxq-cai
Error: Failed while determining if canister 'eop7r-riaaa-aaaak-qasxq-cai' is remote on network 'ic'.
Caused by: Failed while determining if canister 'eop7r-riaaa-aaaak-qasxq-cai' is remote on network 'ic'.
  Failed to figure out if canister 'eop7r-riaaa-aaaak-qasxq-cai' has a remote id on network 'ic'.
    Invalid argument: Canister eop7r-riaaa-aaaak-qasxq-cai not found in dfx.json
```

### feat: allow replica log level to be configured

It is now possible to specify the replica's log level. Possible values are `critical`, `error`, `warning`, `info`, `debug`, and `trace`.
The log level defaults to the level 'error'. Debug prints (e.g. `Debug.print("...")` in Motoko) still show up in the console.
The log level can be specified in the following places (See [system-wide dfx start](#feat-system-wide-dfx-start) for more detailed explanations on the network types):
- In file `networks.json` in the field `<network name>.replica.log_level` for shared networks.
- In file `dfx.json` in the field `networks.<network name>.replica.log_level` for project-specific networks.
- In file `dfx.json` in the field `defaults.replica.log_level` for project-specific networks. Requires a project-specific network to be run, otherwise this will have no effect.

### feat: enable canister sandboxing

Canister sandboxing is enabled to be consistent with the mainnet.

### chore: dfx ledger account-id --of-canister also accepts principal

It is now possible to do e.g. `dfx ledger account-id --of-canister fg7gi-vyaaa-aaaal-qadca-cai` as well as `dfx ledger account-id --of-canister my_canister_name` when checking the ledger account id of a canister.
Previously, dfx only accepted canister aliases and produced an error message that was hard to understand.

### chore: dfx canister deposit-cycles uses default wallet if none is specified

Motivated by [this forum post](https://forum.dfinity.org/t/dfx-0-10-0-dfx-canister-deposit-cycles-returns-error/13251/6).

### fix: print links to cdk-rs docs in dfx new

### fix: Small grammar change to identity password decryption prompt

The prompt for entering your passphrase in order to decrypt an identity password read:
    "Please enter a passphrase for your identity"
However, at that point, it isn't "a" passphrase.  It's either your passphrase, or incorrect.
Changed the text in this case to read:
    "Please enter the passphrase for your identity"

### chore: add retry logic to dfx download script

## Dependencies

### Replica

Updated replica to elected commit 999f7cc6bbe17abdb7b7a1eab73840a94597e363.
This incorporates the following executed proposals:

* [78693](https://dashboard.internetcomputer.org/proposal/78693)
* [77589](https://dashboard.internetcomputer.org/proposal/77589)
* [76228](https://dashboard.internetcomputer.org/proposal/76228)
* [75700](https://dashboard.internetcomputer.org/proposal/75700)
* [75109](https://dashboard.internetcomputer.org/proposal/75109)
* [74395](https://dashboard.internetcomputer.org/proposal/74395)
* [73959](https://dashboard.internetcomputer.org/proposal/73959)
* [73714](https://dashboard.internetcomputer.org/proposal/73714)
* [73368](https://dashboard.internetcomputer.org/proposal/73368)
* [72764](https://dashboard.internetcomputer.org/proposal/72764)

### ic-ref

Updated ic-ref to 0.0.1-1fba03ee
- introduce awaitKnown
- trivial implementation of idle_cycles_burned_per_day

### Updated Motoko to 0.7.0

### Cycles wallet

- Module hash: b944b1e5533064d12e951621d5045d5291bcfd8cf9d60c28fef02c8fdb68e783
- https://github.com/dfinity/cycles-wallet/commit/fa86dd3a65b2509ca1e0c2bb9d7d4c5be95de378

# 0.11.2

## DFX

### fix: disable asset canister redirection of all HTTP traffic from `.raw.ic0.app` to `.ic0.app`

### fix: disable asset canister's ETag HTTP headers

The feature is not yet implemented on `icx-proxy`-level, and is causing 500 HTTP response for some type of assets every second request.

# 0.11.1

## DFX

### fix: dfx now only adds candid:service metadata to custom canisters that have at least one build step

This way, if a canister uses a premade canister wasm, dfx will use it as-is.

### fix: "canister alias not defined" in the Motoko language server

It is now possible to develop multiple-canister projects using the [Motoko VSCode extension](https://marketplace.visualstudio.com/items?itemName=dfinity-foundation.vscode-motoko).

### fix: improve browser compatibility for the JavaScript language binding

Patches a JavaScript language binding compatibility issue encountered in web browsers which do not support the (?.) operator.

### feat: print dfx.json schema

dfx is now capable of displaying the schema for `dfx.json`. You can see the schema by running `dfx schema` or write the schema to a file with `dfx schema --outfile path/to/file/schema.json`.

### feat: support for configuring assets in assets canister
- The `.ic-assets.json` file should be placed inside directory with assets, or its subdirectories. Multiple config files can be used (nested in subdirectories). Example of `.ic-assets.json` file format:
``` json
[
    {
        "match": ".*",
        "cache": {
            "max_age": 20
        },
        "headers": {
            "X-Content-Type-Options": "nosniff"
        },
        "ignore": false
    },
    {
        "match": "**/*",
        "headers": null
    },
    {
        "match": "file.json",
        "ignore": true
    }
]
```
- Configuring assets works only during asset creation - any changes to `.ic-assets.json` files won't have any effect effect for assets that have already been created. We are working on follow up implementation with improvements to handle updating these properties.
- `headers` from multiple applicable rules are being stacked/concatenated, unless `null` is specified, which resets/empties the headers.
- Both `"headers": {}` and absence of `headers` field don't have any effect on end result.
- Valid JSON format is required, i.e. the array of maps, `match` field is required. Only the following fields are accepted: `cache`, `ignore`, `headers`, `match`. The glob pattern has to be valid.
- The way matching rules work:
  1. The most deeply nested config file takes precedence over the one in parent dir. In other words, properties from a rule matching a file in a subdirectory override properties from a rule matching a file in a parent directory
  2. Order of rules within file matters - last rule in config file takes precedence over the first one

- The way `ignore` field works:
  1. By default, files that begin with a `.` are ignored, while all other files are included.
  2. The `.ignore` field overrides this, if present.
  3. If a directory is ignored, file and directories within it cannot be un-ignored.
  4. A file can be ignored and un-ignored many times, as long as any of its parent directories haven't been ignored.


### fix: Allow `dfx deploy` to not take arguments for canisters not being installed

A longstanding bug with `dfx deploy` is that if an installation is skipped (usually an implicitly included dependency), it still requires arguments even if the installed canister doesn't. As of this release that bug is now fixed.

### feat: Add additional logging from bitcoin canister in replica.

Configures the replica to emit additional logging from the bitcoin canister whenever the bitcoin feature is enabled. This helps show useful information to developers, such as the bitcoin height that the replica currently sees.

### fix: make `build` field optional for custom canisters

Prior to 0.11.0, a custom canister's `build` field could be left off if `dfx build` was never invoked. To aid in deploying prebuilt canisters, this behavior is now formalized; omitting `build` is equivalent to `build: []`.

### feat: Use `--locked` for Rust canisters

`dfx build`, in Rust canisters, now uses the `--locked` flag when building with Cargo. To offset this, `dfx new --type rust` now runs `cargo update` on the resulting project.

### feat: Enable threshold ecdsa signature

ECDSA signature signing is now enabled by default in new projects, or by running `dfx start --clean`.
A test key id "Secp256k1:dfx_test_key" is ready to be used by locally created canisters.

## Dependencies

### Updated `agent-rs` to 0.20.0

### Updated `candid` to 0.7.15

### Replica

Updated replica to elected commit 6e86169e98904047833ba6133e5413d2758d90eb.
This incorporates the following executed proposals:

* [72225](https://dashboard.internetcomputer.org/proposal/72225)
* [71669](https://dashboard.internetcomputer.org/proposal/71669)
* [71164](https://dashboard.internetcomputer.org/proposal/71164)
* [70375](https://dashboard.internetcomputer.org/proposal/70375)
* [70002](https://dashboard.internetcomputer.org/proposal/70002)

# 0.11.0

## DFX

### feat: renamed canisters in new projects to <project>_frontend and <project>_backend

The names of canisters created for new projects have changed.
After `dfx new <project>`, the canister names are:

- `<project>_backend` (previously `<project>`)
- `<project>_frontend` (previously `<project>_assets`)

### feat: Enable threshold ecdsa signature

### feat: new command: dfx canister metadata <canister> <name>

For example, to query a canister's candid service definition: `dfx canister metadata hello_backend candid:service`

### refactor: deprecate /_/candid internal webserver

The dfx internal webserver now only services the /_/candid endpoint.  This
is now deprecated.  If you were using this to query candid definitions, you
can instead use `dfx canister metadata`.

### refactor: optimize from ic-wasm

Optimize Rust canister WASM module via ic-wasm library instead of ic-cdk-optimizer. A separate installation of ic-cdk-optimizer is no longer needed.

The actual optimization was kept the same.

### feat: Read dfx canister call argument from a file or stdin

Enables passing large arguments that cannot be passed directly in the command line using the `--argument-file` flag. For example:
 * Named file: `dfx canister call --argument-file ./my/argument/file.txt my_canister_name greet`
 * Stdin: `echo '( null )' | dfx canister call --argument-file - my_canister_name greet`

### fix: Use default setting for BTC adapter idle seconds

A lower threshold was no longer necessary.

### feat: Allow users to configure logging level of bitcoin adapter

The bitcoin adapter's logging can be very verbose if debug logging is enabled, making it difficult to make sense of what's going on. On the other hand, these logs are useful for triaging problems.

To get the best of both worlds, this release adds support for an additional configuration option in dfx.json:

    "bitcoin": {
      "enabled": true,
      "nodes": ["127.0.0.1:18444"],
      "log_level": "info" <------- users can now configure the log level
    }

By default, a log level of "info" is used, which is relatively quiet. Users can change it to "debug" for more verbose logging.

### chore: update Candid UI canister with commit bffa0ae3c416e8aa3c92c33722a6b1cb31d0f1c3

This includes the following changes:

* Fetch did file from canister metadata
* Better flamegraph support
* Fix bigint error for vec nat8 type

### feat: dfx will look up the port of the running webserver from .dfx/webserver-port, if present

After `dfx start --host 127.0.0.1:0`, the dfx webserver will listen on an ephemeral port.  It stores the port value in .dfx/webserver-port.  dfx will now look for this file, and if a port is contained within, use that port to connect to the dfx webserver.

### fix: dfx commands once again work from any subdirectory of a dfx project

Running `dfx deploy`, `dfx canister id`, `dfx canister call` and so forth work as expected
if run from within any subdirectory of a dfx project.  Previously, this would create
canister_ids.json or .dfx/local/canister_ids.json within the subdirectory.

### feat: Post-installation tasks

You can now add your own custom post-installation/post-deployment tasks to any canister type. The new `post-install` key for canister objects in `dfx.json` can be a command or list of commands, similar to the `build` key of `custom` canisters, and receives all the same environment variables. For example, to replicate the upload task performed with `assets` canisters, you might set `"post-install": "icx-asset sync $CANISTER_ID dist"`.

### feat: assets are no longer copied from source directories before being uploaded to asset canister

Assets are now uploaded directly from their source directories, rather than first being copied
to an output directory.

If you're using `dfx deploy`, you won't see any change in functionality.  If you're running
`dfx canister install --mode=upgrade`, changed files in asset source directories will
be detected and uploaded even without an intervening `dfx build`.

### fix: Added src/declarations to .gitignore for new projects

### fix: remove deprecated candid path environment variable

The environment variable format `CANISTER_CANDID_{name}`, used in Rust projects, was deprecated in 0.9.2, to be unified with the variables `CANISTER_CANDID_PATH_{name}` which are used in other project types. It has now been removed. Note that you will need to update `ic-cdk-macros` if you use the `#[import]` macro.

### feat: deprecate `dfx config` for removal

The `dfx config` command has several issues and is ultimately a poor replacement for [`jq`](https://stedolan.github.io/jq). The command is being deprecated, and will be removed in a later release; we recommend switching to `jq` or similar tools (e.g. `ConvertTo-Json` in PowerShell, `to json` in nushell, etc.)

### feat: Better build scripts for type:custom

Build scripts now always receive a CWD of the DFX project root, instead of wherever `dfx` was invoked from, and a bare script `script.sh` can be specified without needing to prefix with `./`.

### feat: rust, custom, and asset canisters now include candid:service metadata

Motoko canisters already included this metadata.

Also added this metadata to the asset canister wasm, which will cause the next deploy to
install this new version.

### feat: Add safeguard to freezing threshold

Some developers mistakenly think that the freezing threshold is measured in cycles, but it is actually measured in seconds. To stop them from accidentally freezing their canisters, setting a freezing threshold above 50M seconds (~1.5 years) now requires a confirmation.

### fix: restores assets to webpack devserver

### chore: updates webpack dependencies for dfx new project

Resolves an issue where `webpack-cli` was was breaking when users tried to run `npm start` in a fresh project. For affected users of 0.10.1, you can resolve this issue manually by running `npm install webpack@latest webpack-cli@latest terser-webpack-plugin@latest`.

### feat: Support for new ledger notify function

Ledger 7424ea8 deprecates the existing `notify` function with a switch parameter between creating and topping up a canister, and introduces two
functions for doing the same. This should *mostly* be invisible to users, except that previously, if `dfx ledger create-canister` or `dfx ledger top-up`
failed, you would call `dfx ledger notify` after correcting the issue. In order to support the change, this command has been changed to two subcommands:
`dfx ledger notify create-canister` and `dfx ledger notify top-up`.

### feat: `--from-subaccount`

Previously, the ledger commands assumed all transfers were made from the default subaccount for the identity principal. This feature adds a `--from-subaccount` flag to `dfx ledger transfer`, `dfx ledger create-canister`, and `dfx ledger top-up`, to enable making transfers from a selected subaccount. A `--subaccount` flag is also added to `dfx ledger balance` for convenience. Subaccounts are expected as 64-character hex-strings (i.e. 32 bytes).

### feat: cargo audit when building rust canisters

When a canister with type `rust` is built and `cargo-audit` is installed, dfx will now check for vulnerabilities in the dependencies. If a vulnerability is found, dfx will recommend that the user update to a version without known vulnerabilities.

### fix: Freezing Threshold now documented

Calls made to retrieve the help output for `canister update-settings` was missing the `freezing-threshold` parameter.

### chore: warnings and errors are more visible

`WARN` and `ERROR` messages are now clearly labelled as such, and the labels are colored accordingly.
This is now included when running `dfx canister update-settings -h`.

### fix: canister call uses candid file if canister type cannot be determined

The candid file specified in the field `canisters.<canister name>.candid` of dfx.json, or if that not exists `canisters.<canister name>.remote.candid`, is now used when running `dfx canister call`, even when dfx fails to determine the canister type.

### fix: btc/canister http adapter socket not found by replica after restart

After running `dfx start --enable-bitcoin` twice in a row (stopping dfx in between), the second
launched replica would fail to connect to the btc adapter.  This is because ic-starter
does not write a new configuration file if one already exists, so the configuration file
used by the replica referred to one socket path, while dfx passed a different socket path
to the btc adapter.

Now dfx reuses the previously-used unix domain socket path, for both the btc adapter
and for the canister http adapter.

### fix: dfx stop now waits until dfx and any child processes exit

Previously, `dfx stop` would send the TERM signal to the running dfx and its child processes,
and then exit immediately.

This avoids interference between a dfx process performing cleanup at shutdown and
a dfx process that is starting.

### fix: dfx ping no longer creates a default identity

dfx ping now uses the anonymous identity, and no longer requires dfx.json to be present.


### fix: Initialize replica with bitcoin regtest flag

When the bitcoin feature is enabled, dfx was launching the replica with the "bitcoin_testnet" feature.
The correct feature to use is "bitcoin_regtest".

### dfx bootstrap now looks up the port of the local replica

`dfx replica` writes the port of the running replica to one of these locations:

- .dfx/replica-configuration/replica-1.port
- .dfx/ic-ref.port

`dfx bootstrap` will now use this port value, so it's no longer necessary to edit dfx.json after running `dfx replica`.

### feat: dfx.json local network settings can be set on the local network, rather than defaults

In `dfx.json`, the `bootstrap`, `bitcoin`, `canister_http`, and `replica` settings can
now be specified on the local network, rather than in the `defaults` field.
If one of these four fields is set for the local network, the corresponding field
in `defaults` will be ignored.

Example:
``` json
{
  "networks": {
    "local": {
      "bind": "127.0.0.1:8000",
      "canister_http": {
        "enabled": true
      }
    }
  }
}
```

## Dependencies

### Rust Agent

Updated agent-rs to 0.18.0

### Motoko

Updated Motoko from 0.6.28 to 0.6.29.

### Replica

Updated replica to elected commit 8993849de5fab76e796d67750facee55a0bf6649.
This incorporates the following executed proposals:

* [69804](https://dashboard.internetcomputer.org/proposal/69804)
* [67990](https://dashboard.internetcomputer.org/proposal/67990)
* [67483](https://dashboard.internetcomputer.org/proposal/67483)
* [66895](https://dashboard.internetcomputer.org/proposal/66895)
* [66888](https://dashboard.internetcomputer.org/proposal/66888)
* [65530](https://dashboard.internetcomputer.org/proposal/65530)
* [65327](https://dashboard.internetcomputer.org/proposal/65327)
* [65043](https://dashboard.internetcomputer.org/proposal/65043)
* [64355](https://dashboard.internetcomputer.org/proposal/64355)
* [63228](https://dashboard.internetcomputer.org/proposal/63228)
* [62143](https://dashboard.internetcomputer.org/proposal/62143)

### ic-ref

Updated ic-ref to 0.0.1-173cbe84
 - add ic0.performance_counter system interface
 - add system API for ECDSA signing
 - allow optional "error_code" field in responses
 - support gzip-compressed canister modules
 - enable canisters to send HTTP requests

# 0.10.1

## DFX

### fix: Webpack config no longer uses CopyPlugin

Dfx already points to the asset canister's assets directory, and copying to disk could sometimes
lead to an annoying "too many open files" error.

### fix: HSMs are once again supported on Linux

On Linux, dfx 0.10.0 failed any operation with an HSM with the following error:
```
Error: IO: Dynamic loading not supported
```
The fix was to once again dynamically-link the Linux build.

### feat: error explanation and fixing instructions engine

Dfx is now capable of providing explanations and remediation suggestions for entire categories of errors at a time.
Explanations and suggestions will slowly be added over time.
To see an example of an already existing suggestion, run `dfx deploy --network ic` while using an identity that has no wallet configured.

### chore: add context to errors

Most errors that happen within dfx are now reported in much more detail. No more plain `File not found` without explanation what even was attempted.

### fix: identities with configured wallets are not broken anymore and removed only when using the --drop-wallets flag

When an identity has a configured wallet, dfx no longer breaks the identity without actually removing it.
Instead, if the --drop-wallets flag is specified, it properly removes everything and logs what wallets were linked,
and when the flag is not specified, it does not remove anything.

The behavior for identities without any configured wallets is unchanged.

### feat: bitcoin integration: dfx now generates the bitcoin adapter config file

dfx command-line parameters for bitcoin integration:
``` bash
dfx start   --enable-bitcoin  # use default node 127.0.0.1:18444
dfx start   --enable-bitcoin --bitcoin-node <node>
```

The above examples also work for dfx replica.

These default to values from dfx.json:
```
.defaults.bitcoin.nodes
.defaults.bitcoin.enabled
```

The --bitcoin-node parameter, if specified on the command line, implies --enable-bitcoin.

If --enable-bitcoin or .defaults.bitcoin.enabled is set, then dfx start/replica will launch the ic-btc-adapter process and configure the replica to communicate with it.


### feat: print wallet balance in a human readable form #2184

Default behaviour changed for `dfx wallet balance`, it will now print cycles amount upscaled to trillions.

New flag `--precise` added to `dfx wallet balance`. Allows to get exact amount of cycles in wallet (without upscaling).

### feat: canister http integration

dfx command-line parameters for canister http requests integration:
```
dfx start --enable-canister-http
dfx replica --enable-canister-http
```

This defaults to the following value in dfx.json:
```
.defaults.canister_http.enabled
```

### fix: specifying ic provider with a trailing slash is recognised correctly

Specifying the network provider as `https://ic0.app/` instead of `https://ic0.app` is now recognised as the real IC network.

### Binary cache

Added ic-canister-http-adapter to the binary cache.

## Dependencies

### Updated agent-rs to 0.17.0

## Motoko

Updated Motoko from 0.6.26 to 0.6.28.

## Replica

Updated replica to elected commit b90edb9897718730f65e92eb4ff6057b1b25f766.
This incorporates the following executed proposals:

* [61004](https://dashboard.internetcomputer.org/proposal/61004)
* [60222](https://dashboard.internetcomputer.org/proposal/60222)
* [59187](https://dashboard.internetcomputer.org/proposal/59187)
* [58479](https://dashboard.internetcomputer.org/proposal/58479)
* [58376](https://dashboard.internetcomputer.org/proposal/58376)
* [57843](https://dashboard.internetcomputer.org/proposal/57843)
* [57395](https://dashboard.internetcomputer.org/proposal/57395)

## icx-proxy

Updated icx-proxy to commit c312760a62b20931431ba45e5b0168ee79ea5cda

* Added gzip and deflate body decoding before certification validation.
* Fixed unzip and streaming bugs
* Added Prometheus metrics endpoint
* Added root and invalid ssl and dns mapping

# 0.10.0

## DFX

### feat: Use null as default value for opt arguments


Before this, `deploy`ing a canister with an `opt Foo` init argument without specifying an `--argument` would lead to an error:

``` bash
$ dfx deploy
Error: Invalid data: Expected arguments but found none.
```

With this change, this isn't an error anymore, but instead `null` is passed as a value. In general, if the user does _not_ provide an `--argument`, and if the init method expects only `opt` arguments, then `dfx` will supply `null` for each argument.

Note in particular that this does not try to match `opt` arguments for heterogeneous (`opt`/non-`opt`) signatures. Note moreover that this only impacts a case that would previously error out, so no existing (working) workflows should be affected.

### feat: dfx identity set-wallet now checks that the provided canister is actually a wallet

This check was previously performed on local networks, but not on mainnet.

### feat: dfx canister call --candid <path to candid file> ...

Allows one to provide the .did file for calls to an arbitrary canister.

### feat: Install arbitrary wasm into canisters

You no longer need a DFX project setup with a build task to install an already-built wasm module into a canister ID. The new `--wasm <path>` flag to `dfx canister install` will bypass project configuration and install the wasm module at `<path>`. A DFX project setup is still recommended for general use; this should mostly be used for installing pre-built canisters. Note that DFX will also not perform its usual checks for API/ABI/stable-memory compatibility in this mode.

### feat: Support for 128-bit cycle counts

Cycle counts can now exceed the previously set maximum of 2^64. The new limit is 2^128. A new wallet version has been bundled with this release that supports the new cycle count. You will not be able to use this feature with your existing wallets without running `dfx wallet upgrade`, but old wallets will still work just fine with old cycle counts.

### fix: dfx start will once again notice if dfx is already running

dfx will once again display 'dfx is already running' if dfx is already running,
rather than 'Address already in use'.

As a consequence, after `dfx start` failed to notice that dfx was already running,
it would replace .dfx/pid with an empty file.  Later invocations of `dfx stop`
would display no output and return a successful exit code, but leave dfx running.

### fix: dfx canister update-settings <canister id> works even if the canister id is not known to the project.

This makes the behavior match the usage text of the command:
`<CANISTER> Specifies the canister name or id to update. You must specify either canister name/id or the --all option`

### feat: dfx deploy --upgrade-unchanged or dfx canister install --mode upgrade --upgrade-unchanged

When upgrading a canister, `dfx deploy` and `dfx canister install` skip installing the .wasm
if the wasm hash did not change.  This avoids a round trip through stable memory for all
assets on every dfx deploy, for example.  By passing this argument, dfx will instead
install the wasm even if its hash matches the already-installed wasm.

### feat: Introduce DFX_CACHE_ROOT environment variable

A new environment variable, `DFX_CACHE_ROOT`, has been introduced to allow setting the cache root directory to a different location than the configuration root directory. Previously `DFX_CONFIG_ROOT` was repurposed for this which only allowed one location to be set for both the cache and configuration root directories.

This is a breaking change since setting `DFX_CONFIG_ROOT` will no longer set the cache root directory to that location.

### fix: Error if nonzero cycles are passed without a wallet proxy

Previously, `dfx canister call --with-cycles 1` would silently ignore the `--with-cycles` argument as the DFX principal has no way to pass cycles and the call must be forwarded through the wallet. Now it will error instead of silently ignoring it. To forward a call through the wallet, use `--wallet $(dfx identity get-wallet)`, or `--wallet $(dfx identity --network ic get-wallet)` for mainnet.

### feat: Configure subnet type of local replica

The local replica sets its parameters according to the subnet type defined in defaults.replica.subnet_type, defaulting to 'application' when none is specified.
This makes it less likely to accidentally hit the 'cycles limit exceeded' error in production.  Since the previous default was `system`, you may see these types errors in development instead.
Possible values for defaults.replica.subnet_type are: "application", "verifiedapplication", "system"

Example how to specify the subnet type:
``` json
{
  "defaults": {
    "replica": {
      "subnet_type": "verifiedapplication"
    }
  }
}
```

### feat: Introduce command for local cycles top-up

`dfx ledger fabricate-cycles <canister (id)> <optional amount>` can be used during local development to create cycles out of thin air and add them to a canister. Instead of supplying a canister name or id it is also possible to use `--all` to add the cycles to every canister in the current project. When no amount is supplied, the command uses 10T cycles as default. Using this command with `--network ic` will result in an error.

### feat: Private keys can be stored in encrypted format

`dfx identity new` and `dfx identity import` now ask you for a password to encrypt the private key (PEM file) when it is stored on disk.
If you decide to use a password, your key will never be written to disk in plain text.
In case you don't want to enter your password all the time and want to take the risk of storing your private key in plain text, you can use the `--disable-encryption` flag.

The `default` identity as well as already existing identities will NOT be encrypted. If you want to encrypt an existing identity, use the following commands:
``` bash
dfx identity export identity_name > identity.pem
# if you have set old_identity_name as the identity that is used by default, switch to a different one
dfx identity use other_identity
dfx identity remove identity_name
dfx identity import identity_name identity.pem
```

### feat: Identity export

If you want to get your identity out of dfx, you can use `dfx identity export identityname > exported_identity.pem`. But be careful with storing this file as it is not protected with your password.

### feat: Identity new/import now has a --force flag

If you want to script identity creation and don't care about overwriting existing identities, you now can use the `--force` flag for the commands `dfx identity new` and `dfx identity import`.

### fix: Do not automatically create a wallet on IC

When running `dfx deploy --network ic`, `dfx canister --network ic create`, or `dfx identity --network ic get-wallet` dfx no longer automatically creates a cycles wallet for the user if none is configured. Instead, it will simply report that no wallet was found for that user.

Dfx still creates the wallet automatically when running on a local network, so the typical workflow of `dfx start --clean` and `dfx deploy` will still work without having to manually create the wallet.

### fix: Identities cannot exist and not at the same time

When something went wrong during identity creation, the identity was not listed as existing.
But when trying to create an identity with that name, it was considered to be already existing.

### feat: dfx start and dfx replica can now launch the ic-btc-adapter process

Added command-line parameters:
``` bash
dfx start   --enable-bitcoin --btc-adapter-config <path>
dfx replica --enable-bitcoin --btc-adapter-config <path>
```

These default to values from dfx.json:
```
.defaults.bitcoin.btc_adapter_config
.defaults.bitcoin.enabled
```

The --btc-adapter-config parameter, if specified on the command line, implies --enable-bitcoin.

If --enable-bitcoin or .defaults.bitcoin.enabled is set, and a btc adapter configuration is specified,
then dfx start/replica will launch the ic-btc-adapter process.

This integration is not yet complete, pending upcoming functionality in ic-starter.

### fix: report context of errors

dfx now displays the context of an error in several places where previously the only error
message would be something like "No such file or directory."

### chore: updates starter project for Node 18

Webpack dev server now works for Node 18 (and should work for Node 17). A few packages are also upgraded

## updating dependencies

Updated to version 0.14.0 of agent-rs

## Cycles wallet

- Module hash: bb001d1ebff044ba43c060956859f614963d05c77bd778468fce4de095fe8f92
- https://github.com/dfinity/cycles-wallet/commit/f18e9f5c2f96e9807b6f149c975e25638cc3356b

## Replica

Updated replica to elected commit b3788091fbdb8bed7e527d2df4cc5e50312f476c.
This incorporates the following executed proposals:

* [57150](https://dashboard.internetcomputer.org/proposal/57150)
* [54964](https://dashboard.internetcomputer.org/proposal/54964)
* [53702](https://dashboard.internetcomputer.org/proposal/53702)
* [53231](https://dashboard.internetcomputer.org/proposal/53231)
* [53134](https://dashboard.internetcomputer.org/proposal/53134)
* [52627](https://dashboard.internetcomputer.org/proposal/52627)
* [52144](https://dashboard.internetcomputer.org/proposal/52144)
* [50282](https://dashboard.internetcomputer.org/proposal/50282)

Added the ic-btc-adapter binary to the cache.

## Motoko

Updated Motoko from 0.6.25 to 0.6.26.

# 0.9.3

## DFX

### feat: dfx deploy now displays URLs for the frontend and candid interface

### dfx.json

In preparation for BTC integration, added configuration for the bitcoind port:

``` json
{
  "canisters": {},
  "defaults": {
    "bitcoind": {
      "port": 18333
    }
  }
}
```

## icx-proxy

Updated icx-proxy to commit 594b6c81cde6da4e08faee8aa8e5a2e6ae815602, now static-linked.

* upgrade HTTP calls upon canister request
* no longer proxies /_/raw to the dfx internal webserver
* allows for generic StreamingCallback tokens

## Replica

Updated replica to blessed commit d004accc3904e24dddb13a11d93451523e1a8a5f.
This incorporates the following executed proposals:

* [49653](https://dashboard.internetcomputer.org/proposal/49653)
* [49011](https://dashboard.internetcomputer.org/proposal/49011)
* [48427](https://dashboard.internetcomputer.org/proposal/48427)
* [47611](https://dashboard.internetcomputer.org/proposal/47611)
* [47512](https://dashboard.internetcomputer.org/proposal/47512)
* [47472](https://dashboard.internetcomputer.org/proposal/47472)
* [45984](https://dashboard.internetcomputer.org/proposal/45984)
* [45982](https://dashboard.internetcomputer.org/proposal/45982)

## Motoko

Updated Motoko from 0.6.21 to 0.6.25.

# 0.9.2

## DFX

### feat: Verify Candid and Motoko stable variable type safety of canister upgrades

Newly deployed Motoko canisters now embed the Candid interface and Motoko stable signatures in the Wasm module.
`dfx deploy` and `dfx canister install` will automatically check

	1) the backward compatible of Candid interface in both upgrade and reinstall mode;
	2) the type safety of Motoko stable variable type in upgrade mode to avoid accidentally lossing data;

See [Upgrade compatibility](https://smartcontracts.org/docs/language-guide/compatibility.html) for more details.

### feat: Unified environment variables across build commands

The three canister types that use a custom build tool - `assets`, `rust`, and `custom` - now all support the same set of environment variables during the build task:

* `DFX_VERSION` - The version of DFX that was used to build the canister.
* `DFX_NETWORK` - The network name being built for. Usually `ic` or `local`.
* `CANISTER_ID_{canister}` - The canister principal ID of the canister `{canister}` registered in `dfx.json`.
* `CANISTER_CANDID_PATH_{canister}` - The path to the Candid interface file for the canister `{canister}` among your canister's dependencies.
* `CANISTER_CANDID_{canister}` (deprecated) - the same as `CANISTER_CANDID_PATH_{canister}`.  This is provided for backwards compatibility with `rust` and `custom` canisters, and will be removed in dfx 0.10.0.
* `CANISTER_ID` - Same as `CANISTER_ID_{self}`, where `{self}` is the name of _this_ canister.
* `CANISTER_CANDID_PATH` - Same as `CANISTER_CANDID_PATH_{self}`, where `{self}` is the name of _this_ canister.

### feat: Support for local ledger calls

If you have an installation of the ICP Ledger (see [Ledger Installation Guide](https://github.com/dfinity/ic/tree/master/rs/rosetta-api/ledger_canister#deploying-locally)), `dfx ledger balance` and `dfx ledger transfer` now support
`--ledger-canister-id` parameter.

Some examples:
``` bash
$ dfx ledger \
  --network local \
  balance \
  --ledger-canister-id  rrkah-fqaaa-aaaaa-aaaaq-cai
1000.00000000 ICP

$ dfx ledger \
  --network local \
  transfer --amount 0.1 --memo 0 \
  --ledger-canister-id  rrkah-fqaaa-aaaaa-aaaaq-cai 8af54f1fa09faeca18d294e0787346264f9f1d6189ed20ff14f029a160b787e8
Transfer sent at block height: 1
```

### feat: `dfx ledger account-id` can now compute canister addresses

The `dfx ledger account-id` can now compute addresses of principals and canisters.
The command also supports ledger subaccounts now.

``` bash
dfx ledger account-id --of-principal 53zcu-tiaaa-aaaaa-qaaba-cai
dfx ledger --network small02 account-id --of-canister ledger_demo
dfx ledger account-id --of-principal 53zcu-tiaaa-aaaaa-qaaba-cai --subaccount 0000000000000000000000000000000000000000000000000000000000000001
```

### feat: Print the full error chain in case of a failure

All `dfx` commands will now print the full stack of errors that led to the problem, not just the most recent error.
Example:

```
Error: Subaccount '00000000000000000000000000000000000000000000000000000000000000000' is not a valid hex string
Caused by:
  Odd number of digits
```

### fix: dfx import will now import pem files created by `quill generate`

`quill generate` currently outputs .pem files without an `EC PARAMETERS` section.
`dfx identity import` will now correctly identify these as EC keys, rather than Ed25519.

### fix: retry on failure for ledger create-canister, top-up, transfer

dfx now calls `transfer` rather than `send_dfx`, and sets the created_at_time field in order to retry the following commands:

* dfx ledger create-canister
* dfx ledger top-up
* dfx ledger transfer

### feat: Remote canister support

It's now possible to specify that a canister in dfx.json references a "remote" canister on a specific network,
that is, a canister that already exists on that network and is managed by some other project.

Motoko, Rust, and custom canisters may be configured in this way.

This is the general format of the configuration in dfx.json:
``` json
{
  "canisters": {
    "<canister name>": {
      "remote": {
        "candid": "<path to candid file to use when building on remote networks>",
        "id": {
          "<network name>": "<principal on network>"
        }
      }
    }
  }
}
```

The "id" field, if set for a given network, specifies the canister ID for the canister on that network.
The canister will not be created or installed on these remote networks.
For other networks, the canister will be created and installed as usual.

The "candid" field, if set within the remote object, specifies the candid file to build against when
building other canisters on a network for which the canister is remote.  This definition can differ
from the candid definitions for local builds.

For example, if have an installation of the ICP Ledger (see [Ledger Installation Guide](https://github.com/dfinity/ic/tree/master/rs/rosetta-api/ledger_canister#deploying-locally))
in your dfx.json, you could configure the canister ID of the Ledger canister on the ic network as below.  In this case,
the private interfaces would be available for local builds, but only the public interfaces would be available
when building for `--network ic`.
``` json
{
  "canisters": {
    "ledger": {
      "type": "custom",
      "wasm": "ledger.wasm",
      "candid": "ledger.private.did",
      "remote": {
        "candid": "ledger.public.did",
        "id": {
          "ic": "ryjl3-tyaaa-aaaaa-aaaba-cai"
        }
      }
    },
    "app": {
      "type": "motoko",
      "main": "src/app/main.mo",
      "dependencies": [ "ledger" ]
    }
  }
}
```

As a second example, suppose that you wanted to write a mock of the ledger in Motoko.
In this case, since the candid definition is provided for remote networks,
`dfx build` (with implicit `--network local`) will build app against the candid
definitions defined by mock.mo, but `dfx build --network ic` will build app against
`ledger.public.did`.

This way, you can define public update/query functions to aid in local testing, but
when building/deploying to mainnet, references to methods not found in `ledger.public.did`
will be reports as compilation errors.

``` json
{
  "canisters": {
    "ledger": {
      "type": "motoko",
      "main": "src/ledger/mock.mo",
      "remote": {
        "candid": "ledger.public.did",
        "id": {
          "ic": "ryjl3-tyaaa-aaaaa-aaaba-cai"
        }
      }
    },
    "app": {
      "type": "motoko",
      "main": "src/app/main.mo",
      "dependencies": [ "ledger" ]
    }
  }
}
```

### feat: Generating remote canister bindings

It's now possible to generate the interface of a remote canister using a .did file using the `dfx remote generate-binding <canister name>|--all` command. This makes it easier to write mocks for local development.

Currently, dfx can generate .mo, .rs, .ts, and .js bindings.

This is how you specify how to generate the bindings in dfx.json:
``` json
{
  "canisters": {
    "<canister name>": {
      "main": "<path to mo/rs/ts/js file that will be generated>",
      "remote": {
        "candid": "<path to candid file to use when generating bindings>"
        "id": {}
      }
    }
  }
}
```

## ic-ref

Upgraded from a432156f24faa16d387c9d36815f7ddc5d50e09f to ab8e3f5a04f0f061b8157c2889f8f5de05f952bb

* Support 128-bit system api for cycles
* Include canister_ranges in the state tree
* Removed limit on cycles in a canister

## Replica

Updated replica to blessed commit 04fe8b0a1262f07c0cec1fdfa838a37607370a61.
This incorporates the following executed proposals:

* [45091](https://dashboard.internetcomputer.org/proposal/45091)
* [43635](https://dashboard.internetcomputer.org/proposal/43635)
* [43633](https://dashboard.internetcomputer.org/proposal/43633)
* [42783](https://dashboard.internetcomputer.org/proposal/42783)
* [42410](https://dashboard.internetcomputer.org/proposal/42410)
* [40908](https://dashboard.internetcomputer.org/proposal/40908)
* [40647](https://dashboard.internetcomputer.org/proposal/40647)
* [40328](https://dashboard.internetcomputer.org/proposal/40328)
* [39791](https://dashboard.internetcomputer.org/proposal/39791)
* [38541](https://dashboard.internetcomputer.org/proposal/38541)

## Motoko

Updated Motoko from 0.6.20 to 0.6.21.

# 0.9.0

## DFX

### feat!: Remove the wallet proxy and the --no-wallet flag

Breaking change: Canister commands, except for `dfx canister create`, will make the call directly, rather than via the user's wallet. The `--no-wallet` flag is thus removed from `dfx canister` as its behavior is the default.

When working with existing canisters, use the `--wallet` flag in conjunction with `dfx identity get-wallet` in order to restore the old behavior.

You will need to upgrade your wallet and each of your existing canisters to work with the new system.  To do so, execute the following in each of your dfx projects:
``` bash
dfx wallet upgrade
dfx canister --wallet "$(dfx identity get-wallet)" update-settings --all --add-controller "$(dfx identity get-principal)"
```
To upgrade projects that you have deployed to the IC mainnet, execute the following:
``` bash
dfx wallet --network ic upgrade
dfx canister --network ic --wallet "$(dfx identity --network ic get-wallet)" update-settings --all --add-controller "$(dfx identity get-principal)"
```

### feat: Add --add-controller and --remove-controller flags for "canister update-settings"

`dfx canister update-settings` previously only let you overwrite the entire controller list; `--add-controller` and `--remove-controller` instead add or remove from the list.

### feat: Add --no-withdrawal flag for "canister delete" for when the canister is out of cycles

`dfx canister delete --no-withdrawal <canister>` can be used to delete a canister without attempting to withdraw cycles.

### fix: set RUST_MIN_STACK to 8MB for ic-starter (and therefore replica)

This matches the value used in production and is meant to exceed the configured 5 MB wasmtime stack.

### fix: asset uploads will retry failed requests as expected

Fixed a defect in asset synchronization where no retries would be attempted after the first 30 seconds overall.

## Motoko

Updated Motoko from 0.6.11 to 0.6.20.

* Implement type union/intersection
* Transform for-loops on arrays into while-loops
* Tighten typing rules for type annotations in patterns
* Candid decoding: skip vec any fast
* Bump up MAX_HP_FOR_GC from 1GB to 3GB
* Candid decoder: Trap if a principal value is too large
* Eliminate bignum calls from for-iteration on arrays
* Improve scheduling
* Improve performance of bignum equality
* Stable signatures: frontend, metadata, command-line args
* Added heartbeat support

## Cycles wallet

- Module hash: 53ec1b030f1891bf8fd3877773b15e66ca040da539412cc763ff4ebcaf4507c5
- https://github.com/dfinity/cycles-wallet/commit/57e53fcb679d1ea33cc713d2c0c24fc5848a9759

## Replica

Updated replica to blessed commit 75138bbf11e201aac47266f07bee289dc18a082b.
This incorporates the following executed proposals:

* [33828](https://dashboard.internetcomputer.org/proposal/33828)
* [31275](https://dashboard.internetcomputer.org/proposal/31275)
* [31165](https://dashboard.internetcomputer.org/proposal/31165)
* [30392](https://dashboard.internetcomputer.org/proposal/30392)
* [30078](https://dashboard.internetcomputer.org/proposal/30078)
* [29235](https://dashboard.internetcomputer.org/proposal/29235)
* [28784](https://dashboard.internetcomputer.org/proposal/28784)
* [27975](https://dashboard.internetcomputer.org/proposal/27975)
* [26833](https://dashboard.internetcomputer.org/proposal/26833)
* [25343](https://dashboard.internetcomputer.org/proposal/25343)
* [23633](https://dashboard.internetcomputer.org/proposal/23633)

# 0.8.4

## DFX

### feat: "rust" canister type

You can now declare "rust" canisters in dfx.json.
``` json
{
  "canisters": {
    "canister_name": {
      "type": "rust",
      "package": "crate_name",
      "candid": "path/to/canister_name.did"
    }
  }
}
```

Don't forget to place a `Cargo.toml` in your project root.
Then dfx will build the rust canister with your rust toolchain.
Please also make sure that you have added the WebAssembly compilation target.

``` bash
rustup target add wasm32-unknown-unknown
```

You can also create new dfx project with a default rust canister.

``` bash
dfx new --type=rust <project-name>
```

### chore: updating dfx new template

Updates dependencies to latest for Webpack, and updates config. Additionally simplifies environment variables for canister ID's in config.

Additionally adds some polish to the starter template, including a favicon and using more semantic html in the example app

### feat: environment variable overrides for executable pathnames

You can now override the location of any executable normally called from the cache by specifying
an environment variable. For example, DFX_ICX_PROXY_PATH will specify the path for `icx-proxy`.

### feat: dfx deploy --mode=reinstall <canister>

`dfx deploy` can now reinstall a single canister, controlled by a new `--mode=reinstall` parameter.
This is destructive (it resets the state of the canister), so it requires a confirmation
and can only be performed on a single canister at a time.

`dfx canister install --mode=reinstall <canister>` also requires the same confirmation,
and no longer works with `--all`.

## Replica

The included replica now supports canister_heartbeat.  This only works with rust canisters for the time being,
and does not work with the emulator (`dfx start --emulator`).

# 0.8.3

## DFX

### fix: ic-ref linux binary no longer references /nix/store

This means `dfx start --emulator` has a chance of working if nix is not installed.
This has always been broken, even before dfx 0.7.0.

### fix: replica and ic-starter linux binaries no longer reference /nix/store

This means `dfx start` will work again on linux.  This bug was introduced in dfx 0.8.2.

### feat: replaced --no_artificial_delay option with a sensible default.

The `--no-artificial-delay` option not being the default has been causing a lot of confusion.
Now that we have measured in production and already applied a default of 600ms to most subnets deployed out there,
we have set the same default for dfx and removed the option.

## Motoko

Updated Motoko from 0.6.10 to 0.6.11.

* Assertion error messages are now reproducible (#2821)

# 0.8.2

## DFX

### feat: dfx canister delete can now return cycles to a wallet or dank

By default `dfx canister delete` will return cycles to the default cycles wallet.
Cycles can be returned to a designated canister with `--withdraw-cycles-to-canister` and
cycles can be returned to dank at the current identity principal with `--withdraw-cycles-to-dank`
and to a designated principal with `--withdraw-cycles-to-dank-principal`.

### feat: dfx canister create now accepts multiple instances of --controller argument

It is now possible to create canisters with more than one controller by
passing multiple instances of the `--controller parameter to `dfx canister create`.

You will need to upgrade your wallet with `dfx wallet upgrade`, or `dfx wallet --network ic upgrade`

### feat: dfx canister update-settings now accepts multiple instance of --controller argument

It is now possible to configure a canister to have more than one controller by
passing multiple instances of the `--controller parameter to `dfx canister update-settings`.

### feat: dfx canister info and dfx canister status now display all controllers

### feat!: dfx canister create --controller <controller> named parameter

Breaking change: The controller parameter for `dfx canister create` is now passed as a named parameter,
rather than optionally following the canister name.

Old: dfx canister create [canister name] [controller]
New: dfx canister create --controller <controller> [canister name]

### fix: dfx now respects $DFX_CONFIG_ROOT when looking for legacy credentials

Previously this would always look in `$HOME/.dfinity/identity/creds.pem`.

### fix: changed dfx canister (create|update-settings) --memory-allocation limit to 12 GiB

Updated the maximum value for the --memory-allocation value to be 12 GiB (12,884,901,888 bytes)

## Cycles Wallet

- Module hash: 9183a38dd2eb1a4295f360990f87e67aa006f225910ab14880748e091248e086
- https://github.com/dfinity/cycles-wallet/commit/9ef38bb7cd0fe17cda749bf8e9bbec5723da0e95

### Added support for multiple controllers

You will need to upgrade your wallet with `dfx wallet upgrade`, or `dfx wallet --network ic upgrade`

## Replica

The included replica now supports public spec 0.18.0

* Canisters can now have more than one controller
* Adds support for 64-bit stable memory
* The replica now goes through an initialization sequence, reported in its status
as `replica_health_status`.  Until this reports as `healthy`, queries or updates will
fail.
** `dfx start --background` waits to exit until `replica_health_status` is `healthy`.
** If you run `dfx start` without `--background`, you can call `dfx ping --wait-healthy`
to wait until the replica is healthy.

## Motoko

Updated Motoko from 0.6.7 to 0.6.10

* add Debug.trap : Text -> None (motoko-base #288)
* Introduce primitives for `Int` ⇔ `Float` conversions (#2733)
* Fix crashing bug for formatting huge floats (#2737)

# 0.8.1

## DFX

### feat: dfx generate types command

``` bash
dfx generate
```

This new command will generate type declarations for canisters in dfx.json.

You can control what will be generated and how with corresponding configuration in dfx.json.

Under dfx.json → "canisters" → "<canister_name>", developers can add a "declarations" config. Options are:

* "output" → directory to place declarations for that canister | default is "src/declarations/<canister_name>"

* "bindings" → [] list of options, ("js", "ts", "did", "mo") | default is "js", "ts", "did"

* "env_override" → a string that will replace process.env.{canister_name_uppercase}_CANISTER_ID in the "src/dfx/assets/language_bindings/canister.js" template.

js declarations output

* index.js (generated from "src/dfx/assets/language_bindings/canister.js" template)

* <canister_name>.did.js - candid js binding output

ts declarations output

  * <canister_name>.did.d.ts - candid ts binding output

did declarations output

  * <canister_name>.did - candid did binding output

mo declarations output

  * <canister_name>.mo - candid mo binding output

### feat: dfx now supports the anonymous identity

Use it with either of these forms:
``` bash
dfx identity use anonymous
dfx --identity anonymous ...
```

### feat: import default identities

Default identities are the pem files generated by `dfx identity new ...` which contain Ed25519 private keys.
They are located at `~/.config/dfx/identity/xxx/identity.pem`.
Now, you can copy such pem file to another computer and import it there.

``` bash
dfx identity new alice
cp ~/.config/dfx/identity/xxx/identity.pem alice.pem
# copy the pem file to another computer, then
dfx identity import alice alice.pem
```

Before, people can manually copy the pem files to the target directory to "import". Such workaround still works.
We suggest to use the `import` subcommand since it also validate the private key.

### feat: Can now provide a nonstandard wallet module with DFX_WALLET_WASM environment variable

Define DFX_WALLET_WASM in the environment to use a different wasm module when creating or upgrading the wallet.

## Asset Canister

### fix: trust full asset SHA-256 hashes provided by the caller

When the caller provides SHA-256 hashes (which dfx does), the asset canister will no longer
recompute these hashes when committing the changes.  These recomputations were causing
canisters to run out of cycles, or to attempt to exceed the maximum cycle limit per update.

# 0.8.0

The 0.8.0 release includes updates and fixes that are primarily internal to improve existing features and functions rather than user-visible.

## DFX

### fix: dfx identity set-wallet no longer requires --force when used with --network ic

This was intended to skip verification of the wallet canister on the IC network,
but ended up only writing to the wallets.json file if --force was passed.

### chore: updating dependencies

* Support for the latest version of the {IC} specification and replica.

* Updating to latest versions of Motoko, Candid, and agent-rs

### feat: Type Inference Update

* Changes to `dfx new` project template and JavaScript codegen to support type inference in IDE's

* Adding webpack dev server to project template

* Migration path documented at https://sdk.dfinity.org/docs/release-notes/0.8.0-rn.html

# 0.7.7

Breaking changes to frontend code generation, documented in 0.8.0

## DFX

### feat: deploy and canister install will now only upgrade a canister if the wasm actually changed

dfx deploy and dfx canister install now compare the hash of the already-installed module
with the hash of the built canister's wasm output.  If they are the same, they leave the canister
in place rather than upgrade it.  They will still synchronize assets to an asset canister regardless
of the result of this comparison.


# 0.7.6

## icx-proxy

The streaming callback mechanism now requires the following record structure for the token:
```
type StreamingCallbackToken = record {
    key: text;
    content_encoding: text;
    index: nat;
    sha256: opt blob;
};
```

Previously, the token could be a record with any set of fields.

# 0.7.2

## DFX

### fix: set default cycle balance to 3T

Change the default cycle balance of a canister from 10T cycles to 3T cycles.

## Cycles Wallet

- Module hash: 1404b28b1c66491689b59e184a9de3c2be0dbdd75d952f29113b516742b7f898
- https://github.com/dfinity/cycles-wallet/commit/e902708853ab621e52cb68342866d36e437a694b

### fix: It is no longer possible to remove the last controller.

Fixed an issue where the controller can remove itself from the list of controllers even if it's the only one,
leaving the wallet uncontrolled.
Added defensive checks to the wallet's remove_controller and deauthorize methods.

# 0.7.1

## DFX

### feat: sign request_status for update call

When using `dfx canister sign` to generate a update message, a corresponding
request_status message is also signed and append to the json as `signed_request_status`.
Then after sending the update message, the user can check the request_status using
`dfx canister send message.json --status`.

### fix: wallet will not proxy dfx canister call by default

Previously, `dfx canister call` would proxy queries and update calls via the wallet canister by default.
(There was the `--no-wallet` flag to bypass the proxy and perform the calls as the selected identity.)
However, this behavior had drawbacks, namely each `dfx canister call` was an inter-canister call
by default and calls would take a while to resolve. This fix makes it so that `dfx canister call` no longer
proxies via the wallet by default. To proxy calls via the wallet, you can do
`dfx canister --wallet=<wallet-id> call`.

### feat: add --no-artificial-delay to dfx replica and start

This change adds the `--no-artificial-delay` flag to `dfx start` and `dfx replica`.
The replica shipped with dfx has always had an artificial consensus delay (introduced to simulate
a delay users might see in a networked environment.) With this new flag, that delay can
be lessened. However, you might see increased CPU utilization by the replica process.

### feat: add deposit cycles and uninstall code

This change introduces the `deposit_cycles` and `uninstall_code` management canister
methods as dedicated `dfx canister` subcommands.

### fix: allow consistent use of canisters ids in canister command

This change updates the dfx commands so that they will accept either a canister name
(sourced from your local project) or a valid canister id.

# 0.7.0

## DFX

### feat: add output type to request-status

This change allows you to specify the format the return result for `dfx canister request-status`.

### fix: deleting a canister on a network removes entries for other networks

This change fixes a bug where deleting a canister on a network removed all other entries for
the canister in the canister_ids.json file.

### feat: point built-in `ic` network provider at mainnet

`--network ic` now points to the mainnet IC (as Sodium has been deprecated.)

### feat: add candid UI canister

The dedicated candid UI canister is installed on a local network when doing a `dfx canister install`
or `dfx deploy`.

### fix: Address already in use (os error 48) when issuing dfx start

This fixes an error which occurred when starting a replica right after stopping it.

### feat: ledger subcommands

dfx now supports a dedicated `dfx ledger` subcommand. This allows you to interact with the ledger
canister installed on the Internet Computer. Example commands include `dfx ledger account-id` which
prints the Account Identifier associated with your selected identity, `dfx ledger transfer` which
allows you to transfer ICP from your ledger account to another, and `dfx ledger create-canister` which
allows you to create a canister from ICP.

### feat: update to 0.17.0 of the Interface Spec

This is a breaking change to support 0.17.0 of the Interface Spec. Compute & memory allocation values
are set when creating a canister. An optional controller can also be specified when creating a canister.
Furthermore, `dfx canister set-controller` is removed, in favor of `dfx canister update-settings` which
allows the controller to update the controller, the compute allocation, and the memory allocation of the
canister. The freezing threshold value isn't exposed via dfx cli yet, but it may still be modified by
calling the management canister via `dfx canister call aaaaa-aa update-settings`

### feat: add wallet subcommands

dfx now supports a dedicated `dfx wallet` subcommand. This allows you to interact with the cycles wallet
associated with your selected identity. For example, `dfx wallet balance` to get the cycle balance,
`dfx wallet list-addresses` to display the associated controllers & custodians, and `dfx wallet send <destination> <amount>`
to send cycles to another wallet.

## Cycles Wallet

- Module Hash: a609400f2576d1d6df72ce868b359fd08e1d68e58454ef17db2361d2f1c242a1
- https://github.com/dfinity/cycles-wallet/commit/06bb256ca0738640be51cf84caaced7ea02ca29d

### feat: Use Internet Identity Service.

# 0.7.0-beta.5

## Cycles Wallet

- Module Hash: 3d5b221387875574a9fd75b3165403cf1b301650a602310e9e4229d2f6766dcc
- https://github.com/dfinity/cycles-wallet/commit/c3cbfc501564da89e669a2d9de810d32240baf5f

### feat: Updated to Public Interface 0.17.0

### feat: The wallet_create_canister method now takes a single record argument, which includes canister settings.

### fix: Return correct content type and encoding for non-gz files.

### fix: Updated frontend for changes to canister creation interface.

# 0.7.0-beta.3

## DFX

### fix: assets with an unrecognized file extension will use content-type "application/octet-stream"

# 0.7.0-beta.2

## DFX

### feat: synchronize assets rather than uploading even assets that did not change

DFX will now also delete assets from the container that do not exist in the project.
This means if you stored assets in the container, and they are not in the project,
dfx deploy or dfx install will delete them.

## Asset Canister

### Breaking change: change to store() method signature

- now takes arguments as a single record parameter
- must now specify content type and content encoding, and may specify the sha256

# 0.7.0-beta.1

## DFX

### fix: now deletes from the asset canister assets that no longer exist in the project

### feat: get certified canister info from read state #1514

Added `dfx canister info` command to get certified canister information. Currently this information is limited to the controller of the canister and the SHA256 hash of its WASM module. If there is no WASM module installed, the hash will be None.

## Asset Canister

### Breaking change: change to list() method signature

- now takes a parameter, which is an empty record
- now returns an array of records

### Breaking change: removed the keys() method

- use list() instead

# 0.7.0-beta.0

## DFX

### feat: webserver can now serve large assets

# 0.6.26

## DFX

### feat: add --no-wallet flag and --wallet option to allow Users to bypass Wallet or specify a Wallet to use for calls (#1476)

Added `--no-wallet` flag to `dfx canister` and `dfx deploy`. This allows users to call canister management functionality with their Identity as the Sender (bypassing their Wallet canister.)
Added `--wallet` option to `dfx canister` and `dfx deploy`. This allows users to specify a wallet canister id to use as the Sender for calls.
`--wallet` and `--no-wallet` conflict with each other. Omitting both will invoke the selected Identity's wallet canister to perform calls.

### feat: add canister subcommands `sign` and `send`

Users can use `dfx canister sign ...` to generated a signed canister call in a json file. Then `dfx canister send [message.json]` to the network.

Users can sign the message on an air-gapped computer which is secure to host private keys.

#### Note

* `sign` and `send` currently don't proxy through wallet canister. Users should use the subcommands with `dfx canister --no-wallet sign ...`.

* The `sign` option `--expire-after` will set the `ingress_expiry` to a future timestamp which is current plus the duration.
Then users can send the message during a 5 minutes time window ending in that `ingress_expiry` timestamp. Sending the message earlier or later than the time window will both result in a replica error.

### feat: implement the HTTP Request proposal in dfx' bootstrap webserver. +
And add support for http requests in the base storage canister (with a default to `/index.html`).

This does not support other encodings than `identity` for now (and doesn't even return any headers). This support will be added to the upgraded asset storage canister built in #1482.

Added a test that uses `curl localhost` to test that the asset storage AND the webserver properly support the http requests.

This commit also upgrades tokio and reqwest in order to work correctly. There are also _some_ performance issues noted (this is slower than the `icx-http-server` for some reason), but those are not considered criticals and could be improved later on.

Renamed the `project_name` in our own generated assets to `canister_name`, for things that are generated during canister build (and not project generation).

### feat: add support for ECDSA on secp256k1

You can now a generate private key via OpenSSL or a simlar tool, import it into dfx, and use it to sign an ingress message.

``` bash
openssl ecparam -name secp256k1 -genkey -out identity.pem
dfx identity import <name> identity.pem
dfx identity use <name>
dfx canister call ...
```

## Asset Canister

### feat: The asset canister can now store assets that exceed the message ingress limit (2 MB)

* Please note that neither the JS agent nor the HTTP server have been updated yet to server such large assets.
* The existing interface is left in place for backwards-compatibility, but deprecated:
** retrieve(): use get() and get_chunk() instead
** store(): use create_batch(), create_chunk(), and commit_batch() instead
** list(): use keys() instead

# 0.6.25

## DFX

- feat: dfx now provides CANISTER_ID_<canister_name> environment variables for all canisters to "npm build" when building the frontend.

## Agents

### Rust Agent

- feat: AgentError due to request::Error will now include the reqwest error message
in addition to "Could not reach the server"
- feat: Add secp256k1 support (dfx support to follow)

# 0.6.24

## DFX

- feat: add option to specify initial cycles for newly created canisters (#1433)

Added option to `dfx canister create` and `dfx deploy` commands: `--with-cycles <with-cycles>`.
This allows the user to specify the initial cycle balance of a canister created by their wallet.
This option is a no-op for the Sodium network.

``` bash
dfx canister create --with-cycles 8000000000 some_canister
dfx deploy --with-cycles 8000000000
```

Help string:
```
Specifies the initial cycle balance to deposit into the newly
created canister. The specified amount needs to take the
canister create fee into account. This amount is deducted
from the wallet's cycle balance
```

- feat: install `dfx` by version or tag (#1426)

This feature adds a new dfx command `toolchain` which have intuitive subcommands.
The toolchain specifiers can be a complete version number, major minor version, or a tag name.

``` bash
dfx toolchain install 0.6.24 # complete version
dfx toolchain install 0.6    # major minor
dfx toolchain install latest # tag name
dfx toolchain default latest
dfx toolchain list
dfx toolchain uninstall latest
```

- fix: onboarding related fixups (#1420)

Now that the Mercury Alpha application subnetwork is up and we are getting ready to onboard devs, the dfx error message for wallet creation has changed:
For example,
``` bash
dfx canister --network=alpha create hello
Creating canister "hello"...
Creating the canister using the wallet canister...
Creating a wallet canister on the alpha network.
Unable to create a wallet canister on alpha:
The Replica returned an error: code 3, message: "Sender not authorized to use method."
Wallet canisters on alpha may only be created by an administrator.
Please submit your Principal ("dfx identity get-principal") in the intake form to have one created for you.
```

- feat: add deploy wallet subcommand to identity (#1414)

This feature adds the deploy-wallet subcommand to the dfx identity.
The User provides the ID of the canister onto which the wallet WASM is deployed.

``` bash
dfx identity deploy-wallet --help
dfx-identity-deploy-wallet
Installs the wallet WASM to the provided canister id

USAGE:
    dfx identity deploy-wallet <canister-id>

ARGS:
    <canister-id>    The ID of the canister where the wallet WASM will be deployed

FLAGS:
    -h, --help       Prints help information
    -V, --version    Prints version information
```

# 0.6.22

## DFX

- feat: dfx call random value when argument is not provided (#1376)

- fix: canister call can take canister ids for local canisters even if … (#1368)
- fix: address panic in dfx replica command (#1338)
- fix: dfx new webpack.config.js does not encourage running 'js' through ts-… (#1341)

## Sample apps

- There have been updates, improvements, and new sample apps added to the [examples](https://github.com/dfinity/examples/tree/master/motoko) repository.

    All of Motoko sample apps in the [examples](https://github.com/dfinity/examples/tree/master/motoko) repository have been updated to work with the latest release of the SDK.

    There are new sample apps to illustrate using arrays ([Quicksort](https://github.com/dfinity/examples/tree/master/motoko/quicksort)) and building create/read/update/delete (CRUD) operations for a web application [Superheroes](https://github.com/dfinity/examples/tree/master/motoko/superheroes).

- The [LinkedUp](https://github.com/dfinity/linkedup) sample application has been updated to work with the latest release of Motoko and the SDK.

## Motoko

## Agents

## Canister Development Kit (CDK)<|MERGE_RESOLUTION|>--- conflicted
+++ resolved
@@ -4,13 +4,11 @@
 
 ## DFX
 
-<<<<<<< HEAD
 ### fix: Use NNS did files that matches the wasms
 
 Previously the did files and wasms could be incompatible.
-=======
+
 ### fix: allow users to skip compatibility check if parsing fails
->>>>>>> 5a68da4d
 
 ### feat: canister HTTP support is now enabled by default.
 
