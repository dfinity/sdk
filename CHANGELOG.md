# dfx changelog

# UNRELEASED

<<<<<<< HEAD
## Dependencies

### Candid

Updated candid_parser to 0.2.4.
=======
### Improve frontend canister sync logic

Previously, committing frontend canister changes happened in multiple batches defined by simple heuristics that would likely not exceed the ingress message size limit.
Now, the ingress message size limit is respected more explicitly, and also a limit of total content size per batch since all content in the batch newly gets hashed in the canister.

## Dependencies

### Motoko

Updated Motoko to [0.16.3](https://github.com/dfinity/motoko/releases/tag/0.16.3)
>>>>>>> 7ae5a631

# 0.30.1

### feat: asset sync now prints the target asset canister state hash in `--verbose` mode

If an asset canister is updated and `--verbose` is enabled, `dfx` will now print the state hash of the local assets before syncing. Calling `compute_state_hash` on the asset canister after syncing will eventually return the same hash.

### feat: support dogecoin for the local dev environment

You can now launch a network with `dfx start --enable-dogeoin` to run the dogecoin
integration locally.

### feat: improved the canister snapshot download/upload feature

Improved the canister snapshot download/upload feature by
- adding progress bars to snapshot download/upload
- streaming snapshot download/upload directly to/from disk.
- supporting download/upload with resuming.
- supporting download/upload with concurrency, default to 3 tasks in parallel.

### fix: use `pocket-ic` to init BTC canisters

The custom logic was prone to becoming outdated, such as not adapting to changing cycles fees.
By using `pocket-ic`, which gets updated frequently, the BTC integration is significanly less likely to break.

### fix: `dfx start --enable-bitcoin` will add `--bitcoin-node 127.0.0.1:18444` unless nodes are specified in dfx.json

### chore: Bump cdk to 0.19 in project template.

## Dependencies

### Replica

Updated replica to elected commit 724ae4101bfdd8d4443126a6a8b1ec5ca9b68a12.

This incorporates the following executed proposals:
- [139570](https://dashboard.internetcomputer.org/proposal/139570)
- [139480](https://dashboard.internetcomputer.org/proposal/139480)
- [139403](https://dashboard.internetcomputer.org/proposal/139403)
- [139317](https://dashboard.internetcomputer.org/proposal/139317)
- [139192](https://dashboard.internetcomputer.org/proposal/139192)
- [139079](https://dashboard.internetcomputer.org/proposal/139079)

### Frontend canister

#### feat: `list` returns more info about assets

Asset info now contains the fields `max_age: opt nat64;`, `headers: opt vec HeaderField;`, `allow_raw_access: opt bool;`, and ``is_aliased: opt bool;` in addition to the previously returned ones.

#### feat!: `list` is now paginated

`list` now returns info about up to 100 assets instead of all assets in the canister. `start` allows specifying the offset at which the list of assets should start. `length` allows specifying a smaller limit if e.g. headers are too large to return the default number of assets. The full argument to `list` is now `(record { start: opt nat; length: opt nat })`.

#### feat: `compute_state_hash`

The function `compute_state_hash` works similar to `compute_evidence`, but instead of computing a hash over a batch of changes, it computes a hash over the full asset canister content. This can be used to verify the integrity of assets e.g. between a live and a local deployment. (This will only work if builds are deterministic. If there are e.g. timestamps hidden in filenames then hashes will not match.)

#### feat: `get_state_info` returns last asset change timestamp and state hash

- Module hash: 15a6366a4823baf994f314a55ddbdda333dff11cbcc5114caebfe444e5eae3b6
- https://github.com/dfinity/sdk/pull/4434

# 0.30.0

### feat: `dfx start --system-canisters` for bootstrapping system canisters

This new flag utilizes the built-in system canisters bootstrapping capability provided by PocketIC v10.
`dfx nns install` is not needed anymore.

When using `dfx start --system-canisters`, there's no option to specify accounts to have initial balances like you can with `dfx nns install --ledger-accounts <account-ids>`.
However, the anonymous identity's account comes with an initial balance of 1 Billion ICP. You can transfer some of these ICP tokens to your own account on the ICP ledger. Then convert some ICP into cycles balance on the cycles-ledger.

```sh
YOUR_ACCOUNT_ID="$(dfx ledger account-id)"
dfx ledger --identity anonymous transfer --memo 1 --icp 1000000 "$YOUR_ACCOUNT_ID"
dfx cycles convert --amount 100
```

### fix: bump svelte dependencies in project templates

### Frontend canister

Use `BTreeMap` instead of `HashMap` for headers to guarantee deterministic ordering.

Sets the `ic_env` cookie for html files, which contains the root key and the canister environment variables that are prefixed with `PUBLIC_`.
Please note that this version of the frontend canister is only compatible with PocketIC **v10** and above.

- Module hash: b312a16c3179cf8384afa852e468c1333b7439d4c5a39f26df69b12320f629f8
- https://github.com/dfinity/sdk/pull/4400
- https://github.com/dfinity/sdk/pull/4392
- https://github.com/dfinity/sdk/pull/4387
- https://github.com/dfinity/sdk/pull/4389

## Dependencies

### Candid

Updated candid_parser to 0.2.2.

### Replica

Updated replica to elected commit 575bcd0954e9d00066fd465223b755bda645edd6.
This incorporates the following executed proposals:

- [139002](https://dashboard.internetcomputer.org/proposal/139002)
- [138996](https://dashboard.internetcomputer.org/proposal/138996)
- [138908](https://dashboard.internetcomputer.org/proposal/138908)
- [138814](https://dashboard.internetcomputer.org/proposal/138814)
- [138708](https://dashboard.internetcomputer.org/proposal/138708)
- [138597](https://dashboard.internetcomputer.org/proposal/138597)
- [138478](https://dashboard.internetcomputer.org/proposal/138478)
- [138476](https://dashboard.internetcomputer.org/proposal/138476)
- [138477](https://dashboard.internetcomputer.org/proposal/138477)
- [138363](https://dashboard.internetcomputer.org/proposal/138363)
- [138362](https://dashboard.internetcomputer.org/proposal/138362)
- [138361](https://dashboard.internetcomputer.org/proposal/138361)
- [138268](https://dashboard.internetcomputer.org/proposal/138268)
- [138266](https://dashboard.internetcomputer.org/proposal/138266)
- [138128](https://dashboard.internetcomputer.org/proposal/138128)
- [138129](https://dashboard.internetcomputer.org/proposal/138129)
- [137921](https://dashboard.internetcomputer.org/proposal/137921)
- [137795](https://dashboard.internetcomputer.org/proposal/137795)
- [137678](https://dashboard.internetcomputer.org/proposal/137678)


# 0.29.2

### Frontend canister

Use CBOR for serializing asset canister state to stable memory instead of Candid.

- Module hash: 423f20ee4e5daf8f76d6bb2b4a87440227f15b26cf874c132fd75d83e252c8f6
- https://github.com/dfinity/sdk/pull/4368


### feat: extended `dfx canister update-settings` with `--sync-with` option.

Extended `dfx canister update-settings` with `--sync-with` option to support syncing canister settings from one cansiter to another, example as below.

```
dfx canister update-settings to_canister --sync-with from_canister
```

## Dependencies

### Motoko

Updated Motoko to [0.16.2](https://github.com/dfinity/motoko/releases/tag/0.16.2)

### Bitcoin canister

Upgraded Bitcoin canister to [release/2025-07-02](https://github.com/dfinity/bitcoin-canister/releases/tag/release%2F2025-07-02)

### Replica

Updated replica to commit 615045e039c57ed842c689e49a07ab3de3a8a781.

# 0.29.1

### fix: ensure deterministic serialization of `tech_stack` metadata

The `tech_stack` metadata was previously defined with `HashMap`, which resulted in non-deterministic serialization due to its random key ordering.
This has been fixed by replacing it with `BTreeMap`, which sorts keys and guarantees consistent, deterministic output every time.

## Dependencies

### Motoko

Updated Motoko to [0.16.1](https://github.com/dfinity/motoko/releases/tag/0.16.1)

### Candid

Updated candid_parser to 0.2.1.

Comments applied to Candid elements will now become doc comments in dfx's generated bindings.

```candid
// Type comments
type Ex = variant {
  // Variant comments
  Var: record {
    // Field comments
    field: nat;
  }
}
// Service comments
service : {
  // Method comments
  func : (Ex) -> ();
}
```

### Candid

Updated candid_parser to 0.2.1.

Comments applied to Candid elements will now become doc comments in dfx's generated bindings.

```candid
// Type comments
type Ex = variant {
  // Variant comments
  Var: record {
    // Field comments
    field: nat;
  }
}
// Service comments
service : {
  // Method comments
  func : (Ex) -> ();
}
```

### Frontend canister

- Module hash: 4014793c83ae0ff2d851a0c4e62f289a114d36bc1826f5579f55a70ff3c70551
- https://github.com/dfinity/sdk/pull/4354

# 0.29.0

### feat: add dfx native support for aarch64-Linux

Add dfx native support for aarch64-Linux.

### feat: support canister snapshot download and upload.

Added `dfx canister snapshot download` and `dfx canister snapshot upload` commands to download and upload the canister snapshot.

## Dependencies

### Motoko

Updated Motoko to [0.15.1](https://github.com/dfinity/motoko/releases/tag/0.15.1)

### Replica

Updated replica to elected commit 615045e039c57ed842c689e49a07ab3de3a8a781.
This incorporates the following executed proposals:

- [137578](https://dashboard.internetcomputer.org/proposal/137578)
- [137497](https://dashboard.internetcomputer.org/proposal/137497)
- [137345](https://dashboard.internetcomputer.org/proposal/137345)
- [137224](https://dashboard.internetcomputer.org/proposal/137224)

# 0.28.0

### fix: deps deploy works with Canister ID out of the ranges of the pocket-ic subnets

The `dfx deps deploy` command didn't work when the pulled dependency's Canister ID is out of the ranges of the `pocket-ic` subnets.

The removed `replica` had one subnet to cover all subnets. While the `pocket-ic` can dynamically create new subnet when trying to create a canister with specified ID.

### chore: update bitcoin regtest configuration to be same as the bitcoin mainnet

Update bitcoin `regtest` configuration to be same as the bitcoin `mainnet`.

```
fees = record {
      get_current_fee_percentiles = 10_000_000 : nat;
      get_utxos_maximum = 10_000_000_000 : nat;
      get_block_headers_cycles_per_ten_instructions = 10 : nat;
      get_current_fee_percentiles_maximum = 100_000_000 : nat;
      send_transaction_per_byte = 20_000_000 : nat;
      get_balance = 10_000_000 : nat;
      get_utxos_cycles_per_ten_instructions = 10 : nat;
      get_block_headers_base = 50_000_000 : nat;
      get_utxos_base = 50_000_000 : nat;
      get_balance_maximum = 100_000_000 : nat;
      send_transaction_base = 5_000_000_000 : nat;
      get_block_headers_maximum = 10_000_000_000 : nat;
    };
```

You can get the fees by `get_config` API on the [BTC Mainnet Canister](https://dashboard.internetcomputer.org/canister/ghsi2-tqaaa-aaaan-aaaca-cai).

### feat: `dfx start` now starts a single pocket-ic process to serve as the server and gateway

If you were using the contents of the `pocket-ic-proxy-port` file to determine the port for
the `/http_gateway` endpoint, you should instead use `dfx info pocketic-config-port`

### feat: add dfx native support for aarch64-Darwin

Add dfx native support for aarch64-Darwin. Using it may require editing your identities. See the [migration guide](./docs/migration/dfx-0.28.0-migration-guide.md) for more information.

## Dependencies

### Replica

Updated replica to commit e915efecc8af90993ccfc499721ebe826aadba60.
This incorporates the following executed proposals:

- [137152](https://dashboard.internetcomputer.org/proposal/137152)
- [137072](https://dashboard.internetcomputer.org/proposal/137072)
- [136982](https://dashboard.internetcomputer.org/proposal/136982)
- [136887](https://dashboard.internetcomputer.org/proposal/136887)
- [136789](https://dashboard.internetcomputer.org/proposal/136789)
- [136731](https://dashboard.internetcomputer.org/proposal/136731)
- [136567](https://dashboard.internetcomputer.org/proposal/136567)

### Motoko

Updated Motoko to [0.14.13](https://github.com/dfinity/motoko/releases/tag/0.14.13)

### Frontend canister

Added missing fields to the asset canister .wasm: `SetAssetContentArguments.last_chunk : opt blob`, and `HttpResponse.upgrade: opt bool`

- Module hash: 2f73b9e18b992f221a5fbab7fc59d840a9cbc461f7cfe875049f51354d23696c
- https://github.com/dfinity/sdk/pull/4289
- https://github.com/dfinity/sdk/pull/4285
- https://github.com/dfinity/sdk/pull/4286

# 0.27.0

### feat!: remove the 'native' replica

The native replica is no longer bundled with dfx; dfx only uses PocketIC for local networks. Accordingly `dfx start --replica` and `dfx info replica-port` now report an error. See the [migration guide](./docs/migration/dfx-0.27.0-migration-guide.md) for more information.

### feat!: Add safeguard to very short freezing threshold

Similar to very long freezing thresholds, setting a freezing threshold below 1 week now requires confirmation with `--confirm-very-short-freezing-threshold` so that unexpected canister uninstallation is less likely.

### chore: removes the outdated `_language-service` command

### feat: Support 'follow' mode for 'dfx canister logs'
Support `follow` mode for `dfx canister logs`
- `--follow` to fetch logs continuously until interrupted with `Ctrl+C`
- `--interval` to specify the interval in seconds between log fetches

### feat: Improve 'dfx canister logs' with several options

Improve `dfx canister logs` with several options
- `--tail <n>` to show the last `n` log entries
- `--since` to show the logs newer than a relative duration
- `--since-time` to show the logs newer than a specific timestamp

## Dependencies

### Motoko

Updated Motoko to [0.14.8](https://github.com/dfinity/motoko/releases/tag/0.14.8)

### Bitcoin canister

Upgraded Bitcoin canister to [release/2024-08-30](https://github.com/dfinity/bitcoin-canister/releases/tag/release%2F2024-08-30)

### Replica

Updated replica to elected commit f195ba756bc3bf170a2888699e5e74101fdac6ba.
This incorporates the following executed proposals:

- [136436](https://dashboard.internetcomputer.org/proposal/136436)
- [136366](https://dashboard.internetcomputer.org/proposal/136366)
- [136310](https://dashboard.internetcomputer.org/proposal/136310)

# 0.26.1

### fix: clear state when switching from shared to project network

dfx would try to reuse canister ids when switching from a shared network to a project network,
which would cause errors since those canister ids wouldn't exist. dfx now deletes the .dfx
directory if it was previously used with the shared local network.

### feat: Set canister ids using `dfx canister set-id <canister name> <principal>`

Added the counterpart to `dfx canister id <canister name>`. Networks can be targeted as usual using `--network <network name>` or the `--ic` shorthand for mainnet.

### chore: use `account_balance` instead of the legacy `account_balance_dfx`

Use the `account_balance` rather than the legacy `account_balance_dfx` on the ICP ledger.

### feat: Extend `dfx ledger transfer` and `dfx ledger balance` to support ICRC-1 standard

Extend `dfx ledger transfer` and `dfx ledger balance` to support [ICRC-1 standard](https://github.com/dfinity/ICRC-1/tree/main/standards/ICRC-1).

## Dependencies

### Motoko

Updated Motoko to [0.14.8](https://github.com/dfinity/motoko/releases/tag/0.14.8)

### Replica

Updated replica to elected commit 579b8ba3a31341f354f4ddb3d60ac44548a91bc2.
This incorporates the following executed proposals:

- [136223](https://dashboard.internetcomputer.org/proposal/136223)
- [136066](https://dashboard.internetcomputer.org/proposal/136066)
- [136004](https://dashboard.internetcomputer.org/proposal/136004)
- [135931](https://dashboard.internetcomputer.org/proposal/135931)

# 0.26.0

### feat!: `dfx start` uses `--pocketic` by default

As [announced](https://forum.dfinity.org/t/dfx-replacing-the-local-replica-with-pocketic/40167) `dfx start` now runs PocketIC by default.
Running a local replica is still possible with `--replica`, but this option will be removed in the near future.

### feat: dfx will now report telemetry by default

dfx will now record information about each dfx command executed, and periodically send
this information to a DFINITY server, by default.

For more information or to comment, please see https://forum.dfinity.org/t/dfx-telemetry-proposal-2025/41569.

You can see what data dfx collects by inspecting the file at `dfx info telemetry-log-path`.

You can disable this entirely with `dfx config telemetry off` or configure it to only collect
locally with `dfx config telemetry local`.

### feat: `dfx info telemetry-log-path`

Displays the path of the telemetry log file.

### fix: Warning and error messages now correctly suggest `dfx info security-policy` when suboptimal security policies get used

### chore: updated the canister creation fee to 500B cycles

Updated the canister creation fee to `500B` cycles as [documented](https://internetcomputer.org/docs/building-apps/essentials/gas-cost#cycles-price-breakdown).

### chore: improve the `dfx build` output

Improve the ouput of `dfx build` with the canister names that were built, example as below.

```
$ dfx build
Building canister 'hello_backend'.
Building canister 'hello_frontend'.
Finished building canisters.
```

### feat: Add `dfx ledger approve` and `dfx ledger transfer-from` subcommands

Implement `dfx ledger approve` and `dfx ledger transfer-from` subcommands that comply with the [ICRC-2](https://github.com/dfinity/ICRC-1/tree/main/standards/ICRC-2) standard.

### feat: Add `dfx ledger allowance` subcommand

Implement `dfx ledger allowance` subcommand that complies with the [ICRC-2](https://github.com/dfinity/ICRC-1/tree/main/standards/ICRC-2) standard.

### feat: Enable VetKD for use with `--replica`

- Add VetKD types and methods to management canister IDL
- The VetKD test key id `Bls12_381_G2:dfx_test_key` is now enabled when starting `dfx` with `--replica`.

### fix: dfx will no longer try to use a nonexistent wallet after changing backend settings without --clean

After running `dfx start` with different options, dfx would try to use a wallet that was created
on a previous run, which would fail. Now, dfx will create a new wallet if the settings have changed.

## Dependencies

### Motoko

Updated Motoko to [0.14.4](https://github.com/dfinity/motoko/releases/tag/0.14.4)

### Replica

Updated replica to elected commit f6f5e0927d14886e4bd67f776ee889f31cec2364.
This incorporates the following executed proposals:

- [135836](https://dashboard.internetcomputer.org/proposal/135836)
- [135697](https://dashboard.internetcomputer.org/proposal/135697)
- [135696](https://dashboard.internetcomputer.org/proposal/135696)
- [135600](https://dashboard.internetcomputer.org/proposal/135600)
- [135601](https://dashboard.internetcomputer.org/proposal/135601)

# 0.25.1

### feat: `skip_cargo_audit` flag in dfx.json to skip `cargo audit` build step

### fix: `dfx canister install` and `dfx deploy` with `--no-asset-upgrade` no longer hang indefinitely when wasm is not up to date

### fix: `dfx` downloads `.did` files for remote canisters

### feat: streamlined output during asset synchronization

### chore: hide `dfx wallet redeem-faucet-coupon`

### docs: fixed description of `dfx cycles balance`

## Dependencies

### Motoko

Updated Motoko to [0.14.2](https://github.com/dfinity/motoko/releases/tag/0.14.2)

### Frontend canister

- Module hash: 865eb25df5a6d857147e078bb33c727797957247f7af2635846d65c5397b36a6
- https://github.com/dfinity/sdk/pull/4095

### Replica

Updated replica to non-elected commit ebb190bf1da0dba3e486b78c95cf5a3c5542e2f3.

This includes X_OC_JWT and X_OC_API_KEY cors headers in PocketIC HTTP gateway (see https://github.com/dfinity/ic/pull/4154).

This also incorporates the following executed proposals up to commit 2f02a660f6f17b5a78c13d9b372f74c8228f79b8:

- [135422](https://dashboard.internetcomputer.org/proposal/135422)
- [135421](https://dashboard.internetcomputer.org/proposal/135421)
- [135302](https://dashboard.internetcomputer.org/proposal/135302)
- [135301](https://dashboard.internetcomputer.org/proposal/135301)
- [135204](https://dashboard.internetcomputer.org/proposal/135204)
- [135203](https://dashboard.internetcomputer.org/proposal/135203)
- [135052](https://dashboard.internetcomputer.org/proposal/135052)
- [135051](https://dashboard.internetcomputer.org/proposal/135051)

# 0.25.0

### fix: `dfx canister install` and `dfx deploy` with `--no-asset-upgrade` no longer hang indefinitely when wasm is not up to date

### fix: `dfx` downloads `.did` files for remote canisters

### feat: streamlined output during asset synchronization

### fix: correctly detects hyphenated Rust bin crates

### fix: removes unnecessary tsc step in sveltekit build script

### feat!: `dfx info pocketic-config-port`

Due to the incompatibility between the APIs on the replica port and the PocketIC port, `dfx info replica-port`
no longer works with PocketIC, and the PocketIC port is provided by a new command, `dfx info pocketic-config-port`.

### feat: streamlined `dfx new` output

### test: adds playwright tests for `dfx new` project frontends

The first of a suite of baseline tests to automate testing starter projects. Makes sure that sveltekit, react, vue, and vanilla frontends are compatible with other dfx or asset canister changes.

### fix: template frontends now have unsupported browser warnings

DFX's default security headers cause Safari to break when viewing local canisters. Warning messages
have been added to the frontend project templates when the page is broken that indicate to try switching
browsers.

### feat: impersonating sender of requests to a local PocketIC instance

`dfx canister call`, `dfx canister status`, and `dfx canister update-settings` take
an additional CLI argument `--impersonate` to specify a principal
on behalf of which requests to a local PocketIC instance are sent.

### feat: `dfx canister [create|update-settings] --wasm-memory-threshold`

This adds support for the WASM memory threshold, used in conjunction with `--wasm-memory-limit`.
When the remaining memory until the limit falls below the threshold, the canister's
`on_low_wasm_memory` handler is run.

### fix: `dfx deploy --by-proposal` no longer sends chunk data in ProposeCommitBatch

Recently we made `dfx deploy` include some chunk data in CommitBatch, in order to streamline
deploys for smaller projects. `dfx deploy` splits up larger change lists and submits them in
smaller batches, in order to remain within message and compute limits.

This change also applied to `dfx deploy --by-proposal`, which submits all changes in a single
message. This made it more likely that `dfx deploy --by-proposal` will fail due to exceeding
message limits.

This fix makes it so `dfx deploy --by-proposal` never includes this chunk data in
ProposeCommitBatch, which will allow for more changes before hitting message limits.

### feat: `dfx start --pocketic` supports `--force` and shared networks.

`dfx start --pocketic` is now compatible with `--force` and shared networks.

### feat: error when using insecure identity on mainnet

This used to be a warning. A hard error can abort the command so that no insecure state will be on the mainnet.

Users can suppress this error by setting `export DFX_WARNING=-mainnet_plaintext_identity`.

The warning won't display when executing commands like `dfx deploy --playground`.

### feat: support `--replica` in `dfx start`

Added a flag `--replica` to `dfx start`. This flag currently has no effect.
Once PocketIC becomes the default for `dfx start` this flag will start the replica instead.
You can use the `--replica` flag already to write scripts that anticipate that change.

### feat: extensions can define project templates

An extension can define one or more project templates for `dfx new` to use.
These can be new templates or replace the built-in project templates.

### fix: all commands with --all parameter skip remote canisters

This affects the following commands:
- `dfx canister delete`
- `dfx canister deposit-cycles`
- `dfx canister start`
- `dfx canister status`
- `dfx canister stop`
- `dfx canister uninstall-code`
- `dfx canister update-settings`
- `dfx ledger fabricate-cycles`

### fix: `dfx` can deploy canisters to playground networks that have Motoko EOP enabled

Canisters with Motoko's Enhanced Orthogonal Persistence feature require `wasm_memory_persistence = Keep` when they get installed.
Previously, when `dfx` attempted to install canisters with EOP enabled to a playground it didn't set `wasm_memory_persistence` properly.

### fix: custom canisters with a read-only wasm no longer fail to build with a permissions error

### chore: improve `dfx deploy` messages.

If users run `dfx deploy` without enough cycles, show additional messages to indicate what to do next.
```
Error explanation:
Insufficient cycles balance to create the canister.
How to resolve the error:
Please top up your cycles balance by converting ICP to cycles like below:
'dfx cycles convert --amount=0.123'.
```

If users run `dfx deploy --playground` but the backend is not updated with the latest frontend canister wasm
the error message will explain this properly and recommends asking for help on the forum since this can't be resolved by users.

### chore: improve `dfx cycles convert` messages.

If users run `dfx cycles convert` without enough ICP tokens, show additional messages to indicate what to do next.
```
Error explanation:
Insufficient ICP balance to finish the transfer transaction.
How to resolve the error:
Please top up your ICP balance.

Your account address for receiving ICP from centralized exchanges: 8494c01329531c06254ff45dad87db806ae6ed935ad6a504cdbc00a935db7b49
(run `dfx ledger account-id` to display)

Your principal for ICP wallets and decentralized exchanges: ueuar-wxbnk-bdcsr-dnrh3-rsyq6-ffned-h64ox-vxywi-gzawf-ot4pv-sqe
(run `dfx identity get-principal` to display)
```

### feat: Add pre-install tasks

Add pre-install tasks, which can be defined by the new `pre-install` key for canister objects in `dfx.json` with a command or list of commands.

### chore: Warn when the 'canister_ids.json' file is first generated for persistent networks.

Warn when the 'canister_ids.json' file is first generated for persistent networks.

```
dfx deploy --network ic
...
test_backend canister created on network ic with canister id: j36qm-pqaaa-aaaan-qzqya-cai
WARN: The "/home/sdk/repos/test/canister_ids.json" file has been generated. Please make sure you store it correctly, e.g., submitting it to a GitHub repository.
Building canisters...
...
```

### chore: Provides units for all fields of canister status.

Provides units for all fields of canister status.

```
$ dfx canister status pxmfj-jaaaa-aaaan-qmmbq-cai --ic
Canister status call result for pxmfj-jaaaa-aaaan-qmmbq-cai.
Status: Running
Controllers: uom2z-lqsqq-qbn4p-nts4l-2xjfl-oeivu-oso42-4t4jh-54ikd-ewnvi-tqe yjac5-2yaaa-aaaan-qaqka-cai
Memory allocation: 0 Bytes
Compute allocation: 0 %
Freezing threshold: 2_592_000 Seconds
Idle cycles burned per day: 20_548_135 Cycles
Memory Size: 2_010_735 Bytes
Balance: 2_985_407_678_380 Cycles
Reserved: 0 Cycles
Reserved cycles limit: 5_000_000_000_000 Cycles
Wasm memory limit: 3_221_225_472 Bytes
Wasm memory threshold: 0 Bytes
Module hash: 0x4f13cceb571483ac99a9f89afc05718c0a4ab72e9fac7d49054c0a3e05c4899b
Number of queries: 0
Instructions spent in queries: 0
Total query request payload size: 0 Bytes
Total query response payload size: 0 Bytes
Log visibility: controllers
```

### feat!: Print error traces only in verbose (`-v`) mode or if no proper error message is available

### chore: Add Schnorr types and methods to management canister IDL

## Dependencies

### Frontend canister

### fix: 'unreachable' error when trying to upgrade an asset canister with over 1GB data

The asset canister now estimates the size of the data to be serialized to stable memory,
and reserves that much space for the ValueSerializer's buffer.

- Module hash: 865eb25df5a6d857147e078bb33c727797957247f7af2635846d65c5397b36a6
- https://github.com/dfinity/sdk/pull/4095
- https://github.com/dfinity/sdk/pull/4036

### Motoko

Updated Motoko to [0.13.7](https://github.com/dfinity/motoko/releases/tag/0.13.7)

### Replica

Updated replica to elected commit 4ba583480e05a518aa2bcf36f5a0e48475e8edc2.
This incorporates the following executed proposals:

- [134967](https://dashboard.internetcomputer.org/proposal/134967)
- [134966](https://dashboard.internetcomputer.org/proposal/134966)
- [134900](https://dashboard.internetcomputer.org/proposal/134900)
- [134773](https://dashboard.internetcomputer.org/proposal/134773)
- [134684](https://dashboard.internetcomputer.org/proposal/134684)
- [134663](https://dashboard.internetcomputer.org/proposal/134663)
- [134608](https://dashboard.internetcomputer.org/proposal/134608)
- [134609](https://dashboard.internetcomputer.org/proposal/134609)
- [134497](https://dashboard.internetcomputer.org/proposal/134497)
- [134408](https://dashboard.internetcomputer.org/proposal/134408)
- [134337](https://dashboard.internetcomputer.org/proposal/134337)
- [134336](https://dashboard.internetcomputer.org/proposal/134336)
- [134259](https://dashboard.internetcomputer.org/proposal/134259)
- [134251](https://dashboard.internetcomputer.org/proposal/134251)
- [134250](https://dashboard.internetcomputer.org/proposal/134250)
- [134188](https://dashboard.internetcomputer.org/proposal/134188)
- [134187](https://dashboard.internetcomputer.org/proposal/134187)
- [134186](https://dashboard.internetcomputer.org/proposal/134186)
- [134185](https://dashboard.internetcomputer.org/proposal/134185)

# 0.24.3

### feat: Bitcoin support in PocketIC

`dfx start --pocketic` is now compatible with `--bitcoin-node` and `--enable-bitcoin`.

### feat: facade pull ICP, ckBTC, ckETH ledger canisters

The ledger canisters can be pulled even though they are not really "pullable".
The metadata like wasm_url and init_guide are hardcoded inside `dfx deps pull` logic.

- ICP ledger: `ryjl3-tyaaa-aaaaa-aaaba-cai`
- ckBTC ledger: `mxzaz-hqaaa-aaaar-qaada-cai`
- ckETH ledger: `ss2fx-dyaaa-aaaar-qacoq-cai`

### chore: update agent version in frontend templates, and include `resolve.dedupe` in Vite config

### chore: improve error message when trying to use the local replica when it is not running

### Frontend canister

Allow setting permissions lists in init arguments just like in upgrade arguments.

- Module hash: 2c24b5e1584890a7965011d5d1d827aca68c489c9a6308475730420fa53372e8
- https://github.com/dfinity/sdk/pull/3965

### Candid UI

- Module hash: f45db224b40fac516c877e3108dc809d4b22fa42d05ee8dfa5002536a3a3daed
- Bump agent-js to fix error code

### chore!: improve the messages for the subcommands of `dfx cycles` and `dfx ledger`.

If users run subcommands of `dfx cycles` or `dfx ledger` without the `--ic` flag, show below messages to indicate what to do next.
```
Error explanation:
Cycles ledger with canister ID 'um5iw-rqaaa-aaaaq-qaaba-cai' is not installed.
How to resolve the error:
Run the command with '--ic' flag if you want to manage the cycles on the mainnet.
```

### chore: improve `dfx start` messages.

For `dfx start`, show below messages to users to indicate what to do next.
```
Success! The dfx server is running.
You must open a new terminal to continue developing. If you'd prefer to stop, quit with 'Ctrl-C'.
```

## Dependencies

### Motoko

Updated Motoko to [0.13.4](https://github.com/dfinity/motoko/releases/tag/0.13.4)

### Replica

Updated replica to elected commit a62848817cec7ae50618a87a526c85d020283fd9.
This incorporates the following executed proposals:

- [134036](https://dashboard.internetcomputer.org/proposal/134036)
- [134035](https://dashboard.internetcomputer.org/proposal/134035)
- [134034](https://dashboard.internetcomputer.org/proposal/134034)
- [134032](https://dashboard.internetcomputer.org/proposal/134032)
- [133939](https://dashboard.internetcomputer.org/proposal/133939)
- [133953](https://dashboard.internetcomputer.org/proposal/133953)
- [133952](https://dashboard.internetcomputer.org/proposal/133952)
- [133951](https://dashboard.internetcomputer.org/proposal/133951)
- [133950](https://dashboard.internetcomputer.org/proposal/133950)
- [133902](https://dashboard.internetcomputer.org/proposal/133902)
- [133901](https://dashboard.internetcomputer.org/proposal/133901)
- [133900](https://dashboard.internetcomputer.org/proposal/133900)
- [133798](https://dashboard.internetcomputer.org/proposal/133798)
- [133799](https://dashboard.internetcomputer.org/proposal/133799)
- [133800](https://dashboard.internetcomputer.org/proposal/133800)
- [133457](https://dashboard.internetcomputer.org/proposal/133457)
- [133450](https://dashboard.internetcomputer.org/proposal/133450)
- [133443](https://dashboard.internetcomputer.org/proposal/133443)
- [133397](https://dashboard.internetcomputer.org/proposal/133397)
- [133396](https://dashboard.internetcomputer.org/proposal/133396)

# 0.24.2

### feat: all commands will use the DFX_NETWORK from the environment

If `DFX_NETWORK` is set in the environment, all commands will use that network by default.
The `--network` parameter will take precedence if provided.

### fix: dfx generate now honors the --network parameter
This fixes an issue where `dfx deploy --playground` would fail if the project
had not been previously built for the local network.

### feat: Support canister log allowed viewer list

Added support for the canister log allowed viewer list, enabling specified users to access a canister's logs without needing to be set as the canister's controller.
Valid settings are:
- `--add-log-viewer`, `--remove-log-viewer` and `--set-log-viewer` flags with `dfx canister update-settings`
- `--log-viewer` flag with `dfx canister create`
- `canisters[].initialization_values.log_visibility.allowed_viewers` in `dfx.json`

### feat: batch upload assets

The frontend canister sync now tries to batch multiple small content chunks into a single call using the `create_chunks` method added earlier.
And for small amounts of uploaded data the asset sync can now skip chunk creation entirely.
This should lead to significantly faster upload times for frontends with many small files.

## Dependencies

### Motoko

Updated Motoko to [0.13.2](https://github.com/dfinity/motoko/releases/tag/0.13.2)

### Frontend canister

`SetAssetContentArguments` has a new field `last_chunk: opt blob` which can be used in addition to `chunk_ids` so that small assets can be uploaded as part of `commit_batch`,
skipping the need to await a separate `create_chunk` call.

Bumped `api_version` to `2` for the previous addition of `create_chunks` since the improved file sync relies on it.

- Module hash: 296d1ad1a7f8b15f90ff8b728658646b649cabd159f360f1b427297f4c76763e
- https://github.com/dfinity/sdk/pull/3954
- https://github.com/dfinity/sdk/pull/3947

# 0.24.1

### feat: More PocketIC flags supported

`dfx start --pocketic` is now compatible with `--artificial-delay` and the `subnet_type`  configuration option, and enables `--enable-canister-http` by default.

## Dependencies

### Frontend canister

#### feat: Better error messages when proposing a batch

Add the batch id in the error messages of `propose_commit_batch`.

Module hash: 2c9e30df9be951a6884c702a97bbb8c0b438f33d4208fa612b1de6fb1752db76

### Motoko

Updated Motoko to [0.13.1](https://github.com/dfinity/motoko/releases/tag/0.13.1)

### Replica

Updated replica to elected commit 0a6d829cddc1534c29e0d2c3c3ebd1024bff8d1a.

This incorporates the following elected proposals:

- [133327](https://dashboard.internetcomputer.org/proposal/133327)
- [133310](https://dashboard.internetcomputer.org/proposal/133310)
- [133309](https://dashboard.internetcomputer.org/proposal/133309)
- [133144](https://dashboard.internetcomputer.org/proposal/133144)
- [133143](https://dashboard.internetcomputer.org/proposal/133143)
- [133142](https://dashboard.internetcomputer.org/proposal/133142)
- [133063](https://dashboard.internetcomputer.org/proposal/133063)
- [133062](https://dashboard.internetcomputer.org/proposal/133062)
- [133061](https://dashboard.internetcomputer.org/proposal/133061)
- [132548](https://dashboard.internetcomputer.org/proposal/132548)
- [132547](https://dashboard.internetcomputer.org/proposal/132547)
- [132507](https://dashboard.internetcomputer.org/proposal/132507)
- [132482](https://dashboard.internetcomputer.org/proposal/132482)
- [132481](https://dashboard.internetcomputer.org/proposal/132481)
- [132500](https://dashboard.internetcomputer.org/proposal/132500)
- [132416](https://dashboard.internetcomputer.org/proposal/132416)
- [132413](https://dashboard.internetcomputer.org/proposal/132413)
- [132414](https://dashboard.internetcomputer.org/proposal/132414)
- [132412](https://dashboard.internetcomputer.org/proposal/132412)
- [132376](https://dashboard.internetcomputer.org/proposal/132376)
- [132375](https://dashboard.internetcomputer.org/proposal/132375)
- [132223](https://dashboard.internetcomputer.org/proposal/132223)
- [132222](https://dashboard.internetcomputer.org/proposal/132222)
- [132149](https://dashboard.internetcomputer.org/proposal/132149)
- [132148](https://dashboard.internetcomputer.org/proposal/132148)
- [131787](https://dashboard.internetcomputer.org/proposal/131787)
- [131757](https://dashboard.internetcomputer.org/proposal/131757)
- [131697](https://dashboard.internetcomputer.org/proposal/131697)

### Candid UI

Module hash 15da2adc4426b8037c9e716b81cb6a8cf1a835ac37589be2cef8cb3f4a04adaa

# 0.24.0

### fix: bumps sveltekit starter dependency versions to prevent typescript config error

### feat: expose canister upgrade options in CLI

`dfx canister install` and `dfx deploy` takes options `--skip-pre-upgrade` and `--wasm-memory-persistence`.

`dfx deploy --mode` now takes the same possible values as `dfx canister install --mode`: "install", "reinstall", "upgrade" and "auto".

In "auto" mode, the upgrade options are hints which only take effects when the actual install mode is "upgrade".

To maintain backward compatibility, a minor difference between the two commands remains.
If the `--mode` is not set, `dfx deploy` defaults to "auto", while `dfx canister install` defaults to "install".

### feat: Also report Motoko stable compatibility warnings

Report upgrade compatibility warnings for Motoko, such as deleted stable variables, in addition to compatibility errors.

### feat: Support for Motoko's enhanced orthogonal persistence.

Support Motoko's enhanced orthogonal persistence by automatically setting the canister upgrade option `wasm_memory_persistence` based on the Wasm metadata.

### feat: PocketIC state

`dfx start --pocketic` no longer requires `--clean`, and can persist replica state between runs.

### fix: Scripts always run with current directory set to the project root

Build scripts and other scripts now always run with the working directory
set to the project root (directory containing dfx.json).

This applies to the following:
 - build scripts
 - extension run
 - tech stack value computation
 - packtool (vessel, mops etc)

### feat: `dfx extension list` supports listing available extensions

`dfx extension list` now support `--available` flag to list available extensions from the
[extension catalog](https://github.com/dfinity/dfx-extensions/blob/main/catalog.json).
The extension catalog can be overridden with the `--catalog-url` parameter.

## Dependencies

### Frontend canister

Added `create_chunks`. It has the same behavior as `create_chunk`, except that it takes a `vec blob` and returns a `vec BatchId` instead of non-`vec` variants.

Module hash: 3a533f511b3960b4186e76cf9abfbd8222a2c507456a66ec55671204ee70cae3

### Motoko

Updated Motoko to [0.12.1](https://github.com/dfinity/motoko/releases/tag/0.12.1)

# 0.23.0

### fix: relax content security policy for sveltekit starter

We had to roll back part of the increased default security policy for the sveltekit starter due to the framework's use of inline scripts

### feat: Add canister snapshots

The new `dfx canister snapshot` command can be used to create, apply, and delete snapshots of stopped canisters.

### feat: PocketIC HTTP gateway

icx-proxy's HTTP gateway has been replaced with PocketIC's. (This does not impact the meaning of `--pocketic` in `dfx start`.)

### feat: Enable threshold schnorr signatures for Ed25519

Schnorr signature signing for `Ed25519` is now enabled.
A test key id `Ed25519:dfx_test_key` is ready to be used by locally created canisters.

### feat: Added settings_digest field to the network-id file

### feat: install extensions using the catalog

`dfx extension install` now locates extensions using the
[extension catalog](https://github.com/dfinity/dfx-extensions/blob/main/catalog.json).
This can be overridden with the `--catalog-url` parameter.

## Dependencies

### Replica

Updated replica to elected commit 3d0b3f10417fc6708e8b5d844a0bac5e86f3e17d.
This incorporates the following executed proposals:

- [131473](https://dashboard.internetcomputer.org/proposal/131473)


## Dependencies

### Replica

Updated replica to elected commit 2c0b76cfc7e596d5c4304cff5222a2619294c8c1.
This incorporates the following executed proposals:

- [131390](https://dashboard.internetcomputer.org/proposal/131390)
- [131055](https://dashboard.internetcomputer.org/proposal/131055)
- [131054](https://dashboard.internetcomputer.org/proposal/131054)
- [131032](https://dashboard.internetcomputer.org/proposal/131032)
- [131028](https://dashboard.internetcomputer.org/proposal/131028)

### feat: generate .env files for Motoko canisters

### feat: support `"security_policy"` and `"disable_security_policy_warning"` in `.ic-assets.json5`

*This change has an accompanying migration guide. Please see the 0.23.0 migration guide for instructions on how to adapt your project to this feature.*

It is now possible to specify a `"security_policy"` field in `.ic-assets.json5` for asset configurations.
Valid options are `"disabled"`, `"standard"`, and `"hardened"`.
The security policy provides a set of standard headers to make frontends more secure.
Headers manually specified in the `"headers"` field take precedence over the security policy headers.

If `"security_policy"` is not specified or `"disabled"` is set, then no headers are added. If `"security_policy"` is not set at all, a warning is displayed that there is no security policy set.

If `"standard"` is specified, a set of security headers is added to the asset. The headers can be displayed with `dfx info security-policy`.
It is a set of security headers that will work for most dapps. A warning is displayed that the headers could be hardened.

If `"hardened"` is set, the same headers as with `"standard"` are added.
The asset sync expects that improved headers are set that would improve security where appropriate.
If no custom headers are present the asset sync will fail with an error.

All warnings regarding security policies can be disabled with ``"disable_security_policy_warning": true`. It needs to be set per asset.

The standard/hardened security policy headers can be seen with `dfx info security-policy`.
It also contains a lot of suggestions on how to harden the policy.

Updated the starter projects to use `"security_policy"` instead of including the whole security policy by defining individual headers.

### feat: `dfx info security-policy`

Shows the headers that get applied to assets that are configured to `"security_policy": "standard"` or `"security_policy": "hardened"` in `.ic-assets.json5`.
Produces output that can be directly pasted into a `.json5` document.

### feat: `dfx extension install <url to extension.json>`

It's now possible for `dfx extension install` to install an extension from
somewhere other than https://github.com/dfinity/dfx-extensions, by passing
a URL to an extension.json file rather than an extension name.

For example, these are equivalent:
```bash
dfx extension install nns
dfx extension install https://raw.githubusercontent.com/dfinity/dfx-extensions/main/extensions/nns/extension.json
```

This update also adds the optional field `download_url_template` to extension.json,
which dfx will use to locate an extension release archive.

### fix: `dfx extension install` no longer reports an error if the extension is already installed

However, if a version is specified with `--version`, and the installed version is different,
then `dfx extension install` will still report an error.

### fix: `dfx ledger create-canister` sets controller properly

A recent [hotfix](https://forum.dfinity.org/t/nns-update-2024-05-15-cycles-minting-canister-hotfix-proposal-129728/30807) to the CMC changed how the arguments to `notify_create_canister` need to be passed.
`dfx` now again properly calls that function.

### feat: display replica port in `dfx start`

This replaces the dashboard link, which is now shown only in verbose mode. This should hopefully be less confusing for new users.

### feat!: add `crate` field to dfx.json

It is now possible to specify a particular crate within a Rust package to use for a canister module, using the `crate` field.
This enables specifying crates with different names than the package. In a few cases these were previously auto-detected
by dfx, you will need to add this field if you were using such a setup.

### feat: the `--wallet` parameter now accepts an identity name

The `--wallet` parameter can now be either a principal or the name of an identity.

If the name of an identity, dfx looks up the associated wallet's principal.

This means `--wallet <name>` is the equivalent of `--wallet $(dfx identity get-wallet --identity <name>)`.

### fix: display error cause of some http-related errors

Some commands that download http resources, for example `dfx extension install`, will
once again display any error cause.

### chore: remove the deprecated --use-old-metering flag

# 0.22.0

### asset uploads: retry some HTTP errors returned by the replica

Now retries the following, with exponential backoff as is already done for connect and transport errors:
- 500 internal server error
- 502 bad gateway
- 503 service unavailable
- 504 gateway timeout
- 429 many requests

### fix: Allow canisters to be deployed even if unrelated canisters in dfx.json are malformed

### feat!: enable cycles ledger support unconditionally

### chore!: removed `unsafe-eval` CSP from default starter template

To do this, the `@dfinity/agent` version was updated as well.

### fix: `dfx build` no longer requires a password for password-protected identities

### chore!: enforce `--wallet` requirement for `dfx canister call --with-cycles` earlier

### feat: add `dfx schema` support for .json files related to extensions

- `dfx schema --for extension-manifest` corresponds to extension.json
- `dfx schema --for extension-dependencies` corresponds to dependencies.json

### chore!: enforce minimum password length of 9 characters

The [NIST guidelines](https://pages.nist.gov/800-63-3/sp800-63b.html) require passwords to be longer than 8 characters.
This is now enforced when creating new identities.
Identities protected by a shorter password can still be decrypted.

### feat: `dfx extension install` now uses the extension's dependencies.json file to pick the highest compatible version

### feat: Enable threshold schnorr signatures for Bip340Secp256k1

Schnorr signature signing for `Bip340Secp256k1` is now enabled.
A test key id `Bip340Secp256k1:dfx_test_key` is ready to be used by locally created canisters.

## Dependencies

### Replica

Updated replica to elected commit 5849c6daf2037349bd36dcb6e26ce61c2c6570d0.
This incorporates the following executed proposals:

- [130985](https://dashboard.internetcomputer.org/proposal/130985)
- [130984](https://dashboard.internetcomputer.org/proposal/130984)
- [130819](https://dashboard.internetcomputer.org/proposal/130819)
- [130818](https://dashboard.internetcomputer.org/proposal/130818)
- [130748](https://dashboard.internetcomputer.org/proposal/130748)
- [130749](https://dashboard.internetcomputer.org/proposal/130749)
- [130728](https://dashboard.internetcomputer.org/proposal/130728)
- [130727](https://dashboard.internetcomputer.org/proposal/130727)
- [130409](https://dashboard.internetcomputer.org/proposal/130409)
- [130408](https://dashboard.internetcomputer.org/proposal/130408)

### Motoko

Updated Motoko to [0.11.2](https://github.com/dfinity/motoko/releases/tag/0.11.2)

# 0.21.0

### feat: dfx killall

Introduced `dfx killall`, a command for killing DFX-started processes.

### feat!: remove support for bitcoin query API

`dfx call --query aaaaa-aa bitcoin_get_balance_query/bitcoin_get_utxos_query` will result in an error.

### fix: simplified log message when using the default shared network configuration

Now displays `Using the default configuration for the local shared network.`
instead of `Using the default definition for the 'local' shared network because ~/.config/dfx/networks.json does not define it.`

### chore!: Improved error message about canister ranges when directly connecting to a node on a non-root subnet

### feat: `dfx start` for the shared local network stores replica state files in unique directories by options

The state files for different replica versions are often incompatible,
so `dfx start` requires the `--clean` argument in order to reset data when
using different replica versions or different replica options.

For the local shared network, dfx now stores replica state files in different
directories, split up by replica version and options.

As an example, you'll be able to do things like this going forward:
```bash
dfx +0.21.0 start
(cd project1 && dfx deploy && dfx canister call ...)
dfx stop

dfx +0.22.0 start
# notice --clean is not required.
# even if --clean were passed, the canisters for project1 would be unaffected.
(cd project2 && dfx deploy)
# project1 won't be affected unless you call dfx in its directory
dfx stop

dfx +0.21.0 start
# the canisters are still deployed
(cd project1 && dfx canister call ...)
```

Prior to this change, the second `dfx start` would have had to include `--clean`,
which would have reset the state of the shared local network, affecting all projects.

This also means `dfx start` for the shared local network won't ever require you to pass `--clean`.

`dfx start` will delete old replica state directories.  At present, it retains the 10 most recently used.

This doesn't apply to project-specific networks, and it doesn't apply with `--pocketic`.

It doesn't apply to project-specific networks because the project's canister ids would
reset anyway on first access. If you run `dfx start` in a project directory where dfx.json
defines the local network, you'll still be prompted to run with `--clean` if using a
different replica version or different replica options.

It doesn't apply to `--pocketic` because PocketIC does not yet persist any data.

### feat: allow specifying encodings in `.ic-assets.json`

When uploading assets to an asset canister, `dfx` by default uploads `.txt`, `.html` and `.js` files in `identity` encoding but also in `gzip` encoding to the frontend canister if encoding saves bytes.
It is now possible to specify in `.ic-assets.json` which encodings are used besides `identity`.
Note that encodings are only used if the encoding saves bytes compared to `identity` or if `identity` is not a specified encoding.

Example: To turn off `gzip` for `.js` files and to turn on `gzip` for `.jpg` files, use this in `.ic-assets.json`:
``` json
{
  "match": "**/*.js",
  "encodings": ["identity"]
},
{
  "match": "**/*.jpg",
  "encodings": ["identity", "gzip"]
}
```

### feat: `dfx canister url`

Add `dfx canister url` subcommand to display the url of a given canister. Basic usage as below:

``` bash
dfx canister url <canister>
```

The `<canister>` argument specifies the name or id of the canister for which you want to display the url.

### feat: `log_visibility` canister setting

Adds support for the `log_visibility` canister setting, which configures which users are allowed to read a canister's logs.
Valid options are `controllers` and `public`. The setting can be used with the `--log-visibility` flag in `dfx canister create`
and `dfx canister update-settings`, or in `dfx.json` under `canisters[].initialization_values.log_visibility`.

## Asset canister synchronization

### feat: support `brotli` encoding

Asset synchronization now not only supports `identity` and `gzip`, but also `brotli` encoding.
The default encodings are still
- `identity` and `gzip` for MIME types `.txt`, `.html` and `.js`
- `identity` for anything else

## Dependencies

### Frontend canister

**fix!: URL decoding follows the whatwg standard**

Previously, the frontend canister used custom logic to decode URLs.
The logic was replaced with a dependency that follows https://url.spec.whatwg.org/#percent-decode, which is what JavaScript's `new Request("https://example.com/% $").url` also uses.
This also drops support for decoding `%%` to `%`. `%` does no longer need to be encoded.

URLs that contain invalid encodings now return `400 Bad Request` instead of `500 Internal Server Error`

- Module hash: 2cc4ec4381dee231379270a08403c984986c9fc0c2eaadb64488b704a3104cc0
- https://github.com/dfinity/sdk/pull/3767

### Replica

Updated replica to elected commit 246d0ce0784d9990c06904809722ce5c2c816269.
This incorporates the following executed proposals:

- [130392](https://dashboard.internetcomputer.org/proposal/130392)
- [130400](https://dashboard.internetcomputer.org/proposal/130400)
- [130315](https://dashboard.internetcomputer.org/proposal/130315)
- [130134](https://dashboard.internetcomputer.org/proposal/130134)

# 0.20.2

### fix: `dfx canister delete` fails

`dfx canister delete` occasionally fails because it attempts to withdraw too many cycles from the canister before it is deleted.
Usually, `dfx` tries again with a larger margin of cycles, but sometimes this gets stuck.
It is now possible to use `--initial-margin` to manually supply a margin in case the automatic margin does not work.

### perf: improve sync command performance

Improves `sync` (eg. `dfx deploy`, `icx-asset sync`) performance by parallelization:
- Make asset properties query faster by parallelization, significant improvement for canisters that have many assets
- Make chunk creation process faster, by increasing parallelization 4=>25, significant improvement when deploying lots of small assets

`icx-asset`: add support for log levels, defaulting to `info`

### PocketIC support

Passing `--pocketic` to `dfx start` now starts a PocketIC server instead of the replica. PocketIC is lighter-weight than the replica and execution environment internals can be manipulated by REST commands. For more information, see the [PocketIC readme](https://github.com/dfinity/pocketic).

### feat: subaccount can be derived from principal in `dfx ledger account-id`

### feat: `dfx info candid-ui-url`

`dfx info candid-ui-url` displays the URL to the Candid UI canister for an explicitly specified `--network <network name>` (or `local` by default).

### chore: Improve help text of `dfx identity new` to include which characters are valid in identity names

### fix: Capitalization of "Wasm" in docs and messages

The output of `dfx canister status` has been also changed to use consistent capitalization of words.

### fix!(frontend-canister): include `.well-known` directory by default for asset upload

When uploading assets to an asset canister, `dfx` by default excludes directories and files with names that start with `.`.
`dfx` will start including folders with the name `.well-known` by default.
It is possible to override this in `.ic-assets.json` like this:

``` json
{
  "match": ".well-known",
  "ignore": true
}
```

### fix: Transferring funds too early in `dfx ledger create-canister` with --next-to

When creating a canister with `dfx ledger create-canister --next-to` on a canister that does not exist (e.g., 2vxsx-fae), then the funds are first transferred away from the users account, but the call then fails to create the new canister, and the funds are not returned to the user's account.

## Dependencies

### Updated to [agent-rs 0.35.0](https://github.com/dfinity/agent-rs/blob/main/CHANGELOG.md#0350---2024-05-10)

### Replica

Updated replica to elected commit ec35ebd252d4ffb151d2cfceba3a86c4fb87c6d6.
This incorporates the following executed proposals:

- [130083](https://dashboard.internetcomputer.org/proposal/130083)
- [129747](https://dashboard.internetcomputer.org/proposal/129747)
- [129746](https://dashboard.internetcomputer.org/proposal/129746)
- [129706](https://dashboard.internetcomputer.org/proposal/129706)
- [129697](https://dashboard.internetcomputer.org/proposal/129697)
- [129696](https://dashboard.internetcomputer.org/proposal/129696)
- [129628](https://dashboard.internetcomputer.org/proposal/129628)
- [129627](https://dashboard.internetcomputer.org/proposal/129627)

# 0.20.1

### feat: reformatted error output

Rather than increasing indentation, dfx now aligns the error causes with a "Caused by: " prefix.

Also changed error types to report error causes as causes, rather than embedding their error cause in the error text.

Before:
```bash
Error: Failed while trying to deploy canisters.
Caused by: Failed while trying to deploy canisters.
  Failed to build all canisters.
    Failed while trying to build all canisters.
      The build step failed for canister 'bw4dl-smaaa-aaaaa-qaacq-cai' (wasminst_backend) with an embedded error: Failed to build Motoko canister 'wasminst_backend'.: Failed to compile Motoko.: Failed to run 'moc'.: The command '"/Users/ericswanson/.cache/dfinity/versions/0.19.0/moc" ... params ...  failed with exit status 'exit status: 1'.
Stdout:

Stderr:
/Users/ericswanson/w/wasminst/src/wasminst_backend/main2.mo: No such file or directory
```

After:
```bash
Error: Failed while trying to deploy canisters.
Caused by: Failed to build all canisters.
Caused by: Failed while trying to build all canisters.
Caused by: The build step failed for canister 'bw4dl-smaaa-aaaaa-qaacq-cai' (wasminst_backend)
Caused by: Failed to build Motoko canister 'wasminst_backend'.
Caused by: Failed to compile Motoko.
Caused by: Failed to run 'moc'.
Caused by: The command '"/Users/ericswanson/.cache/dfinity/versions/0.20.0/moc" ... params ... failed with exit status 'exit status: 1'.
Stdout:

Stderr:
/Users/ericswanson/w/wasminst/src/wasminst_backend/main2.mo: No such file or directory
```

### fix: "Failed to decrypt PEM file" errors messages will now include the cause

### feat: Wasm memory soft-limit

Adds support for the `wasm_memory_limit` canister setting, which limits the canister's heap during most calls but does not affect queries. As with other canister settings, it can be set in `dfx canister create` or `dfx canister update-settings` via the `--wasm-memory-limit` flag, as well as in `dfx.json` under `canisters[].initialization_values.wasm_memory_limit`.

### feat: extensions can define a canister type

Please see [extension-defined-canister-types](docs/concepts/extension-defined-canister-types.md) for details.

### feat: init_arg_file in dfx.json

Introduces support for the `init_arg_file` field in `dfx.json`, providing an alternative method to specify initialization arguments.

This field accepts a relative path, from the directory containing the `dfx.json` file.

**Note**

- Only one of `init_arg` and `init_arg_file` can be defined at a time.
- If `--argument` or `--argument-file` are set, the argument from the command line takes precedence over the one in dfx.json.

### fix: dfx new failure when node is available but npm is not

`dfx new` could fail with "Failed to scaffold frontend code" if node was installed but npm was not installed.

## Dependencies

### Cycles wallet

Updated cycles wallet to a gzipped version of `20240410` release:
- Module hash: `7745d3114e3e5fbafe8a7150a0a8c15a5b8dc9257f294d5ced67d41be76065bc`, in gzipped form: `664df1045e093084f4ebafedd3a793cc3b3be0a7ef1b245d8d3defe20b33057c`
- https://github.com/dfinity/cycles-wallet/commit/b013764dd827560d8538ee2b7be9ecf66bed6be7

### Replica

Updated replica to elected commit 5e285dcaf77db014ac85d6f96ff392fe461945f5.
This incorporates the following executed proposals:

- [129494](https://dashboard.internetcomputer.org/proposal/129494)
- [129493](https://dashboard.internetcomputer.org/proposal/129493)
- [129428](https://dashboard.internetcomputer.org/proposal/129428)
- [129427](https://dashboard.internetcomputer.org/proposal/129427)
- [129423](https://dashboard.internetcomputer.org/proposal/129423)
- [129408](https://dashboard.internetcomputer.org/proposal/129408)
- [129379](https://dashboard.internetcomputer.org/proposal/129379)
- [129378](https://dashboard.internetcomputer.org/proposal/129378)

# 0.20.0

### fix: set `CANISTER_CANDID_PATH_<canister name>` properly for remote canisters

In the remote canister declaration it is possible to set a candid file to use when the canister is remote on a specific network.
`dfx` now correctly sets the `CANISTER_CANDID_PATH_<canister name>` environment variable during the build process on remote networks if the file exists.

### feat: display schema for dfx metadata json

`dfx schema --for dfx-metadata` to display JSON schema of the "dfx" metadata.

### feat: add tech_stack to the Canister Metadata Standard

The standardized `dfx` metadata is extended with another object: `tech_stack`.

Please check [tech-stack](docs/concepts/tech-stack.md) for more details.

### chore: updated management canister .did file

### feat: added `dfx completion` command

This command generates shell completion scripts for `bash`, `elvish`, `fish`, `zsh`, or PowerShell.

Describing how to install shell completion scripts is beyond the scope of this document.
Here are two commands that would enable command completion in the current shell:

In zsh:

```bash
source <(dfx completion zsh)
```

In bash:

```bash
source <(dfx completion)
```

### fix: dfx no longer always creates .dfx directory if dfx.json is present

Previously, `dfx` would always create a `.dfx` directory in the project root if `dfx.json` was present.
Now, it only does so if the command accesses the .dfx directory in some way.

### fix: dfx only loads dfx.json for commands that need it

For example, this will work now:
```bash
echo garbage >dfx.json && dfx identity get-principal
```

## Dependencies

### Replica

Updated replica to elected commit 02dcaf3ccdfe46bd959d683d43c5513d37a1420d.
This incorporates the following executed proposals:

- [129084](https://dashboard.internetcomputer.org/proposal/129084)
- [129081](https://dashboard.internetcomputer.org/proposal/129081)
- [129035](https://dashboard.internetcomputer.org/proposal/129035)
- [128876](https://dashboard.internetcomputer.org/proposal/128876)
- [128904](https://dashboard.internetcomputer.org/proposal/128904)
- [128864](https://dashboard.internetcomputer.org/proposal/128864)
- [128816](https://dashboard.internetcomputer.org/proposal/128816)
- [128846](https://dashboard.internetcomputer.org/proposal/128846)

# 0.19.0

### fix: call management canister Bitcoin query API without replica-signed query

`dfx canister call --query` defaults to use "Replica-signed query" feature.

It doesn't work with bitcoin query calls to the management canister because the Boundary Nodes cannot route the `read_state` call.

Only for these particular queries, `dfx` will make the query calls without checking the replica signatures.

If the response reliability is a concern, you can make update calls to the secure alternatives.

### feat(beta): enable cycles ledger support

If the environment variable `DFX_CYCLES_LEDGER_SUPPORT_ENABLE` is set and no cycles wallet is configured, then dfx will try to use the cycles ledger to perform any operation that the cycles wallet usually is used for.

The following commands/options have been unhidden:
- `dfx cycles`
- `--from-subaccount` for `dfx deploy`, `dfx canister create`, `dfx canister deposit-cycles` to determine which cycles ledger subaccount the used cycles should be used from
- `--created-at-time` for `dfx deploy`, `dfx create canister`, `dfx canister deposit-cycles` to control transaction deduplication on the cycles ledger
- `--to-subaccount` for `dfx canister delete` to control into which subaccount cycles are withdrawn before the canister is deleted

The cycles ledger will not be supported by default until the cycles ledger canister is under NNS control.

### feat: dfx canister call ... --output json

This is the same as `dfx canister call ... | idl2json`, for convenience.

See also: https://github.com/dfinity/idl2json

### fix: Output of dfx ping is now valid JSON

Added commas in between fields, and newlines to improve formatting.

### fix: canister status output to be grep compatible

`dfx canister status` now outputs to `stdout`, rather than `stderr`, so that its output is `grep` compatible.

### fix: fetching canister logs to be grep & tail compatible

`dfx canister logs` now outputs to stdout, rather than stderr, so that its output is `grep` and `tail` compatible.

### fix: fetching canister logs

The management canister method `fetch_canister_logs` can be called only as a query, not as an update call. Therefore, `dfx canister logs <canister_id>` now uses a query call for this purpose.

### `dfx wallet set-name` now actually sets the name of the wallet

### feat: hyphenated project names

DFX no longer forbids hyphens in project names. Anywhere they appear as the name of a variable, e.g. environment variables or generated JS variables, they will be replaced with underscores.

### fix: .ic-assets.json configuration entries no longer overwrite the default for `allow_raw_access`

Previously, any configuration element in .ic-assets.json functioned as if a setting of
`"allow_raw_access": true` were present in the json object.

For example, given the following configuration, all files would be configured
with `allow_raw_access` set to `true`, as if the second entry specified
`"allow_raw_access": true` (which is the default), even though it does not.

```json
[
  {
    "match": "**/*",
    "allow_raw_access": false
  },
  {
    "match": "**/*",
    "headers": {
      "X-Anything": "Something"
    }
  }
]
```

Now, given the same configuration, all files would be configured with `allow_raw_access` set to false, as expected.

Note that the default value of `allow_raw_access` is still `true`.

### fix: removed version switching logic

Removed the logic for calling a different version of dfx based on DFX_VERSION or the `dfx` field in
dfx.json.  This is now performed by dfxvm.

### feat: --always-assist flag for `dfx canister call/install/sign and dfx deploy`

When all the arguments are optional, dfx automatically provides a `null` value when no arguments are provided.
`--always-assist` flag enables the candid assist feature for optional arguments, instead of providing a default `null` value.

### fix(deps): the second pull forget to set wasm_hash_download in pulled.json

When the dependency has been in the cache, `dfx deps pull` forgot to set correct `wasm_hash_download` in `pulled.json`.

It caused the following `init/deploy` commands to fail.

## Dependencies

### Replica

Updated replica to elected commit 425a0012aeb40008e2e72d913318bc9dbdf3b4f4.
This incorporates the following executed proposals:

- [128806](https://dashboard.internetcomputer.org/proposal/128806)
- [128805](https://dashboard.internetcomputer.org/proposal/128805)
- [128296](https://dashboard.internetcomputer.org/proposal/128296)
- [128295](https://dashboard.internetcomputer.org/proposal/128295)
- [128171](https://dashboard.internetcomputer.org/proposal/128171)

### Bitcoin canister

Downgraded Bitcoin canister to [release/2023-10-13](https://github.com/dfinity/bitcoin-canister/releases/tag/release%2F2023-10-13)

### Motoko

Updated Motoko to [0.11.1](https://github.com/dfinity/motoko/releases/tag/0.11.1)

# 0.18.0

### fix!: removed the `dfx upgrade` command

The `dfx upgrade` command now prints a message directing the user to install dfxvm.

### fix!: Remove fallback .env formats

In dfx 0.14.0, we standardized on `CANISTER_ID_<CANISTER_NAME_UPPERCASE>` and
`CANISTER_CANDID_PATH_<CANISTER_NAME_UPPERCASE>` for
environment variables for canister IDs and candid paths respectively,
and deprecated the old formats.  This version removes the old formats.

The only variable names now provided are the following,
all uppercase, with any '-' replaced by '_':
- `CANISTER_CANDID_PATH_<CANISTER_NAME>`
- `CANISTER_ID_<CANISTER_NAME>`

For reference, these formats were removed (any '-' characters were replaced by '_'):
- `CANISTER_CANDID_PATH_<canister_name_case_from_dfx_json>`
- `<CANISTER_NAME_UPPERCASE>_CANISTER_ID`

### feat: add `dfx canister logs <canister_id>` for fetching canister's logs (preview)

There is a new subcommand `logs` to fetch canister's logs.
When printing the log entries it tries to guess if the content can be converted to UTF-8 text and prints an array of hex bytes if it fails.

**Note**

This feature is still in development. Changes may occur in following releases.

### feat: display local asset canister URLs in subdomain format

Locally, canisters can either be accessed via `<canister_id>.localhost:<port>` or `localhost:<port>?canisterId=<canister_id>`.
The query parameter format is annoying to handle in SPAs, therefore the subdomain format is now displayed alongside the subdomain version after deployments.

The query parameter format is not removed because Safari does not support localhost subdomains.

### fix: .env files sometimes missing some canister ids

Made it so `dfx deploy` and `dfx canister install` will always write
environment variables for all canisters in the project that have canister ids
to the .env file, even if they aren't being deployed/installed
or a dependency of a canister being deployed/installed.

### feat: unify CLI options to specify arguments

There are a few subcommands that take `--argument`/`--argument-file` options to set canister call/init arguments.

We unify the related logic to provide consistent user experience.

The notable changes are:

- `dfx deploy` now accepts `--argument-file`.
- `dfx deps init` now accepts `--argument-file`.

### feat: candid assist feature

Ask for user input when Candid argument is not provided in `dfx canister call`, `dfx canister install` and `dfx deploy`.
Previously, we cannot call `dfx deploy --all` when multiple canisters require init args, unless the init args are specified in `dfx.json`. With the Candid assist feature, dfx now asks for init args in terminal when a canister requires init args.

### fix: restored access to URLs like http://localhost:8080/api/v2/status through icx-proxy

Pinned icx-proxy at 69e1408347723dbaa7a6cd2faa9b65c42abbe861, shipped with dfx 0.15.2

This means commands like the following will work again:
```
curl -v --http2-prior-knowledge "http://localhost:$(dfx info webserver-port)/api/v2/status" --output -
```

### feat: `dfx cycles approve` and `transfer --from`

It is now possible to approve other principals to spend cycles on your behalf using `dfx cycles approve <spender> <amount>`.
`dfx cycles transfer` now also supports `--from`, `--from-subaccount`, and `--spender-subaccount`.
For detailed explanations on how these fields work please refer to the [ICRC-2 specification](https://github.com/dfinity/ICRC-1/blob/main/standards/ICRC-2/README.md).

### feat: cut over to dfxvm

The script at https://internetcomputer.org/install.sh now installs
the [dfxvm version manager](https://github.com/dfinity/dfxvm) instead of the dfx binary.

### fix(deps): init/deploy still requires hash check

`dfx deps pull` was recently changed to allow hash mismatch wasm. But `init` and `deploy` weren't change accordingly.

Also the warning of hash mismatch is removed since it scares users and users can't fix it locally.

### fix(generate): Rust canister source candid wrongly deleted

Fixed a bug where `dfx generate` would delete a canister's source candid file if the `declarations.bindings` in `dfx.json` did not include "did".

### fix: failed to install when specify id without dfx.json

Fixed a bug where `dfx canister install` would fail when specify a canister id and there is no dfx.json.

### fix: failed to call a canister removed from dfx.json

Fixed a bug where `dfx canister call` would fail when the deployed canister was removed from dfx.json.

### chore: bump candid to 0.10.4

Fix the Typescript binding for init args.

## Dependencies

### Replica

Updated replica to elected commit d966b2737ca75f1bfaa84f21e7f3f7c54b5d7f33.
This incorporates the following executed proposals:

- [128155](https://dashboard.internetcomputer.org/proposal/128155)
- [128154](https://dashboard.internetcomputer.org/proposal/128154)
- [128099](https://dashboard.internetcomputer.org/proposal/128099)
- [128088](https://dashboard.internetcomputer.org/proposal/128088)
- [127707](https://dashboard.internetcomputer.org/proposal/127707)
- [127706](https://dashboard.internetcomputer.org/proposal/127706)

### Motoko

Updated Motoko to [0.11.0](https://github.com/dfinity/motoko/releases/tag/0.11.0)

### Asset canister

Module hash: 32e92f1190d8321e97f8d8f3e793019e4fd2812bfc595345d46d2c23f74c1ab5

bump ic-cdk to 0.13.1

### Candid UI

Module hash: 1208093dcc5b31286a073f00f748ac6612dbae17b66c22332762705960a8aaad

bump ic-cdk to 0.13.1

### Bitcoin canister

Updated Bitcoin canister to [release/2024-01-22](https://github.com/dfinity/bitcoin-canister/releases/tag/release%2F2024-01-22)

# 0.17.0

### feat: new starter templates

`dfx new` now has a new set of customizable project templates and an interactive menu for selecting them. Supports the Svelte, Vue, and React frameworks, and Azle and Kybra backends.

### fix: --no-frontend no longer creates a frontend

Previously `dfx new --no-frontend` still created a frontend canister. This behavior is now accessed via `--frontend simple-assets`.

### feat: `dfx cycles redeem-faucet-coupon`

It is now possible to redeem faucet coupons to cycles ledger accounts.

### feat: `dfx cycles convert`

It is now possible to turn ICP into cycles that are stored on the cycles ledger using `dfx cycles convert --amount <amount of ICP>`

### feat: specified_id in dfx.json

In addition to passing `--specified-id` in `dfx deploy` and `dfx canister create`, `specified_id` can be set in `dfx.json`.

If it is set in both places, the specified ID from the command line takes precedence over the one in dfx.json.

### feat: create canister on same subnet as other canisters

`dfx deploy`, `dfx canister create`, and `dfx ledger create-canister` now support the option `--next-to <canister principal>` to create canisters on the same subnet as other canisters.
The [registry canister](https://dashboard.internetcomputer.org/canister/rwlgt-iiaaa-aaaaa-aaaaa-cai#get_subnet_for_canister) is used as the source of truth to figure out the subnet id.

### feat: init_arg in dfx.json

In addition to passing `--argument` or `--argument-file` in `dfx deploy` and `dfx canister install`, `init_arg` can be set in `dfx.json`.

If it is set in both places, the argument from the command line takes precedence over the one in dfx.json.

### feat(deps): init_arg in pullable metadata

Providers can set an optional `init_arg` field in `pullable` metadata.

When consumers run `dfx deps init` without `--argument`, the value in `init_arg` will be used automatically.

Consumers won't have to figure out the init argument by themselves. It can be overwritten by `dfx deps init --argument`.

### fix(deps): dfx deps init will try to set "(null)" init argument

For pulled canisters which have no `init_arg` in `pullable` metadata, `dfx deps init` without `--argument` will try to set `"(null)"` automatically.

This works for canisters with top-level `opt` in init argument. This behavior is consistent with `dfx deploy` and `dfx canister install`.

The init argument can be overwritten by `dfx deps init --argument`.

### fix(deps): content of wasm_hash_url can have extra fields than the hash

It is natural to point `wasm_hash_url` to the `<FILE>.sha256` file generated by `shasum` or `sha256sum` which consists of the hash and the file name.

Now when `dfx deps pull`, such content will be accept properly.

### feat: dfx upgrade will direct the user to install dfxvm if it has been released.

If the latest release of https://github.com/dfinity/dfxvm is \>\= 1.0, `dfx upgrade` will
direct the user to install dfxvm and then exit.

### feat: fetch did file from canister metadata when making canister calls

`dfx canister call` will always fetch the `.did` file from the canister metadata. If the canister doesn't have the `candid:service` metadata, dfx will fallback to the current behavior of reading the `.did` file from the local build artifact. This fallback behavior is deprecated and we will remove it in a future release. This should not affect Motoko and Rust canisters built from dfx, as `dfx build` automatically writes the Candid metadata into the canister.

If you build with custom canister type, add the following into `dfx.json`:

```
"metadata": [
  {
    "name": "candid:service"
  }
]
```

If you build the canister without using `dfx`, you can use [ic-wasm](https://github.com/dfinity/ic-wasm/releases) to store the metadata:

```
ic-wasm canister.wasm -o canister.wasm metadata candid:service -f service.did -v public
```

### fix: removed the `dfx toolchain` command

Please use the [dfx version manager](https://github.com/dfinity/dfxvm) instead.

### feat: allow dfxvm install script to bypass confirmation

The dfxvm install script now accepts `DFXVM_INIT_YES=<non empty string>` to skip confirmation.

### chore: bump `ic-agent`, `ic-utils` and `ic-identity-hsm` to 0.32.0

# 0.16.1

### feat: query stats support

When using `dfx canister status`, the output now includes the new query statistics. Those might initially be 0, if the feature is not yet enabled on the subnet the canister is installed in.

### fix: Candid parser when parsing `vec \{number\}` with `blob` type

Fix the bug that when parsing `vec \{1;2;3\}` with `blob` type, dfx silently ignores the numbers.

### fix: support `import` for local did file

If the local did file contains `import` or init args, dfx will rewrite the did file when storing in canister metadata.
Due to current limitations of the Candid parser, comments will be dropped during rewriting.
If the local did file doesn't contain `import` or init args, we will not perform the rewriting, thus preserving the comments.

### fix: subtyping check reports the special opt rule as error

### fix: can now run several dfx canister commands outside of a project

The following commands now work outside of a project:
- `dfx canister start <specific canister id>`
- `dfx canister stop <specific canister id>`
- `dfx canister deposit-cycles <amount> <specific canister id>`
- `dfx canister uninstall-code <specific canister id>`

## Dependencies

### Replica

Updated replica to elected commit 044cfd5147fc97d7e5a214966941b6580c325d72.
This incorporates the following executed proposals:

- [127463](https://dashboard.internetcomputer.org/proposal/127463)
- [127461](https://dashboard.internetcomputer.org/proposal/127461)
- [127104](https://dashboard.internetcomputer.org/proposal/127104)

### Candid UI

Module hash: e5f049a97041217554c1849791c093c4103a6844625be3d6453df2e91abeed35

Fix the HTTP header for deploying in remote environments

# 0.16.0

### feat: large canister modules now supported

When using `dfx deploy` or `dfx canister install`, previously Wasm modules larger than 2MiB would be rejected.
They are now automatically submitted via the chunking API if they are large enough.
From a user perspective the limitation will simply have been lifted.

### feat: dfx deps: wasm_hash_url and loose the hash check

Providers can provide the hash through `wasm_hash_url` instead of hard coding the hash directly.

If the hash of downloaded wasm doesn’t match the provided hash (`wasm_hash`, `wasm_hash_url` or read from mainnet state tree), dfx deps won’t abort. Instead, it will print a warning message.

### feat: create canister on specific subnets or subnet types

`dfx deploy`, `dfx canister create`, and `dfx ledger create-canister` now support the option `--subnet <subnet principal>` to create canisters on specific subnets.

`dfx canister create` and `dfx deploy` now support the option `--subnet-type <subnet type>` to create canisters on a random subnet of a certain type.
Use `dfx ledger show-subnet-types` to list the available subnet types

### feat!: update `dfx cycles` commands with mainnet `cycles-ledger` canister ID

The `dfx cycles` command no longer needs nor accepts the `--cycles-ledger-canister-id <canister id>` parameter.

### chore: removed the dfx start --emulator mode

This was deprecated in dfx 0.15.1.

### chore: removed ic-ref from the binary cache

### chore: updated dependencies for new rust projects

Updated to candid 0.10, ic-cdk 0.12, and ic-cdk-timers 0.6

### fix: store playground canister acquisition timestamps with nanosecond precision on all platforms

They've always been stored with nanosecond precisions on Linux and Macos.
Now they are stored with nanosecond precision on Windows too.

### fix: dfx canister delete, when using an HSM identity, no longer fails by trying to open two sessions to the HSM

Previously, this would fail with a PKCS#11: CKR_CRYPTOKI_ALREADY_INITIALIZED error.

## Dependencies

### Motoko

Updated Motoko to [0.10.4](https://github.com/dfinity/motoko/releases/tag/0.10.4)

### Frontend canister

Module hash: 3c86d912ead6de7133b9f787df4ca9feee07bea8835d3ed594b47ee89e6cb730

### Candid UI

Module hash: b91e3dd381aedb002633352f8ebad03b6eee330b7e30c3d15a5657e6f428d815

Fix the routing error when deploying to gitpod/github workspace.
Fix that Candid UI cannot be opened using localhost URL.

### Replica

Updated replica to elected commit 324eb99eb7531369a5ef75560f1a1a652d123714.
This incorporates the following executed proposals:

- [127096](https://dashboard.internetcomputer.org/proposal/127096)
- [127094](https://dashboard.internetcomputer.org/proposal/127094)
- [127034](https://dashboard.internetcomputer.org/proposal/127034)
- [127031](https://dashboard.internetcomputer.org/proposal/127031)
- [126879](https://dashboard.internetcomputer.org/proposal/126879)
- [126878](https://dashboard.internetcomputer.org/proposal/126878)
- [126730](https://dashboard.internetcomputer.org/proposal/126730)
- [126729](https://dashboard.internetcomputer.org/proposal/126729)
- [126727](https://dashboard.internetcomputer.org/proposal/126727)
- [126366](https://dashboard.internetcomputer.org/proposal/126366)
- [126365](https://dashboard.internetcomputer.org/proposal/126365)
- [126293](https://dashboard.internetcomputer.org/proposal/126293)

# 0.15.3

### fix: allow `http://localhost:*` as `connect-src` in the asset canister's CSP

This will enable browsing the asset canister at `http://<canister-id>.localhost:<port>` in most browsers.

### fix: frontend code crashing when there is no canister ID

### feat: `dfx ledger top-up` also accepts canister names

Previously, `dfx ledger top-up` only accepted canister principals. Now it accepts both principals and canister names.

### fix: installer once again detects if curl supports tlsv1.2

A change to `curl --help` output made it so the install script did not detect
that the `--proto` and `--tlsv1.2` options are available.

### chore: skip reserving 8GB of memory when deleting a canister

When dfx deletes a canister, it first withdraws as many cycles as possible from the canister.
While doing so, dfx previously set the memory allocation of the canister to 8GB in order to not run into any memory problems while withdrawing.
This, however, lead to problems with dynamic memory pricing in subnets with a lot of data because then it becomes very expensive to reserve that much data.
dfx now no longer sets a memory allocation. We anticipate fewer problems this way.

### feat: Added support for icx-proxy `--domain` parameter

In order to access a local replica through a domain name or domain names,
it's necessary to pass the `--domain` parameter to icx-proxy.  dfx now supports
this in configuration and as a parameter to dfx start.  You can specify a single
domain or a list of domains in any of the following ways:

- in networks.json, in `.<network>.proxy.domain`
- in dfx.json, in `.networks.<network>.proxy.domain`
- in dfx.json, in `.defaults.proxy.domain`
- to dfx start, as `dfx start --domain <domain1> --domain <domain2> ...`

## Dependencies

### Candid UI

- Module hash: d172df265a14397a460b752ff07598380bc7ebd9c43ece1e82495ae478a88719c
- Internet identity integration in Candid UI. Thanks to @Web3NL!
  + You can customize the II url and derivationOrigin via URL parameter `ii` and `origin` respectively.
- Update with the new profiling API

### Motoko

Updated Motoko to [0.10.3](https://github.com/dfinity/motoko/releases/tag/0.10.3)

# 0.15.2

### fix: `dfx canister delete <canister id>` removes the related entry from the canister id store

Previously, deleting a canister in the project by id rather than by name
would leave the canister id in the canister id store. This would cause
`dfx deploy` to fail.

### fix: dfx extension install can no longer create a corrupt cache directory

Running `dfx cache delete && dfx extension install nns` would previously
create a cache directory containing only an `extensions` subdirectory.
dfx only looks for the existence of a cache version subdirectory to
determine whether it has been installed. The end result was that later
commands would fail when the cache did not contain expected files.

### fix: output_env_file is now considered relative to project root

The .env file location, whether specified as `output_env_file` in dfx.json
or `--output-env-file <file>` on the commandline, is now considered relative
to the project root, rather than relative to the current working directory.

### feat: Read dfx canister install argument from a file

Enables passing large arguments that cannot be passed directly in the command line using the `--argument-file` flag. For example `dfx canister install --argument-file ./my/argument/file.txt my_canister_name`.


### feat: change `list_permitted` and `list_authorized` to an update call.

This requires the `list_authorized` and `list_permitted` methods to be called as an update and disables the ability to
call it as a query call. This resolves a potential security risk.

### fix: `dfx ledger transfer` now logs to stderr messages about duplicates rather than printing them to stdout

The message "transaction is a duplicate of another transaction in block ...", previously printed to stdout, is now logged to stderr. This means that the output of `dfx ledger transfer` to stdout will contain only `Transfer sent at block height <block height>`.

### feat: accept more ways to specify cycle and e8s amounts

Underscores (`_`) can now be used to make large numbers more readable. For example: `dfx canister deposit-cycles 1_234_567 mycanister`

Certain suffixes that replace a number of zeros are now supported. The (case-insensitive) suffixes are:
- `k` for `000`, e.g. `500k`
- `m` for `000_000`, e.g. `5m`
- `b` for `000_000_000`, e.g. `50B`
- `t` for `000_000_000_000`, e.g. `0.3T`

For cycles an additional `c` or `C` is also acceptable. For example: `dfx canister deposit-cycles 3TC mycanister`

### feat: added `dfx cycles` command

This won't work on mainnet yet, but can work locally after installing the cycles ledger.

Added the following subcommands:
 - `dfx cycles balance`
 - `dfx cycles transfer <to> <amount>` (transfer cycles from one account to another account)
 - `dfx cycles top-up <to> <amount>` (send cycles from an account to a canister)

## Dependencies

### Motoko

Updated Motoko to [0.10.2](https://github.com/dfinity/motoko/releases/tag/0.10.2)

### Frontend canister

Defining a custom `etag` header no longer breaks certification.

Fixed a certification issue where under certain conditions the fallback file (`/index.html`) was served with an incomplete certificate tree, not proving sufficiently that the fallback file may be used as a replacement.

Add the option to (re)set all permissions using upgrade arguments. This is especially useful for SNSes that cannot make calls as the canister's controller.

- Module hash: 657938477f1dee46db70b5a9f0bd167ec5ffcd2f930a1d96593c17dcddef61b3
- https://github.com/dfinity/sdk/pull/3443
- https://github.com/dfinity/sdk/pull/3451
- https://github.com/dfinity/sdk/pull/3429
- https://github.com/dfinity/sdk/pull/3428
- https://github.com/dfinity/sdk/pull/3421

### Replica

Updated replica to elected commit 69e1408347723dbaa7a6cd2faa9b65c42abbe861.
This incorporates the following executed proposals:

- [126095](https://dashboard.internetcomputer.org/proposal/126095)
- [126000](https://dashboard.internetcomputer.org/proposal/126000)
- [125592](https://dashboard.internetcomputer.org/proposal/125592)
- [125591](https://dashboard.internetcomputer.org/proposal/125591)
- [125504](https://dashboard.internetcomputer.org/proposal/125504)
- [125503](https://dashboard.internetcomputer.org/proposal/125503)
- [125343](https://dashboard.internetcomputer.org/proposal/125343)
- [125342](https://dashboard.internetcomputer.org/proposal/125342)
- [125321](https://dashboard.internetcomputer.org/proposal/125321)
- [125320](https://dashboard.internetcomputer.org/proposal/125320)
- [125002](https://dashboard.internetcomputer.org/proposal/125002)
- [125001](https://dashboard.internetcomputer.org/proposal/125001)
- [124858](https://dashboard.internetcomputer.org/proposal/124858)
- [124857](https://dashboard.internetcomputer.org/proposal/124857)

### Bitcoin canister

Updated Bitcoin canister to [release/2023-10-13](https://github.com/dfinity/bitcoin-canister/releases/tag/release%2F2023-10-13)

# 0.15.1

### feat: Added support for reserved_cycles and reserved_cycles_limit

`dfx canister status` will now display the reserved cycles balance and reserved cycles limit for a canister.

Added command-line options:
  - `dfx canister create --reserved-cycles-limit <limit>`
  - `dfx canister update-settings --reserved-cycles-limit <limit>`

In addition, `dfx deploy` will set `reserved_cycles_limit` when creating canisters if specified in `canisters.<canister>.initialization_values.reserved_cycles_limit` in dfx.json.

### feat: emit management canister idl when imported by Motoko canister

`import management "ic:aaaaa-aa;`

This will automatically produce the idl in the `.dfx` folder.

### fix: Include remote canisters in canisters_to_generate

Generate frontend declarations for remote canisters too because frontend JS code may want to call them.

### feat: `dfx extension install <extension> --version <specific version>`

Install a specific version of an extension, bypassing version checks.

### feat: Updated handling of missing values in state tree certificates

The `Unknown` lookup of a path in a certificate results in an `AgentError` (the IC returns `Absent` for non-existing paths).

### fix: dfx deploy urls printed for asset canisters

### chore: --emulator parameter is deprecated and will be discontinued soon

Added warning that the `--emulator` is deprecated and will be discontinued soon.

### fix: node engines in starter

Updates node engines to reflect the same engines supported in agent-js.
```
"node": "^12 || ^14 || ^16 || >=17",
"npm": "^7.17 || >=8"
```

### feat: deploy to playground

Introduced a new network type called `playground`. Canisters on such networks are not created through standard means, but are instead borrowed from a canister pool.
The canisters time out after a while and new canisters need to be borrowed for further deployments.
To define custom playground networks, use a network definition that includes the `playground` key:
```json
"<network name>": {
  "playground": {
    "playground_canister": "<canister pool id>",
    "timeout_seconds": <amount of seconds after which a canister is returned to the pool>
  }
}
```

Introduced a new network that is available by default called `playground`. Additionally, `--playground` is an alias for `--network playground`.
By default, this network targets the Motoko Playground backend to borrow canisters. The borrowed canisters will be available for 20 minutes, and the timer restarts on new deployments.
When the timer runs out the canister(s) will be uninstalled and are returned to the pool.
Any commands that allow choosing a target network (e.g. `dfx canister call`) require `--playground` or `--network playground` in order to target the borrowed canister(s).
Use `dfx deploy --playground` to deploy simple projects to a canister borrowed from the Motoko Playground.

### feat: `--ic` is shorthand for `--network ic`

For example, `dfx deploy --ic` rather than `dfx deploy --network ic`.

### fix: Motoko base library files in cache are no longer executable

### feat: `dfx start` for shared network warns if ignoring 'defaults' in dfx.json

Background: In order to determine whether to start a project-specific network or the shared network, `dfx start` looks for the `local` network in dfx.json.
   - If found, `dfx start` starts the project-specific local network, applying any `defaults` from dfx.json.
   - If there is no dfx.json, or if dfx.json does not define a `local` network, `dfx start` starts the shared network.  Because the shared network is not specific to any project, `dfx start` ignores any other settings from dfx.json, including `defaults`.

If `dfx start` is starting the shared network from within a dfx project, and that dfx.json contains settings in the `defaults` key for `bitcoin`, `replica`, or `canister_http`, then `dfx start` will warn that it is ignoring those settings.  It will also describe how to define equivalent settings in networks.json.

### fix: dfx canister call --wallet no longer passes the parameter twice

The parameter was erroneously passed twice.  Now it is passed only once.

### fix: Removed deprecation warning about project-specific networks

Removed this warning: "Project-specific networks are deprecated and will be removed after February 2023." While we may remove project-specific networks in the future, it is not imminent.  One key requirement is the ability to run more than one subnet type at one time.

## Dependencies

### icx-proxy

Updated to a version of the icx-proxy that is released with the replica and other related binaries.

Changes in behavior:
- "%%" is no longer accepted when url-decoding filenames for the asset canister.  Though curl supports this, it's not part of the standard. Please replace with %25.
- The icx-proxy now performs response verification.  This has exposed some bugs in the asset canister.  However, since this new icx-proxy matches what the boundary nodes use, this will better match the behavior seen on the mainnet.
- Bugs that this has exposed in the asset canister:
  - after disabling aliasing for an asset, the asset canister will return an incorrect certification in the 404 response.
  - after setting a custom "etag" header in .ic-assets.json, the asset canister will return an incorrect certification in the 200 response.
  - assets with certain characters in the filename (example: "æ") will no longer be served correctly.  The definition of "certain characters" is not yet known.

### Candid UI

- Module hash: 934756863c010898a24345ce4842d173b3ea7639a8eb394a0d027a9423c70b5c
- Add `merge_init_args` method in Candid UI.
- Draw flamegraph for canister upgrade.

### Frontend canister

For certification v1, if none of the requested encoding are certified but another encoding is certified, then the frontend canister once again returns the certificatie even though the response hash won't match.
This allows the verifying side to try to transform the response such that it matches the response hash.
For example, if only the encoding `gzip` is requested but the `identity` encoding is certified, the `gzip` encoding is returned with the certificate for the `identity` encoding.
The verifying side can then unzip the response and will have a valid certificate for the `identity` response.

- Module hash: baf9bcab2ebc2883f850b965af658e66725087933df012ebd35c03929c39efe3
- https://github.com/dfinity/sdk/pull/3369
- https://github.com/dfinity/sdk/pull/3298
- https://github.com/dfinity/sdk/pull/3281

### Replica

Updated replica to elected commit 91bf38ff3cb927cb94027d9da513cd15f91a5b04.
This incorporates the following executed proposals:

- [124795](https://dashboard.internetcomputer.org/proposal/124795)
- [124790](https://dashboard.internetcomputer.org/proposal/124790)
- [124538](https://dashboard.internetcomputer.org/proposal/124538)
- [124537](https://dashboard.internetcomputer.org/proposal/124537)
- [124488](https://dashboard.internetcomputer.org/proposal/124488)
- [124487](https://dashboard.internetcomputer.org/proposal/124487)

# 0.15.0

## DFX

### chore: add `--use-old-metering` flag

The `use-old-metering` flag enables old metering in replica. The new metering is enabled in the `starter` by default, so this flag is to compare the default new metering with the old one.

The flag is temporary and will be removed in a few months.

### fix: added https://icp-api.io to the default Content-Security-Policy header

Existing projects will need to change this value in .ic-assets.json or .ic-assets.json5 to include https://icp-api.io

All projects will need to redeploy.

### fix: access to raw assets is now enabled by default

The default value for `allow_raw_access` is now `true`.  This means that by default, the frontend canister will no longer restrict the access of traffic to the `<canister-id>.raw.icp0.io` domain, and will no longer automatically redirect all requests to the certified domain (`<canister-id>.icp0.io`), unless configured explicitly.

Note that existing projects that specify `"allow_raw_access": false` in .ic-assets.json5 will need to change or remove this value manually in order to allow raw access.

### feat!: Removed dfx nns and dfx sns commands

Both have now been turned into the dfx extensions. In order to obtain them, please run `dfx extension install nns` and `dfx extension install sns` respectively. After the installation, you can use them as you did before: `dfx nns ...`, and `dfx sns ...`.

### feat!: Removed dfx replica and dfx bootstrap commands

Use `dfx start` instead.  If you have a good reason why we should keep these commands, please contribute to the discussion at https://github.com/dfinity/sdk/discussions/3163

### fix: Wait for new module hash when installing wallet

A previous change made dfx wait after installing a canister until the replica updated its reported module hash, but this change did not affect wallets. Now dfx waits for wallets too, to eliminate a class of wallet installation errors.

### fix: Ctrl-C right after dfx start will hang for minutes and panics

Early break out from actors starting procedure.

### feat: can disable the warnings about using an unencrypted identity on mainnet

It's now possible to suppress warnings of this form:

```
WARN: The <identity> identity is not stored securely. Do not use it to control a lot of cycles/ICP. Create a new identity with `dfx identity new` and use it in mainnet-facing commands with the `--identity` flag
```

To do so, export the environment variable `DFX_WARNING` with the value `-mainnet_plaintext_identity`.
```bash
export DFX_WARNING="-mainnet_plaintext_identity"
```

Note that this can be combined to also disable the dfx version check warning:
```bash
export DFX_WARNING="-version_check,-mainnet_plaintext_identity"
```

### fix!: restrict `dfx identity new` to safe characters

New identities like `dfx identity new my/identity` or `dfx identity new 'my identity'` can easily lead to problems, either for dfx internals or for usability.
New identities are now restricted to the characters `ABCDEFGHIJKLMNOPQRSTUVWXYZabcdefghijklmnopqrstuvwxyz.-_@0123456789`.
Existing identities are not affected by this change.

## Frontend canister

> **NOTE**: We've re-enabled response verification v2 in the asset canister.

### fix: Certification for aliasing updates on asset deletion

Best explained by an example: Two assets exist with aliasing enabled: `/content` and `/content.html`. Usually, when requesting `/content`, `/content.html` is served because it has aliasing enabled.
But in this scenario, because `/content` exists, it overwrites the alias and `/content` is served when requesting the path `/content`.
When the file `/content` is deleted, `/content` is once again a valid alias of `/content.html`.
Previously, the alias of `/content.html` was not properly updated in the certification tree, making `/content` inaccessible.

### fix: 404 response is now certified for certification v2

Certification v2 allows certifying arbitrary responses. If the requested file does not exist, and the fallback file (`/index.html`) does not exist either,
the frontend canister serves a HTTP 404 response. This response was previously not certified.

### fix!: The CreateAsset batch operation now fails if the asset already exists

Previously, the operation was a no-op if the content type matched, but ignored other, possibly different, asset properties. Now, it fails with an error.

### fix!: http_request_streaming_callback and get_chunk now require the sha256 parameter to be set

The `http_request_streaming_callback()` and `get_chunk()` methods use the `sha256` parameter to ensure that the chunks they return are part of the same asset contents returned by the initial call.  This parameter is now required to be Some(hash).

For `http_request()` and `http_request_streaming_callback()`, there should be no change: all callers of `http_request_streaming_callback()` are expected to pass the entire token returned by `http_request()`, which includes the sha256 parameter.

Any callers of `get_chunk()` should make sure to always pass the `sha256` value returned by the `get()` method.  It will always be present.

## Dependencies

### Motoko

Updated Motoko to [0.9.7](https://github.com/dfinity/motoko/releases/tag/0.9.7)

### Updated candid to 0.9.0

### Candid UI

- Module hash: b9173bb25dabe5e2b736a8f2816e68fba14ca72132f5485ce7b8f16a85737a17
- https://github.com/dfinity/sdk/pull/3260
- https://github.com/dfinity/sdk/pull/3252
- https://github.com/dfinity/candid/pull/449
- https://github.com/dfinity/candid/pull/453

### Frontend canister

- Module hash: e20be8df2c392937a6ae0f70d20ff23b75e8c71d9085a8b8bb438b8c2d4eafe5
- https://github.com/dfinity/sdk/pull/3337
- https://github.com/dfinity/sdk/pull/3298
- https://github.com/dfinity/sdk/pull/3256
- https://github.com/dfinity/sdk/pull/3252
- https://github.com/dfinity/sdk/pull/3249
- https://github.com/dfinity/sdk/pull/3212
- https://github.com/dfinity/sdk/pull/3227

### Replica

Updated replica to elected commit cabe2ae3ca115b1a3f24d75814d4f8e317b2964d.
This incorporates the following executed proposals:

- [124331](https://dashboard.internetcomputer.org/proposal/124331)
- [124330](https://dashboard.internetcomputer.org/proposal/124330)
- [124272](https://dashboard.internetcomputer.org/proposal/124272)
- [124021](https://dashboard.internetcomputer.org/proposal/124021)
- [123977](https://dashboard.internetcomputer.org/proposal/123977)
- [123976](https://dashboard.internetcomputer.org/proposal/123976)
- [123922](https://dashboard.internetcomputer.org/proposal/123922)
- [123784](https://dashboard.internetcomputer.org/proposal/123784)
- [123730](https://dashboard.internetcomputer.org/proposal/123730)
- [123711](https://dashboard.internetcomputer.org/proposal/123711)
- [123474](https://dashboard.internetcomputer.org/proposal/123474)
- [123410](https://dashboard.internetcomputer.org/proposal/123410)
- [123311](https://dashboard.internetcomputer.org/proposal/123311)

# 0.14.2

## DFX

### feat: deprecate `dfx bootstrap` and `dfx replica` commands

Please use `dfx start` instead, which is a combination of the two commands.

If you have a good reason why we should keep these commands, please contribute to the discussion at https://github.com/dfinity/sdk/discussions/3163

### feat: add optional custom build command for asset canisters

The custom build command can be set in `dfx.json` the same way it is set for `custom` type canisters. If the command is not provided, DFX will fallback to the default `npm run build` command.

```json
{
  "canisters": {
    "ui": {
      "type": "assets",
      "build": ["<custom build command>"]
    }
  }
}
```

### fix: Diagnose duplicate assets and display upgrade steps

If `dfx deploy` detects duplicate assets in the dist/ and frontend assets/ directories, it will now suggest upgrade steps.

### fix: motoko canisters can import other canisters with service constructor

After specific canister builder output wasm and candid file, `dfx` will do some post processing on the candid file.

The complete IDL will be copied into `.dfx` folder with name `constructor.did`.
It will be used for type checking during canister installation.

Then it is separated into two parts: `service.did` and `init_args.txt`, corresponding to canister metadata `candid:service` and `candid:args`.

`service.did` will be imported during dependent canisters building. And it will also be used by the Motoko LSP to provide IDE support.

### fix: dfx start now respects the network replica port configuration in dfx.json or networks.json

## Frontend canister

> **NOTE**: We've disabled response verification v2 in the asset canister while we improve test coverage.

The redirect from `.raw.ic0.app` now redirects to `.ic0.app` instead of `.icp0.io`

The `validate_commit_proposed_batch()` method no longer requires any permission to call.

The asset canister now enforces limits during upload.  These limits to not apply to assets already uploaded.

Unconditional limits:
- `create_batch()` now fails if `dfx deploy --by-proposal` got as far as calling `propose_commit_batch()`, and the batch has not since been committed or deleted.

Configurable limits:
- `max_batches`: limits number of batches being uploaded.
- `max_chunks`: limits total number of chunks across all batches being uploaded.
- `max_bytes`: limits total size of content bytes across all chunks being uploaded.

Added methods:
- `configure()` to set limits
- `validate_configure()`: companion method for SNS
- `get_configuration()`: to view limits

Suggestions for configured limits:
- dapps controlled by SNS: max_batches=1; max_chunks and max_bytes based on asset composition.
- dapps not controlled by SNS: unlimited (which is the default)

Note that as always, if `dfx deploy` does not completely upload and commit a batch, the asset canister will retain the batch until 5 minutes have passed since the last chunk was uploaded.  If you have configured limits and the combination of an unsuccessful deployment and a subsequent attempt would exceed those limits, you can either wait 5 minutes before running `dfx deploy` again, or delete the incomplete batch with `delete_batch()`.

### fix: return the correct expr_path for index.html fallback routes

Previously, the requested path was used to construct the `expr_path` for the `index.html` fallback route.  This was incorrect, as the `expr_path` should be the path of the `index.html` file itself in this case.

## Frontend canister assets synchronization

### fix: now retries failed `create_chunk()` calls

Previously, it would only retry when waiting for the request to complete.

### fix: now considers fewer error types to be retryable

Previously, errors were assumed to be retryable, except for a few specific error messages and 403/unauthorized responses.  This could cause deployment to appear to hang until timeout.

Now, only transport errors and timeout errors are considered retryable.

## Dependencies

### Frontend canister

- Module hash: 1286960c50eb7a773cfb5fdd77cc238588f39e21f189cc3eb0f35199a99b9c7e
- https://github.com/dfinity/sdk/pull/3205
- https://github.com/dfinity/sdk/pull/3198
- https://github.com/dfinity/sdk/pull/3154
- https://github.com/dfinity/sdk/pull/3158
- https://github.com/dfinity/sdk/pull/3144

### ic-ref

Updated ic-ref to 0.0.1-a9f73dba

### Cycles wallet

Updated cycles wallet to `20230530` release:
- Module hash: c1290ad65e6c9f840928637ed7672b688216a9c1e919eacbacc22af8c904a5e3
- https://github.com/dfinity/cycles-wallet/commit/313fb01d59689df90bd3381659d94164c2a61cf4

### Motoko

Updated Motoko to 0.9.3

### Replica

Updated replica to elected commit ef8ca68771baa20a14af650ab89c9b31b1dc9a5e.
This incorporates the following executed proposals:
- [123248](https://dashboard.internetcomputer.org/proposal/123248)
- [123021](https://dashboard.internetcomputer.org/proposal/123021)
- [123007](https://dashboard.internetcomputer.org/proposal/123007)
- [122923](https://dashboard.internetcomputer.org/proposal/122923)
- [122924](https://dashboard.internetcomputer.org/proposal/122924)
- [122910](https://dashboard.internetcomputer.org/proposal/122910)
- [122911](https://dashboard.internetcomputer.org/proposal/122911)
- [122746](https://dashboard.internetcomputer.org/proposal/122746)
- [122748](https://dashboard.internetcomputer.org/proposal/122748)
- [122617](https://dashboard.internetcomputer.org/proposal/122617)
- [122615](https://dashboard.internetcomputer.org/proposal/122615)

# 0.14.1

## DFX

### fix: `dfx canister delete` without stopping first

When running `dfx canister delete` on a canister that has not been stopped, dfx will now confirm the deletion instead of erroring.

### feat: gzip option in dfx.json

`dfx` can gzip wasm module as the final step in building canisters.

This behavior is disabled by default.

You can enable it in `dfx.json`:

```json
{
  "canisters" : {
    "app" : {
      "gzip" : true
    }
  }
}
```

You can still specify `.wasm.gz` file for custom canisters directly. If any metadata/optimize/shrink options are set in `dfx.json`, the `.wasm.gz` file will be decompressed, applied all the wasm modifications, and compressed as `.wasm.gz` in the end.

### fix: prevented using --argument with --all in canister installation

Removed `dfx deploy`'s behavior of providing the same argument to all canisters, and `dfx canister install`'s behavior of providing an empty argument to all canisters regardless of what was specified. Now installing multiple canisters and providing an installation argument is an error in both commands.

### chore: make `sns` subcommands visible in `dfx help`

### chore: upgraded to clap v4

Updated the command-parsing library to v4. Some colors may be different.

### feat: dfx deps subcommands

This feature was named `dfx pull` before. To make a complete, intuitive user experience, we present a set of subcommands under `dfx deps`:

- `dfx deps pull`: pull the dependencies from mainnet and generate `deps/pulled.json`, the candid files of direct dependencies will also be put into `deps/candid/`;
- `dfx deps init`: set the init arguments for the pulled dependencies and save the data in `deps/init.json`;
- `dfx deps deploy`: deploy the pulled dependencies on local replica with the init arguments recorded in `deps/init.json`;

All generated files in `deps/` are encouraged to be version controlled.

### chore: Add the `nns-dapp` and `internet_identity` to the local canister IDs set by `dfx nns import`
`dfx nns install` installs a set of canisters in a local replica.  `dfx nns import` complements this by setting the canister IDs so that they can be queried by the user.  But `dfx nns import` is incomplete.  Now it will also provide the IDs of the `nns-dapp` and `internet_identity` canisters.

### feat: `.env` file includes all created canister IDs
Previously the `.env` file only included canister IDs for canisters that were listed as explicit dependencies during the build process.
Now all canisters that have a canister ID for the specified network are included in `.env`.

### feat!: Ask for user consent when removing themselves as principal

Removing oneself (or the wallet one uses) can result in the loss of control over a canister.
Therefore `dfx canister update-settings` now asks for extra confirmation when removing the currently used principal/wallet from the list of controllers.
To skip this check in CI, use either the `--yes`/`-y` argument or use `echo "yes" | dfx canister update-settings <...>`.

### fix: dfx start will restart replica if it does not report healthy after launch

If the replica does not report healthy at least once after launch,
dfx will terminate and restart it.

### fix: dfx start now installs the bitcoin canister when bitcoin support is enabled

This is required for future replica versions.

Adds a new field `canister_init_arg` to the bitcoin configuration in dfx.json and networks.json.  Its default is documented in the JSON schema and is appropriate for the canister wasm bundled with dfx.

### fix: no longer enable the bitcoin_regtest feature

### docs: cleanup of documentation

Cleaned up documentation of IC SDK.

## Asset Canister Synchronization

### feat: Added more detailed logging to `ic-asset`.

Now, `dfx deploy -v` (or `-vv`) will print the following information:
- The count for each `BatchOperationKind` in `CommitBatchArgs`
- The number of chunks uploaded and the total bytes
- The API version of both the `ic-asset` and the canister
- (Only for `-vv`) The value of `CommitBatchArgs`

### fix: Commit batches incrementally in order to account for more expensive v2 certification calculation

In order to allow larger changes without exceeding the per-message instruction limit, the sync process now:
- sets properties of assets already in the canister separately from the rest of the batch.
- splits up the rest of the batch into groups of up to 500 operations.

### fix: now retries failed `create_chunk()` calls

Previously, it would only retry when waiting for the request to complete.

### fix: now considers fewer error types to be retryable

Previously, errors were assumed to be retryable, except for a few specific error messages and 403/unauthorized responses.  This could cause deployment to appear to hang until timeout.

Now, only transport errors and timeout errors are considered retryable.

## Dependencies

### Frontend canister

The asset canister now properly removes the v2-certified response when `/index.html` is deleted.

Fix: The fallback file (`/index.html`) will now be served when using certification v2 if the requested path was not found.

The HttpResponse type now explicitly mentions the `upgrade : Option<bool>` field instead of implicitly returning `None` all the time.

The asset canister no longer needs to use `await` for access control checks. This will speed up certain operations.

- Module hash: 651425d92d3796ddae581191452e0e87484eeff4ff6352fe9a59c7e1f97a2310
- https://github.com/dfinity/sdk/pull/3120
- https://github.com/dfinity/sdk/pull/3112

### Motoko

Updated Motoko to 0.8.8

### Replica

Updated replica to elected commit b3b00ba59c366384e3e0cd53a69457e9053ec987.
This incorporates the following executed proposals:
- [122529](https://dashboard.internetcomputer.org/proposal/122529)
- [122284](https://dashboard.internetcomputer.org/proposal/122284)
- [122198](https://dashboard.internetcomputer.org/proposal/122198)
- [120591](https://dashboard.internetcomputer.org/proposal/120591)
- [119318](https://dashboard.internetcomputer.org/proposal/119318)
- [118023](https://dashboard.internetcomputer.org/proposal/118023)
- [116294](https://dashboard.internetcomputer.org/proposal/116294)
- [116135](https://dashboard.internetcomputer.org/proposal/116135)
- [114479](https://dashboard.internetcomputer.org/proposal/114479)
- [113136](https://dashboard.internetcomputer.org/proposal/113136)
- [111932](https://dashboard.internetcomputer.org/proposal/111932)
- [111724](https://dashboard.internetcomputer.org/proposal/111724)
- [110724](https://dashboard.internetcomputer.org/proposal/110724)
- [109500](https://dashboard.internetcomputer.org/proposal/109500)
- [108153](https://dashboard.internetcomputer.org/proposal/108153)
- [107668](https://dashboard.internetcomputer.org/proposal/107668)
- [107667](https://dashboard.internetcomputer.org/proposal/107667)
- [106868](https://dashboard.internetcomputer.org/proposal/106868)
- [106817](https://dashboard.internetcomputer.org/proposal/106817)
- [105666](https://dashboard.internetcomputer.org/proposal/105666)
- [104470](https://dashboard.internetcomputer.org/proposal/104470)
- [103281](https://dashboard.internetcomputer.org/proposal/103281)
- [103231](https://dashboard.internetcomputer.org/proposal/103231)
- [101987](https://dashboard.internetcomputer.org/proposal/101987)

# 0.14.0

## DFX

### fix: stop `dfx deploy` from creating a wallet if all canisters exist

### feat: expose `wasm-opt` optimizer in `ic-wasm` to users

Add option to specify an "optimize" field for canisters to invoke the `wasm-opt` optimizer through `ic-wasm`.

This behavior is disabled by default.

If you want to enable this behavior, you can do so in dfx.json:
```json
"canisters": {
  "app": {
    "optimize" : "cycles"
  }
}
```

The options are "cycles", "size", "O4", "O3", "O2", "O1", "O0", "Oz", and "Os".  The options starting with "O" are the optimization levels that `wasm-opt` provides. The "cycles" and "size" options are recommended defaults for optimizing for cycle usage and binary size respectively.

### feat: updates the dfx new starter project for env vars

- Updates the starter project for env vars to use the new `dfx build` & `dfx deploy` environment variables
- Changes the format of the canister id env vars to be `CANISTER_ID_<canister_name_uppercase>`, for the frontend declaraction file to be consistent with the dfx environment variables. `CANISTER_ID` as both a prefix and suffix are supported for backwards compatibility.

### fix!: --clean required when network configuration changes

If the network configuration has changed since last time `dfx start` was run, `dfx start` will now error if you try to run it without `--clean`, to avoid spurious errors. You can provide the `--force` flag if you are sure you want to start it without cleaning state.

### feat: --artificial-delay flag

The local replica uses a 600ms delay by default when performing update calls. With `dfx start --artificial-delay <ms>`, you can decrease this value (e.g. 100ms) for faster integration tests, or increase it (e.g. 2500ms) to mimick mainnet latency for e.g. UI responsiveness checks.

### fix: make sure assetstorage did file is created as writeable.

### feat: specify id when provisional create canister

When creating a canister on non-mainnet replica, you can now specify the canister ID.

`dfx canister create <CANISTER_NAME> --specified-id <PRINCIPAL>`

`dfx deploy <CANISTER_NAME> --specified-id <PRINCIPAL>`

You can specify the ID in the range of `[0, u64::MAX / 2]`.
If not specify the ID, the canister will be created in the range of `[u64::MAX / 2 + 1, u64::MAX]`.
This canister ID allocation behavior only applies to the replica, not the emulator (ic-ref).

### feat: dfx nns install --ledger-accounts

`dfx nns install` now takes an option `--ledger-accounts` to initialize the ledger canister with these accounts.

### fix: update Rust canister template.

`ic-cdk-timers` is included in the dependencies.

### chore: change the default Internet Computer gateway domain to `icp0.io`

By default, DFX now uses the `icp0.io` domain to connect to Internet Computer as opposed to using `ic0.app`.
Canisters communicating with `ic0.app` will continue to function nominally.

### feat: --no-asset-upgrade

### feat: confirmation dialogues are no longer case sensitive and accept 'y' in addition to 'yes'

### fix: `dfx generate` no longer requires canisters to have a canister ID
Previously, canisters required that the canister was created before `dfx generate` could be called.

As a result, the `--network` parameter does not have an impact on the result of `dfx generate` anymore.
This means that `dfx generate` now also generates type declarations for remote canisters.

### fix: Make `build` field optional in dfx.json

The `build` field in custom canisters was already optional in code, but this fixes it in the schema.

By specifying the `--no-asset-upgrade` flag in `dfx deploy` or `dfx canister install`, you can ensure that the asset canister itself is not upgraded, but instead only the assets themselves are installed.

### feat: Get identity from env var if present

The identity may be specified using the environment variable `DFX_IDENTITY`.

### feat: Add DFX_ASSETS_WASM

Added the ability to configure the Wasm module used for assets canisters through the environment variable `DFX_ASSETS_WASM`.

### fix: dfx deploy and icx-asset no longer retry on permission failure

### feat: --created-at-time for the ledger functions: transfer, create-canister, and top-up

### fix: ledger transfer duplicate transaction prints the duplicate transaction response before returning success to differentiate between a new transaction response and between a duplicate transaction response.

Before it was possible that a user could send 2 ledger transfers with the same arguments at the same timestamp and both would show success but there would have been only 1 ledger transfer. Now dfx prints different messages when the ledger returns a duplicate transaction response and when the ledger returns a new transaction response.

### chore: clarify `dfx identity new` help text

### chore: Add a message that `redeem_faucet_coupon` may take a while to complete

### feat: `dfx deploy <frontend canister name> --by-proposal`

This supports asset updates through SNS proposal.

Uploads asset changes to an asset canister (propose_commit_batch()), but does not commit them.

The SNS will call `commit_proposed_batch()` to commit the changes.  If the proposal fails, the caller of `dfx deploy --by-proposal` should call `delete_batch()`.

### feat: `dfx deploy <frontend canister name> --compute-evidence`

Builds the specified asset canister, determines the batch operations required to synchronize the assets, and computes a hash ("evidence") over those batch operations.  This evidence will match the evidence computed by `dfx deploy --by-proposal`, and which will be specified in the update proposal.

No permissions are required to compute evidence, so this can be called with `--identity anonymous` or any other identity.

## Asset Canister

Added `validate_take_ownership()` method so that an SNS is able to add a custom call to `take_ownership()`.

Added `is_aliased` field to `get_asset_properties` and `set_asset_properties`.

Added partial support for proposal-based asset updates:
- Batch ids are now stable.  With upcoming changes to support asset updates by proposal,
  having the asset canister not reuse batch ids will make it easier to verify that a particular
  batch has been proposed.
- Added methods:
  - `propose_commit_batch()` stores batch arguments for later commit
  - `delete_batch()` deletes a batch, intended for use after compute_evidence if cancellation needed
  - `compute_evidence()` computes a hash ("evidence") over the proposed batch arguments. Once evidence computation is complete, batch will not expire.
  - `commit_proposed_batch()` commits batch previously proposed (must have evidence computed)
  - `validate_commit_proposed_batch()` required validation method for SNS

Added `api_version` endpoint. With upcoming changes we will introduce breaking changes to asset canister's batch upload process. New endpoint will help `ic-asset` with differentiation between API version, and allow it to support all versions of the asset canister.

Added support for v2 asset certification. In comparison to v1, v2 asset certification not only certifies the http response body, but also the headers. The v2 spec is first published in [this PR](https://github.com/dfinity/interface-spec/pull/147)

Added canister metadata field `supported_certificate_versions`, which contains a comma-separated list of all asset certification protocol versions. You can query it e.g. using `dfx canister --network ic metadata <canister name or id> supported_certificate_versions`. In this release, the value of this metadata field value is `1,2` because certification v1 and v2 are supported.

Fixed a bug in `http_request` that served assets with the wrong certificate. If no encoding specified in the `Accept-Encoding` header is available with a certificate, an available encoding is returned without a certificate (instead of a wrong certificate, which was the case previously). Otherwise, nothing changed.
For completeness' sake, the new behavior is as follows:
- If one of the encodings specified in the `Accept-Encoding` header is available with certification, it now is served with the correct certificate.
- If no requested encoding is available with certification, one of the requested encodings is returned without a certificate (instead of a wrong certificate, which was the case previously).
- If no encoding specified in the `Accept-Encoding` header is available, a certified encoding that is available is returned instead.

Added support for API versioning of the asset canister in `ic-asset`.

Added functionality that allows you to set asset properties during `dfx deploy`, even if the asset has already been deployed to a canister in the past. This eliminates the need to delete and re-deploy assets to modify properties - great news! This feature is also available when deploying assets using the `--by-proposal` flag. As a result, the API version of the frontend canister has been incremented from `0` to `1`. The updated `ic-asset` version (which is what is being used during `dfx deploy`) will remain compatible with frontend canisters implementing both API `0` and `1`. However, please note that the new frontend canister version (with API `v1`) will not work with tooling from before the dfx release (0.14.0).

## Dependencies

### Frontend canister

- API version: 1
- Module hash: e7866e1949e3688a78d8d29bd63e1c13cd6bfb8fbe29444fa606a20e0b1e33f0
- https://github.com/dfinity/sdk/pull/3094
- https://github.com/dfinity/sdk/pull/3002
- https://github.com/dfinity/sdk/pull/3065
- https://github.com/dfinity/sdk/pull/3058
- https://github.com/dfinity/sdk/pull/3057
- https://github.com/dfinity/sdk/pull/2960
- https://github.com/dfinity/sdk/pull/3051
- https://github.com/dfinity/sdk/pull/3034
- https://github.com/dfinity/sdk/pull/3023
- https://github.com/dfinity/sdk/pull/3022
- https://github.com/dfinity/sdk/pull/3021
- https://github.com/dfinity/sdk/pull/3019
- https://github.com/dfinity/sdk/pull/3016
- https://github.com/dfinity/sdk/pull/3015
- https://github.com/dfinity/sdk/pull/3001
- https://github.com/dfinity/sdk/pull/2987
- https://github.com/dfinity/sdk/pull/2982

### Motoko

Updated Motoko to 0.8.7

### ic-ref

Updated ic-ref to 0.0.1-ca6aca90

### ic-btc-canister

Started bundling ic-btc-canister, release 2023-03-31

# 0.13.1

## Asset Canister

Added validate_grant_permission() and validate_revoke_permission() methods per SNS requirements.

## Dependencies

### Frontend canister

- Module hash: 98863747bb8b1366ae5e3c5721bfe08ce6b7480fe4c3864d4fec3d9827255480
- https://github.com/dfinity/sdk/pull/2958

# 0.13.0

## DFX

### feat: Add dfx sns download

This allows users to download SNS canister Wasm binaries.

### fix: fixed error text
- `dfx nns install` had the wrong instructions for setting up the local replica type

### fix: creating an identity with `--force` no longer switches to the newly created identity

### feat(frontend-canister)!: reworked to use permissions-based access control

The permissions are as follows:
- ManagePermissions: Can grant and revoke permissions to any principal.  Controllers implicitly have this permission.
- Prepare: Can call create_batch and create_chunk
- Commit: Can call commit_batch and methods that manipulate assets directly, as well as any method permitted by Prepare.

For upgraded frontend canisters, all authorized principals will be granted the Commit permission.
For newly deployed frontend canisters, the initializer (first deployer of the canister) will be granted the Commit permission.

Added three new methods:
- list_permitted: lists principals with a given permission.
  - Callable by anyone.
- grant_permission: grants a single permission to a principal
  - Callable by Controllers and principals with the ManagePermissions permission.
- revoke_permission: removes a single permission from a principal
  - Any principal can revoke its own permissions.
  - Only Controllers and principals with the ManagePermissions permission can revoke the permissions of other principals.

Altered the behavior of the existing authorization-related methods to operate only on the "Commit" permission.  In this way, they are backwards-compatible.
- authorize(principal): same as grant_permission(principal, Commit)
- deauthorize(principal): same as revoke_permission(permission, Commit)
- list_authorized(): same as list_permitted(Commit)

### fix(frontend-canister)!: removed ability of some types of authorized principals to manage the ACL

It used to be the case that any authorized principal could authorize and deauthorize any other principal.
This is no longer the case.  See rules above for grant_permission and revoke_permission.

### feat(frontend-canister)!: default secure configuration for assets in frontend project template

- Secure HTTP headers, preventing several typical security vulnerabilities (e.g. XSS, clickjacking, and many more). For more details, see comments in `headers` section in [default `.ic-assets.json5`](https://raw.githubusercontent.com/dfinity/sdk/master/src/dfx/assets/new_project_node_files/src/__project_name___frontend/src/.ic-assets.json5).
- Configures `allow_raw_access` option in starter `.ic-assets.json5` config files, with the value set to its default value (which is `false`). We are showing that configuration in the default starter projects for the sake of easier discoverability, even though its value is set to the default.

### feat(frontend-canister)!: add `allow_raw_access` config option

By default, the frontend canister will now restrict the access of traffic to the `<canister-id>.raw.ic0.app` domain, and will automatically redirect all requests to the certified domain (`<canister-id>.ic0.app`), unless configured explicitly. Below is an example configuration to allow access to the `robots.txt` file from the "raw" domain:
```json
[
  {
    "match": "robots.txt",
    "allow_raw_access": true
  }
]
```

**Important**: Note that any assets already uploaded to an asset canister will be protected by this redirection, because at present the asset synchronization process does not update the `allow_raw_access` property, or any other properties, after creating an asset.  This also applies to assets that are deployed without any configuration, and later configured to allow raw access.
At the present time, there are two ways to reconfigure an existing asset:
1. re-create the asset
    1. delete the asset in your project's directory
    1. execute `dfx deploy`
    1. re-create the asset in your project's directory
    1. modify `.ic-assets.json` acordingly
    1. execute `dfx deploy`
2. via manual candid call
    ```
    dfx canister call PROJECT_NAME_frontend set_asset_properties '( record { key="/robots.txt"; allow_raw_access=opt(opt(true)) })'
    ```

### feat(frontend-canister): pretty print asset properties when deploying assets to the canister

### feat(frontend-canister): add take_ownership() method

Callable only by a controller.  Clears list of authorized principals and adds the caller (controller) as the only authorized principal.

### feat(ic-ref):
- `effective_canister_id` used for `provisional_create_canister_with_cycles` is passed as an command-line argument (defaults to `rwlgt-iiaaa-aaaaa-aaaaa-cai` if not provided or upon parse failure)

### feat(frontend-canister): add `get_asset_properties` and `set_asset_properties` to frontend canister

As part of creating the support for future work, it's now possible to get and set AssetProperties for assets in frontend canister.

### feat: add `--argument-file` argument to the `dfx canister sign` command

Similar to how this argument works in `dfx canister call`, this argument allows providing arguments for the request from a file.

### feat: Add support for a default network key

A remote canister ID can now be specified for the `__default` network.  If specified, `dfx` will assume that the canister is remote at the specified canister ID for all networks that don't have a dedicated entry.

### feat: use OS-native keyring for pem file storage

If keyring integration is available, PEM files (except for the default identity) are now by default stored in the OS-provided keyring.
If it is not available, it will fall back on the already existing password-encrypted PEM files.
Plaintext PEM files are still available (e.g. for use in non-interactive situations like CI), but not recommended for use since they put the keys at risk.

To force the use of one specific storage mode, use the `--storage-mode` flag with either `--storage-mode password-protected` or `--storage-mode plaintext`.
This works for both `dfx identity new` and `dfx identity import`.

The flag `--disable-encryption` is deprecated in favour of `--storage-mode plaintext`. It has the same behavior.

### feat(frontend-canister): better control and overview for asset canister authorized principals

The asset canister now has two new functions:
- Query function `list_authorized` displays a list of all principals that are currently authorized to change assets and the list of authorized principals.
- Update function `deauthorize` that removes a principal from the list of authorized principals. It can be called by authorized principals and cotrollers of the canister.

In addition, the update function `authorize` has new behavior:
Now, controllers of the asset canister are always allowed to authorize new principals (including themselves).

### fix: add retry logic to `dfx canister delete`

`dfx canister delete` tries to withdraw as many cycles as possible from a canister before deleting it.
To do so, dfx has to manually send all cycles in the canister, minus some margin.
The margin was previously hard-coded, meaning that withdrawals can fail if the margin is not generous enough.
Now, upon failure with some margin, dfx will retry withdrawing cycles with a continuously larger margin until withdrawing succeeds or the margin becomes larger than the cycles balance.

### fix: dfx deploy --mode reinstall for a single Motoko canister fails to compile

The Motoko compiler expects all imported canisters' .did files to be in one folder when it compiles a canister.
`dfx` failed to organize the .did files correctly when running `dfx deploy <single Motoko canister>` in combintaion with the `--mode reinstall` flag.

### fix: give more cycles margin when deleting canisters

There have been a few reports of people not being able to delete canisters.
The error happens if the temporary wallet tries to transfer out too many cycles.
The number of cycles left in the canister is bumped a little bit so that people can again reliably delete their canisters.

## Dependencies

Updated candid to 0.8.4
- Bug fix in TS bindings
- Pretty print numbers

### Frontend canister

- Module hash: d12e4493878911c21364c550ca90b81be900ebde43e7956ae1873c51504a8757
- https://github.com/dfinity/sdk/pull/2942

### ic-ref

Updated ic-ref to master commit `3cc51be5`

### Motoko

Updated Motoko to 0.7.6

### Replica

Updated replica to elected commit b5a1a8c0e005216f2d945f538fc27163bafc3bf7.
This incorporates the following executed proposals:

- [100821](https://dashboard.internetcomputer.org/proposal/100821)
- [97472](https://dashboard.internetcomputer.org/proposal/97472)
- [96114](https://dashboard.internetcomputer.org/proposal/96114)
- [94953](https://dashboard.internetcomputer.org/proposal/94953)
- [94852](https://dashboard.internetcomputer.org/proposal/94852)
- [93761](https://dashboard.internetcomputer.org/proposal/93761)
- [93507](https://dashboard.internetcomputer.org/proposal/93507)
- [92573](https://dashboard.internetcomputer.org/proposal/92573)
- [92338](https://dashboard.internetcomputer.org/proposal/92338)
- [91732](https://dashboard.internetcomputer.org/proposal/91732)
- [91257](https://dashboard.internetcomputer.org/proposal/91257)

# 0.12.1

## DFX

### fix: default not shrink for custom canisters

## Dependencies

### Replica

Updated replica to elected commit dcbf401f27d9b48354e68389c6d8293c4233b055.
This incorporates the following executed proposals:

- [90485](https://dashboard.internetcomputer.org/proposal/90485)
- [90008](https://dashboard.internetcomputer.org/proposal/90008)

### Frontend canister

- Module hash: db07e7e24f6f8ddf53c33a610713259a7c1eb71c270b819ebd311e2d223267f0
- https://github.com/dfinity/sdk/pull/2753

# 0.12.0

## DFX

### feat(frontend-canister): add warning if config is provided in `.ic-assets.json` but not used

### fix(frontend-canister): Allow overwriting default HTTP Headers for assets in frontend canister

Allows to overwrite `Content-Type`, `Content-Encoding`, and `Cache-Control` HTTP headers with custom values via `.ic-assets.json5` config file. Example `.ic-assets.json5` file:
```json5
[
    {
        "match": "web-gz.data.gz",
        "headers": {
            "Content-Type": "application/octet-stream",
            "Content-Encoding": "gzip"
        }
    }
]
```
This change will trigger the update process for frontend canister (new module hash: `2ff0513123f11c57716d889ca487083fac7d94a4c9434d5879f8d0342ad9d759`).

### feat: warn if an unencrypted identity is used on mainnet

### fix: Save SNS canister IDs

SNS canister IDs were not being parsed reliably.  Now the candid file is being specified explicitly, which resolves the issue in at least some cases.

### feat: NNS usability improvements

The command line interface for nns commands has been updated to:

- Give better help when the subnet type is incorrect
- Not offer --network as a flag given that it is unused
- List nns subcommands

### feat: -y flag for canister installation

`dfx canister install` and `dfx deploy` now have a `-y` flag that will automatically confirm any y/n checks made during canister installation.

### fix: Compute Motoko dependencies in linear (not exponential) time by detecting visited imports.

### fix(generate): add missing typescript types and fix issues with bindings array in dfx.json

### chore: update Candid UI canister with commit 79d55e7f568aec00e16dd0329926cc7ea8e3a28b

### refactor: Factor out code for calling arbitrary bundled binaries

The function for calling sns can now call any bundled binary.

### docs: Document dfx nns subcommands

`dfx nns` commands are used to deploy and manage local NNS canisters, such as:

- Governance for integration with the Internet Computer voting system
- Ledger for financial integration testing
- Internet Identity for user registration and authenttication

### feat(frontend-canister): Add simple aliases from `<asset>` to `<asset>.html` and `<asset>/index.html`

The asset canister now by default aliases any request to `<asset>` to `<asset>.html` or `<asset>/index.html`.
This can be disabled by setting the field `"enable_aliasing"` to `false` in a rule for that asset in .ic-assets.json.
This change will trigger frontend canister upgrades upon redeploying any asset canister.

### fix: Only kill main process on `dfx stop`
Removes misleading panics when running `dfx stop`.

### feat: `dfx nns install` works offline if all assets have been cached.

### feat: Initialise the nns with an account controlled by a secp256k1 key

This enables easy access to toy ICP using command line tools and this key:
```
-----BEGIN EC PRIVATE KEY-----
MHQCAQEEICJxApEbuZznKFpV+VKACRK30i6+7u5Z13/DOl18cIC+oAcGBSuBBAAK
oUQDQgAEPas6Iag4TUx+Uop+3NhE6s3FlayFtbwdhRVjvOar0kPTfE/N8N6btRnd
74ly5xXEBNSXiENyxhEuzOZrIWMCNQ==
-----END EC PRIVATE KEY-----
```
For example, you can create an identity in dfx by putting this key in the file `ident-1.pem` and importing it:
```
dfx identity import ident-1 ident-1.pem
dfx --identity ident-1 ledger balance
```

### feat: default to run ic-wasm shrink when build canisters
This behavior applies to Motoko, Rust and Custom canisters.
If you want to disable this behavior, you can config it in dfx.json:
```json
"canisters" : {
  "app" : {
    "shrink" : false,
  }
}
```

### feat: configurable custom wasm sections

It's now possible to define custom wasm metadata sections and their visibility in dfx.json.

At present, dfx can only add wasm metadata sections to canisters that are in wasm format.  It cannot add metadata sections to compressed canisters.  Since the frontend canister is now compressed, this means that at present it is not possible to add custom metadata sections to the frontend canister.

dfx no longer adds `candid:service` metadata to canisters of type `"custom"` by default.  If you want dfx to add your canister's candid definition to your custom canister, you can do so like this:

```
    "my_canister_name": {
      "type": "custom",
      "candid": "main.did",
      "wasm": "main.wasm",
      "metadata": [
        {
          "name": "candid:service"
        }
      ]
    },
```

This changelog entry doesn't go into all of the details of the possible configuration.  For that, please see [concepts/canister-metadata](docs/concepts/canister-metadata.md) and the docs in the JSON schema.

### fix: Valid canister-based env vars

Hyphens are not valid in shell environment variables, but do occur in canister names such as `smiley-dapp`. This poses a problem for vars with names such as `CANISTER_ID_$\{CANISTER_NAME\}`.  With this change, hyphens are replaced with underscores in environment variables.  The canister id of `smiley-dapp` will be available as `CANISTER_ID_smiley_dapp`.  Other environment variables are unaffected.

### feat: Add dfx sns deploy

This allows users to deploy a set of SNS canisters.

### fix: `cargo run -p dfx -- --version` prints correct version

### feat: add --mode=auto

When using `dfx canister install`, you can now pass `auto` for the `--mode` flag, which will auto-select `install` or `upgrade` depending on need, the same way `dfx deploy` does. The default remains `install` to prevent mistakes.

### feat: add `--network` flag to `dfx generate`

`dfx generate`'s generated bindings use network-specific canister IDs depending on the generated language, but there was previously no way to configure which network this was, so it defaulted to local. A `--network` flag has been added for this purpose.

### feat: sns config validate

There is a new command that verifies that an SNS initialization config is valid.

### feat: sns config create

There is a new command that creates an sns config template.

### fix: remove $ from wasms dir

The wasms dir path had a $ which is unwanted and now gone.

### fix: Correct wasm for the SNS swap canister

Previously the incorrect wasm canister was installed.

### fix: Use NNS did files that matches the wasms

Previously the did files and wasms could be incompatible.

### fix: allow users to skip compatibility check if parsing fails

### feat: canister HTTP support is now enabled by default.

`dfx start` and `dfx replica` now ignore the `--enable-canister-http` parameter.

You can still disable the canister http feature through configuration:
- ~/.config/dfx/networks.json: `.local.canister_http.enabled=false`
- dfx.json (project-specific networks) : `.networks.local.canister_http.enabled=false`

### feat: custom canister `wasm` field can now specify a URL from which to download

- note that dfx will report an error if a custom canister's `wasm` field is a URL and the canister also has `build` steps.

### feat: custom canister `candid` field can now specify a URL from which to download

### feat: deploy NNS canisters

A developer is now able to install NNS canisters, including back end canisters such as ledger and governance, and front end canisters such as nns-dapp and internet-identity, on their local DFX server.  Usage:
```
dfx start --clean --background
dfx nns install
```

This feature currently requires that the network 'local' is used and that it runs on port 8080.
The network's port can be controlled by using the field `"provider"` in the network's definition, e.g. by setting it to `"127.0.0.1:8080"`.

### feat: configure logging level of http adapter

It is now possible to set the http adapter's log level in dfx.json or in networks.json:
```
"http": {
  "enabled": true,
  "log_level": "info"
}
```

By default, a log level of "error" is used, in order to keep the output of a first-time `dfx start` minimal. Change it to "debug" for more verbose logging.

### fix(typescript): add index.d.ts file for type safety when importing generated declarations

Adds an index.d.ts file to the generated declarations, allowing for better type safety in TypeScript projects.

### chore: reduce verbosity of dfx start

`dfx start` produces a lot of log output that is at best irrelevant for most users.
Most output is no longer visible unless either `--verbose` is used with dfx or the relevant part's (e.g. http adapter, btc adapter, or replica) log level is changed in dfx.json or networks.json.

### feat: generate secp256k1 keys by default

When creating a new identity with `dfx identity new`, whereas previously it would have generated an Ed25519 key, it now generates a secp256k1 key. This is to enable users to write down a BIP39-style seed phrase, to recover their key in case of emergency, which will be printed when the key is generated and can be used with a new `--seed-phrase` flag in `dfx identity import`. `dfx identity import` is however still capable of importing an Ed25519 key.

### chore: update Candid UI canister with commit 528a4b04807904899f67b919a88597656e0cd6fa

* Allow passing did files larger than 2KB.
* Better integration with Motoko Playground.

### feat: simplify verification of assets served by asset canister

* SHA256 hashes of all assets are displayed when deploying the asset canister.
* A query method is added to the asset canister that returns the entire asset hash tree together with the certificate containing the certified variables of the asset canister.

### breaking change: dfx canister update-settings --compute-allocation always fails

See https://forum.dfinity.org/t/fixing-incorrect-compute-allocation-fee/14830

Until the rollout is complete, `dfx canister update-settings --compute-allocation <N>`
will fail with an error from the replica such as the following:
```
The Replica returned an error: code 1, message: "Canister requested a compute allocation of 1% which cannot be satisfied because the Subnet's remaining compute capacity is 0%"
```

### fix: For default node starter template: copy `ic-assets.json5` file from `src` to `dist`

### fix: For `dfx start --clean --background`, the background process no longer cleans a second time.

### fix: do not build or generate remote canisters

Canisters that specify a remote id for the network that's getting built falsely had their build steps run, blocking some normal use patterns of `dfx deploy`.
Canisters with a remote id specified no longer get built.
The same applies to `dfx generate`.

### refactor: Move replica URL functions into a module for reuse

The running replica port and url are generally useful information. Previously the code to get the URL was embedded in the network proxy code. This moves it out into a library for reuse.

### chore: Frontend canister build process no longer depends on `dfx` or `ic-cdk-optimizer`

Instead, the build process relies on `ic-wasm` to provide candid metadata for the canister, and
shrinking the canister size by stripping debug symbols and unused fuctions.
Additionally, after build step, the `.wasm` file is archived with `gzip`.

### chore: Move all `frontend canister`-related code into the SDK repo

| from (`repository` `path`)                  | to (path in `dfinity/sdk` repository)          | summary                                                                                     |
|:--------------------------------------------|:-----------------------------------------------|:--------------------------------------------------------------------------------------------|
| `dfinity/cdk-rs` `/src/ic-certified-assets` | `/src/canisters/frontend/ic-certified-asset`   | the core of the frontend canister                                                           |
| `dfinity/certified-assets` `/`              | `/src/canisters/frontend/ic-frontend-canister` | wraps `ic-certified-assets` to build the canister wasm                                      |
| `dfinity/agent-rs` `/ic-asset`              | `/src/canisters/frontend/ic-asset`             | library facilitating interactions with frontend canister (e.g. uploading or listing assets) |
| `dfinity/agent-rs` `/icx-asset`             | `/src/canisters/frontend/icx-asset`            | CLI executable tool - wraps `ic-asset`                                                      |

### feat: use JSON5 file format for frontend canister asset configuration

Both `.ic-assets.json` and `.ic-assets.json5` are valid filenames config filename, though both will get parsed
as if they were [JSON5](https://json5.org/) format. Example content of the `.ic-assets.json5` file:
```json5
// comment
[
  {
    "match": "*", // comment
    /*
    keys below not wrapped in quotes
*/  cache: { max_age: 999 }, // trailing comma
  },
]
```
- Learn more about JSON5: https://json5.org/

### fix: Update nns binaries unless `NO_CLOBBER` is set

Previously existing NNS binaries were not updated regardless of the `NO_CLOBBER` setting.

### feat!: Support installing canisters not in dfx.json

`install_canister_wasm` used to fail if installing a canister not listed in dfx.json.  This use case is now supported.

### feat: print the dashboard URL on startup

When running `dfx start` or `dfx replica`, the path to the dashboard page is now printed.

### feat!: changed the default port of the shared local network from 8000 to 4943.

This is so dfx doesn't connect to a project-specific network instead of the local shared network.

In combination with the "system-wide dfx start" feature, there is a potential difference to be aware of with respect to existing projects.

Since previous versions of dfx populate dfx.json with a `networks.local` definition that specifies port 8000, the behavior for existing projects won't change.

However, if you've edited dfx.json and removed the `networks.local` definition, the behavior within the project will change: dfx will connect to the shared local network on port 4943 rather than to the project-specific network on port 8000.  You would need to edit webpack.config.js to match.  If you have scripts, you can run the new command `dfx info webserver-port` from the project directory to retrieve the port value.

### feat!: "system-wide dfx start"

By default, dfx now manages the replica process in a way that is independent of any given dfx project.  We've called this feature "system-wide dfx", even though it's actually specific to your user
(storing data files under $HOME), because we think it communicates the idea adequately.

The intended benefits:
- deploying dapps from separate projects alongside one another, similar to working with separate dapps on mainnet
- run `dfx start` from any directory
- run `dfx stop` from any directory, rather than having to remember where you last ran `dfx start`

We're calling this the "shared local network."  `dfx start` and `dfx stop` will manage this network when run outside any project directory, or when a project's dfx.json does not define the `local` network.  The dfx.json template for new projects no longer defines any networks.

We recommend that you remove the `local` network definition from dfx.json and instead use the shared local network.  As mentioned above, doing so will make dfx use port 4943 rather than port 8000.

See [Local Server Configuration](docs/cli-reference/dfx-start.md#local-server-configuration) for details.

dfx now stores data and control files in one of three places, rather than directly under `.dfx/`:
- `.dfx/network/local` (for projects in which dfx.json defines the local network)
- `$HOME/.local/share/dfx/network/local` (for the shared local network on Linux)
- `$HOME/Library/Application Support/org.dfinity.dfx/network/local` (for the shared local network on MacOS)

There is also a new configuration file: `$HOME/.config/dfx/networks.json`.  Its [schema](docs/networks-json-schema.json) is the same as the `networks` element in dfx.json.  Any networks you define here will be available from any project, unless a project's dfx.json defines a network with the same name.  See [The Shared Local Network](docs/cli-reference/dfx-start.md#the-shared-local-network) for the default definitions that dfx provides if this file does not exist or does not define a `local` network.

### fix: `dfx start` and `dfx stop` will take into account dfx/replica processes from dfx \<\= 0.11.x

### feat: added command `dfx info`

#### feat: `dfx info webserver-port`

This displays the port that the icx-proxy process listens on, meaning the port to connect to with curl or from a web browser.

#### feat: `dfx info replica-port`

This displays the listening port of the replica.

#### feat: `dfx info replica-rev`

This displays the revision of the replica bundled with dfx, which is the same revision referenced in replica election governance proposals.

#### feat: `dfx info networks-json-path`

This displays the path to your user's `networks.json` file where all networks are defined.

### feat: added ic-nns-init, ic-admin, and sns executables to the binary cache

### fix: improved responsiveness of `greet` method call in default Motoko project template

`greet` method was marked as an `update` call, but it performs no state updates. Changing it to `query` call will result in faster execution.

### feat: dfx schema --for networks

The `dfx schema` command can now display the schema for either dfx.json or for networks.json.  By default, it still displays the schema for dfx.json.

```bash
dfx schema --for networks
```

### feat: createActor options accept pre-initialized agent

If you have a pre-initialized agent in your JS code, you can now pass it to createActor's options. Conflicts with the agentOptions config - if you pass both the agent option will be used and you will receive a warning.

```js
const plugActor = createActor(canisterId, {
  agent: plugAgent
})
```

### feat!: option for nodejs compatibility in dfx generate

Users can now specify `node_compatibility: true` in `declarations`. The flag introduces `node.js` enhancements, which include importing `isomorphic-fetch` and configuring the default actor with `isomorphic-fetch` and `host`.

```json
// dfx.json
"declarations": {
  "output": "src/declarations",
  "node_compatibility": true
}
```

#### JS codegen location deprecation

DFX new template now uses `dfx generate` instead of `rsync`. Adds deprecation warning to `index.js` in `.dfx/<network-name>/<canister-name>` encouringing developers to migrate to the `dfx generate` command instead. If you have a `package.json` file that uses `rsync` from `.dfx`, consider switching to something like this:

```json
"scripts": {
  "build": "webpack",
  "prebuild": "npm run generate",
  "start": "webpack serve --mode development --env development",
  "prestart": "npm run generate",
  // It's faster to only generate canisters you depend on, omitting the frontend canister
  "generate": "dfx generate hello_backend"
},
```

### feat: simple cycles faucet code redemption

Using `dfx wallet --network ic redeem-faucet-coupon <my coupon>` faucet users have a much easier time to redeem their codes.
If the active identity has no wallet configured, the faucet supplies a wallet to the user that this command will automatically configure.
If the active identity has a wallet configured already, the faucet will top up the existing wallet.

Alternative faucets can be used, assuming they follow the same interface. To direct dfx to a different faucet, use the `--faucet <alternative faucet id>` flag.
The expected interface looks like the following candid functions:
``` candid
redeem: (text) -> (principal);
redeem_to_wallet: (text, principal) -> (nat);
```
The function `redeem` takes a coupon code and returns the principal to an already-installed wallet that is controlled by the identity that called the function.
The function `redeem_to_wallet` takes a coupon code and a wallet (or any other canister) principal, deposits the cycles into that canister and returns how many cycles were deposited.

### feat: disable automatic wallet creation on non-ic networks

By default, if dfx is not running on the `ic` (or networks with a different name but the same configuration), it will automatically create a cycles wallet in case it hasn't been created yet.
It is now possible to inhibit automatic wallet creation by setting the `DFX_DISABLE_AUTO_WALLET` environment variable.

### fix!: removed unused --root parameter from dfx bootstrap

### feat: canister installation now waits for the replica

When installing a new Wasm module to a canister, DFX will now wait for the updated state (i.e. the new module hash) to be visible in the replica's certified state tree before proceeding with post-installation tasks or producing a success status.

### feat!: remove `dfx config`

`dfx config` has been removed. Please update Bash scripts to use `jq`, PowerShell scripts to use `ConvertTo-Json`, nushell scripts to use `to json`, etc.

### feat: move all the flags to the end

Command flags have been moved to a more traditional location; they are no longer positioned per subcommand, but instead are able to be all positioned after the final subcommand. In prior versions, a command might look like:
```bash
dfx --identity alice canister --network ic --wallet "$WALLET" create --all
```
This command can now be written:
```bash
dfx canister create --all --network ic --wallet "$WALLET" --identity alice
```
The old syntax is still available, though, so you don't need to migrate your scripts.

### feat!: changed update-settings syntax

When using `dfx canister update-settings`, it is easy to mistake `--controller` for `--add-controller`. For this reason `--controller` has been renamed to `--set-controller`.

### feat!: removed the internal webserver

This is a breaking change.  The only thing this was still serving was the /_/candid endpoint.  If you need to retrieve the candid interface for a local canister, you can use `dfx canister metadata <canister> candid:service`.

### fix: dfx wallet upgrade: improved error messages:

- if there is no wallet to upgrade
- if trying to upgrade a local wallet from outside of a project directory

### fix: canister creation cost is 0.1T cycles

Canister creation fee was calculated with 1T cycles instead of 0.1T.

### fix: dfx deploy and dfx canister install write .old.did files under .dfx/

When dfx deploy and dfx canister install upgrade a canister, they ensure that the
new candid interface is compatible with the previous candid interface.  They write
a file with extension .old.did that contains the previous interface.  In some
circumstances these files could be written in the project directory.  dfx now
always writes them under the .dfx/ directory.

### fix: dfx canister install now accepts arbitrary canister ids

This fixes the following error:
``` bash
> dfx canister install --wasm ~/counter.wasm eop7r-riaaa-aaaak-qasxq-cai
Error: Failed while determining if canister 'eop7r-riaaa-aaaak-qasxq-cai' is remote on network 'ic'.
Caused by: Failed while determining if canister 'eop7r-riaaa-aaaak-qasxq-cai' is remote on network 'ic'.
  Failed to figure out if canister 'eop7r-riaaa-aaaak-qasxq-cai' has a remote id on network 'ic'.
    Invalid argument: Canister eop7r-riaaa-aaaak-qasxq-cai not found in dfx.json
```

### feat: allow replica log level to be configured

It is now possible to specify the replica's log level. Possible values are `critical`, `error`, `warning`, `info`, `debug`, and `trace`.
The log level defaults to the level 'error'. Debug prints (e.g. `Debug.print("...")` in Motoko) still show up in the console.
The log level can be specified in the following places (See [system-wide dfx start](#feat-system-wide-dfx-start) for more detailed explanations on the network types):
- In file `networks.json` in the field `<network name>.replica.log_level` for shared networks.
- In file `dfx.json` in the field `networks.<network name>.replica.log_level` for project-specific networks.
- In file `dfx.json` in the field `defaults.replica.log_level` for project-specific networks. Requires a project-specific network to be run, otherwise this will have no effect.

### feat: enable canister sandboxing

Canister sandboxing is enabled to be consistent with the mainnet.

### chore: dfx ledger account-id --of-canister also accepts principal

It is now possible to do e.g. `dfx ledger account-id --of-canister fg7gi-vyaaa-aaaal-qadca-cai` as well as `dfx ledger account-id --of-canister my_canister_name` when checking the ledger account id of a canister.
Previously, dfx only accepted canister aliases and produced an error message that was hard to understand.

### chore: dfx canister deposit-cycles uses default wallet if none is specified

Motivated by [this forum post](https://forum.dfinity.org/t/dfx-0-10-0-dfx-canister-deposit-cycles-returns-error/13251/6).

### chore: projects created with `dfx new` are not pinned to a specific dfx version anymore

It is still possible to pin the dfx version by adding `"dfx":"<dfx version to pin to>"` to a project's `dfx.json`.

### fix: print links to cdk-rs docs in dfx new

### fix: broken link in new .mo project README

### fix: Small grammar change to identity password decryption prompt

The prompt for entering your passphrase in order to decrypt an identity password read:
    "Please enter a passphrase for your identity"
However, at that point, it isn't "a" passphrase.  It's either your passphrase, or incorrect.
Changed the text in this case to read:
    "Please enter the passphrase for your identity"

### chore: add retry logic to dfx download script

### feat: Add subnet type argument when creating canisters

`dfx ledger create-canister` gets a new option `--subnet-type` that allows users to choose a type of subnet that their canister can be created on. Additionally, a `dfx ledger show-subnet-types` is introduced which allows to list the available subnet types.

## Dependencies

### Replica

Updated replica to release candidate 93dcf2a2026c34330c76149dd713d89e37daa533.

This also incorporates the following executed proposals:

- [88831](https://dashboard.internetcomputer.org/proposal/88831)
- [88629](https://dashboard.internetcomputer.org/proposal/88629)
- [88109](https://dashboard.internetcomputer.org/proposal/88109)
- [87631](https://dashboard.internetcomputer.org/proposal/87631)
- [86738](https://dashboard.internetcomputer.org/proposal/86738)
- [86279](https://dashboard.internetcomputer.org/proposal/86279)
* [85007](https://dashboard.internetcomputer.org/proposal/85007)
* [84391](https://dashboard.internetcomputer.org/proposal/84391)
* [83786](https://dashboard.internetcomputer.org/proposal/83786)
* [82425](https://dashboard.internetcomputer.org/proposal/82425)
* [81788](https://dashboard.internetcomputer.org/proposal/81788)
* [81571](https://dashboard.internetcomputer.org/proposal/81571)
* [80992](https://dashboard.internetcomputer.org/proposal/80992)
* [79816](https://dashboard.internetcomputer.org/proposal/79816)
* [78693](https://dashboard.internetcomputer.org/proposal/78693)
* [77589](https://dashboard.internetcomputer.org/proposal/77589)
* [76228](https://dashboard.internetcomputer.org/proposal/76228)
* [75700](https://dashboard.internetcomputer.org/proposal/75700)
* [75109](https://dashboard.internetcomputer.org/proposal/75109)
* [74395](https://dashboard.internetcomputer.org/proposal/74395)
* [73959](https://dashboard.internetcomputer.org/proposal/73959)
* [73714](https://dashboard.internetcomputer.org/proposal/73714)
* [73368](https://dashboard.internetcomputer.org/proposal/73368)
* [72764](https://dashboard.internetcomputer.org/proposal/72764)

### ic-ref

Updated ic-ref to 0.0.1-1fba03ee
- introduce awaitKnown
- trivial implementation of idle_cycles_burned_per_day

### Updated Motoko from 0.6.29 to 0.7.3

- See https://github.com/dfinity/motoko/blob/master/Changelog.md#073-2022-11-01


### Cycles wallet

- Module hash: b944b1e5533064d12e951621d5045d5291bcfd8cf9d60c28fef02c8fdb68e783
- https://github.com/dfinity/cycles-wallet/commit/fa86dd3a65b2509ca1e0c2bb9d7d4c5be95de378

### Frontend canister:
- Module hash: 6c8f7a094060b096c35e4c4499551e7a8a29ee0f86c456e521c09480ebbaa8ab
- https://github.com/dfinity/sdk/pull/2720

# 0.11.2

## DFX

### fix: disable asset canister redirection of all HTTP traffic from `.raw.ic0.app` to `.ic0.app`

### fix: disable asset canister's ETag HTTP headers

The feature is not yet implemented on `icx-proxy`-level, and is causing 500 HTTP response for some type of assets every second request.

# 0.11.1

## DFX

### fix: dfx now only adds candid:service metadata to custom canisters that have at least one build step

This way, if a canister uses a premade canister wasm, dfx will use it as-is.

### fix: "canister alias not defined" in the Motoko language server

It is now possible to develop multiple-canister projects using the [Motoko VSCode extension](https://marketplace.visualstudio.com/items?itemName=dfinity-foundation.vscode-motoko).

### fix: improve browser compatibility for the JavaScript language binding

Patches a JavaScript language binding compatibility issue encountered in web browsers which do not support the (?.) operator.

### feat: print dfx.json schema

dfx is now capable of displaying the schema for `dfx.json`. You can see the schema by running `dfx schema` or write the schema to a file with `dfx schema --outfile path/to/file/schema.json`.

### feat: support for configuring assets in assets canister
- The `.ic-assets.json` file should be placed inside directory with assets, or its subdirectories. Multiple config files can be used (nested in subdirectories). Example of `.ic-assets.json` file format:
``` json
[
    {
        "match": ".*",
        "cache": {
            "max_age": 20
        },
        "headers": {
            "X-Content-Type-Options": "nosniff"
        },
        "ignore": false
    },
    {
        "match": "**/*",
        "headers": null
    },
    {
        "match": "file.json",
        "ignore": true
    }
]
```
- Configuring assets works only during asset creation - any changes to `.ic-assets.json` files won't have any effect effect for assets that have already been created. We are working on follow up implementation with improvements to handle updating these properties.
- `headers` from multiple applicable rules are being stacked/concatenated, unless `null` is specified, which resets/empties the headers.
- Both `"headers": {}` and absence of `headers` field don't have any effect on end result.
- Valid JSON format is required, i.e. the array of maps, `match` field is required. Only the following fields are accepted: `cache`, `ignore`, `headers`, `match`. The glob pattern has to be valid.
- The way matching rules work:
  1. The most deeply nested config file takes precedence over the one in parent dir. In other words, properties from a rule matching a file in a subdirectory override properties from a rule matching a file in a parent directory
  2. Order of rules within file matters - last rule in config file takes precedence over the first one

- The way `ignore` field works:
  1. By default, files that begin with a `.` are ignored, while all other files are included.
  2. The `.ignore` field overrides this, if present.
  3. If a directory is ignored, file and directories within it cannot be un-ignored.
  4. A file can be ignored and un-ignored many times, as long as any of its parent directories haven't been ignored.


### fix: Allow `dfx deploy` to not take arguments for canisters not being installed

A longstanding bug with `dfx deploy` is that if an installation is skipped (usually an implicitly included dependency), it still requires arguments even if the installed canister doesn't. As of this release that bug is now fixed.

### feat: Add additional logging from bitcoin canister in replica.

Configures the replica to emit additional logging from the bitcoin canister whenever the bitcoin feature is enabled. This helps show useful information to developers, such as the bitcoin height that the replica currently sees.

### fix: make `build` field optional for custom canisters

Prior to 0.11.0, a custom canister's `build` field could be left off if `dfx build` was never invoked. To aid in deploying prebuilt canisters, this behavior is now formalized; omitting `build` is equivalent to `build: []`.

### feat: Use `--locked` for Rust canisters

`dfx build`, in Rust canisters, now uses the `--locked` flag when building with Cargo. To offset this, `dfx new --type rust` now runs `cargo update` on the resulting project.

### feat: Enable threshold ecdsa signature

ECDSA signature signing is now enabled by default in new projects, or by running `dfx start --clean`.
A test key id "Secp256k1:dfx_test_key" is ready to be used by locally created canisters.

## Dependencies

### Updated `agent-rs` to 0.20.0

### Updated `candid` to 0.7.15

### Replica

Updated replica to elected commit 6e86169e98904047833ba6133e5413d2758d90eb.
This incorporates the following executed proposals:

* [72225](https://dashboard.internetcomputer.org/proposal/72225)
* [71669](https://dashboard.internetcomputer.org/proposal/71669)
* [71164](https://dashboard.internetcomputer.org/proposal/71164)
* [70375](https://dashboard.internetcomputer.org/proposal/70375)
* [70002](https://dashboard.internetcomputer.org/proposal/70002)

# 0.11.0

## DFX

### feat: renamed canisters in new projects to `<project>_frontend` and `<project>_backend`

The names of canisters created for new projects have changed.
After `dfx new <project>`, the canister names are:

- `<project>_backend` (previously `<project>`)
- `<project>_frontend` (previously `<project>_assets`)

### feat: Enable threshold ecdsa signature

### feat: new command: `dfx canister metadata <canister> <name>`

For example, to query a canister's candid service definition: `dfx canister metadata hello_backend candid:service`

### refactor: deprecate /_/candid internal webserver

The dfx internal webserver now only services the /_/candid endpoint.  This
is now deprecated.  If you were using this to query candid definitions, you
can instead use `dfx canister metadata`.

### refactor: optimize from ic-wasm

Optimize Rust canister Wasm module via ic-wasm library instead of ic-cdk-optimizer. A separate installation of ic-cdk-optimizer is no longer needed.

The actual optimization was kept the same.

### feat: Read dfx canister call argument from a file or stdin

Enables passing large arguments that cannot be passed directly in the command line using the `--argument-file` flag. For example:
 * Named file: `dfx canister call --argument-file ./my/argument/file.txt my_canister_name greet`
 * Stdin: `echo '( null )' | dfx canister call --argument-file - my_canister_name greet`

### fix: Use default setting for BTC adapter idle seconds

A lower threshold was no longer necessary.

### feat: Allow users to configure logging level of bitcoin adapter

The bitcoin adapter's logging can be very verbose if debug logging is enabled, making it difficult to make sense of what's going on. On the other hand, these logs are useful for triaging problems.

To get the best of both worlds, this release adds support for an additional configuration option in dfx.json:

```
"bitcoin": {
  "enabled": true,
  "nodes": ["127.0.0.1:18444"],
  "log_level": "info" <------- users can now configure the log level
}
```

By default, a log level of "info" is used, which is relatively quiet. Users can change it to "debug" for more verbose logging.

### chore: update Candid UI canister with commit bffa0ae3c416e8aa3c92c33722a6b1cb31d0f1c3

This includes the following changes:

* Fetch did file from canister metadata
* Better flamegraph support
* Fix bigint error for vec nat8 type

### feat: dfx will look up the port of the running webserver from .dfx/webserver-port, if present

After `dfx start --host 127.0.0.1:0`, the dfx webserver will listen on an ephemeral port.  It stores the port value in .dfx/webserver-port.  dfx will now look for this file, and if a port is contained within, use that port to connect to the dfx webserver.

### fix: dfx commands once again work from any subdirectory of a dfx project

Running `dfx deploy`, `dfx canister id`, `dfx canister call` and so forth work as expected
if run from within any subdirectory of a dfx project.  Previously, this would create
canister_ids.json or .dfx/local/canister_ids.json within the subdirectory.

### feat: Post-installation tasks

You can now add your own custom post-installation/post-deployment tasks to any canister type. The new `post-install` key for canister objects in `dfx.json` can be a command or list of commands, similar to the `build` key of `custom` canisters, and receives all the same environment variables. For example, to replicate the upload task performed with `assets` canisters, you might set `"post-install": "icx-asset sync $CANISTER_ID dist"`.

### feat: assets are no longer copied from source directories before being uploaded to asset canister

Assets are now uploaded directly from their source directories, rather than first being copied
to an output directory.

If you're using `dfx deploy`, you won't see any change in functionality.  If you're running
`dfx canister install --mode=upgrade`, changed files in asset source directories will
be detected and uploaded even without an intervening `dfx build`.

### fix: Added src/declarations to .gitignore for new projects

### fix: remove deprecated candid path environment variable

The environment variable format `CANISTER_CANDID_{name}`, used in Rust projects, was deprecated in 0.9.2, to be unified with the variables `CANISTER_CANDID_PATH_{name}` which are used in other project types. It has now been removed. Note that you will need to update `ic-cdk-macros` if you use the `#[import]` macro.

### feat: deprecate `dfx config` for removal

The `dfx config` command has several issues and is ultimately a poor replacement for [`jq`](https://stedolan.github.io/jq). The command is being deprecated, and will be removed in a later release; we recommend switching to `jq` or similar tools (e.g. `ConvertTo-Json` in PowerShell, `to json` in nushell, etc.)

### feat: Better build scripts for type:custom

Build scripts now always receive a CWD of the DFX project root, instead of wherever `dfx` was invoked from, and a bare script `script.sh` can be specified without needing to prefix with `./`.

### feat: rust, custom, and asset canisters now include candid:service metadata

Motoko canisters already included this metadata.

Also added this metadata to the asset canister wasm, which will cause the next deploy to
install this new version.

### feat: Add safeguard to freezing threshold

Some developers mistakenly think that the freezing threshold is measured in cycles, but it is actually measured in seconds. To stop them from accidentally freezing their canisters, setting a freezing threshold above 50M seconds (~1.5 years) now requires a confirmation.

### fix: restores assets to webpack devserver

### chore: updates webpack dependencies for dfx new project

Resolves an issue where `webpack-cli` was was breaking when users tried to run `npm start` in a fresh project. For affected users of 0.10.1, you can resolve this issue manually by running `npm install webpack@latest webpack-cli@latest terser-webpack-plugin@latest`.

### feat: Support for new ledger notify function

Ledger 7424ea8 deprecates the existing `notify` function with a switch parameter between creating and topping up a canister, and introduces two
functions for doing the same. This should *mostly* be invisible to users, except that previously, if `dfx ledger create-canister` or `dfx ledger top-up`
failed, you would call `dfx ledger notify` after correcting the issue. In order to support the change, this command has been changed to two subcommands:
`dfx ledger notify create-canister` and `dfx ledger notify top-up`.

### feat: `--from-subaccount`

Previously, the ledger commands assumed all transfers were made from the default subaccount for the identity principal. This feature adds a `--from-subaccount` flag to `dfx ledger transfer`, `dfx ledger create-canister`, and `dfx ledger top-up`, to enable making transfers from a selected subaccount. A `--subaccount` flag is also added to `dfx ledger balance` for convenience. Subaccounts are expected as 64-character hex-strings (i.e. 32 bytes).

### feat: cargo audit when building rust canisters

When a canister with type `rust` is built and `cargo-audit` is installed, dfx will now check for vulnerabilities in the dependencies. If a vulnerability is found, dfx will recommend that the user update to a version without known vulnerabilities.

### fix: Freezing Threshold now documented

Calls made to retrieve the help output for `canister update-settings` was missing the `freezing-threshold` parameter.

### chore: warnings and errors are more visible

`WARN` and `ERROR` messages are now clearly labelled as such, and the labels are colored accordingly.
This is now included when running `dfx canister update-settings -h`.

### fix: `dfx schema` does not require valid dfx.json

There is no real reason for `dfx schema` to not work when a broken dfx.json is in the current folder - this is actually a very common scenario when `dfx schema` gets used.

### fix: canister call uses candid file if canister type cannot be determined

The candid file specified in the field `canisters.<canister name>.candid` of dfx.json, or if that not exists `canisters.<canister name>.remote.candid`, is now used when running `dfx canister call`, even when dfx fails to determine the canister type.

### fix: btc/canister http adapter socket not found by replica after restart

After running `dfx start --enable-bitcoin` twice in a row (stopping dfx in between), the second
launched replica would fail to connect to the btc adapter.  This is because ic-starter
does not write a new configuration file if one already exists, so the configuration file
used by the replica referred to one socket path, while dfx passed a different socket path
to the btc adapter.

Now dfx reuses the previously-used unix domain socket path, for both the btc adapter
and for the canister http adapter.

### fix: dfx stop now waits until dfx and any child processes exit

Previously, `dfx stop` would send the TERM signal to the running dfx and its child processes,
and then exit immediately.

This avoids interference between a dfx process performing cleanup at shutdown and
a dfx process that is starting.

### fix: dfx ping no longer creates a default identity

dfx ping now uses the anonymous identity, and no longer requires dfx.json to be present.


### fix: Initialize replica with bitcoin regtest flag

When the bitcoin feature is enabled, dfx was launching the replica with the "bitcoin_testnet" feature.
The correct feature to use is "bitcoin_regtest".

### dfx bootstrap now looks up the port of the local replica

`dfx replica` writes the port of the running replica to one of these locations:

- .dfx/replica-configuration/replica-1.port
- .dfx/ic-ref.port

`dfx bootstrap` will now use this port value, so it's no longer necessary to edit dfx.json after running `dfx replica`.

### feat: dfx.json local network settings can be set on the local network, rather than defaults

In `dfx.json`, the `bootstrap`, `bitcoin`, `canister_http`, and `replica` settings can
now be specified on the local network, rather than in the `defaults` field.
If one of these four fields is set for the local network, the corresponding field
in `defaults` will be ignored.

Example:
``` json
{
  "networks": {
    "local": {
      "bind": "127.0.0.1:8000",
      "canister_http": {
        "enabled": true
      }
    }
  }
}
```

## Dependencies

### Rust Agent

Updated agent-rs to 0.18.0

### Motoko

Updated Motoko from 0.6.28 to 0.6.29.

### Replica

Updated replica to elected commit 8993849de5fab76e796d67750facee55a0bf6649.
This incorporates the following executed proposals:

* [69804](https://dashboard.internetcomputer.org/proposal/69804)
* [67990](https://dashboard.internetcomputer.org/proposal/67990)
* [67483](https://dashboard.internetcomputer.org/proposal/67483)
* [66895](https://dashboard.internetcomputer.org/proposal/66895)
* [66888](https://dashboard.internetcomputer.org/proposal/66888)
* [65530](https://dashboard.internetcomputer.org/proposal/65530)
* [65327](https://dashboard.internetcomputer.org/proposal/65327)
* [65043](https://dashboard.internetcomputer.org/proposal/65043)
* [64355](https://dashboard.internetcomputer.org/proposal/64355)
* [63228](https://dashboard.internetcomputer.org/proposal/63228)
* [62143](https://dashboard.internetcomputer.org/proposal/62143)

### ic-ref

Updated ic-ref to 0.0.1-173cbe84
 - add ic0.performance_counter system interface
 - add system API for ECDSA signing
 - allow optional "error_code" field in responses
 - support gzip-compressed canister modules
 - enable canisters to send HTTP requests

# 0.10.1

## DFX

### fix: Webpack config no longer uses CopyPlugin

Dfx already points to the asset canister's assets directory, and copying to disk could sometimes
lead to an annoying "too many open files" error.

### fix: HSMs are once again supported on Linux

On Linux, dfx 0.10.0 failed any operation with an HSM with the following error:
```
Error: IO: Dynamic loading not supported
```
The fix was to once again dynamically-link the Linux build.

### feat: error explanation and fixing instructions engine

Dfx is now capable of providing explanations and remediation suggestions for entire categories of errors at a time.
Explanations and suggestions will slowly be added over time.
To see an example of an already existing suggestion, run `dfx deploy --network ic` while using an identity that has no wallet configured.

### chore: add context to errors

Most errors that happen within dfx are now reported in much more detail. No more plain `File not found` without explanation what even was attempted.

### fix: identities with configured wallets are not broken anymore and removed only when using the --drop-wallets flag

When an identity has a configured wallet, dfx no longer breaks the identity without actually removing it.
Instead, if the --drop-wallets flag is specified, it properly removes everything and logs what wallets were linked,
and when the flag is not specified, it does not remove anything.

The behavior for identities without any configured wallets is unchanged.

### feat: bitcoin integration: dfx now generates the bitcoin adapter config file

dfx command-line parameters for bitcoin integration:
``` bash
dfx start   --enable-bitcoin  # use default node 127.0.0.1:18444
dfx start   --enable-bitcoin --bitcoin-node <node>
```

The above examples also work for dfx replica.

These default to values from dfx.json:
```
.defaults.bitcoin.nodes
.defaults.bitcoin.enabled
```

The --bitcoin-node parameter, if specified on the command line, implies --enable-bitcoin.

If --enable-bitcoin or .defaults.bitcoin.enabled is set, then dfx start/replica will launch the ic-btc-adapter process and configure the replica to communicate with it.


### feat: print wallet balance in a human readable form #2184

Default behaviour changed for `dfx wallet balance`, it will now print cycles amount upscaled to trillions.

New flag `--precise` added to `dfx wallet balance`. Allows to get exact amount of cycles in wallet (without upscaling).

### feat: canister http integration

dfx command-line parameters for canister http requests integration:
```
dfx start --enable-canister-http
dfx replica --enable-canister-http
```

This defaults to the following value in dfx.json:
```
.defaults.canister_http.enabled
```

### fix: specifying ic provider with a trailing slash is recognised correctly

Specifying the network provider as `https://ic0.app/` instead of `https://ic0.app` is now recognised as the real IC network.

### Binary cache

Added ic-canister-http-adapter to the binary cache.

## Dependencies

### Updated agent-rs to 0.17.0

## Motoko

Updated Motoko from 0.6.26 to 0.6.28.

## Replica

Updated replica to elected commit b90edb9897718730f65e92eb4ff6057b1b25f766.
This incorporates the following executed proposals:

* [61004](https://dashboard.internetcomputer.org/proposal/61004)
* [60222](https://dashboard.internetcomputer.org/proposal/60222)
* [59187](https://dashboard.internetcomputer.org/proposal/59187)
* [58479](https://dashboard.internetcomputer.org/proposal/58479)
* [58376](https://dashboard.internetcomputer.org/proposal/58376)
* [57843](https://dashboard.internetcomputer.org/proposal/57843)
* [57395](https://dashboard.internetcomputer.org/proposal/57395)

## icx-proxy

Updated icx-proxy to commit c312760a62b20931431ba45e5b0168ee79ea5cda

* Added gzip and deflate body decoding before certification validation.
* Fixed unzip and streaming bugs
* Added Prometheus metrics endpoint
* Added root and invalid ssl and dns mapping

# 0.10.0

## DFX

### feat: Use null as default value for opt arguments


Before this, `deploy`ing a canister with an `opt Foo` init argument without specifying an `--argument` would lead to an error:

``` bash
$ dfx deploy
Error: Invalid data: Expected arguments but found none.
```

With this change, this isn't an error anymore, but instead `null` is passed as a value. In general, if the user does _not_ provide an `--argument`, and if the init method expects only `opt` arguments, then `dfx` will supply `null` for each argument.

Note in particular that this does not try to match `opt` arguments for heterogeneous (`opt`/non-`opt`) signatures. Note moreover that this only impacts a case that would previously error out, so no existing (working) workflows should be affected.

### feat: dfx identity set-wallet now checks that the provided canister is actually a wallet

This check was previously performed on local networks, but not on mainnet.

### feat: `dfx canister call --candid <path to candid file> ...`

Allows one to provide the .did file for calls to an arbitrary canister.

### feat: Install arbitrary wasm into canisters

You no longer need a DFX project setup with a build task to install an already-built wasm module into a canister ID. The new `--wasm <path>` flag to `dfx canister install` will bypass project configuration and install the wasm module at `<path>`. A DFX project setup is still recommended for general use; this should mostly be used for installing pre-built canisters. Note that DFX will also not perform its usual checks for API/ABI/stable-memory compatibility in this mode.

### feat: Support for 128-bit cycle counts

Cycle counts can now exceed the previously set maximum of 2^64. The new limit is 2^128. A new wallet version has been bundled with this release that supports the new cycle count. You will not be able to use this feature with your existing wallets without running `dfx wallet upgrade`, but old wallets will still work just fine with old cycle counts.

### fix: dfx start will once again notice if dfx is already running

dfx will once again display 'dfx is already running' if dfx is already running,
rather than 'Address already in use'.

As a consequence, after `dfx start` failed to notice that dfx was already running,
it would replace .dfx/pid with an empty file.  Later invocations of `dfx stop`
would display no output and return a successful exit code, but leave dfx running.

### fix: `dfx canister update-settings <canister id>` works even if the canister id is not known to the project.

This makes the behavior match the usage text of the command:
`<CANISTER> Specifies the canister name or id to update. You must specify either canister name/id or the --all option`

### feat: dfx deploy --upgrade-unchanged or dfx canister install --mode upgrade --upgrade-unchanged

When upgrading a canister, `dfx deploy` and `dfx canister install` skip installing the .wasm
if the wasm hash did not change.  This avoids a round trip through stable memory for all
assets on every dfx deploy, for example.  By passing this argument, dfx will instead
install the wasm even if its hash matches the already-installed wasm.

### feat: Introduce DFX_CACHE_ROOT environment variable

A new environment variable, `DFX_CACHE_ROOT`, has been introduced to allow setting the cache root directory to a different location than the configuration root directory. Previously `DFX_CONFIG_ROOT` was repurposed for this which only allowed one location to be set for both the cache and configuration root directories.

This is a breaking change since setting `DFX_CONFIG_ROOT` will no longer set the cache root directory to that location.

### fix: Error if nonzero cycles are passed without a wallet proxy

Previously, `dfx canister call --with-cycles 1` would silently ignore the `--with-cycles` argument as the DFX principal has no way to pass cycles and the call must be forwarded through the wallet. Now it will error instead of silently ignoring it. To forward a call through the wallet, use `--wallet $(dfx identity get-wallet)`, or `--wallet $(dfx identity --network ic get-wallet)` for mainnet.

### feat: Configure subnet type of local replica

The local replica sets its parameters according to the subnet type defined in defaults.replica.subnet_type, defaulting to 'application' when none is specified.
This makes it less likely to accidentally hit the 'cycles limit exceeded' error in production.  Since the previous default was `system`, you may see these types errors in development instead.
Possible values for defaults.replica.subnet_type are: "application", "verifiedapplication", "system"

Example how to specify the subnet type:
``` json
{
  "defaults": {
    "replica": {
      "subnet_type": "verifiedapplication"
    }
  }
}
```

### feat: Introduce command for local cycles top-up

`dfx ledger fabricate-cycles <canister (id)> <optional amount>` can be used during local development to create cycles out of thin air and add them to a canister. Instead of supplying a canister name or id it is also possible to use `--all` to add the cycles to every canister in the current project. When no amount is supplied, the command uses 10T cycles as default. Using this command with `--network ic` will result in an error.

### feat: Private keys can be stored in encrypted format

`dfx identity new` and `dfx identity import` now ask you for a password to encrypt the private key (PEM file) when it is stored on disk.
If you decide to use a password, your key will never be written to disk in plain text.
In case you don't want to enter your password all the time and want to take the risk of storing your private key in plain text, you can use the `--disable-encryption` flag.

The `default` identity as well as already existing identities will NOT be encrypted. If you want to encrypt an existing identity, use the following commands:
``` bash
dfx identity export identity_name > identity.pem
# if you have set old_identity_name as the identity that is used by default, switch to a different one
dfx identity use other_identity
dfx identity remove identity_name
dfx identity import identity_name identity.pem
```

### feat: Identity export

If you want to get your identity out of dfx, you can use `dfx identity export identityname > exported_identity.pem`. But be careful with storing this file as it is not protected with your password.

### feat: Identity new/import now has a --force flag

If you want to script identity creation and don't care about overwriting existing identities, you now can use the `--force` flag for the commands `dfx identity new` and `dfx identity import`.

### fix: Do not automatically create a wallet on IC

When running `dfx deploy --network ic`, `dfx canister --network ic create`, or `dfx identity --network ic get-wallet` dfx no longer automatically creates a cycles wallet for the user if none is configured. Instead, it will simply report that no wallet was found for that user.

Dfx still creates the wallet automatically when running on a local network, so the typical workflow of `dfx start --clean` and `dfx deploy` will still work without having to manually create the wallet.

### fix: Identities cannot exist and not at the same time

When something went wrong during identity creation, the identity was not listed as existing.
But when trying to create an identity with that name, it was considered to be already existing.

### feat: dfx start and dfx replica can now launch the ic-btc-adapter process

Added command-line parameters:
``` bash
dfx start   --enable-bitcoin --btc-adapter-config <path>
dfx replica --enable-bitcoin --btc-adapter-config <path>
```

These default to values from dfx.json:
```
.defaults.bitcoin.btc_adapter_config
.defaults.bitcoin.enabled
```

The --btc-adapter-config parameter, if specified on the command line, implies --enable-bitcoin.

If --enable-bitcoin or .defaults.bitcoin.enabled is set, and a btc adapter configuration is specified,
then dfx start/replica will launch the ic-btc-adapter process.

This integration is not yet complete, pending upcoming functionality in ic-starter.

### fix: report context of errors

dfx now displays the context of an error in several places where previously the only error
message would be something like "No such file or directory."

### chore: updates starter project for Node 18

Webpack dev server now works for Node 18 (and should work for Node 17). A few packages are also upgraded

## updating dependencies

Updated to version 0.14.0 of agent-rs

## Cycles wallet

- Module hash: bb001d1ebff044ba43c060956859f614963d05c77bd778468fce4de095fe8f92
- https://github.com/dfinity/cycles-wallet/commit/f18e9f5c2f96e9807b6f149c975e25638cc3356b

## Replica

Updated replica to elected commit b3788091fbdb8bed7e527d2df4cc5e50312f476c.
This incorporates the following executed proposals:

* [57150](https://dashboard.internetcomputer.org/proposal/57150)
* [54964](https://dashboard.internetcomputer.org/proposal/54964)
* [53702](https://dashboard.internetcomputer.org/proposal/53702)
* [53231](https://dashboard.internetcomputer.org/proposal/53231)
* [53134](https://dashboard.internetcomputer.org/proposal/53134)
* [52627](https://dashboard.internetcomputer.org/proposal/52627)
* [52144](https://dashboard.internetcomputer.org/proposal/52144)
* [50282](https://dashboard.internetcomputer.org/proposal/50282)

Added the ic-btc-adapter binary to the cache.

## Motoko

Updated Motoko from 0.6.25 to 0.6.26.

# 0.9.3

## DFX

### feat: dfx deploy now displays URLs for the frontend and candid interface

### dfx.json

In preparation for BTC integration, added configuration for the bitcoind port:

``` json
{
  "canisters": {},
  "defaults": {
    "bitcoind": {
      "port": 18333
    }
  }
}
```

## icx-proxy

Updated icx-proxy to commit 594b6c81cde6da4e08faee8aa8e5a2e6ae815602, now static-linked.

* upgrade HTTP calls upon canister request
* no longer proxies /_/raw to the dfx internal webserver
* allows for generic StreamingCallback tokens

## Replica

Updated replica to blessed commit d004accc3904e24dddb13a11d93451523e1a8a5f.
This incorporates the following executed proposals:

* [49653](https://dashboard.internetcomputer.org/proposal/49653)
* [49011](https://dashboard.internetcomputer.org/proposal/49011)
* [48427](https://dashboard.internetcomputer.org/proposal/48427)
* [47611](https://dashboard.internetcomputer.org/proposal/47611)
* [47512](https://dashboard.internetcomputer.org/proposal/47512)
* [47472](https://dashboard.internetcomputer.org/proposal/47472)
* [45984](https://dashboard.internetcomputer.org/proposal/45984)
* [45982](https://dashboard.internetcomputer.org/proposal/45982)

## Motoko

Updated Motoko from 0.6.21 to 0.6.25.

# 0.9.2

## DFX

### feat: Verify Candid and Motoko stable variable type safety of canister upgrades

Newly deployed Motoko canisters now embed the Candid interface and Motoko stable signatures in the Wasm module.
`dfx deploy` and `dfx canister install` will automatically check

	1) the backward compatible of Candid interface in both upgrade and reinstall mode;
	2) the type safety of Motoko stable variable type in upgrade mode to avoid accidentally lossing data;

See [Upgrade compatibility](https://internetcomputer.org/docs/language-guide/compatibility) for more details.

### feat: Unified environment variables across build commands

The three canister types that use a custom build tool - `assets`, `rust`, and `custom` - now all support the same set of environment variables during the build task:

* `DFX_VERSION` - The version of DFX that was used to build the canister.
* `DFX_NETWORK` - The network name being built for. Usually `ic` or `local`.
* `CANISTER_ID_{canister}` - The canister principal ID of the canister `{canister}` registered in `dfx.json`.
* `CANISTER_CANDID_PATH_{canister}` - The path to the Candid interface file for the canister `{canister}` among your canister's dependencies.
* `CANISTER_CANDID_{canister}` (deprecated) - the same as `CANISTER_CANDID_PATH_{canister}`.  This is provided for backwards compatibility with `rust` and `custom` canisters, and will be removed in dfx 0.10.0.
* `CANISTER_ID` - Same as `CANISTER_ID_{self}`, where `{self}` is the name of _this_ canister.
* `CANISTER_CANDID_PATH` - Same as `CANISTER_CANDID_PATH_{self}`, where `{self}` is the name of _this_ canister.

### feat: Support for local ledger calls

If you have an installation of the ICP Ledger (see [Ledger Installation Guide](https://github.com/dfinity/ic/tree/master/rs/rosetta-api/ledger_canister#deploying-locally)), `dfx ledger balance` and `dfx ledger transfer` now support
`--ledger-canister-id` parameter.

Some examples:
``` bash
$ dfx ledger \
  --network local \
  balance \
  --ledger-canister-id  rrkah-fqaaa-aaaaa-aaaaq-cai
1000.00000000 ICP

$ dfx ledger \
  --network local \
  transfer --amount 0.1 --memo 0 \
  --ledger-canister-id  rrkah-fqaaa-aaaaa-aaaaq-cai 8af54f1fa09faeca18d294e0787346264f9f1d6189ed20ff14f029a160b787e8
Transfer sent at block height: 1
```

### feat: `dfx ledger account-id` can now compute canister addresses

The `dfx ledger account-id` can now compute addresses of principals and canisters.
The command also supports ledger subaccounts now.

``` bash
dfx ledger account-id --of-principal 53zcu-tiaaa-aaaaa-qaaba-cai
dfx ledger --network small02 account-id --of-canister ledger_demo
dfx ledger account-id --of-principal 53zcu-tiaaa-aaaaa-qaaba-cai --subaccount 0000000000000000000000000000000000000000000000000000000000000001
```

### feat: Print the full error chain in case of a failure

All `dfx` commands will now print the full stack of errors that led to the problem, not just the most recent error.
Example:

```
Error: Subaccount '00000000000000000000000000000000000000000000000000000000000000000' is not a valid hex string
Caused by:
  Odd number of digits
```

### fix: dfx import will now import pem files created by `quill generate`

`quill generate` currently outputs .pem files without an `EC PARAMETERS` section.
`dfx identity import` will now correctly identify these as EC keys, rather than Ed25519.

### fix: retry on failure for ledger create-canister, top-up, transfer

dfx now calls `transfer` rather than `send_dfx`, and sets the created_at_time field in order to retry the following commands:

* dfx ledger create-canister
* dfx ledger top-up
* dfx ledger transfer

### feat: Remote canister support

It's now possible to specify that a canister in dfx.json references a "remote" canister on a specific network,
that is, a canister that already exists on that network and is managed by some other project.

Motoko, Rust, and custom canisters may be configured in this way.

This is the general format of the configuration in dfx.json:
``` json
{
  "canisters": {
    "<canister name>": {
      "remote": {
        "candid": "<path to candid file to use when building on remote networks>",
        "id": {
          "<network name>": "<principal on network>"
        }
      }
    }
  }
}
```

The "id" field, if set for a given network, specifies the canister ID for the canister on that network.
The canister will not be created or installed on these remote networks.
For other networks, the canister will be created and installed as usual.

The "candid" field, if set within the remote object, specifies the candid file to build against when
building other canisters on a network for which the canister is remote.  This definition can differ
from the candid definitions for local builds.

For example, if have an installation of the ICP Ledger (see [Ledger Installation Guide](https://github.com/dfinity/ic/tree/master/rs/rosetta-api/ledger_canister#deploying-locally))
in your dfx.json, you could configure the canister ID of the Ledger canister on the ic network as below.  In this case,
the private interfaces would be available for local builds, but only the public interfaces would be available
when building for `--network ic`.
``` json
{
  "canisters": {
    "ledger": {
      "type": "custom",
      "wasm": "ledger.wasm",
      "candid": "ledger.private.did",
      "remote": {
        "candid": "ledger.public.did",
        "id": {
          "ic": "ryjl3-tyaaa-aaaaa-aaaba-cai"
        }
      }
    },
    "app": {
      "type": "motoko",
      "main": "src/app/main.mo",
      "dependencies": [ "ledger" ]
    }
  }
}
```

As a second example, suppose that you wanted to write a mock of the ledger in Motoko.
In this case, since the candid definition is provided for remote networks,
`dfx build` (with implicit `--network local`) will build app against the candid
definitions defined by mock.mo, but `dfx build --network ic` will build app against
`ledger.public.did`.

This way, you can define public update/query functions to aid in local testing, but
when building/deploying to mainnet, references to methods not found in `ledger.public.did`
will be reports as compilation errors.

``` json
{
  "canisters": {
    "ledger": {
      "type": "motoko",
      "main": "src/ledger/mock.mo",
      "remote": {
        "candid": "ledger.public.did",
        "id": {
          "ic": "ryjl3-tyaaa-aaaaa-aaaba-cai"
        }
      }
    },
    "app": {
      "type": "motoko",
      "main": "src/app/main.mo",
      "dependencies": [ "ledger" ]
    }
  }
}
```

### feat: Generating remote canister bindings

It's now possible to generate the interface of a remote canister using a .did file using the `dfx remote generate-binding <canister name>|--all` command. This makes it easier to write mocks for local development.

Currently, dfx can generate .mo, .rs, .ts, and .js bindings.

This is how you specify how to generate the bindings in dfx.json:
``` json
{
  "canisters": {
    "<canister name>": {
      "main": "<path to mo/rs/ts/js file that will be generated>",
      "remote": {
        "candid": "<path to candid file to use when generating bindings>"
        "id": {}
      }
    }
  }
}
```

## ic-ref

Upgraded from a432156f24faa16d387c9d36815f7ddc5d50e09f to ab8e3f5a04f0f061b8157c2889f8f5de05f952bb

* Support 128-bit system api for cycles
* Include canister_ranges in the state tree
* Removed limit on cycles in a canister

## Replica

Updated replica to blessed commit 04fe8b0a1262f07c0cec1fdfa838a37607370a61.
This incorporates the following executed proposals:

* [45091](https://dashboard.internetcomputer.org/proposal/45091)
* [43635](https://dashboard.internetcomputer.org/proposal/43635)
* [43633](https://dashboard.internetcomputer.org/proposal/43633)
* [42783](https://dashboard.internetcomputer.org/proposal/42783)
* [42410](https://dashboard.internetcomputer.org/proposal/42410)
* [40908](https://dashboard.internetcomputer.org/proposal/40908)
* [40647](https://dashboard.internetcomputer.org/proposal/40647)
* [40328](https://dashboard.internetcomputer.org/proposal/40328)
* [39791](https://dashboard.internetcomputer.org/proposal/39791)
* [38541](https://dashboard.internetcomputer.org/proposal/38541)

## Motoko

Updated Motoko from 0.6.20 to 0.6.21.

# 0.9.0

## DFX

### feat!: Remove the wallet proxy and the --no-wallet flag

Breaking change: Canister commands, except for `dfx canister create`, will make the call directly, rather than via the user's wallet. The `--no-wallet` flag is thus removed from `dfx canister` as its behavior is the default.

When working with existing canisters, use the `--wallet` flag in conjunction with `dfx identity get-wallet` in order to restore the old behavior.

You will need to upgrade your wallet and each of your existing canisters to work with the new system.  To do so, execute the following in each of your dfx projects:
``` bash
dfx wallet upgrade
dfx canister --wallet "$(dfx identity get-wallet)" update-settings --all --add-controller "$(dfx identity get-principal)"
```
To upgrade projects that you have deployed to the IC mainnet, execute the following:
``` bash
dfx wallet --network ic upgrade
dfx canister --network ic --wallet "$(dfx identity --network ic get-wallet)" update-settings --all --add-controller "$(dfx identity get-principal)"
```

### feat: Add --add-controller and --remove-controller flags for "canister update-settings"

`dfx canister update-settings` previously only let you overwrite the entire controller list; `--add-controller` and `--remove-controller` instead add or remove from the list.

### feat: Add --no-withdrawal flag for "canister delete" for when the canister is out of cycles

`dfx canister delete --no-withdrawal <canister>` can be used to delete a canister without attempting to withdraw cycles.

### fix: set RUST_MIN_STACK to 8MB for ic-starter (and therefore replica)

This matches the value used in production and is meant to exceed the configured 5 MB wasmtime stack.

### fix: asset uploads will retry failed requests as expected

Fixed a defect in asset synchronization where no retries would be attempted after the first 30 seconds overall.

## Motoko

Updated Motoko from 0.6.11 to 0.6.20.

* Implement type union/intersection
* Transform for-loops on arrays into while-loops
* Tighten typing rules for type annotations in patterns
* Candid decoding: skip vec any fast
* Bump up MAX_HP_FOR_GC from 1GB to 3GB
* Candid decoder: Trap if a principal value is too large
* Eliminate bignum calls from for-iteration on arrays
* Improve scheduling
* Improve performance of bignum equality
* Stable signatures: frontend, metadata, command-line args
* Added heartbeat support

## Cycles wallet

- Module hash: 53ec1b030f1891bf8fd3877773b15e66ca040da539412cc763ff4ebcaf4507c5
- https://github.com/dfinity/cycles-wallet/commit/57e53fcb679d1ea33cc713d2c0c24fc5848a9759

## Replica

Updated replica to blessed commit 75138bbf11e201aac47266f07bee289dc18a082b.
This incorporates the following executed proposals:

* [33828](https://dashboard.internetcomputer.org/proposal/33828)
* [31275](https://dashboard.internetcomputer.org/proposal/31275)
* [31165](https://dashboard.internetcomputer.org/proposal/31165)
* [30392](https://dashboard.internetcomputer.org/proposal/30392)
* [30078](https://dashboard.internetcomputer.org/proposal/30078)
* [29235](https://dashboard.internetcomputer.org/proposal/29235)
* [28784](https://dashboard.internetcomputer.org/proposal/28784)
* [27975](https://dashboard.internetcomputer.org/proposal/27975)
* [26833](https://dashboard.internetcomputer.org/proposal/26833)
* [25343](https://dashboard.internetcomputer.org/proposal/25343)
* [23633](https://dashboard.internetcomputer.org/proposal/23633)

# 0.8.4

## DFX

### feat: "rust" canister type

You can now declare "rust" canisters in dfx.json.
``` json
{
  "canisters": {
    "canister_name": {
      "type": "rust",
      "package": "crate_name",
      "candid": "path/to/canister_name.did"
    }
  }
}
```

Don't forget to place a `Cargo.toml` in your project root.
Then dfx will build the rust canister with your rust toolchain.
Please also make sure that you have added the WebAssembly compilation target.

``` bash
rustup target add wasm32-unknown-unknown
```

You can also create new dfx project with a default rust canister.

``` bash
dfx new --type=rust <project-name>
```

### chore: updating dfx new template

Updates dependencies to latest for Webpack, and updates config. Additionally simplifies environment variables for canister ID's in config.

Additionally adds some polish to the starter template, including a favicon and using more semantic html in the example app

### feat: environment variable overrides for executable pathnames

You can now override the location of any executable normally called from the cache by specifying
an environment variable. For example, DFX_ICX_PROXY_PATH will specify the path for `icx-proxy`.

### feat: `dfx deploy --mode=reinstall <canister>`

`dfx deploy` can now reinstall a single canister, controlled by a new `--mode=reinstall` parameter.
This is destructive (it resets the state of the canister), so it requires a confirmation
and can only be performed on a single canister at a time.

`dfx canister install --mode=reinstall <canister>` also requires the same confirmation,
and no longer works with `--all`.

## Replica

The included replica now supports canister_heartbeat.  This only works with rust canisters for the time being,
and does not work with the emulator (`dfx start --emulator`).

# 0.8.3

## DFX

### fix: ic-ref linux binary no longer references /nix/store

This means `dfx start --emulator` has a chance of working if nix is not installed.
This has always been broken, even before dfx 0.7.0.

### fix: replica and ic-starter linux binaries no longer reference /nix/store

This means `dfx start` will work again on linux.  This bug was introduced in dfx 0.8.2.

### feat: replaced --no_artificial_delay option with a sensible default.

The `--no-artificial-delay` option not being the default has been causing a lot of confusion.
Now that we have measured in production and already applied a default of 600ms to most subnets deployed out there,
we have set the same default for dfx and removed the option.

## Motoko

Updated Motoko from 0.6.10 to 0.6.11.

* Assertion error messages are now reproducible (#2821)

# 0.8.2

## DFX

### feat: dfx canister delete can now return cycles to a wallet or dank

By default `dfx canister delete` will return cycles to the default cycles wallet.
Cycles can be returned to a designated canister with `--withdraw-cycles-to-canister` and
cycles can be returned to dank at the current identity principal with `--withdraw-cycles-to-dank`
and to a designated principal with `--withdraw-cycles-to-dank-principal`.

### feat: dfx canister create now accepts multiple instances of --controller argument

It is now possible to create canisters with more than one controller by
passing multiple instances of the `--controller parameter to `dfx canister create`.

You will need to upgrade your wallet with `dfx wallet upgrade`, or `dfx wallet --network ic upgrade`

### feat: dfx canister update-settings now accepts multiple instance of --controller argument

It is now possible to configure a canister to have more than one controller by
passing multiple instances of the `--controller parameter to `dfx canister update-settings`.

### feat: dfx canister info and dfx canister status now display all controllers

### feat!: `dfx canister create --controller <controller>` named parameter

Breaking change: The controller parameter for `dfx canister create` is now passed as a named parameter,
rather than optionally following the canister name.

Old: `dfx canister create [canister name] [controller]`
New: `dfx canister create --controller <controller> [canister name]`

### fix: dfx now respects $DFX_CONFIG_ROOT when looking for legacy credentials

Previously this would always look in `$HOME/.dfinity/identity/creds.pem`.

### fix: changed dfx canister (create|update-settings) --memory-allocation limit to 12 GiB

Updated the maximum value for the --memory-allocation value to be 12 GiB (12,884,901,888 bytes)

## Cycles Wallet

- Module hash: 9183a38dd2eb1a4295f360990f87e67aa006f225910ab14880748e091248e086
- https://github.com/dfinity/cycles-wallet/commit/9ef38bb7cd0fe17cda749bf8e9bbec5723da0e95

### Added support for multiple controllers

You will need to upgrade your wallet with `dfx wallet upgrade`, or `dfx wallet --network ic upgrade`

## Replica

The included replica now supports public spec 0.18.0

* Canisters can now have more than one controller
* Adds support for 64-bit stable memory
* The replica now goes through an initialization sequence, reported in its status
as `replica_health_status`.  Until this reports as `healthy`, queries or updates will
fail.
** `dfx start --background` waits to exit until `replica_health_status` is `healthy`.
** If you run `dfx start` without `--background`, you can call `dfx ping --wait-healthy`
to wait until the replica is healthy.

## Motoko

Updated Motoko from 0.6.7 to 0.6.10

* add Debug.trap : Text -> None (motoko-base #288)
* Introduce primitives for `Int` ⇔ `Float` conversions (#2733)
* Fix crashing bug for formatting huge floats (#2737)

# 0.8.1

## DFX

### feat: dfx generate types command

``` bash
dfx generate
```

This new command will generate type declarations for canisters in dfx.json.

You can control what will be generated and how with corresponding configuration in dfx.json.

Under dfx.json → `canisters` → `<canister_name>`, developers can add a "declarations" config. Options are:

* "output" → directory to place declarations for that canister | default is `src/declarations/<canister_name>`

* "bindings" → [] list of options, ("js", "ts", "did", "mo") | default is "js", "ts", "did"

* "env_override" → a string that will replace process.env.\{canister_name_uppercase\}_CANISTER_ID in the "src/dfx/assets/language_bindings/canister.js" template.

js declarations output

* index.js (generated from "src/dfx/assets/language_bindings/canister.js" template)

* `<canister_name>.did.js` - candid js binding output

ts declarations output

  * `<canister_name>.did.d.ts` - candid ts binding output

did declarations output

  * `<canister_name>.did` - candid did binding output

mo declarations output

  * `<canister_name>.mo` - candid mo binding output

### feat: dfx now supports the anonymous identity

Use it with either of these forms:
``` bash
dfx identity use anonymous
dfx --identity anonymous ...
```

### feat: import default identities

Default identities are the pem files generated by `dfx identity new ...` which contain Ed25519 private keys.
They are located at `~/.config/dfx/identity/xxx/identity.pem`.
Now, you can copy such pem file to another computer and import it there.

``` bash
dfx identity new alice
cp ~/.config/dfx/identity/xxx/identity.pem alice.pem
# copy the pem file to another computer, then
dfx identity import alice alice.pem
```

Before, people can manually copy the pem files to the target directory to "import". Such workaround still works.
We suggest to use the `import` subcommand since it also validate the private key.

### feat: Can now provide a nonstandard wallet module with DFX_WALLET_WASM environment variable

Define DFX_WALLET_WASM in the environment to use a different wasm module when creating or upgrading the wallet.

## Asset Canister

### fix: trust full asset SHA-256 hashes provided by the caller

When the caller provides SHA-256 hashes (which dfx does), the asset canister will no longer
recompute these hashes when committing the changes.  These recomputations were causing
canisters to run out of cycles, or to attempt to exceed the maximum cycle limit per update.

# 0.8.0

The 0.8.0 release includes updates and fixes that are primarily internal to improve existing features and functions rather than user-visible.

## DFX

### fix: dfx identity set-wallet no longer requires --force when used with --network ic

This was intended to skip verification of the wallet canister on the IC network,
but ended up only writing to the wallets.json file if --force was passed.

### chore: updating dependencies

* Support for the latest version of the \{IC\} specification and replica.

* Updating to latest versions of Motoko, Candid, and agent-rs

### feat: Type Inference Update

* Changes to `dfx new` project template and JavaScript codegen to support type inference in IDE's

* Adding webpack dev server to project template

* Migration path documented at https://sdk.dfinity.org/docs/release-notes/0.8.0-rn.html

# 0.7.7

Breaking changes to frontend code generation, documented in 0.8.0

## DFX

### feat: deploy and canister install will now only upgrade a canister if the wasm actually changed

dfx deploy and dfx canister install now compare the hash of the already-installed module
with the hash of the built canister's wasm output.  If they are the same, they leave the canister
in place rather than upgrade it.  They will still synchronize assets to an asset canister regardless
of the result of this comparison.


# 0.7.6

## icx-proxy

The streaming callback mechanism now requires the following record structure for the token:
```
type StreamingCallbackToken = record {
    key: text;
    content_encoding: text;
    index: nat;
    sha256: opt blob;
};
```

Previously, the token could be a record with any set of fields.

# 0.7.2

## DFX

### fix: set default cycle balance to 3T

Change the default cycle balance of a canister from 10T cycles to 3T cycles.

## Cycles Wallet

- Module hash: 1404b28b1c66491689b59e184a9de3c2be0dbdd75d952f29113b516742b7f898
- https://github.com/dfinity/cycles-wallet/commit/e902708853ab621e52cb68342866d36e437a694b

### fix: It is no longer possible to remove the last controller.

Fixed an issue where the controller can remove itself from the list of controllers even if it's the only one,
leaving the wallet uncontrolled.
Added defensive checks to the wallet's remove_controller and deauthorize methods.

# 0.7.1

## DFX

### feat: sign request_status for update call

When using `dfx canister sign` to generate a update message, a corresponding
request_status message is also signed and append to the json as `signed_request_status`.
Then after sending the update message, the user can check the request_status using
`dfx canister send message.json --status`.

### fix: wallet will not proxy dfx canister call by default

Previously, `dfx canister call` would proxy queries and update calls via the wallet canister by default.
(There was the `--no-wallet` flag to bypass the proxy and perform the calls as the selected identity.)
However, this behavior had drawbacks, namely each `dfx canister call` was an inter-canister call
by default and calls would take a while to resolve. This fix makes it so that `dfx canister call` no longer
proxies via the wallet by default. To proxy calls via the wallet, you can do
`dfx canister --wallet=<wallet-id> call`.

### feat: add --no-artificial-delay to dfx replica and start

This change adds the `--no-artificial-delay` flag to `dfx start` and `dfx replica`.
The replica shipped with dfx has always had an artificial consensus delay (introduced to simulate
a delay users might see in a networked environment.) With this new flag, that delay can
be lessened. However, you might see increased CPU utilization by the replica process.

### feat: add deposit cycles and uninstall code

This change introduces the `deposit_cycles` and `uninstall_code` management canister
methods as dedicated `dfx canister` subcommands.

### fix: allow consistent use of canisters ids in canister command

This change updates the dfx commands so that they will accept either a canister name
(sourced from your local project) or a valid canister id.

# 0.7.0

## DFX

### feat: add output type to request-status

This change allows you to specify the format the return result for `dfx canister request-status`.

### fix: deleting a canister on a network removes entries for other networks

This change fixes a bug where deleting a canister on a network removed all other entries for
the canister in the canister_ids.json file.

### feat: point built-in `ic` network provider at mainnet

`--network ic` now points to the mainnet IC (as Sodium has been deprecated.)

### feat: add candid UI canister

The dedicated candid UI canister is installed on a local network when doing a `dfx canister install`
or `dfx deploy`.

### fix: Address already in use (os error 48) when issuing dfx start

This fixes an error which occurred when starting a replica right after stopping it.

### feat: ledger subcommands

dfx now supports a dedicated `dfx ledger` subcommand. This allows you to interact with the ledger
canister installed on the Internet Computer. Example commands include `dfx ledger account-id` which
prints the Account Identifier associated with your selected identity, `dfx ledger transfer` which
allows you to transfer ICP from your ledger account to another, and `dfx ledger create-canister` which
allows you to create a canister from ICP.

### feat: update to 0.17.0 of the Interface Spec

This is a breaking change to support 0.17.0 of the Interface Spec. Compute & memory allocation values
are set when creating a canister. An optional controller can also be specified when creating a canister.
Furthermore, `dfx canister set-controller` is removed, in favor of `dfx canister update-settings` which
allows the controller to update the controller, the compute allocation, and the memory allocation of the
canister. The freezing threshold value isn't exposed via dfx cli yet, but it may still be modified by
calling the management canister via `dfx canister call aaaaa-aa update-settings`

### feat: add wallet subcommands

dfx now supports a dedicated `dfx wallet` subcommand. This allows you to interact with the cycles wallet
associated with your selected identity. For example, `dfx wallet balance` to get the cycle balance,
`dfx wallet list-addresses` to display the associated controllers & custodians, and `dfx wallet send <destination> <amount>`
to send cycles to another wallet.

## Cycles Wallet

- Module Hash: a609400f2576d1d6df72ce868b359fd08e1d68e58454ef17db2361d2f1c242a1
- https://github.com/dfinity/cycles-wallet/commit/06bb256ca0738640be51cf84caaced7ea02ca29d

### feat: Use Internet Identity Service.

# 0.7.0-beta.5

## Cycles Wallet

- Module Hash: 3d5b221387875574a9fd75b3165403cf1b301650a602310e9e4229d2f6766dcc
- https://github.com/dfinity/cycles-wallet/commit/c3cbfc501564da89e669a2d9de810d32240baf5f

### feat: Updated to Public Interface 0.17.0

### feat: The wallet_create_canister method now takes a single record argument, which includes canister settings.

### fix: Return correct content type and encoding for non-gz files.

### fix: Updated frontend for changes to canister creation interface.

# 0.7.0-beta.3

## DFX

### fix: assets with an unrecognized file extension will use content-type "application/octet-stream"

# 0.7.0-beta.2

## DFX

### feat: synchronize assets rather than uploading even assets that did not change

DFX will now also delete assets from the container that do not exist in the project.
This means if you stored assets in the container, and they are not in the project,
dfx deploy or dfx install will delete them.

## Asset Canister

### Breaking change: change to store() method signature

- now takes arguments as a single record parameter
- must now specify content type and content encoding, and may specify the sha256

# 0.7.0-beta.1

## DFX

### fix: now deletes from the asset canister assets that no longer exist in the project

### feat: get certified canister info from read state #1514

Added `dfx canister info` command to get certified canister information. Currently this information is limited to the controller of the canister and the SHA256 hash of its Wasm module. If there is no Wasm module installed, the hash will be None.

## Asset Canister

### Breaking change: change to list() method signature

- now takes a parameter, which is an empty record
- now returns an array of records

### Breaking change: removed the keys() method

- use list() instead

# 0.7.0-beta.0

## DFX

### feat: webserver can now serve large assets

# 0.6.26

## DFX

### feat: add --no-wallet flag and --wallet option to allow Users to bypass Wallet or specify a Wallet to use for calls (#1476)

Added `--no-wallet` flag to `dfx canister` and `dfx deploy`. This allows users to call canister management functionality with their Identity as the Sender (bypassing their Wallet canister.)
Added `--wallet` option to `dfx canister` and `dfx deploy`. This allows users to specify a wallet canister id to use as the Sender for calls.
`--wallet` and `--no-wallet` conflict with each other. Omitting both will invoke the selected Identity's wallet canister to perform calls.

### feat: add canister subcommands `sign` and `send`

Users can use `dfx canister sign ...` to generated a signed canister call in a json file. Then `dfx canister send [message.json]` to the network.

Users can sign the message on an air-gapped computer which is secure to host private keys.

#### Note

* `sign` and `send` currently don't proxy through wallet canister. Users should use the subcommands with `dfx canister --no-wallet sign ...`.

* The `sign` option `--expire-after` will set the `ingress_expiry` to a future timestamp which is current plus the duration.
Then users can send the message during a 5 minutes time window ending in that `ingress_expiry` timestamp. Sending the message earlier or later than the time window will both result in a replica error.

### feat: implement the HTTP Request proposal in dfx' bootstrap webserver. +
And add support for http requests in the base storage canister (with a default to `/index.html`).

This does not support other encodings than `identity` for now (and doesn't even return any headers). This support will be added to the upgraded asset storage canister built in #1482.

Added a test that uses `curl localhost` to test that the asset storage AND the webserver properly support the http requests.

This commit also upgrades tokio and reqwest in order to work correctly. There are also _some_ performance issues noted (this is slower than the `icx-http-server` for some reason), but those are not considered criticals and could be improved later on.

Renamed the `project_name` in our own generated assets to `canister_name`, for things that are generated during canister build (and not project generation).

### feat: add support for ECDSA on secp256k1

You can now a generate private key via OpenSSL or a simlar tool, import it into dfx, and use it to sign an ingress message.

``` bash
openssl ecparam -name secp256k1 -genkey -out identity.pem
dfx identity import <name> identity.pem
dfx identity use <name>
dfx canister call ...
```

## Asset Canister

### feat: The asset canister can now store assets that exceed the message ingress limit (2 MB)

* Please note that neither the JS agent nor the HTTP server have been updated yet to server such large assets.
* The existing interface is left in place for backwards-compatibility, but deprecated:
** retrieve(): use get() and get_chunk() instead
** store(): use create_batch(), create_chunk(), and commit_batch() instead
** list(): use keys() instead

# 0.6.25

## DFX

- feat: dfx now provides `CANISTER_ID_<canister_name>` environment variables for all canisters to "npm build" when building the frontend.

## Agents

### Rust Agent

- feat: AgentError due to request::Error will now include the reqwest error message
in addition to "Could not reach the server"
- feat: Add secp256k1 support (dfx support to follow)

# 0.6.24

## DFX

- feat: add option to specify initial cycles for newly created canisters (#1433)

Added option to `dfx canister create` and `dfx deploy` commands: `--with-cycles <with-cycles>`.
This allows the user to specify the initial cycle balance of a canister created by their wallet.
This option is a no-op for the Sodium network.

``` bash
dfx canister create --with-cycles 8000000000 some_canister
dfx deploy --with-cycles 8000000000
```

Help string:
```
Specifies the initial cycle balance to deposit into the newly
created canister. The specified amount needs to take the
canister create fee into account. This amount is deducted
from the wallet's cycle balance
```

- feat: install `dfx` by version or tag (#1426)

This feature adds a new dfx command `toolchain` which have intuitive subcommands.
The toolchain specifiers can be a complete version number, major minor version, or a tag name.

``` bash
dfx toolchain install 0.6.24 # complete version
dfx toolchain install 0.6    # major minor
dfx toolchain install latest # tag name
dfx toolchain default latest
dfx toolchain list
dfx toolchain uninstall latest
```

- fix: onboarding related fixups (#1420)

Now that the Mercury Alpha application subnetwork is up and we are getting ready to onboard devs, the dfx error message for wallet creation has changed:
For example,
``` bash
dfx canister --network=alpha create hello
Creating canister "hello"...
Creating the canister using the wallet canister...
Creating a wallet canister on the alpha network.
Unable to create a wallet canister on alpha:
The Replica returned an error: code 3, message: "Sender not authorized to use method."
Wallet canisters on alpha may only be created by an administrator.
Please submit your Principal ("dfx identity get-principal") in the intake form to have one created for you.
```

- feat: add deploy wallet subcommand to identity (#1414)

This feature adds the deploy-wallet subcommand to the dfx identity.
The User provides the ID of the canister onto which the wallet Wasm is deployed.

``` bash
dfx identity deploy-wallet --help
dfx-identity-deploy-wallet
Installs the wallet Wasm to the provided canister id

USAGE:
    dfx identity deploy-wallet <canister-id>

ARGS:
    <canister-id>    The ID of the canister where the wallet Wasm will be deployed

FLAGS:
    -h, --help       Prints help information
    -V, --version    Prints version information
```

# 0.6.22

## DFX

- feat: dfx call random value when argument is not provided (#1376)

- fix: canister call can take canister ids for local canisters even if … (#1368)
- fix: address panic in dfx replica command (#1338)
- fix: dfx new webpack.config.js does not encourage running 'js' through ts-… (#1341)

## Sample apps

- There have been updates, improvements, and new sample apps added to the [examples](https://github.com/dfinity/examples/tree/master/motoko) repository.

    All of Motoko sample apps in the [examples](https://github.com/dfinity/examples/tree/master/motoko) repository have been updated to work with the latest release of the SDK.

    There are new sample apps to illustrate using arrays ([Quicksort](https://github.com/dfinity/examples/tree/master/motoko/quicksort)) and building create/read/update/delete (CRUD) operations for a web application [Superheroes](https://github.com/dfinity/examples/tree/master/motoko/superheroes).

- The [LinkedUp](https://github.com/dfinity/linkedup) sample application has been updated to work with the latest release of Motoko and the SDK.

## Motoko

## Agents

## Canister Development Kit (CDK)<|MERGE_RESOLUTION|>--- conflicted
+++ resolved
@@ -2,13 +2,6 @@
 
 # UNRELEASED
 
-<<<<<<< HEAD
-## Dependencies
-
-### Candid
-
-Updated candid_parser to 0.2.4.
-=======
 ### Improve frontend canister sync logic
 
 Previously, committing frontend canister changes happened in multiple batches defined by simple heuristics that would likely not exceed the ingress message size limit.
@@ -19,7 +12,10 @@
 ### Motoko
 
 Updated Motoko to [0.16.3](https://github.com/dfinity/motoko/releases/tag/0.16.3)
->>>>>>> 7ae5a631
+
+### Candid
+
+Updated candid_parser to 0.2.4.
 
 # 0.30.1
 
