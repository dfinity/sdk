# dfx changelog

# UNRELEASED

## DFX

<<<<<<< HEAD
### fix: prevented using --argument with --all in canister installation

Removed `dfx deploy`'s behavior of providing the same argument to all canisters, and `dfx canister install`'s behavior of providing an empty argument to all canisters regardless of what was specified. Now installing multiple canisters and providing an installation argument is an error in both commands.
=======
### chore: make `sns` subcommands visible in `dfx help`
>>>>>>> 9ee11f8e

### chore: upgraded to clap v4

Updated the command-parsing library to v4. Some colors may be different.

### feat: dfx deps subcommands

This feature was named `dfx pull` before. To make a complete, intuitive user experience, we present a set of subcommands under `dfx deps`:

- `dfx deps pull`: pull the dependencies from mainnet and generate `deps/pulled.json`, the candid files of direct dependencies will also be put into `deps/candid/`;
- `dfx deps init`: set the init arguments for the pulled dependencies and save the data in `deps/init.json`;
- `dfx deps deploy`: deploy the pulled dependencies on local replica with the init arguments recorded in `deps/init.json`;

All generated files in `deps/` are encouraged to be version controlled.

### chore: Add the `nns-dapp` and `internet_identity` to the local canister IDs set by `dfx nns import`
`dfx nns install` installs a set of canisters in a local replica.  `dfx nns import` complements this by setting the canister IDs so that they can be queried by the user.  But `dfx nns import` is incomplete.  Now it will also provide the IDs of the `nns-dapp` and `internet_identity` canisters.

## Asset Canister Synchronization

Added more detailed logging to `ic-asset`. Now, when running `dfx deploy -v` (or `-vv`), the following information will be printed:
- The count for each `BatchOperationKind` in `CommitBatchArgs`
- The number of chunks uploaded and the total bytes
- The API version of both the `ic-asset` and the canister
- (Only for `-vv`) The value of `CommitBatchArgs`

In order to allow larger changes without exceeding the per-message instruction limit, the sync process now:
- sets properties of assets already in the canister separately from the rest of the batch.
- splits up the rest of the batch into groups of up to 500 operations.

## Dependencies

### Frontend canister

The asset canister now properly removes the v2-certified response when `/index.html` is deleted.

The HttpResponse type now explicitly mentions the `upgrade : bool` field instead of implicitly returning `false` all the time.

- Module hash: 44b969d29a35ab67da654b37895cebfdd8b390f4e8feef025b081a311245f36d
- https://github.com/dfinity/sdk/pull/3112

# 0.14.0

## DFX

### fix: stop `dfx deploy` from creating a wallet if all canisters exist

### feat: expose `wasm-opt` optimizer in `ic-wasm` to users

Add option to specify an "optimize" field for canisters to invoke the `wasm-opt` optimizer through `ic-wasm`.

This behavior is disabled by default.

If you want to enable this behavior, you can do so in dfx.json:

    "canisters" : {
        "app" : {
            "optimize" : "cycles"
        }
    }

The options are "cycles", "size", "O4", "O3", "O2", "O1", "O0", "Oz", and "Os".  The options starting with "O" are the optimization levels that `wasm-opt` provides. The "cycles" and "size" options are recommended defaults for optimizing for cycle usage and binary size respectively.

### feat: updates the dfx new starter project for env vars

- Updates the starter project for env vars to use the new `dfx build` & `dfx deploy` environment variables
- Changes the format of the canister id env vars to be `CANISTER_ID_<canister_name_uppercase>`, for the frontend declaraction file to be consistent with the dfx environment variables. `CANISTER_ID` as both a prefix and suffix are supported for backwards compatibility.

### fix!: --clean required when network configuration changes

If the network configuration has changed since last time `dfx start` was run, `dfx start` will now error if you try to run it without `--clean`, to avoid spurious errors. You can provide the `--force` flag if you are sure you want to start it without cleaning state.

### feat: --artificial-delay flag

The local replica uses a 600ms delay by default when performing update calls. With `dfx start --artificial-delay <ms>`, you can decrease this value (e.g. 100ms) for faster integration tests, or increase it (e.g. 2500ms) to mimick mainnet latency for e.g. UI responsiveness checks.

### fix: make sure assetstorage did file is created as writeable.

### feat: specify id when provisional create canister

When creating a canister on non-mainnet replica, you can now specify the canister ID.

`dfx canister create <CANISTER_NAME> --specified-id <PRINCIPAL>`

`dfx deploy <CANISTER_NAME> --specified-id <PRINCIPAL>`

You can specify the ID in the range of `[0, u64::MAX / 2]`.
If not specify the ID, the canister will be created in the range of `[u64::MAX / 2 + 1, u64::MAX]`. 
This canister ID allocation behavior only applies to the replica, not the emulator (ic-ref).

### feat: dfx nns install --ledger-accounts

`dfx nns install` now takes an option `--ledger-accounts` to initialize the ledger canister with these accounts. 

### fix: update Rust canister template.

`ic-cdk-timers` is included in the dependencies.

### chore: change the default Internet Computer gateway domain to `icp0.io`

By default, DFX now uses the `icp0.io` domain to connect to Internet Computer as opposed to using `ic0.app`. 
Canisters communicating with `ic0.app` will continue to function nominally.

### feat: --no-asset-upgrade

### feat: confirmation dialogues are no longer case sensitive and accept 'y' in addition to 'yes'

### fix: `dfx generate` no longer requires canisters to have a canister ID
Previously, canisters required that the canister was created before `dfx generate` could be called.

As a result, the `--network` parameter does not have an impact on the result of `dfx generate` anymore.
This means that `dfx generate` now also generates type declarations for remote canisters.

### fix: Make `build` field optional in dfx.json

The `build` field in custom canisters was already optional in code, but this fixes it in the schema.

By specifying the `--no-asset-upgrade` flag in `dfx deploy` or `dfx canister install`, you can ensure that the asset canister itself is not upgraded, but instead only the assets themselves are installed.

### feat: Get identity from env var if present

The identity may be specified using the environment variable `DFX_IDENTITY`.

### feat: Add DFX_ASSETS_WASM

Added the ability to configure the WASM module used for assets canisters through the environment variable `DFX_ASSETS_WASM`.

### fix: dfx deploy and icx-asset no longer retry on permission failure

### feat: --created-at-time for the ledger functions: transfer, create-canister, and top-up

### fix: ledger transfer duplicate transaction prints the duplicate transaction response before returning success to differentiate between a new transaction response and between a duplicate transaction response.

Before it was possible that a user could send 2 ledger transfers with the same arguments at the same timestamp and both would show success but there would have been only 1 ledger transfer. Now dfx prints different messages when the ledger returns a duplicate transaction response and when the ledger returns a new transaction response.

### chore: clarify `dfx identity new` help text

### chore: Add a message that `redeem_faucet_coupon` may take a while to complete

### feat: dfx deploy <frontend canister name> --by-proposal

This supports asset updates through SNS proposal.

Uploads asset changes to an asset canister (propose_commit_batch()), but does not commit them.

The SNS will call `commit_proposed_batch()` to commit the changes.  If the proposal fails, the caller of `dfx deploy --by-proposal` should call `delete_batch()`.

### feat: dfx deploy <frontend canister name> --compute-evidence

Builds the specified asset canister, determines the batch operations required to synchronize the assets, and computes a hash ("evidence") over those batch operations.  This evidence will match the evidence computed by `dfx deploy --by-proposal`, and which will be specified in the update proposal.

No permissions are required to compute evidence, so this can be called with `--identity anonymous` or any other identity.

## Asset Canister

Added `validate_take_ownership()` method so that an SNS is able to add a custom call to `take_ownership()`.

Added `is_aliased` field to `get_asset_properties` and `set_asset_properties`.

Added partial support for proposal-based asset updates:
- Batch ids are now stable.  With upcoming changes to support asset updates by proposal,
  having the asset canister not reuse batch ids will make it easier to verify that a particular
  batch has been proposed.
- Added methods:
  - `propose_commit_batch()` stores batch arguments for later commit
  - `delete_batch()` deletes a batch, intended for use after compute_evidence if cancellation needed
  - `compute_evidence()` computes a hash ("evidence") over the proposed batch arguments. Once evidence computation is complete, batch will not expire.
  - `commit_proposed_batch()` commits batch previously proposed (must have evidence computed)
  - `validate_commit_proposed_batch()` required validation method for SNS

Added `api_version` endpoint. With upcoming changes we will introduce breaking changes to asset canister's batch upload process. New endpoint will help `ic-asset` with differentiation between API version, and allow it to support all versions of the asset canister.

Added support for v2 asset certification. In comparison to v1, v2 asset certification not only certifies the http response body, but also the headers. The v2 spec is first published in [this PR](https://github.com/dfinity/interface-spec/pull/147)

Added canister metadata field `supported_certificate_versions`, which contains a comma-separated list of all asset certification protocol versions. You can query it e.g. using `dfx canister --network ic metadata <canister name or id> supported_certificate_versions`. In this release, the value of this metadata field value is `1,2` because certification v1 and v2 are supported.

Fixed a bug in `http_request` that served assets with the wrong certificate. If no encoding specified in the `Accept-Encoding` header is available with a certificate, an available encoding is returned without a certificate (instead of a wrong certificate, which was the case previously). Otherwise, nothing changed.
For completeness' sake, the new behavior is as follows:
- If one of the encodings specified in the `Accept-Encoding` header is available with certification, it now is served with the correct certificate.
- If no requested encoding is available with certification, one of the requested encodings is returned without a certificate (instead of a wrong certificate, which was the case previously).
- If no encoding specified in the `Accept-Encoding` header is available, a certified encoding that is available is returned instead.

Added support for API versioning of the asset canister in `ic-asset`.

Added functionality that allows you to set asset properties during `dfx deploy`, even if the asset has already been deployed to a canister in the past. This eliminates the need to delete and re-deploy assets to modify properties - great news! This feature is also available when deploying assets using the `--by-proposal` flag. As a result, the API version of the frontend canister has been incremented from `0` to `1`. The updated `ic-asset` version (which is what is being used during `dfx deploy`) will remain compatible with frontend canisters implementing both API `0` and `1`. However, please note that the new frontend canister version (with API `v1`) will not work with tooling from before the dfx release (0.14.0).

## Dependencies

### Frontend canister

- API version: 1
- Module hash: e7866e1949e3688a78d8d29bd63e1c13cd6bfb8fbe29444fa606a20e0b1e33f0
- https://github.com/dfinity/sdk/pull/3094
- https://github.com/dfinity/sdk/pull/3002
- https://github.com/dfinity/sdk/pull/3065
- https://github.com/dfinity/sdk/pull/3058
- https://github.com/dfinity/sdk/pull/3057
- https://github.com/dfinity/sdk/pull/2960
- https://github.com/dfinity/sdk/pull/3051
- https://github.com/dfinity/sdk/pull/3034
- https://github.com/dfinity/sdk/pull/3023
- https://github.com/dfinity/sdk/pull/3022
- https://github.com/dfinity/sdk/pull/3021
- https://github.com/dfinity/sdk/pull/3019
- https://github.com/dfinity/sdk/pull/3016
- https://github.com/dfinity/sdk/pull/3015
- https://github.com/dfinity/sdk/pull/3001
- https://github.com/dfinity/sdk/pull/2987
- https://github.com/dfinity/sdk/pull/2982

### Motoko

Updated Motoko to 0.8.7

### ic-ref

Updated ic-ref to 0.0.1-ca6aca90

### ic-btc-canister

Started bundling ic-btc-canister, release 2023-03-31

# 0.13.1

## Asset Canister

Added validate_grant_permission() and validate_revoke_permission() methods per SNS requirements.

## Dependencies

### Frontend canister

- Module hash: 98863747bb8b1366ae5e3c5721bfe08ce6b7480fe4c3864d4fec3d9827255480
- https://github.com/dfinity/sdk/pull/2958

# 0.13.0

## DFX

### feat: Add dfx sns download

This allows users to download SNS canister WASMs.

### fix: fixed error text
- `dfx nns install` had the wrong instructions for setting up the local replica type

### fix: creating an identity with `--force` no longer switches to the newly created identity

### feat(frontend-canister)!: reworked to use permissions-based access control

The permissions are as follows:
- ManagePermissions: Can grant and revoke permissions to any principal.  Controllers implicitly have this permission.
- Prepare: Can call create_batch and create_chunk
- Commit: Can call commit_batch and methods that manipulate assets directly, as well as any method permitted by Prepare.

For upgraded frontend canisters, all authorized principals will be granted the Commit permission.
For newly deployed frontend canisters, the initializer (first deployer of the canister) will be granted the Commit permission.

Added three new methods:
- list_permitted: lists principals with a given permission.
  - Callable by anyone.
- grant_permission: grants a single permission to a principal
  - Callable by Controllers and principals with the ManagePermissions permission.
- revoke_permission: removes a single permission from a principal
  - Any principal can revoke its own permissions.
  - Only Controllers and principals with the ManagePermissions permission can revoke the permissions of other principals.

Altered the behavior of the existing authorization-related methods to operate only on the "Commit" permission.  In this way, they are backwards-compatible.
- authorize(principal): same as grant_permission(principal, Commit)
- deauthorize(principal): same as revoke_permission(permission, Commit)
- list_authorized(): same as list_permitted(Commit)

### fix(frontend-canister)!: removed ability of some types of authorized principals to manage the ACL

It used to be the case that any authorized principal could authorize and deauthorize any other principal.
This is no longer the case.  See rules above for grant_permission and revoke_permission.

### feat(frontend-canister)!: default secure configuration for assets in frontend project template

- Secure HTTP headers, preventing several typical security vulnerabilities (e.g. XSS, clickjacking, and many more). For more details, see comments in `headers` section in [default `.ic-assets.json5`](https://raw.githubusercontent.com/dfinity/sdk/master/src/dfx/assets/new_project_node_files/src/__project_name___frontend/src/.ic-assets.json5). 
- Configures `allow_raw_access` option in starter `.ic-assets.json5` config files, with the value set to its default value (which is `false`). We are showing that configuration in the default starter projects for the sake of easier discoverability, even though its value is set to the default.

### feat(frontend-canister)!: add `allow_raw_access` config option

By default, the frontend canister will now restrict the access of traffic to the `<canister-id>.raw.ic0.app` domain, and will automatically redirect all requests to the certified domain (`<canister-id>.ic0.app`), unless configured explicitly. Below is an example configuration to allow access to the `robots.txt` file from the "raw" domain:
```json
[
  {
    "match": "robots.txt",
    "allow_raw_access": true
  }
]
```

**Important**: Note that any assets already uploaded to an asset canister will be protected by this redirection, because at present the asset synchronization process does not update the `allow_raw_access` property, or any other properties, after creating an asset.  This also applies to assets that are deployed without any configuration, and later configured to allow raw access.
At the present time, there are two ways to reconfigure an existing asset:
1. re-create the asset
    1. delete the asset in your project's directory 
    1. execute `dfx deploy`
    1. re-create the asset in your project's directory
    1. modify `.ic-assets.json` acordingly 
    1. execute `dfx deploy`
2. via manual candid call 
    ```
    dfx canister call PROJECT_NAME_frontend set_asset_properties '( record { key="/robots.txt"; allow_raw_access=opt(opt(true)) })'
    ```

### feat(frontend-canister): pretty print asset properties when deploying assets to the canister

### feat(frontend-canister): add take_ownership() method

Callable only by a controller.  Clears list of authorized principals and adds the caller (controller) as the only authorized principal.

### feat(ic-ref):
- `effective_canister_id` used for `provisional_create_canister_with_cycles` is passed as an command-line argument (defaults to `rwlgt-iiaaa-aaaaa-aaaaa-cai` if not provided or upon parse failure)

### feat(frontend-canister): add `get_asset_properties` and `set_asset_properties` to frontend canister

As part of creating the support for future work, it's now possible to get and set AssetProperties for assets in frontend canister. 

### feat: add `--argument-file` argument to the `dfx canister sign` command

Similar to how this argument works in `dfx canister call`, this argument allows providing arguments for the request from a file.

### feat: Add support for a default network key

A remote canister ID can now be specified for the `__default` network.  If specified, `dfx` will assume that the canister is remote at the specified canister ID for all networks that don't have a dedicated entry.

### feat: use OS-native keyring for pem file storage

If keyring integration is available, PEM files (except for the default identity) are now by default stored in the OS-provided keyring.
If it is not available, it will fall back on the already existing password-encrypted PEM files.
Plaintext PEM files are still available (e.g. for use in non-interactive situations like CI), but not recommended for use since they put the keys at risk.

To force the use of one specific storage mode, use the `--storage-mode` flag with either `--storage-mode password-protected` or `--storage-mode plaintext`.
This works for both `dfx identity new` and `dfx identity import`.

The flag `--disable-encryption` is deprecated in favour of `--storage-mode plaintext`. It has the same behavior.

### feat(frontend-canister): better control and overview for asset canister authorized principals

The asset canister now has two new functions:
- Query function `list_authorized` displays a list of all principals that are currently authorized to change assets and the list of authorized principals.
- Update function `deauthorize` that removes a principal from the list of authorized principals. It can be called by authorized principals and cotrollers of the canister.

In addition, the update function `authorize` has new behavior:
Now, controllers of the asset canister are always allowed to authorize new principals (including themselves).

### fix: add retry logic to `dfx canister delete`

`dfx canister delete` tries to withdraw as many cycles as possible from a canister before deleting it.
To do so, dfx has to manually send all cycles in the canister, minus some margin.
The margin was previously hard-coded, meaning that withdrawals can fail if the margin is not generous enough.
Now, upon failure with some margin, dfx will retry withdrawing cycles with a continuously larger margin until withdrawing succeeds or the margin becomes larger than the cycles balance.

### fix: dfx deploy --mode reinstall for a single Motoko canister fails to compile

The Motoko compiler expects all imported canisters' .did files to be in one folder when it compiles a canister.
`dfx` failed to organize the .did files correctly when running `dfx deploy <single Motoko canister>` in combintaion with the `--mode reinstall` flag.

### fix: give more cycles margin when deleting canisters

There have been a few reports of people not being able to delete canisters.
The error happens if the temporary wallet tries to transfer out too many cycles.
The number of cycles left in the canister is bumped a little bit so that people can again reliably delete their canisters.

## Dependencies

Updated candid to 0.8.4
- Bug fix in TS bindings
- Pretty print numbers

### Frontend canister

- Module hash: d12e4493878911c21364c550ca90b81be900ebde43e7956ae1873c51504a8757
- https://github.com/dfinity/sdk/pull/2942

### ic-ref

Updated ic-ref to master commit `3cc51be5`

### Motoko

Updated Motoko to 0.7.6

### Replica

Updated replica to elected commit b5a1a8c0e005216f2d945f538fc27163bafc3bf7.
This incorporates the following executed proposals:

- [100821](https://dashboard.internetcomputer.org/proposal/100821)
- [97472](https://dashboard.internetcomputer.org/proposal/97472)
- [96114](https://dashboard.internetcomputer.org/proposal/96114)
- [94953](https://dashboard.internetcomputer.org/proposal/94953)
- [94852](https://dashboard.internetcomputer.org/proposal/94852)
- [93761](https://dashboard.internetcomputer.org/proposal/93761)
- [93507](https://dashboard.internetcomputer.org/proposal/93507)
- [92573](https://dashboard.internetcomputer.org/proposal/92573)
- [92338](https://dashboard.internetcomputer.org/proposal/92338)
- [91732](https://dashboard.internetcomputer.org/proposal/91732)
- [91257](https://dashboard.internetcomputer.org/proposal/91257)

# 0.12.1

## DFX

### fix: default not shrink for custom canisters

## Dependencies

### Replica

Updated replica to elected commit dcbf401f27d9b48354e68389c6d8293c4233b055.
This incorporates the following executed proposals:

- [90485](https://dashboard.internetcomputer.org/proposal/90485)
- [90008](https://dashboard.internetcomputer.org/proposal/90008)

### Frontend canister

- Module hash: db07e7e24f6f8ddf53c33a610713259a7c1eb71c270b819ebd311e2d223267f0
- https://github.com/dfinity/sdk/pull/2753

# 0.12.0

## DFX

### feat(frontend-canister): add warning if config is provided in `.ic-assets.json` but not used

### fix(frontend-canister): Allow overwriting default HTTP Headers for assets in frontend canister 

Allows to overwrite `Content-Type`, `Content-Encoding`, and `Cache-Control` HTTP headers with custom values via `.ic-assets.json5` config file. Example `.ic-assets.json5` file:
```json5
[
    {
        "match": "web-gz.data.gz",
        "headers": {
            "Content-Type": "application/octet-stream",
            "Content-Encoding": "gzip"
        }
    }
]
```
This change will trigger the update process for frontend canister (new module hash: `2ff0513123f11c57716d889ca487083fac7d94a4c9434d5879f8d0342ad9d759`). 

### feat: warn if an unencrypted identity is used on mainnet

### fix: Save SNS canister IDs

SNS canister IDs were not being parsed reliably.  Now the candid file is being specified explicitly, which resolves the issue in at least some cases.

### feat: NNS usability improvements

The command line interface for nns commands has been updated to:

- Give better help when the subnet type is incorrect
- Not offer --network as a flag given that it is unused
- List nns subcommands

### feat: -y flag for canister installation

`dfx canister install` and `dfx deploy` now have a `-y` flag that will automatically confirm any y/n checks made during canister installation.

### fix: Compute Motoko dependencies in linear (not exponential) time by detecting visited imports.

### fix(generate): add missing typescript types and fix issues with bindings array in dfx.json

### chore: update Candid UI canister with commit 79d55e7f568aec00e16dd0329926cc7ea8e3a28b

### refactor: Factor out code for calling arbitrary bundled binaries

The function for calling sns can now call any bundled binary.

### docs: Document dfx nns subcommands

`dfx nns` commands are used to deploy and manage local NNS canisters, such as:

- Governance for integration with the Internet Computer voting system
- Ledger for financial integration testing
- Internet Identity for user registration and authenttication

### feat(frontend-canister): Add simple aliases from `<asset>` to `<asset>.html` and `<asset>/index.html`

The asset canister now by default aliases any request to `<asset>` to `<asset>.html` or `<asset>/index.html`.
This can be disabled by setting the field `"enable_aliasing"` to `false` in a rule for that asset in .ic-assets.json.
This change will trigger frontend canister upgrades upon redeploying any asset canister.

### fix: Only kill main process on `dfx stop`
Removes misleading panics when running `dfx stop`.

### feat: `dfx nns install` works offline if all assets have been cached.

### feat: Initialise the nns with an account controlled by a secp256k1 key

This enables easy access to toy ICP using command line tools and this key:
```
-----BEGIN EC PRIVATE KEY-----
MHQCAQEEICJxApEbuZznKFpV+VKACRK30i6+7u5Z13/DOl18cIC+oAcGBSuBBAAK
oUQDQgAEPas6Iag4TUx+Uop+3NhE6s3FlayFtbwdhRVjvOar0kPTfE/N8N6btRnd
74ly5xXEBNSXiENyxhEuzOZrIWMCNQ==
-----END EC PRIVATE KEY-----
```
For example, you can create an identity in dfx by putting this key in the file `ident-1.pem` and importing it:
```
dfx identity import ident-1 ident-1.pem
dfx --identity ident-1 ledger balance
```

### feat: default to run ic-wasm shrink when build canisters
This behavior applies to Motoko, Rust and Custom canisters.
If you want to disable this behavior, you can config it in dfx.json:

    "canisters" : {
        "app" : {
            "shrink" : false,
        }
    }

### feat: configurable custom wasm sections

It's now possible to define custom wasm metadata sections and their visibility in dfx.json.

At present, dfx can only add wasm metadata sections to canisters that are in wasm format.  It cannot add metadata sections to compressed canisters.  Since the frontend canister is now compressed, this means that at present it is not possible to add custom metadata sections to the frontend canister.

dfx no longer adds `candid:service` metadata to canisters of type `"custom"` by default.  If you want dfx to add your canister's candid definition to your custom canister, you can do so like this:

```
    "my_canister_name": {
      "type": "custom",
      "candid": "main.did",
      "wasm": "main.wasm",
      "metadata": [
        {
          "name": "candid:service"
        }
      ]
    },
```

This changelog entry doesn't go into all of the details of the possible configuration.  For that, please see [concepts/canister-metadata](docs/concepts/canister-metadata.md) and the docs in the JSON schema.

### fix: Valid canister-based env vars

Hyphens are not valid in shell environment variables, but do occur in canister names such as `smiley-dapp`. This poses a problem for vars with names such as `CANISTER_ID_${CANISTER_NAME}`.  With this change, hyphens are replaced with underscores in environment variables.  The canister id of `smiley-dapp` will be available as `CANISTER_ID_smiley_dapp`.  Other environment variables are unaffected.

### feat: Add dfx sns deploy

This allows users to deploy a set of SNS canisters.

### fix: `cargo run -p dfx -- --version` prints correct version

### feat: add --mode=auto

When using `dfx canister install`, you can now pass `auto` for the `--mode` flag, which will auto-select `install` or `upgrade` depending on need, the same way `dfx deploy` does. The default remains `install` to prevent mistakes.

### feat: add `--network` flag to `dfx generate`

`dfx generate`'s generated bindings use network-specific canister IDs depending on the generated language, but there was previously no way to configure which network this was, so it defaulted to local. A `--network` flag has been added for this purpose.

### feat: sns config validate

There is a new command that verifies that an SNS initialization config is valid.

### feat: sns config create

There is a new command that creates an sns config template.

### fix: remove $ from wasms dir

The wasms dir path had a $ which is unwanted and now gone.

### fix: Correct wasm for the SNS swap canister

Previously the incorrect wasm canister was installed.

### fix: Use NNS did files that matches the wasms

Previously the did files and wasms could be incompatible.

### fix: allow users to skip compatibility check if parsing fails

### feat: canister HTTP support is now enabled by default.

`dfx start` and `dfx replica` now ignore the `--enable-canister-http` parameter.

You can still disable the canister http feature through configuration:
- ~/.config/dfx/networks.json: `.local.canister_http.enabled=false`
- dfx.json (project-specific networks) : `.networks.local.canister_http.enabled=false`

### feat: custom canister `wasm` field can now specify a URL from which to download

- note that dfx will report an error if a custom canister's `wasm` field is a URL and the canister also has `build` steps.

### feat: custom canister `candid` field can now specify a URL from which to download

### feat: deploy NNS canisters

A developer is now able to install NNS canisters, including back end canisters such as ledger and governance, and front end canisters such as nns-dapp and internet-identity, on their local DFX server.  Usage:
```
dfx start --clean --background
dfx nns install
```

This feature currently requires that the network 'local' is used and that it runs on port 8080.
The network's port can be controlled by using the field `"provider"` in the network's definition, e.g. by setting it to `"127.0.0.1:8080"`.

### feat: configure logging level of http adapter

It is now possible to set the http adapter's log level in dfx.json or in networks.json:

    "http": {
      "enabled": true,
      "log_level": "info"
    }

By default, a log level of "error" is used, in order to keep the output of a first-time `dfx start` minimal. Change it to "debug" for more verbose logging.

### fix(typescript): add index.d.ts file for type safety when importing generated declarations

Adds an index.d.ts file to the generated declarations, allowing for better type safety in TypeScript projects.

### chore: reduce verbosity of dfx start

`dfx start` produces a lot of log output that is at best irrelevant for most users.
Most output is no longer visible unless either `--verbose` is used with dfx or the relevant part's (e.g. http adapter, btc adapter, or replica) log level is changed in dfx.json or networks.json.

### feat: generate secp256k1 keys by default

When creating a new identity with `dfx identity new`, whereas previously it would have generated an Ed25519 key, it now generates a secp256k1 key. This is to enable users to write down a BIP39-style seed phrase, to recover their key in case of emergency, which will be printed when the key is generated and can be used with a new `--seed-phrase` flag in `dfx identity import`. `dfx identity import` is however still capable of importing an Ed25519 key.

### chore: update Candid UI canister with commit 528a4b04807904899f67b919a88597656e0cd6fa

* Allow passing did files larger than 2KB.
* Better integration with Motoko Playground.

### feat: simplify verification of assets served by asset canister

* SHA256 hashes of all assets are displayed when deploying the asset canister.
* A query method is added to the asset canister that returns the entire asset hash tree together with the certificate containing the certified variables of the asset canister.

### breaking change: dfx canister update-settings --compute-allocation always fails

See https://forum.dfinity.org/t/fixing-incorrect-compute-allocation-fee/14830

Until the rollout is complete, `dfx canister update-settings --compute-allocation <N>`
will fail with an error from the replica such as the following:
```
The Replica returned an error: code 1, message: "Canister requested a compute allocation of 1% which cannot be satisfied because the Subnet's remaining compute capacity is 0%"
```

### fix: For default node starter template: copy `ic-assets.json5` file from `src` to `dist`

### fix: For `dfx start --clean --background`, the background process no longer cleans a second time.

### fix: do not build or generate remote canisters

Canisters that specify a remote id for the network that's getting built falsely had their build steps run, blocking some normal use patterns of `dfx deploy`.
Canisters with a remote id specified no longer get built.
The same applies to `dfx generate`.

### refactor: Move replica URL functions into a module for reuse

The running replica port and url are generally useful information. Previously the code to get the URL was embedded in the network proxy code. This moves it out into a library for reuse.

### chore: Frontend canister build process no longer depends on `dfx` or `ic-cdk-optimizer`

Instead, the build process relies on `ic-wasm` to provide candid metadata for the canister, and
shrinking the canister size by stripping debug symbols and unused fuctions.
Additionally, after build step, the `.wasm` file is archived with `gzip`. 

### chore: Move all `frontend canister`-related code into the SDK repo

| from (`repository` `path`)                  | to (path in `dfinity/sdk` repository)          | summary                                                                                     |
|:--------------------------------------------|:-----------------------------------------------|:--------------------------------------------------------------------------------------------|
| `dfinity/cdk-rs` `/src/ic-certified-assets` | `/src/canisters/frontend/ic-certified-asset`   | the core of the frontend canister                                                           |
| `dfinity/certified-assets` `/`              | `/src/canisters/frontend/ic-frontend-canister` | wraps `ic-certified-assets` to build the canister wasm                                      |
| `dfinity/agent-rs` `/ic-asset`              | `/src/canisters/frontend/ic-asset`             | library facilitating interactions with frontend canister (e.g. uploading or listing assets) |
| `dfinity/agent-rs` `/icx-asset`             | `/src/canisters/frontend/icx-asset`            | CLI executable tool - wraps `ic-asset`                                                      |

### feat: use JSON5 file format for frontend canister asset configuration

Both `.ic-assets.json` and `.ic-assets.json5` are valid filenames config filename, though both will get parsed
as if they were [JSON5](https://json5.org/) format. Example content of the `.ic-assets.json5` file:
```json5
// comment
[
  {
    "match": "*", // comment
    /*
    keys below not wrapped in quotes
*/  cache: { max_age: 999 }, // trailing comma 
  },
]
```
- Learn more about JSON5: https://json5.org/

### fix: Update nns binaries unless `NO_CLOBBER` is set

Previously existing NNS binaries were not updated regardless of the `NO_CLOBBER` setting.

### feat!: Support installing canisters not in dfx.json

`install_canister_wasm` used to fail if installing a canister not listed in dfx.json.  This use case is now supported.

### feat: print the dashboard URL on startup

When running `dfx start` or `dfx replica`, the path to the dashboard page is now printed.

### feat!: changed the default port of the shared local network from 8000 to 4943.

This is so dfx doesn't connect to a project-specific network instead of the local shared network.

In combination with the "system-wide dfx start" feature, there is a potential difference to be aware of with respect to existing projects.

Since previous versions of dfx populate dfx.json with a `networks.local` definition that specifies port 8000, the behavior for existing projects won't change.

However, if you've edited dfx.json and removed the `networks.local` definition, the behavior within the project will change: dfx will connect to the shared local network on port 4943 rather than to the project-specific network on port 8000.  You would need to edit webpack.config.js to match.  If you have scripts, you can run the new command `dfx info webserver-port` from the project directory to retrieve the port value.

### feat!: "system-wide dfx start"

By default, dfx now manages the replica process in a way that is independent of any given dfx project.  We've called this feature "system-wide dfx", even though it's actually specific to your user
(storing data files under $HOME), because we think it communicates the idea adequately.

The intended benefits:
- deploying dapps from separate projects alongside one another, similar to working with separate dapps on mainnet
- run `dfx start` from any directory
- run `dfx stop` from any directory, rather than having to remember where you last ran `dfx start`

We're calling this the "shared local network."  `dfx start` and `dfx stop` will manage this network when run outside any project directory, or when a project's dfx.json does not define the `local` network.  The dfx.json template for new projects no longer defines any networks.

We recommend that you remove the `local` network definition from dfx.json and instead use the shared local network.  As mentioned above, doing so will make dfx use port 4943 rather than port 8000.

See [Local Server Configuration](docs/cli-reference/dfx-start.md#local-server-configuration) for details.

dfx now stores data and control files in one of three places, rather than directly under `.dfx/`:
- `.dfx/network/local` (for projects in which dfx.json defines the local network)
- `$HOME/.local/share/dfx/network/local` (for the shared local network on Linux)
- `$HOME/Library/Application Support/org.dfinity.dfx/network/local` (for the shared local network on MacOS)

There is also a new configuration file: `$HOME/.config/dfx/networks.json`.  Its [schema](docs/networks-json-schema.json) is the same as the `networks` element in dfx.json.  Any networks you define here will be available from any project, unless a project's dfx.json defines a network with the same name.  See [The Shared Local Network](docs/cli-reference/dfx-start.md#the-shared-local-network) for the default definitions that dfx provides if this file does not exist or does not define a `local` network.

### fix: `dfx start` and `dfx stop` will take into account dfx/replica processes from dfx <= 0.11.x

### feat: added command `dfx info`

#### feat: `dfx info webserver-port`

This displays the port that the icx-proxy process listens on, meaning the port to connect to with curl or from a web browser.

#### feat: `dfx info replica-port`

This displays the listening port of the replica.

#### feat: `dfx info replica-rev`

This displays the revision of the replica bundled with dfx, which is the same revision referenced in replica election governance proposals.

#### feat: `dfx info networks-json-path`

This displays the path to your user's `networks.json` file where all networks are defined.

### feat: added ic-nns-init, ic-admin, and sns executables to the binary cache

### fix: improved responsiveness of `greet` method call in default Motoko project template

`greet` method was marked as an `update` call, but it performs no state updates. Changing it to `query` call will result in faster execution.

### feat: dfx schema --for networks

The `dfx schema` command can now display the schema for either dfx.json or for networks.json.  By default, it still displays the schema for dfx.json.

```bash
dfx schema --for networks
```

### feat: createActor options accept pre-initialized agent

If you have a pre-initialized agent in your JS code, you can now pass it to createActor's options. Conflicts with the agentOptions config - if you pass both the agent option will be used and you will receive a warning.

```js
const plugActor = createActor(canisterId, {
  agent: plugAgent
})
```

### feat!: option for nodejs compatibility in dfx generate

Users can now specify `node_compatibility: true` in `declarations`. The flag introduces `node.js` enhancements, which include importing `isomorphic-fetch` and configuring the default actor with `isomorphic-fetch` and `host`.

```json
// dfx.json
"declarations": {
  "output": "src/declarations",
  "node_compatibility": true
}
```

#### JS codegen location deprecation

DFX new template now uses `dfx generate` instead of `rsync`. Adds deprecation warning to `index.js` in `.dfx/<network-name>/<canister-name>` encouringing developers to migrate to the `dfx generate` command instead. If you have a `package.json` file that uses `rsync` from `.dfx`, consider switching to something like this:

```json
"scripts": {
  "build": "webpack",
  "prebuild": "npm run generate",
  "start": "webpack serve --mode development --env development",
  "prestart": "npm run generate",
  // It's faster to only generate canisters you depend on, omitting the frontend canister
  "generate": "dfx generate hello_backend"
},
```

### feat: simple cycles faucet code redemption

Using `dfx wallet --network ic redeem-faucet-coupon <my coupon>` faucet users have a much easier time to redeem their codes.
If the active identity has no wallet configured, the faucet supplies a wallet to the user that this command will automatically configure.
If the active identity has a wallet configured already, the faucet will top up the existing wallet.

Alternative faucets can be used, assuming they follow the same interface. To direct dfx to a different faucet, use the `--faucet <alternative faucet id>` flag.
The expected interface looks like the following candid functions:
``` candid
redeem: (text) -> (principal);
redeem_to_wallet: (text, principal) -> (nat);
```
The function `redeem` takes a coupon code and returns the principal to an already-installed wallet that is controlled by the identity that called the function.
The function `redeem_to_wallet` takes a coupon code and a wallet (or any other canister) principal, deposits the cycles into that canister and returns how many cycles were deposited.

### feat: disable automatic wallet creation on non-ic networks

By default, if dfx is not running on the `ic` (or networks with a different name but the same configuration), it will automatically create a cycles wallet in case it hasn't been created yet.
It is now possible to inhibit automatic wallet creation by setting the `DFX_DISABLE_AUTO_WALLET` environment variable.

### fix!: removed unused --root parameter from dfx bootstrap

### feat: canister installation now waits for the replica

When installing a new WASM module to a canister, DFX will now wait for the updated state (i.e. the new module hash) to be visible in the replica's certified state tree before proceeding with post-installation tasks or producing a success status.

### feat!: remove `dfx config`

`dfx config` has been removed. Please update Bash scripts to use `jq`, PowerShell scripts to use `ConvertTo-Json`, nushell scripts to use `to json`, etc.

### feat: move all the flags to the end

Command flags have been moved to a more traditional location; they are no longer positioned per subcommand, but instead are able to be all positioned after the final subcommand. In prior versions, a command might look like:
```bash
dfx --identity alice canister --network ic --wallet "$WALLET" create --all
```
This command can now be written:
```bash
dfx canister create --all --network ic --wallet "$WALLET" --identity alice
```
The old syntax is still available, though, so you don't need to migrate your scripts.

### feat!: changed update-settings syntax

When using `dfx canister update-settings`, it is easy to mistake `--controller` for `--add-controller`. For this reason `--controller` has been renamed to `--set-controller`.

### feat!: removed the internal webserver

This is a breaking change.  The only thing this was still serving was the /_/candid endpoint.  If you need to retrieve the candid interface for a local canister, you can use `dfx canister metadata <canister> candid:service`.

### fix: dfx wallet upgrade: improved error messages:

- if there is no wallet to upgrade
- if trying to upgrade a local wallet from outside of a project directory

### fix: canister creation cost is 0.1T cycles

Canister creation fee was calculated with 1T cycles instead of 0.1T.

### fix: dfx deploy and dfx canister install write .old.did files under .dfx/

When dfx deploy and dfx canister install upgrade a canister, they ensure that the
new candid interface is compatible with the previous candid interface.  They write
a file with extension .old.did that contains the previous interface.  In some
circumstances these files could be written in the project directory.  dfx now
always writes them under the .dfx/ directory.

### fix: dfx canister install now accepts arbitrary canister ids

This fixes the following error:
``` bash
> dfx canister install --wasm ~/counter.wasm eop7r-riaaa-aaaak-qasxq-cai
Error: Failed while determining if canister 'eop7r-riaaa-aaaak-qasxq-cai' is remote on network 'ic'.
Caused by: Failed while determining if canister 'eop7r-riaaa-aaaak-qasxq-cai' is remote on network 'ic'.
  Failed to figure out if canister 'eop7r-riaaa-aaaak-qasxq-cai' has a remote id on network 'ic'.
    Invalid argument: Canister eop7r-riaaa-aaaak-qasxq-cai not found in dfx.json
```

### feat: allow replica log level to be configured

It is now possible to specify the replica's log level. Possible values are `critical`, `error`, `warning`, `info`, `debug`, and `trace`.
The log level defaults to the level 'error'. Debug prints (e.g. `Debug.print("...")` in Motoko) still show up in the console.
The log level can be specified in the following places (See [system-wide dfx start](#feat-system-wide-dfx-start) for more detailed explanations on the network types):
- In file `networks.json` in the field `<network name>.replica.log_level` for shared networks.
- In file `dfx.json` in the field `networks.<network name>.replica.log_level` for project-specific networks.
- In file `dfx.json` in the field `defaults.replica.log_level` for project-specific networks. Requires a project-specific network to be run, otherwise this will have no effect.

### feat: enable canister sandboxing

Canister sandboxing is enabled to be consistent with the mainnet.

### chore: dfx ledger account-id --of-canister also accepts principal

It is now possible to do e.g. `dfx ledger account-id --of-canister fg7gi-vyaaa-aaaal-qadca-cai` as well as `dfx ledger account-id --of-canister my_canister_name` when checking the ledger account id of a canister.
Previously, dfx only accepted canister aliases and produced an error message that was hard to understand.

### chore: dfx canister deposit-cycles uses default wallet if none is specified

Motivated by [this forum post](https://forum.dfinity.org/t/dfx-0-10-0-dfx-canister-deposit-cycles-returns-error/13251/6).

### chore: projects created with `dfx new` are not pinned to a specific dfx version anymore

It is still possible to pin the dfx version by adding `"dfx":"<dfx version to pin to>"` to a project's `dfx.json`.

### fix: print links to cdk-rs docs in dfx new

### fix: broken link in new .mo project README

### fix: Small grammar change to identity password decryption prompt

The prompt for entering your passphrase in order to decrypt an identity password read:
    "Please enter a passphrase for your identity"
However, at that point, it isn't "a" passphrase.  It's either your passphrase, or incorrect.
Changed the text in this case to read:
    "Please enter the passphrase for your identity"

### chore: add retry logic to dfx download script

### feat: Add subnet type argument when creating canisters

`dfx ledger create-canister` gets a new option `--subnet-type` that allows users to choose a type of subnet that their canister can be created on. Additionally, a `dfx ledger show-subnet-types` is introduced which allows to list the available subnet types.

## Dependencies

### Replica

Updated replica to release candidate 93dcf2a2026c34330c76149dd713d89e37daa533.

This also incorporates the following executed proposals:

- [88831](https://dashboard.internetcomputer.org/proposal/88831)
- [88629](https://dashboard.internetcomputer.org/proposal/88629)
- [88109](https://dashboard.internetcomputer.org/proposal/88109)
- [87631](https://dashboard.internetcomputer.org/proposal/87631)
- [86738](https://dashboard.internetcomputer.org/proposal/86738)
- [86279](https://dashboard.internetcomputer.org/proposal/86279)
* [85007](https://dashboard.internetcomputer.org/proposal/85007)
* [84391](https://dashboard.internetcomputer.org/proposal/84391)
* [83786](https://dashboard.internetcomputer.org/proposal/83786)
* [82425](https://dashboard.internetcomputer.org/proposal/82425)
* [81788](https://dashboard.internetcomputer.org/proposal/81788)
* [81571](https://dashboard.internetcomputer.org/proposal/81571)
* [80992](https://dashboard.internetcomputer.org/proposal/80992)
* [79816](https://dashboard.internetcomputer.org/proposal/79816)
* [78693](https://dashboard.internetcomputer.org/proposal/78693)
* [77589](https://dashboard.internetcomputer.org/proposal/77589)
* [76228](https://dashboard.internetcomputer.org/proposal/76228)
* [75700](https://dashboard.internetcomputer.org/proposal/75700)
* [75109](https://dashboard.internetcomputer.org/proposal/75109)
* [74395](https://dashboard.internetcomputer.org/proposal/74395)
* [73959](https://dashboard.internetcomputer.org/proposal/73959)
* [73714](https://dashboard.internetcomputer.org/proposal/73714)
* [73368](https://dashboard.internetcomputer.org/proposal/73368)
* [72764](https://dashboard.internetcomputer.org/proposal/72764)

### ic-ref

Updated ic-ref to 0.0.1-1fba03ee
- introduce awaitKnown
- trivial implementation of idle_cycles_burned_per_day

### Updated Motoko from 0.6.29 to 0.7.3

- See https://github.com/dfinity/motoko/blob/master/Changelog.md#073-2022-11-01


### Cycles wallet

- Module hash: b944b1e5533064d12e951621d5045d5291bcfd8cf9d60c28fef02c8fdb68e783
- https://github.com/dfinity/cycles-wallet/commit/fa86dd3a65b2509ca1e0c2bb9d7d4c5be95de378

### Frontend canister:
- Module hash: 6c8f7a094060b096c35e4c4499551e7a8a29ee0f86c456e521c09480ebbaa8ab
- https://github.com/dfinity/sdk/pull/2720

# 0.11.2

## DFX

### fix: disable asset canister redirection of all HTTP traffic from `.raw.ic0.app` to `.ic0.app`

### fix: disable asset canister's ETag HTTP headers

The feature is not yet implemented on `icx-proxy`-level, and is causing 500 HTTP response for some type of assets every second request.

# 0.11.1

## DFX

### fix: dfx now only adds candid:service metadata to custom canisters that have at least one build step

This way, if a canister uses a premade canister wasm, dfx will use it as-is.

### fix: "canister alias not defined" in the Motoko language server

It is now possible to develop multiple-canister projects using the [Motoko VSCode extension](https://marketplace.visualstudio.com/items?itemName=dfinity-foundation.vscode-motoko).

### fix: improve browser compatibility for the JavaScript language binding

Patches a JavaScript language binding compatibility issue encountered in web browsers which do not support the (?.) operator.

### feat: print dfx.json schema

dfx is now capable of displaying the schema for `dfx.json`. You can see the schema by running `dfx schema` or write the schema to a file with `dfx schema --outfile path/to/file/schema.json`.

### feat: support for configuring assets in assets canister
- The `.ic-assets.json` file should be placed inside directory with assets, or its subdirectories. Multiple config files can be used (nested in subdirectories). Example of `.ic-assets.json` file format:
``` json
[
    {
        "match": ".*",
        "cache": {
            "max_age": 20
        },
        "headers": {
            "X-Content-Type-Options": "nosniff"
        },
        "ignore": false
    },
    {
        "match": "**/*",
        "headers": null
    },
    {
        "match": "file.json",
        "ignore": true
    }
]
```
- Configuring assets works only during asset creation - any changes to `.ic-assets.json` files won't have any effect effect for assets that have already been created. We are working on follow up implementation with improvements to handle updating these properties.
- `headers` from multiple applicable rules are being stacked/concatenated, unless `null` is specified, which resets/empties the headers.
- Both `"headers": {}` and absence of `headers` field don't have any effect on end result.
- Valid JSON format is required, i.e. the array of maps, `match` field is required. Only the following fields are accepted: `cache`, `ignore`, `headers`, `match`. The glob pattern has to be valid.
- The way matching rules work:
  1. The most deeply nested config file takes precedence over the one in parent dir. In other words, properties from a rule matching a file in a subdirectory override properties from a rule matching a file in a parent directory
  2. Order of rules within file matters - last rule in config file takes precedence over the first one

- The way `ignore` field works:
  1. By default, files that begin with a `.` are ignored, while all other files are included.
  2. The `.ignore` field overrides this, if present.
  3. If a directory is ignored, file and directories within it cannot be un-ignored.
  4. A file can be ignored and un-ignored many times, as long as any of its parent directories haven't been ignored.


### fix: Allow `dfx deploy` to not take arguments for canisters not being installed

A longstanding bug with `dfx deploy` is that if an installation is skipped (usually an implicitly included dependency), it still requires arguments even if the installed canister doesn't. As of this release that bug is now fixed.

### feat: Add additional logging from bitcoin canister in replica.

Configures the replica to emit additional logging from the bitcoin canister whenever the bitcoin feature is enabled. This helps show useful information to developers, such as the bitcoin height that the replica currently sees.

### fix: make `build` field optional for custom canisters

Prior to 0.11.0, a custom canister's `build` field could be left off if `dfx build` was never invoked. To aid in deploying prebuilt canisters, this behavior is now formalized; omitting `build` is equivalent to `build: []`.

### feat: Use `--locked` for Rust canisters

`dfx build`, in Rust canisters, now uses the `--locked` flag when building with Cargo. To offset this, `dfx new --type rust` now runs `cargo update` on the resulting project.

### feat: Enable threshold ecdsa signature

ECDSA signature signing is now enabled by default in new projects, or by running `dfx start --clean`.
A test key id "Secp256k1:dfx_test_key" is ready to be used by locally created canisters.

## Dependencies

### Updated `agent-rs` to 0.20.0

### Updated `candid` to 0.7.15

### Replica

Updated replica to elected commit 6e86169e98904047833ba6133e5413d2758d90eb.
This incorporates the following executed proposals:

* [72225](https://dashboard.internetcomputer.org/proposal/72225)
* [71669](https://dashboard.internetcomputer.org/proposal/71669)
* [71164](https://dashboard.internetcomputer.org/proposal/71164)
* [70375](https://dashboard.internetcomputer.org/proposal/70375)
* [70002](https://dashboard.internetcomputer.org/proposal/70002)

# 0.11.0

## DFX

### feat: renamed canisters in new projects to <project>_frontend and <project>_backend

The names of canisters created for new projects have changed.
After `dfx new <project>`, the canister names are:

- `<project>_backend` (previously `<project>`)
- `<project>_frontend` (previously `<project>_assets`)

### feat: Enable threshold ecdsa signature

### feat: new command: dfx canister metadata <canister> <name>

For example, to query a canister's candid service definition: `dfx canister metadata hello_backend candid:service`

### refactor: deprecate /_/candid internal webserver

The dfx internal webserver now only services the /_/candid endpoint.  This
is now deprecated.  If you were using this to query candid definitions, you
can instead use `dfx canister metadata`.

### refactor: optimize from ic-wasm

Optimize Rust canister WASM module via ic-wasm library instead of ic-cdk-optimizer. A separate installation of ic-cdk-optimizer is no longer needed.

The actual optimization was kept the same.

### feat: Read dfx canister call argument from a file or stdin

Enables passing large arguments that cannot be passed directly in the command line using the `--argument-file` flag. For example:
 * Named file: `dfx canister call --argument-file ./my/argument/file.txt my_canister_name greet`
 * Stdin: `echo '( null )' | dfx canister call --argument-file - my_canister_name greet`

### fix: Use default setting for BTC adapter idle seconds

A lower threshold was no longer necessary.

### feat: Allow users to configure logging level of bitcoin adapter

The bitcoin adapter's logging can be very verbose if debug logging is enabled, making it difficult to make sense of what's going on. On the other hand, these logs are useful for triaging problems.

To get the best of both worlds, this release adds support for an additional configuration option in dfx.json:

    "bitcoin": {
      "enabled": true,
      "nodes": ["127.0.0.1:18444"],
      "log_level": "info" <------- users can now configure the log level
    }

By default, a log level of "info" is used, which is relatively quiet. Users can change it to "debug" for more verbose logging.

### chore: update Candid UI canister with commit bffa0ae3c416e8aa3c92c33722a6b1cb31d0f1c3

This includes the following changes:

* Fetch did file from canister metadata
* Better flamegraph support
* Fix bigint error for vec nat8 type

### feat: dfx will look up the port of the running webserver from .dfx/webserver-port, if present

After `dfx start --host 127.0.0.1:0`, the dfx webserver will listen on an ephemeral port.  It stores the port value in .dfx/webserver-port.  dfx will now look for this file, and if a port is contained within, use that port to connect to the dfx webserver.

### fix: dfx commands once again work from any subdirectory of a dfx project

Running `dfx deploy`, `dfx canister id`, `dfx canister call` and so forth work as expected
if run from within any subdirectory of a dfx project.  Previously, this would create
canister_ids.json or .dfx/local/canister_ids.json within the subdirectory.

### feat: Post-installation tasks

You can now add your own custom post-installation/post-deployment tasks to any canister type. The new `post-install` key for canister objects in `dfx.json` can be a command or list of commands, similar to the `build` key of `custom` canisters, and receives all the same environment variables. For example, to replicate the upload task performed with `assets` canisters, you might set `"post-install": "icx-asset sync $CANISTER_ID dist"`.

### feat: assets are no longer copied from source directories before being uploaded to asset canister

Assets are now uploaded directly from their source directories, rather than first being copied
to an output directory.

If you're using `dfx deploy`, you won't see any change in functionality.  If you're running
`dfx canister install --mode=upgrade`, changed files in asset source directories will
be detected and uploaded even without an intervening `dfx build`.

### fix: Added src/declarations to .gitignore for new projects

### fix: remove deprecated candid path environment variable

The environment variable format `CANISTER_CANDID_{name}`, used in Rust projects, was deprecated in 0.9.2, to be unified with the variables `CANISTER_CANDID_PATH_{name}` which are used in other project types. It has now been removed. Note that you will need to update `ic-cdk-macros` if you use the `#[import]` macro.

### feat: deprecate `dfx config` for removal

The `dfx config` command has several issues and is ultimately a poor replacement for [`jq`](https://stedolan.github.io/jq). The command is being deprecated, and will be removed in a later release; we recommend switching to `jq` or similar tools (e.g. `ConvertTo-Json` in PowerShell, `to json` in nushell, etc.)

### feat: Better build scripts for type:custom

Build scripts now always receive a CWD of the DFX project root, instead of wherever `dfx` was invoked from, and a bare script `script.sh` can be specified without needing to prefix with `./`.

### feat: rust, custom, and asset canisters now include candid:service metadata

Motoko canisters already included this metadata.

Also added this metadata to the asset canister wasm, which will cause the next deploy to
install this new version.

### feat: Add safeguard to freezing threshold

Some developers mistakenly think that the freezing threshold is measured in cycles, but it is actually measured in seconds. To stop them from accidentally freezing their canisters, setting a freezing threshold above 50M seconds (~1.5 years) now requires a confirmation.

### fix: restores assets to webpack devserver

### chore: updates webpack dependencies for dfx new project

Resolves an issue where `webpack-cli` was was breaking when users tried to run `npm start` in a fresh project. For affected users of 0.10.1, you can resolve this issue manually by running `npm install webpack@latest webpack-cli@latest terser-webpack-plugin@latest`.

### feat: Support for new ledger notify function

Ledger 7424ea8 deprecates the existing `notify` function with a switch parameter between creating and topping up a canister, and introduces two
functions for doing the same. This should *mostly* be invisible to users, except that previously, if `dfx ledger create-canister` or `dfx ledger top-up`
failed, you would call `dfx ledger notify` after correcting the issue. In order to support the change, this command has been changed to two subcommands:
`dfx ledger notify create-canister` and `dfx ledger notify top-up`.

### feat: `--from-subaccount`

Previously, the ledger commands assumed all transfers were made from the default subaccount for the identity principal. This feature adds a `--from-subaccount` flag to `dfx ledger transfer`, `dfx ledger create-canister`, and `dfx ledger top-up`, to enable making transfers from a selected subaccount. A `--subaccount` flag is also added to `dfx ledger balance` for convenience. Subaccounts are expected as 64-character hex-strings (i.e. 32 bytes).

### feat: cargo audit when building rust canisters

When a canister with type `rust` is built and `cargo-audit` is installed, dfx will now check for vulnerabilities in the dependencies. If a vulnerability is found, dfx will recommend that the user update to a version without known vulnerabilities.

### fix: Freezing Threshold now documented

Calls made to retrieve the help output for `canister update-settings` was missing the `freezing-threshold` parameter.

### chore: warnings and errors are more visible

`WARN` and `ERROR` messages are now clearly labelled as such, and the labels are colored accordingly.
This is now included when running `dfx canister update-settings -h`.

### fix: `dfx schema` does not require valid dfx.json

There is no real reason for `dfx schema` to not work when a broken dfx.json is in the current folder - this is actually a very common scenario when `dfx schema` gets used.

### fix: canister call uses candid file if canister type cannot be determined

The candid file specified in the field `canisters.<canister name>.candid` of dfx.json, or if that not exists `canisters.<canister name>.remote.candid`, is now used when running `dfx canister call`, even when dfx fails to determine the canister type.

### fix: btc/canister http adapter socket not found by replica after restart

After running `dfx start --enable-bitcoin` twice in a row (stopping dfx in between), the second
launched replica would fail to connect to the btc adapter.  This is because ic-starter
does not write a new configuration file if one already exists, so the configuration file
used by the replica referred to one socket path, while dfx passed a different socket path
to the btc adapter.

Now dfx reuses the previously-used unix domain socket path, for both the btc adapter
and for the canister http adapter.

### fix: dfx stop now waits until dfx and any child processes exit

Previously, `dfx stop` would send the TERM signal to the running dfx and its child processes,
and then exit immediately.

This avoids interference between a dfx process performing cleanup at shutdown and
a dfx process that is starting.

### fix: dfx ping no longer creates a default identity

dfx ping now uses the anonymous identity, and no longer requires dfx.json to be present.


### fix: Initialize replica with bitcoin regtest flag

When the bitcoin feature is enabled, dfx was launching the replica with the "bitcoin_testnet" feature.
The correct feature to use is "bitcoin_regtest".

### dfx bootstrap now looks up the port of the local replica

`dfx replica` writes the port of the running replica to one of these locations:

- .dfx/replica-configuration/replica-1.port
- .dfx/ic-ref.port

`dfx bootstrap` will now use this port value, so it's no longer necessary to edit dfx.json after running `dfx replica`.

### feat: dfx.json local network settings can be set on the local network, rather than defaults

In `dfx.json`, the `bootstrap`, `bitcoin`, `canister_http`, and `replica` settings can
now be specified on the local network, rather than in the `defaults` field.
If one of these four fields is set for the local network, the corresponding field
in `defaults` will be ignored.

Example:
``` json
{
  "networks": {
    "local": {
      "bind": "127.0.0.1:8000",
      "canister_http": {
        "enabled": true
      }
    }
  }
}
```

## Dependencies

### Rust Agent

Updated agent-rs to 0.18.0

### Motoko

Updated Motoko from 0.6.28 to 0.6.29.

### Replica

Updated replica to elected commit 8993849de5fab76e796d67750facee55a0bf6649.
This incorporates the following executed proposals:

* [69804](https://dashboard.internetcomputer.org/proposal/69804)
* [67990](https://dashboard.internetcomputer.org/proposal/67990)
* [67483](https://dashboard.internetcomputer.org/proposal/67483)
* [66895](https://dashboard.internetcomputer.org/proposal/66895)
* [66888](https://dashboard.internetcomputer.org/proposal/66888)
* [65530](https://dashboard.internetcomputer.org/proposal/65530)
* [65327](https://dashboard.internetcomputer.org/proposal/65327)
* [65043](https://dashboard.internetcomputer.org/proposal/65043)
* [64355](https://dashboard.internetcomputer.org/proposal/64355)
* [63228](https://dashboard.internetcomputer.org/proposal/63228)
* [62143](https://dashboard.internetcomputer.org/proposal/62143)

### ic-ref

Updated ic-ref to 0.0.1-173cbe84
 - add ic0.performance_counter system interface
 - add system API for ECDSA signing
 - allow optional "error_code" field in responses
 - support gzip-compressed canister modules
 - enable canisters to send HTTP requests

# 0.10.1

## DFX

### fix: Webpack config no longer uses CopyPlugin

Dfx already points to the asset canister's assets directory, and copying to disk could sometimes
lead to an annoying "too many open files" error.

### fix: HSMs are once again supported on Linux

On Linux, dfx 0.10.0 failed any operation with an HSM with the following error:
```
Error: IO: Dynamic loading not supported
```
The fix was to once again dynamically-link the Linux build.

### feat: error explanation and fixing instructions engine

Dfx is now capable of providing explanations and remediation suggestions for entire categories of errors at a time.
Explanations and suggestions will slowly be added over time.
To see an example of an already existing suggestion, run `dfx deploy --network ic` while using an identity that has no wallet configured.

### chore: add context to errors

Most errors that happen within dfx are now reported in much more detail. No more plain `File not found` without explanation what even was attempted.

### fix: identities with configured wallets are not broken anymore and removed only when using the --drop-wallets flag

When an identity has a configured wallet, dfx no longer breaks the identity without actually removing it.
Instead, if the --drop-wallets flag is specified, it properly removes everything and logs what wallets were linked,
and when the flag is not specified, it does not remove anything.

The behavior for identities without any configured wallets is unchanged.

### feat: bitcoin integration: dfx now generates the bitcoin adapter config file

dfx command-line parameters for bitcoin integration:
``` bash
dfx start   --enable-bitcoin  # use default node 127.0.0.1:18444
dfx start   --enable-bitcoin --bitcoin-node <node>
```

The above examples also work for dfx replica.

These default to values from dfx.json:
```
.defaults.bitcoin.nodes
.defaults.bitcoin.enabled
```

The --bitcoin-node parameter, if specified on the command line, implies --enable-bitcoin.

If --enable-bitcoin or .defaults.bitcoin.enabled is set, then dfx start/replica will launch the ic-btc-adapter process and configure the replica to communicate with it.


### feat: print wallet balance in a human readable form #2184

Default behaviour changed for `dfx wallet balance`, it will now print cycles amount upscaled to trillions.

New flag `--precise` added to `dfx wallet balance`. Allows to get exact amount of cycles in wallet (without upscaling).

### feat: canister http integration

dfx command-line parameters for canister http requests integration:
```
dfx start --enable-canister-http
dfx replica --enable-canister-http
```

This defaults to the following value in dfx.json:
```
.defaults.canister_http.enabled
```

### fix: specifying ic provider with a trailing slash is recognised correctly

Specifying the network provider as `https://ic0.app/` instead of `https://ic0.app` is now recognised as the real IC network.

### Binary cache

Added ic-canister-http-adapter to the binary cache.

## Dependencies

### Updated agent-rs to 0.17.0

## Motoko

Updated Motoko from 0.6.26 to 0.6.28.

## Replica

Updated replica to elected commit b90edb9897718730f65e92eb4ff6057b1b25f766.
This incorporates the following executed proposals:

* [61004](https://dashboard.internetcomputer.org/proposal/61004)
* [60222](https://dashboard.internetcomputer.org/proposal/60222)
* [59187](https://dashboard.internetcomputer.org/proposal/59187)
* [58479](https://dashboard.internetcomputer.org/proposal/58479)
* [58376](https://dashboard.internetcomputer.org/proposal/58376)
* [57843](https://dashboard.internetcomputer.org/proposal/57843)
* [57395](https://dashboard.internetcomputer.org/proposal/57395)

## icx-proxy

Updated icx-proxy to commit c312760a62b20931431ba45e5b0168ee79ea5cda

* Added gzip and deflate body decoding before certification validation.
* Fixed unzip and streaming bugs
* Added Prometheus metrics endpoint
* Added root and invalid ssl and dns mapping

# 0.10.0

## DFX

### feat: Use null as default value for opt arguments


Before this, `deploy`ing a canister with an `opt Foo` init argument without specifying an `--argument` would lead to an error:

``` bash
$ dfx deploy
Error: Invalid data: Expected arguments but found none.
```

With this change, this isn't an error anymore, but instead `null` is passed as a value. In general, if the user does _not_ provide an `--argument`, and if the init method expects only `opt` arguments, then `dfx` will supply `null` for each argument.

Note in particular that this does not try to match `opt` arguments for heterogeneous (`opt`/non-`opt`) signatures. Note moreover that this only impacts a case that would previously error out, so no existing (working) workflows should be affected.

### feat: dfx identity set-wallet now checks that the provided canister is actually a wallet

This check was previously performed on local networks, but not on mainnet.

### feat: dfx canister call --candid <path to candid file> ...

Allows one to provide the .did file for calls to an arbitrary canister.

### feat: Install arbitrary wasm into canisters

You no longer need a DFX project setup with a build task to install an already-built wasm module into a canister ID. The new `--wasm <path>` flag to `dfx canister install` will bypass project configuration and install the wasm module at `<path>`. A DFX project setup is still recommended for general use; this should mostly be used for installing pre-built canisters. Note that DFX will also not perform its usual checks for API/ABI/stable-memory compatibility in this mode.

### feat: Support for 128-bit cycle counts

Cycle counts can now exceed the previously set maximum of 2^64. The new limit is 2^128. A new wallet version has been bundled with this release that supports the new cycle count. You will not be able to use this feature with your existing wallets without running `dfx wallet upgrade`, but old wallets will still work just fine with old cycle counts.

### fix: dfx start will once again notice if dfx is already running

dfx will once again display 'dfx is already running' if dfx is already running,
rather than 'Address already in use'.

As a consequence, after `dfx start` failed to notice that dfx was already running,
it would replace .dfx/pid with an empty file.  Later invocations of `dfx stop`
would display no output and return a successful exit code, but leave dfx running.

### fix: dfx canister update-settings <canister id> works even if the canister id is not known to the project.

This makes the behavior match the usage text of the command:
`<CANISTER> Specifies the canister name or id to update. You must specify either canister name/id or the --all option`

### feat: dfx deploy --upgrade-unchanged or dfx canister install --mode upgrade --upgrade-unchanged

When upgrading a canister, `dfx deploy` and `dfx canister install` skip installing the .wasm
if the wasm hash did not change.  This avoids a round trip through stable memory for all
assets on every dfx deploy, for example.  By passing this argument, dfx will instead
install the wasm even if its hash matches the already-installed wasm.

### feat: Introduce DFX_CACHE_ROOT environment variable

A new environment variable, `DFX_CACHE_ROOT`, has been introduced to allow setting the cache root directory to a different location than the configuration root directory. Previously `DFX_CONFIG_ROOT` was repurposed for this which only allowed one location to be set for both the cache and configuration root directories.

This is a breaking change since setting `DFX_CONFIG_ROOT` will no longer set the cache root directory to that location.

### fix: Error if nonzero cycles are passed without a wallet proxy

Previously, `dfx canister call --with-cycles 1` would silently ignore the `--with-cycles` argument as the DFX principal has no way to pass cycles and the call must be forwarded through the wallet. Now it will error instead of silently ignoring it. To forward a call through the wallet, use `--wallet $(dfx identity get-wallet)`, or `--wallet $(dfx identity --network ic get-wallet)` for mainnet.

### feat: Configure subnet type of local replica

The local replica sets its parameters according to the subnet type defined in defaults.replica.subnet_type, defaulting to 'application' when none is specified.
This makes it less likely to accidentally hit the 'cycles limit exceeded' error in production.  Since the previous default was `system`, you may see these types errors in development instead.
Possible values for defaults.replica.subnet_type are: "application", "verifiedapplication", "system"

Example how to specify the subnet type:
``` json
{
  "defaults": {
    "replica": {
      "subnet_type": "verifiedapplication"
    }
  }
}
```

### feat: Introduce command for local cycles top-up

`dfx ledger fabricate-cycles <canister (id)> <optional amount>` can be used during local development to create cycles out of thin air and add them to a canister. Instead of supplying a canister name or id it is also possible to use `--all` to add the cycles to every canister in the current project. When no amount is supplied, the command uses 10T cycles as default. Using this command with `--network ic` will result in an error.

### feat: Private keys can be stored in encrypted format

`dfx identity new` and `dfx identity import` now ask you for a password to encrypt the private key (PEM file) when it is stored on disk.
If you decide to use a password, your key will never be written to disk in plain text.
In case you don't want to enter your password all the time and want to take the risk of storing your private key in plain text, you can use the `--disable-encryption` flag.

The `default` identity as well as already existing identities will NOT be encrypted. If you want to encrypt an existing identity, use the following commands:
``` bash
dfx identity export identity_name > identity.pem
# if you have set old_identity_name as the identity that is used by default, switch to a different one
dfx identity use other_identity
dfx identity remove identity_name
dfx identity import identity_name identity.pem
```

### feat: Identity export

If you want to get your identity out of dfx, you can use `dfx identity export identityname > exported_identity.pem`. But be careful with storing this file as it is not protected with your password.

### feat: Identity new/import now has a --force flag

If you want to script identity creation and don't care about overwriting existing identities, you now can use the `--force` flag for the commands `dfx identity new` and `dfx identity import`.

### fix: Do not automatically create a wallet on IC

When running `dfx deploy --network ic`, `dfx canister --network ic create`, or `dfx identity --network ic get-wallet` dfx no longer automatically creates a cycles wallet for the user if none is configured. Instead, it will simply report that no wallet was found for that user.

Dfx still creates the wallet automatically when running on a local network, so the typical workflow of `dfx start --clean` and `dfx deploy` will still work without having to manually create the wallet.

### fix: Identities cannot exist and not at the same time

When something went wrong during identity creation, the identity was not listed as existing.
But when trying to create an identity with that name, it was considered to be already existing.

### feat: dfx start and dfx replica can now launch the ic-btc-adapter process

Added command-line parameters:
``` bash
dfx start   --enable-bitcoin --btc-adapter-config <path>
dfx replica --enable-bitcoin --btc-adapter-config <path>
```

These default to values from dfx.json:
```
.defaults.bitcoin.btc_adapter_config
.defaults.bitcoin.enabled
```

The --btc-adapter-config parameter, if specified on the command line, implies --enable-bitcoin.

If --enable-bitcoin or .defaults.bitcoin.enabled is set, and a btc adapter configuration is specified,
then dfx start/replica will launch the ic-btc-adapter process.

This integration is not yet complete, pending upcoming functionality in ic-starter.

### fix: report context of errors

dfx now displays the context of an error in several places where previously the only error
message would be something like "No such file or directory."

### chore: updates starter project for Node 18

Webpack dev server now works for Node 18 (and should work for Node 17). A few packages are also upgraded

## updating dependencies

Updated to version 0.14.0 of agent-rs

## Cycles wallet

- Module hash: bb001d1ebff044ba43c060956859f614963d05c77bd778468fce4de095fe8f92
- https://github.com/dfinity/cycles-wallet/commit/f18e9f5c2f96e9807b6f149c975e25638cc3356b

## Replica

Updated replica to elected commit b3788091fbdb8bed7e527d2df4cc5e50312f476c.
This incorporates the following executed proposals:

* [57150](https://dashboard.internetcomputer.org/proposal/57150)
* [54964](https://dashboard.internetcomputer.org/proposal/54964)
* [53702](https://dashboard.internetcomputer.org/proposal/53702)
* [53231](https://dashboard.internetcomputer.org/proposal/53231)
* [53134](https://dashboard.internetcomputer.org/proposal/53134)
* [52627](https://dashboard.internetcomputer.org/proposal/52627)
* [52144](https://dashboard.internetcomputer.org/proposal/52144)
* [50282](https://dashboard.internetcomputer.org/proposal/50282)

Added the ic-btc-adapter binary to the cache.

## Motoko

Updated Motoko from 0.6.25 to 0.6.26.

# 0.9.3

## DFX

### feat: dfx deploy now displays URLs for the frontend and candid interface

### dfx.json

In preparation for BTC integration, added configuration for the bitcoind port:

``` json
{
  "canisters": {},
  "defaults": {
    "bitcoind": {
      "port": 18333
    }
  }
}
```

## icx-proxy

Updated icx-proxy to commit 594b6c81cde6da4e08faee8aa8e5a2e6ae815602, now static-linked.

* upgrade HTTP calls upon canister request
* no longer proxies /_/raw to the dfx internal webserver
* allows for generic StreamingCallback tokens

## Replica

Updated replica to blessed commit d004accc3904e24dddb13a11d93451523e1a8a5f.
This incorporates the following executed proposals:

* [49653](https://dashboard.internetcomputer.org/proposal/49653)
* [49011](https://dashboard.internetcomputer.org/proposal/49011)
* [48427](https://dashboard.internetcomputer.org/proposal/48427)
* [47611](https://dashboard.internetcomputer.org/proposal/47611)
* [47512](https://dashboard.internetcomputer.org/proposal/47512)
* [47472](https://dashboard.internetcomputer.org/proposal/47472)
* [45984](https://dashboard.internetcomputer.org/proposal/45984)
* [45982](https://dashboard.internetcomputer.org/proposal/45982)

## Motoko

Updated Motoko from 0.6.21 to 0.6.25.

# 0.9.2

## DFX

### feat: Verify Candid and Motoko stable variable type safety of canister upgrades

Newly deployed Motoko canisters now embed the Candid interface and Motoko stable signatures in the Wasm module.
`dfx deploy` and `dfx canister install` will automatically check

	1) the backward compatible of Candid interface in both upgrade and reinstall mode;
	2) the type safety of Motoko stable variable type in upgrade mode to avoid accidentally lossing data;

See [Upgrade compatibility](https://internetcomputer.org/docs/language-guide/compatibility) for more details.

### feat: Unified environment variables across build commands

The three canister types that use a custom build tool - `assets`, `rust`, and `custom` - now all support the same set of environment variables during the build task:

* `DFX_VERSION` - The version of DFX that was used to build the canister.
* `DFX_NETWORK` - The network name being built for. Usually `ic` or `local`.
* `CANISTER_ID_{canister}` - The canister principal ID of the canister `{canister}` registered in `dfx.json`.
* `CANISTER_CANDID_PATH_{canister}` - The path to the Candid interface file for the canister `{canister}` among your canister's dependencies.
* `CANISTER_CANDID_{canister}` (deprecated) - the same as `CANISTER_CANDID_PATH_{canister}`.  This is provided for backwards compatibility with `rust` and `custom` canisters, and will be removed in dfx 0.10.0.
* `CANISTER_ID` - Same as `CANISTER_ID_{self}`, where `{self}` is the name of _this_ canister.
* `CANISTER_CANDID_PATH` - Same as `CANISTER_CANDID_PATH_{self}`, where `{self}` is the name of _this_ canister.

### feat: Support for local ledger calls

If you have an installation of the ICP Ledger (see [Ledger Installation Guide](https://github.com/dfinity/ic/tree/master/rs/rosetta-api/ledger_canister#deploying-locally)), `dfx ledger balance` and `dfx ledger transfer` now support
`--ledger-canister-id` parameter.

Some examples:
``` bash
$ dfx ledger \
  --network local \
  balance \
  --ledger-canister-id  rrkah-fqaaa-aaaaa-aaaaq-cai
1000.00000000 ICP

$ dfx ledger \
  --network local \
  transfer --amount 0.1 --memo 0 \
  --ledger-canister-id  rrkah-fqaaa-aaaaa-aaaaq-cai 8af54f1fa09faeca18d294e0787346264f9f1d6189ed20ff14f029a160b787e8
Transfer sent at block height: 1
```

### feat: `dfx ledger account-id` can now compute canister addresses

The `dfx ledger account-id` can now compute addresses of principals and canisters.
The command also supports ledger subaccounts now.

``` bash
dfx ledger account-id --of-principal 53zcu-tiaaa-aaaaa-qaaba-cai
dfx ledger --network small02 account-id --of-canister ledger_demo
dfx ledger account-id --of-principal 53zcu-tiaaa-aaaaa-qaaba-cai --subaccount 0000000000000000000000000000000000000000000000000000000000000001
```

### feat: Print the full error chain in case of a failure

All `dfx` commands will now print the full stack of errors that led to the problem, not just the most recent error.
Example:

```
Error: Subaccount '00000000000000000000000000000000000000000000000000000000000000000' is not a valid hex string
Caused by:
  Odd number of digits
```

### fix: dfx import will now import pem files created by `quill generate`

`quill generate` currently outputs .pem files without an `EC PARAMETERS` section.
`dfx identity import` will now correctly identify these as EC keys, rather than Ed25519.

### fix: retry on failure for ledger create-canister, top-up, transfer

dfx now calls `transfer` rather than `send_dfx`, and sets the created_at_time field in order to retry the following commands:

* dfx ledger create-canister
* dfx ledger top-up
* dfx ledger transfer

### feat: Remote canister support

It's now possible to specify that a canister in dfx.json references a "remote" canister on a specific network,
that is, a canister that already exists on that network and is managed by some other project.

Motoko, Rust, and custom canisters may be configured in this way.

This is the general format of the configuration in dfx.json:
``` json
{
  "canisters": {
    "<canister name>": {
      "remote": {
        "candid": "<path to candid file to use when building on remote networks>",
        "id": {
          "<network name>": "<principal on network>"
        }
      }
    }
  }
}
```

The "id" field, if set for a given network, specifies the canister ID for the canister on that network.
The canister will not be created or installed on these remote networks.
For other networks, the canister will be created and installed as usual.

The "candid" field, if set within the remote object, specifies the candid file to build against when
building other canisters on a network for which the canister is remote.  This definition can differ
from the candid definitions for local builds.

For example, if have an installation of the ICP Ledger (see [Ledger Installation Guide](https://github.com/dfinity/ic/tree/master/rs/rosetta-api/ledger_canister#deploying-locally))
in your dfx.json, you could configure the canister ID of the Ledger canister on the ic network as below.  In this case,
the private interfaces would be available for local builds, but only the public interfaces would be available
when building for `--network ic`.
``` json
{
  "canisters": {
    "ledger": {
      "type": "custom",
      "wasm": "ledger.wasm",
      "candid": "ledger.private.did",
      "remote": {
        "candid": "ledger.public.did",
        "id": {
          "ic": "ryjl3-tyaaa-aaaaa-aaaba-cai"
        }
      }
    },
    "app": {
      "type": "motoko",
      "main": "src/app/main.mo",
      "dependencies": [ "ledger" ]
    }
  }
}
```

As a second example, suppose that you wanted to write a mock of the ledger in Motoko.
In this case, since the candid definition is provided for remote networks,
`dfx build` (with implicit `--network local`) will build app against the candid
definitions defined by mock.mo, but `dfx build --network ic` will build app against
`ledger.public.did`.

This way, you can define public update/query functions to aid in local testing, but
when building/deploying to mainnet, references to methods not found in `ledger.public.did`
will be reports as compilation errors.

``` json
{
  "canisters": {
    "ledger": {
      "type": "motoko",
      "main": "src/ledger/mock.mo",
      "remote": {
        "candid": "ledger.public.did",
        "id": {
          "ic": "ryjl3-tyaaa-aaaaa-aaaba-cai"
        }
      }
    },
    "app": {
      "type": "motoko",
      "main": "src/app/main.mo",
      "dependencies": [ "ledger" ]
    }
  }
}
```

### feat: Generating remote canister bindings

It's now possible to generate the interface of a remote canister using a .did file using the `dfx remote generate-binding <canister name>|--all` command. This makes it easier to write mocks for local development.

Currently, dfx can generate .mo, .rs, .ts, and .js bindings.

This is how you specify how to generate the bindings in dfx.json:
``` json
{
  "canisters": {
    "<canister name>": {
      "main": "<path to mo/rs/ts/js file that will be generated>",
      "remote": {
        "candid": "<path to candid file to use when generating bindings>"
        "id": {}
      }
    }
  }
}
```

## ic-ref

Upgraded from a432156f24faa16d387c9d36815f7ddc5d50e09f to ab8e3f5a04f0f061b8157c2889f8f5de05f952bb

* Support 128-bit system api for cycles
* Include canister_ranges in the state tree
* Removed limit on cycles in a canister

## Replica

Updated replica to blessed commit 04fe8b0a1262f07c0cec1fdfa838a37607370a61.
This incorporates the following executed proposals:

* [45091](https://dashboard.internetcomputer.org/proposal/45091)
* [43635](https://dashboard.internetcomputer.org/proposal/43635)
* [43633](https://dashboard.internetcomputer.org/proposal/43633)
* [42783](https://dashboard.internetcomputer.org/proposal/42783)
* [42410](https://dashboard.internetcomputer.org/proposal/42410)
* [40908](https://dashboard.internetcomputer.org/proposal/40908)
* [40647](https://dashboard.internetcomputer.org/proposal/40647)
* [40328](https://dashboard.internetcomputer.org/proposal/40328)
* [39791](https://dashboard.internetcomputer.org/proposal/39791)
* [38541](https://dashboard.internetcomputer.org/proposal/38541)

## Motoko

Updated Motoko from 0.6.20 to 0.6.21.

# 0.9.0

## DFX

### feat!: Remove the wallet proxy and the --no-wallet flag

Breaking change: Canister commands, except for `dfx canister create`, will make the call directly, rather than via the user's wallet. The `--no-wallet` flag is thus removed from `dfx canister` as its behavior is the default.

When working with existing canisters, use the `--wallet` flag in conjunction with `dfx identity get-wallet` in order to restore the old behavior.

You will need to upgrade your wallet and each of your existing canisters to work with the new system.  To do so, execute the following in each of your dfx projects:
``` bash
dfx wallet upgrade
dfx canister --wallet "$(dfx identity get-wallet)" update-settings --all --add-controller "$(dfx identity get-principal)"
```
To upgrade projects that you have deployed to the IC mainnet, execute the following:
``` bash
dfx wallet --network ic upgrade
dfx canister --network ic --wallet "$(dfx identity --network ic get-wallet)" update-settings --all --add-controller "$(dfx identity get-principal)"
```

### feat: Add --add-controller and --remove-controller flags for "canister update-settings"

`dfx canister update-settings` previously only let you overwrite the entire controller list; `--add-controller` and `--remove-controller` instead add or remove from the list.

### feat: Add --no-withdrawal flag for "canister delete" for when the canister is out of cycles

`dfx canister delete --no-withdrawal <canister>` can be used to delete a canister without attempting to withdraw cycles.

### fix: set RUST_MIN_STACK to 8MB for ic-starter (and therefore replica)

This matches the value used in production and is meant to exceed the configured 5 MB wasmtime stack.

### fix: asset uploads will retry failed requests as expected

Fixed a defect in asset synchronization where no retries would be attempted after the first 30 seconds overall.

## Motoko

Updated Motoko from 0.6.11 to 0.6.20.

* Implement type union/intersection
* Transform for-loops on arrays into while-loops
* Tighten typing rules for type annotations in patterns
* Candid decoding: skip vec any fast
* Bump up MAX_HP_FOR_GC from 1GB to 3GB
* Candid decoder: Trap if a principal value is too large
* Eliminate bignum calls from for-iteration on arrays
* Improve scheduling
* Improve performance of bignum equality
* Stable signatures: frontend, metadata, command-line args
* Added heartbeat support

## Cycles wallet

- Module hash: 53ec1b030f1891bf8fd3877773b15e66ca040da539412cc763ff4ebcaf4507c5
- https://github.com/dfinity/cycles-wallet/commit/57e53fcb679d1ea33cc713d2c0c24fc5848a9759

## Replica

Updated replica to blessed commit 75138bbf11e201aac47266f07bee289dc18a082b.
This incorporates the following executed proposals:

* [33828](https://dashboard.internetcomputer.org/proposal/33828)
* [31275](https://dashboard.internetcomputer.org/proposal/31275)
* [31165](https://dashboard.internetcomputer.org/proposal/31165)
* [30392](https://dashboard.internetcomputer.org/proposal/30392)
* [30078](https://dashboard.internetcomputer.org/proposal/30078)
* [29235](https://dashboard.internetcomputer.org/proposal/29235)
* [28784](https://dashboard.internetcomputer.org/proposal/28784)
* [27975](https://dashboard.internetcomputer.org/proposal/27975)
* [26833](https://dashboard.internetcomputer.org/proposal/26833)
* [25343](https://dashboard.internetcomputer.org/proposal/25343)
* [23633](https://dashboard.internetcomputer.org/proposal/23633)

# 0.8.4

## DFX

### feat: "rust" canister type

You can now declare "rust" canisters in dfx.json.
``` json
{
  "canisters": {
    "canister_name": {
      "type": "rust",
      "package": "crate_name",
      "candid": "path/to/canister_name.did"
    }
  }
}
```

Don't forget to place a `Cargo.toml` in your project root.
Then dfx will build the rust canister with your rust toolchain.
Please also make sure that you have added the WebAssembly compilation target.

``` bash
rustup target add wasm32-unknown-unknown
```

You can also create new dfx project with a default rust canister.

``` bash
dfx new --type=rust <project-name>
```

### chore: updating dfx new template

Updates dependencies to latest for Webpack, and updates config. Additionally simplifies environment variables for canister ID's in config.

Additionally adds some polish to the starter template, including a favicon and using more semantic html in the example app

### feat: environment variable overrides for executable pathnames

You can now override the location of any executable normally called from the cache by specifying
an environment variable. For example, DFX_ICX_PROXY_PATH will specify the path for `icx-proxy`.

### feat: dfx deploy --mode=reinstall <canister>

`dfx deploy` can now reinstall a single canister, controlled by a new `--mode=reinstall` parameter.
This is destructive (it resets the state of the canister), so it requires a confirmation
and can only be performed on a single canister at a time.

`dfx canister install --mode=reinstall <canister>` also requires the same confirmation,
and no longer works with `--all`.

## Replica

The included replica now supports canister_heartbeat.  This only works with rust canisters for the time being,
and does not work with the emulator (`dfx start --emulator`).

# 0.8.3

## DFX

### fix: ic-ref linux binary no longer references /nix/store

This means `dfx start --emulator` has a chance of working if nix is not installed.
This has always been broken, even before dfx 0.7.0.

### fix: replica and ic-starter linux binaries no longer reference /nix/store

This means `dfx start` will work again on linux.  This bug was introduced in dfx 0.8.2.

### feat: replaced --no_artificial_delay option with a sensible default.

The `--no-artificial-delay` option not being the default has been causing a lot of confusion.
Now that we have measured in production and already applied a default of 600ms to most subnets deployed out there,
we have set the same default for dfx and removed the option.

## Motoko

Updated Motoko from 0.6.10 to 0.6.11.

* Assertion error messages are now reproducible (#2821)

# 0.8.2

## DFX

### feat: dfx canister delete can now return cycles to a wallet or dank

By default `dfx canister delete` will return cycles to the default cycles wallet.
Cycles can be returned to a designated canister with `--withdraw-cycles-to-canister` and
cycles can be returned to dank at the current identity principal with `--withdraw-cycles-to-dank`
and to a designated principal with `--withdraw-cycles-to-dank-principal`.

### feat: dfx canister create now accepts multiple instances of --controller argument

It is now possible to create canisters with more than one controller by
passing multiple instances of the `--controller parameter to `dfx canister create`.

You will need to upgrade your wallet with `dfx wallet upgrade`, or `dfx wallet --network ic upgrade`

### feat: dfx canister update-settings now accepts multiple instance of --controller argument

It is now possible to configure a canister to have more than one controller by
passing multiple instances of the `--controller parameter to `dfx canister update-settings`.

### feat: dfx canister info and dfx canister status now display all controllers

### feat!: dfx canister create --controller <controller> named parameter

Breaking change: The controller parameter for `dfx canister create` is now passed as a named parameter,
rather than optionally following the canister name.

Old: dfx canister create [canister name] [controller]
New: dfx canister create --controller <controller> [canister name]

### fix: dfx now respects $DFX_CONFIG_ROOT when looking for legacy credentials

Previously this would always look in `$HOME/.dfinity/identity/creds.pem`.

### fix: changed dfx canister (create|update-settings) --memory-allocation limit to 12 GiB

Updated the maximum value for the --memory-allocation value to be 12 GiB (12,884,901,888 bytes)

## Cycles Wallet

- Module hash: 9183a38dd2eb1a4295f360990f87e67aa006f225910ab14880748e091248e086
- https://github.com/dfinity/cycles-wallet/commit/9ef38bb7cd0fe17cda749bf8e9bbec5723da0e95

### Added support for multiple controllers

You will need to upgrade your wallet with `dfx wallet upgrade`, or `dfx wallet --network ic upgrade`

## Replica

The included replica now supports public spec 0.18.0

* Canisters can now have more than one controller
* Adds support for 64-bit stable memory
* The replica now goes through an initialization sequence, reported in its status
as `replica_health_status`.  Until this reports as `healthy`, queries or updates will
fail.
** `dfx start --background` waits to exit until `replica_health_status` is `healthy`.
** If you run `dfx start` without `--background`, you can call `dfx ping --wait-healthy`
to wait until the replica is healthy.

## Motoko

Updated Motoko from 0.6.7 to 0.6.10

* add Debug.trap : Text -> None (motoko-base #288)
* Introduce primitives for `Int` ⇔ `Float` conversions (#2733)
* Fix crashing bug for formatting huge floats (#2737)

# 0.8.1

## DFX

### feat: dfx generate types command

``` bash
dfx generate
```

This new command will generate type declarations for canisters in dfx.json.

You can control what will be generated and how with corresponding configuration in dfx.json.

Under dfx.json → "canisters" → "<canister_name>", developers can add a "declarations" config. Options are:

* "output" → directory to place declarations for that canister | default is "src/declarations/<canister_name>"

* "bindings" → [] list of options, ("js", "ts", "did", "mo") | default is "js", "ts", "did"

* "env_override" → a string that will replace process.env.{canister_name_uppercase}_CANISTER_ID in the "src/dfx/assets/language_bindings/canister.js" template.

js declarations output

* index.js (generated from "src/dfx/assets/language_bindings/canister.js" template)

* <canister_name>.did.js - candid js binding output

ts declarations output

  * <canister_name>.did.d.ts - candid ts binding output

did declarations output

  * <canister_name>.did - candid did binding output

mo declarations output

  * <canister_name>.mo - candid mo binding output

### feat: dfx now supports the anonymous identity

Use it with either of these forms:
``` bash
dfx identity use anonymous
dfx --identity anonymous ...
```

### feat: import default identities

Default identities are the pem files generated by `dfx identity new ...` which contain Ed25519 private keys.
They are located at `~/.config/dfx/identity/xxx/identity.pem`.
Now, you can copy such pem file to another computer and import it there.

``` bash
dfx identity new alice
cp ~/.config/dfx/identity/xxx/identity.pem alice.pem
# copy the pem file to another computer, then
dfx identity import alice alice.pem
```

Before, people can manually copy the pem files to the target directory to "import". Such workaround still works.
We suggest to use the `import` subcommand since it also validate the private key.

### feat: Can now provide a nonstandard wallet module with DFX_WALLET_WASM environment variable

Define DFX_WALLET_WASM in the environment to use a different wasm module when creating or upgrading the wallet.

## Asset Canister

### fix: trust full asset SHA-256 hashes provided by the caller

When the caller provides SHA-256 hashes (which dfx does), the asset canister will no longer
recompute these hashes when committing the changes.  These recomputations were causing
canisters to run out of cycles, or to attempt to exceed the maximum cycle limit per update.

# 0.8.0

The 0.8.0 release includes updates and fixes that are primarily internal to improve existing features and functions rather than user-visible.

## DFX

### fix: dfx identity set-wallet no longer requires --force when used with --network ic

This was intended to skip verification of the wallet canister on the IC network,
but ended up only writing to the wallets.json file if --force was passed.

### chore: updating dependencies

* Support for the latest version of the {IC} specification and replica.

* Updating to latest versions of Motoko, Candid, and agent-rs

### feat: Type Inference Update

* Changes to `dfx new` project template and JavaScript codegen to support type inference in IDE's

* Adding webpack dev server to project template

* Migration path documented at https://sdk.dfinity.org/docs/release-notes/0.8.0-rn.html

# 0.7.7

Breaking changes to frontend code generation, documented in 0.8.0

## DFX

### feat: deploy and canister install will now only upgrade a canister if the wasm actually changed

dfx deploy and dfx canister install now compare the hash of the already-installed module
with the hash of the built canister's wasm output.  If they are the same, they leave the canister
in place rather than upgrade it.  They will still synchronize assets to an asset canister regardless
of the result of this comparison.


# 0.7.6

## icx-proxy

The streaming callback mechanism now requires the following record structure for the token:
```
type StreamingCallbackToken = record {
    key: text;
    content_encoding: text;
    index: nat;
    sha256: opt blob;
};
```

Previously, the token could be a record with any set of fields.

# 0.7.2

## DFX

### fix: set default cycle balance to 3T

Change the default cycle balance of a canister from 10T cycles to 3T cycles.

## Cycles Wallet

- Module hash: 1404b28b1c66491689b59e184a9de3c2be0dbdd75d952f29113b516742b7f898
- https://github.com/dfinity/cycles-wallet/commit/e902708853ab621e52cb68342866d36e437a694b

### fix: It is no longer possible to remove the last controller.

Fixed an issue where the controller can remove itself from the list of controllers even if it's the only one,
leaving the wallet uncontrolled.
Added defensive checks to the wallet's remove_controller and deauthorize methods.

# 0.7.1

## DFX

### feat: sign request_status for update call

When using `dfx canister sign` to generate a update message, a corresponding
request_status message is also signed and append to the json as `signed_request_status`.
Then after sending the update message, the user can check the request_status using
`dfx canister send message.json --status`.

### fix: wallet will not proxy dfx canister call by default

Previously, `dfx canister call` would proxy queries and update calls via the wallet canister by default.
(There was the `--no-wallet` flag to bypass the proxy and perform the calls as the selected identity.)
However, this behavior had drawbacks, namely each `dfx canister call` was an inter-canister call
by default and calls would take a while to resolve. This fix makes it so that `dfx canister call` no longer
proxies via the wallet by default. To proxy calls via the wallet, you can do
`dfx canister --wallet=<wallet-id> call`.

### feat: add --no-artificial-delay to dfx replica and start

This change adds the `--no-artificial-delay` flag to `dfx start` and `dfx replica`.
The replica shipped with dfx has always had an artificial consensus delay (introduced to simulate
a delay users might see in a networked environment.) With this new flag, that delay can
be lessened. However, you might see increased CPU utilization by the replica process.

### feat: add deposit cycles and uninstall code

This change introduces the `deposit_cycles` and `uninstall_code` management canister
methods as dedicated `dfx canister` subcommands.

### fix: allow consistent use of canisters ids in canister command

This change updates the dfx commands so that they will accept either a canister name
(sourced from your local project) or a valid canister id.

# 0.7.0

## DFX

### feat: add output type to request-status

This change allows you to specify the format the return result for `dfx canister request-status`.

### fix: deleting a canister on a network removes entries for other networks

This change fixes a bug where deleting a canister on a network removed all other entries for
the canister in the canister_ids.json file.

### feat: point built-in `ic` network provider at mainnet

`--network ic` now points to the mainnet IC (as Sodium has been deprecated.)

### feat: add candid UI canister

The dedicated candid UI canister is installed on a local network when doing a `dfx canister install`
or `dfx deploy`.

### fix: Address already in use (os error 48) when issuing dfx start

This fixes an error which occurred when starting a replica right after stopping it.

### feat: ledger subcommands

dfx now supports a dedicated `dfx ledger` subcommand. This allows you to interact with the ledger
canister installed on the Internet Computer. Example commands include `dfx ledger account-id` which
prints the Account Identifier associated with your selected identity, `dfx ledger transfer` which
allows you to transfer ICP from your ledger account to another, and `dfx ledger create-canister` which
allows you to create a canister from ICP.

### feat: update to 0.17.0 of the Interface Spec

This is a breaking change to support 0.17.0 of the Interface Spec. Compute & memory allocation values
are set when creating a canister. An optional controller can also be specified when creating a canister.
Furthermore, `dfx canister set-controller` is removed, in favor of `dfx canister update-settings` which
allows the controller to update the controller, the compute allocation, and the memory allocation of the
canister. The freezing threshold value isn't exposed via dfx cli yet, but it may still be modified by
calling the management canister via `dfx canister call aaaaa-aa update-settings`

### feat: add wallet subcommands

dfx now supports a dedicated `dfx wallet` subcommand. This allows you to interact with the cycles wallet
associated with your selected identity. For example, `dfx wallet balance` to get the cycle balance,
`dfx wallet list-addresses` to display the associated controllers & custodians, and `dfx wallet send <destination> <amount>`
to send cycles to another wallet.

## Cycles Wallet

- Module Hash: a609400f2576d1d6df72ce868b359fd08e1d68e58454ef17db2361d2f1c242a1
- https://github.com/dfinity/cycles-wallet/commit/06bb256ca0738640be51cf84caaced7ea02ca29d

### feat: Use Internet Identity Service.

# 0.7.0-beta.5

## Cycles Wallet

- Module Hash: 3d5b221387875574a9fd75b3165403cf1b301650a602310e9e4229d2f6766dcc
- https://github.com/dfinity/cycles-wallet/commit/c3cbfc501564da89e669a2d9de810d32240baf5f

### feat: Updated to Public Interface 0.17.0

### feat: The wallet_create_canister method now takes a single record argument, which includes canister settings.

### fix: Return correct content type and encoding for non-gz files.

### fix: Updated frontend for changes to canister creation interface.

# 0.7.0-beta.3

## DFX

### fix: assets with an unrecognized file extension will use content-type "application/octet-stream"

# 0.7.0-beta.2

## DFX

### feat: synchronize assets rather than uploading even assets that did not change

DFX will now also delete assets from the container that do not exist in the project.
This means if you stored assets in the container, and they are not in the project,
dfx deploy or dfx install will delete them.

## Asset Canister

### Breaking change: change to store() method signature

- now takes arguments as a single record parameter
- must now specify content type and content encoding, and may specify the sha256

# 0.7.0-beta.1

## DFX

### fix: now deletes from the asset canister assets that no longer exist in the project

### feat: get certified canister info from read state #1514

Added `dfx canister info` command to get certified canister information. Currently this information is limited to the controller of the canister and the SHA256 hash of its WASM module. If there is no WASM module installed, the hash will be None.

## Asset Canister

### Breaking change: change to list() method signature

- now takes a parameter, which is an empty record
- now returns an array of records

### Breaking change: removed the keys() method

- use list() instead

# 0.7.0-beta.0

## DFX

### feat: webserver can now serve large assets

# 0.6.26

## DFX

### feat: add --no-wallet flag and --wallet option to allow Users to bypass Wallet or specify a Wallet to use for calls (#1476)

Added `--no-wallet` flag to `dfx canister` and `dfx deploy`. This allows users to call canister management functionality with their Identity as the Sender (bypassing their Wallet canister.)
Added `--wallet` option to `dfx canister` and `dfx deploy`. This allows users to specify a wallet canister id to use as the Sender for calls.
`--wallet` and `--no-wallet` conflict with each other. Omitting both will invoke the selected Identity's wallet canister to perform calls.

### feat: add canister subcommands `sign` and `send`

Users can use `dfx canister sign ...` to generated a signed canister call in a json file. Then `dfx canister send [message.json]` to the network.

Users can sign the message on an air-gapped computer which is secure to host private keys.

#### Note

* `sign` and `send` currently don't proxy through wallet canister. Users should use the subcommands with `dfx canister --no-wallet sign ...`.

* The `sign` option `--expire-after` will set the `ingress_expiry` to a future timestamp which is current plus the duration.
Then users can send the message during a 5 minutes time window ending in that `ingress_expiry` timestamp. Sending the message earlier or later than the time window will both result in a replica error.

### feat: implement the HTTP Request proposal in dfx' bootstrap webserver. +
And add support for http requests in the base storage canister (with a default to `/index.html`).

This does not support other encodings than `identity` for now (and doesn't even return any headers). This support will be added to the upgraded asset storage canister built in #1482.

Added a test that uses `curl localhost` to test that the asset storage AND the webserver properly support the http requests.

This commit also upgrades tokio and reqwest in order to work correctly. There are also _some_ performance issues noted (this is slower than the `icx-http-server` for some reason), but those are not considered criticals and could be improved later on.

Renamed the `project_name` in our own generated assets to `canister_name`, for things that are generated during canister build (and not project generation).

### feat: add support for ECDSA on secp256k1

You can now a generate private key via OpenSSL or a simlar tool, import it into dfx, and use it to sign an ingress message.

``` bash
openssl ecparam -name secp256k1 -genkey -out identity.pem
dfx identity import <name> identity.pem
dfx identity use <name>
dfx canister call ...
```

## Asset Canister

### feat: The asset canister can now store assets that exceed the message ingress limit (2 MB)

* Please note that neither the JS agent nor the HTTP server have been updated yet to server such large assets.
* The existing interface is left in place for backwards-compatibility, but deprecated:
** retrieve(): use get() and get_chunk() instead
** store(): use create_batch(), create_chunk(), and commit_batch() instead
** list(): use keys() instead

# 0.6.25

## DFX

- feat: dfx now provides CANISTER_ID_<canister_name> environment variables for all canisters to "npm build" when building the frontend.

## Agents

### Rust Agent

- feat: AgentError due to request::Error will now include the reqwest error message
in addition to "Could not reach the server"
- feat: Add secp256k1 support (dfx support to follow)

# 0.6.24

## DFX

- feat: add option to specify initial cycles for newly created canisters (#1433)

Added option to `dfx canister create` and `dfx deploy` commands: `--with-cycles <with-cycles>`.
This allows the user to specify the initial cycle balance of a canister created by their wallet.
This option is a no-op for the Sodium network.

``` bash
dfx canister create --with-cycles 8000000000 some_canister
dfx deploy --with-cycles 8000000000
```

Help string:
```
Specifies the initial cycle balance to deposit into the newly
created canister. The specified amount needs to take the
canister create fee into account. This amount is deducted
from the wallet's cycle balance
```

- feat: install `dfx` by version or tag (#1426)

This feature adds a new dfx command `toolchain` which have intuitive subcommands.
The toolchain specifiers can be a complete version number, major minor version, or a tag name.

``` bash
dfx toolchain install 0.6.24 # complete version
dfx toolchain install 0.6    # major minor
dfx toolchain install latest # tag name
dfx toolchain default latest
dfx toolchain list
dfx toolchain uninstall latest
```

- fix: onboarding related fixups (#1420)

Now that the Mercury Alpha application subnetwork is up and we are getting ready to onboard devs, the dfx error message for wallet creation has changed:
For example,
``` bash
dfx canister --network=alpha create hello
Creating canister "hello"...
Creating the canister using the wallet canister...
Creating a wallet canister on the alpha network.
Unable to create a wallet canister on alpha:
The Replica returned an error: code 3, message: "Sender not authorized to use method."
Wallet canisters on alpha may only be created by an administrator.
Please submit your Principal ("dfx identity get-principal") in the intake form to have one created for you.
```

- feat: add deploy wallet subcommand to identity (#1414)

This feature adds the deploy-wallet subcommand to the dfx identity.
The User provides the ID of the canister onto which the wallet WASM is deployed.

``` bash
dfx identity deploy-wallet --help
dfx-identity-deploy-wallet
Installs the wallet WASM to the provided canister id

USAGE:
    dfx identity deploy-wallet <canister-id>

ARGS:
    <canister-id>    The ID of the canister where the wallet WASM will be deployed

FLAGS:
    -h, --help       Prints help information
    -V, --version    Prints version information
```

# 0.6.22

## DFX

- feat: dfx call random value when argument is not provided (#1376)

- fix: canister call can take canister ids for local canisters even if … (#1368)
- fix: address panic in dfx replica command (#1338)
- fix: dfx new webpack.config.js does not encourage running 'js' through ts-… (#1341)

## Sample apps

- There have been updates, improvements, and new sample apps added to the [examples](https://github.com/dfinity/examples/tree/master/motoko) repository.

    All of Motoko sample apps in the [examples](https://github.com/dfinity/examples/tree/master/motoko) repository have been updated to work with the latest release of the SDK.

    There are new sample apps to illustrate using arrays ([Quicksort](https://github.com/dfinity/examples/tree/master/motoko/quicksort)) and building create/read/update/delete (CRUD) operations for a web application [Superheroes](https://github.com/dfinity/examples/tree/master/motoko/superheroes).

- The [LinkedUp](https://github.com/dfinity/linkedup) sample application has been updated to work with the latest release of Motoko and the SDK.

## Motoko

## Agents

## Canister Development Kit (CDK)<|MERGE_RESOLUTION|>--- conflicted
+++ resolved
@@ -4,13 +4,11 @@
 
 ## DFX
 
-<<<<<<< HEAD
 ### fix: prevented using --argument with --all in canister installation
 
 Removed `dfx deploy`'s behavior of providing the same argument to all canisters, and `dfx canister install`'s behavior of providing an empty argument to all canisters regardless of what was specified. Now installing multiple canisters and providing an installation argument is an error in both commands.
-=======
+
 ### chore: make `sns` subcommands visible in `dfx help`
->>>>>>> 9ee11f8e
 
 ### chore: upgraded to clap v4
 
