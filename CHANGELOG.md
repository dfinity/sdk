# dfx changelog

# UNRELEASED

## DFX

<<<<<<< HEAD

### feat: added ic-nns-init executable to the binary cache
=======
### feat!: Support installing canisters not in dfx.json
>>>>>>> 43f200ab

`install_canister_wasm` used to fail if installing a canister not listed in dfx.json.  This use case is now supported.

### feat: print the dashboard URL on startup

When running `dfx start` or `dfx replica`, the path to the dashboard page is now printed.

### feat!: changed the default port of the shared local network from 8000 to 4943.

This is so dfx doesn't connect to a project-specific network instead of the local shared network.

In combination with the "system-wide dfx start" feature, there is a potential difference to be aware of with respect to existing projects.

Since previous versions of dfx populate dfx.json with a `networks.local` definition that specifies port 8000, the behavior for existing projects won't change.

However, if you've edited dfx.json and removed the `networks.local` definition, the behavior within the project will change: dfx will connect to the shared local network on port 4943 rather than to the project-specific network on port 8000.  You would need to edit webpack.config.js to match.  If you have scripts, you can run the new command `dfx info webserver-port` from the project directory to retrieve the port value.

### feat!: "system-wide dfx start"

By default, dfx now manages the replica process in a way that is independent of any given dfx project.  We've called this feature "system-wide dfx", even though it's actually specific to your user
(storing data files under $HOME), because we think it communicates the idea adequately.

The intended benefits:
- deploying dapps from separate projects alongside one another, similar to working with separate dapps on mainnet
- run `dfx start` from any directory
- run `dfx stop` from any directory, rather than having to remember where you last ran `dfx start`

We're calling this the "shared local network."  `dfx start` and `dfx stop` will manage this network when run outside any project directory, or when a project's dfx.json does not define the `local` network.  The dfx.json template for new projects no longer defines any networks.

We recommend that you remove the `local` network definition from dfx.json and instead use the shared local network.  As mentioned above, doing so will make dfx use port 4943 rather than port 8000.

See [Local Server Configuration](docs/cli-reference/dfx-start.md#local-server-configuration) for details.

dfx now stores data and control files in one of three places, rather than directly under `.dfx/`:
- `.dfx/network/local` (for projects in which dfx.json defines the local network)
- `$HOME/.local/share/dfx/network/local` (for the shared local network on Linux)
- `$HOME/Library/Application Support/org.dfinity.dfx/network/local` (for the shared local network on MacOS)

There is also a new configuration file: `$HOME/.config/dfx/networks.json`.  Its [schema](docs/networks-json-schema.json) is the same as the `networks` element in dfx.json.  Any networks you define here will be available from any project, unless a project's dfx.json defines a network with the same name.  See [The Shared Local Network](docs/cli-reference/dfx-start.md#the-shared-local-network) for the default definitions that dfx provides if this file does not exist or does not define a `local` network.

### feat: added `dfx info webserver-port` command

This displays the port that the icx-proxy process listens on, meaning the port to connect to with curl or from a web browser.

### feat: added ic-nns-init, ic-admin, and sns executables to the binary cache

### fix: improved responsiveness of `greet` method call in default Motoko project template

`greet` method was marked as an `update` call, but it performs no state updates. Changing it to `query` call will result in faster execution.

### feat: dfx schema --for networks

The `dfx schema` command can now display the schema for either dfx.json or for networks.json.  By default, it still displays the schema for dfx.json.

```bash
dfx schema --for networks
```

### feat: createActor options accept pre-initialized agent

If you have a pre-initialized agent in your JS code, you can now pass it to createActor's options. Conflicts with the agentOptions config - if you pass both the agent option will be used and you will receive a warning.

```js
const plugActor = createActor(canisterId, {
  agent: plugAgent
})
```

### feat!: option for nodejs compatibility in dfx generate

Users can now specify `node_compatibility: true` in `declarations`. The flag introduces `node.js` enhancements, which include importing `isomorphic-fetch` and configuring the default actor with `isomorphic-fetch` and `host`.

```json
// dfx.json
"declarations": {
  "output": "src/declarations",
  "node_compatibility": true
}
```

#### JS codegen location deprecation

DFX new template now uses `dfx generate` instead of `rsync`. Adds deprecation warning to `index.js` in `.dfx/<network-name>/<canister-name>` encouringing developers to migrate to the `dfx generate` command instead. If you have a `package.json` file that uses `rsync` from `.dfx`, consider switching to something like this:

```json
"scripts": {
  "build": "webpack",
  "prebuild": "npm run generate",
  "start": "webpack serve --mode development --env development",
  "prestart": "npm run generate",
  // It's faster to only generate canisters you depend on, omitting the frontend canister
  "generate": "dfx generate hello_backend"
},
```

### fix!: removed unused --root parameter from dfx bootstrap

### feat: canister installation now waits for the replica

When installing a new WASM module to a canister, DFX will now wait for the updated state (i.e. the new module hash) to be visible in the replica's certified state tree before proceeding with post-installation tasks or producing a success status.

### feat!: remove `dfx config`

`dfx config` has been removed. Please update Bash scripts to use `jq`, PowerShell scripts to use `ConvertTo-Json`, nushell scripts to use `to json`, etc.

### feat!: move all the flags to the end

Command flags have been moved to a more traditional location; they are no longer positioned per subcommand, but instead are all positioned after the final subcommand. In prior versions, a command might look like:
```bash
dfx --identity alice canister --network ic --wallet "$WALLET" create --all
```
This command should now read:
```bash
dfx canister create --all --network ic --wallet "$WALLET" --identity alice
```

### feat!: changed update-settings syntax

When using `dfx canister update-settings`, it is easy to mistake `--controller` for `--add-controller`. For this reason `--controller` has been renamed to `--set-controller`.

### feat!: removed the internal webserver

This is a breaking change.  The only thing this was still serving was the /_/candid endpoint.  If you need to retrieve the candid interface for a local canister, you can use `dfx canister metadata <canister> candid:service`.

### fix: dfx wallet upgrade: improved error messages:

- if there is no wallet to upgrade
- if trying to upgrade a local wallet from outside of a project directory

### fix: dfx deploy and dfx canister install write .old.did files under .dfx/

When dfx deploy and dfx canister install upgrade a canister, they ensure that the
new candid interface is compatible with the previous candid interface.  They write
a file with extension .old.did that contains the previous interface.  In some
circumstances these files could be written in the project directory.  dfx now
always writes them under the .dfx/ directory.

### fix: dfx canister install now accepts arbitrary canister ids

This fixes the following error:
``` bash
> dfx canister install --wasm ~/counter.wasm eop7r-riaaa-aaaak-qasxq-cai
Error: Failed while determining if canister 'eop7r-riaaa-aaaak-qasxq-cai' is remote on network 'ic'.
Caused by: Failed while determining if canister 'eop7r-riaaa-aaaak-qasxq-cai' is remote on network 'ic'.
  Failed to figure out if canister 'eop7r-riaaa-aaaak-qasxq-cai' has a remote id on network 'ic'.
    Invalid argument: Canister eop7r-riaaa-aaaak-qasxq-cai not found in dfx.json
```

### feat: enable canister sandboxing

Canister sandboxing is enabled to be consistent with the mainnet.

### chore: dfx ledger account-id --of-canister also accepts principal

It is now possible to do e.g. `dfx ledger account-id --of-canister fg7gi-vyaaa-aaaal-qadca-cai` as well as `dfx ledger account-id --of-canister my_canister_name` when checking the ledger account id of a canister.
Previously, dfx only accepted canister aliases and produced an error message that was hard to understand.

### fix: print links to cdk-rs docs in dfx new

### fix: Small grammar change to identity password decryption prompt

The prompt for entering your passphrase in order to decrypt an identity password read:
    "Please enter a passphrase for your identity"
However, at that point, it isn't "a" passphrase.  It's either your passphrase, or incorrect.
Changed the text in this case to read:
    "Please enter the passphrase for your identity"

### ic-ref

Updated ic-ref to 0.0.1-1fba03ee
- introduce awaitKnown
- trivial implementation of idle_cycles_burned_per_day

# 0.11.1

## DFX

### fix: dfx now only adds candid:service metadata to custom canisters that have at least one build step

This way, if a canister uses a premade canister wasm, dfx will use it as-is.

### fix: "canister alias not defined" in the Motoko language server

It is now possible to develop multiple-canister projects using the [Motoko VSCode extension](https://marketplace.visualstudio.com/items?itemName=dfinity-foundation.vscode-motoko).

### fix: improve browser compatibility for the JavaScript language binding

Patches a JavaScript language binding compatibility issue encountered in web browsers which do not support the (?.) operator.

### feat: print dfx.json schema

dfx is now capable of displaying the schema for `dfx.json`. You can see the schema by running `dfx schema` or write the schema to a file with `dfx schema --outfile path/to/file/schema.json`.

### feat: support for configuring assets in assets canister
- The `.ic-assets.json` file should be placed inside directory with assets, or its subdirectories. Multiple config files can be used (nested in subdirectories). Example of `.ic-assets.json` file format:
``` json
[
    {
        "match": ".*",
        "cache": {
            "max_age": 20
        },
        "headers": {
            "X-Content-Type-Options": "nosniff"
        },
        "ignore": false
    },
    {
        "match": "**/*",
        "headers": null
    },
    {
        "match": "file.json",
        "ignore": true
    }
]
```
- Configuring assets works only during asset creation - any changes to `.ic-assets.json` files won't have any effect effect for assets that have already been created. We are working on follow up implementation with improvements to handle updating these properties.
- `headers` from multiple applicable rules are being stacked/concatenated, unless `null` is specified, which resets/empties the headers.
- Both `"headers": {}` and absence of `headers` field don't have any effect on end result.
- Valid JSON format is required, i.e. the array of maps, `match` field is required. Only the following fields are accepted: `cache`, `ignore`, `headers`, `match`. The glob pattern has to be valid.
- The way matching rules work:
  1. The most deeply nested config file takes precedence over the one in parent dir. In other words, properties from a rule matching a file in a subdirectory override properties from a rule matching a file in a parent directory
  2. Order of rules within file matters - last rule in config file takes precedence over the first one

- The way `ignore` field works:
  1. By default, files that begin with a `.` are ignored, while all other files are included.
  2. The `.ignore` field overrides this, if present.
  3. If a directory is ignored, file and directories within it cannot be un-ignored.
  4. A file can be ignored and un-ignored many times, as long as any of its parent directories haven't been ignored.


### fix: Allow `dfx deploy` to not take arguments for canisters not being installed

A longstanding bug with `dfx deploy` is that if an installation is skipped (usually an implicitly included dependency), it still requires arguments even if the installed canister doesn't. As of this release that bug is now fixed.

### feat: Add additional logging from bitcoin canister in replica.

Configures the replica to emit additional logging from the bitcoin canister whenever the bitcoin feature is enabled. This helps show useful information to developers, such as the bitcoin height that the replica currently sees.

### fix: make `build` field optional for custom canisters

Prior to 0.11.0, a custom canister's `build` field could be left off if `dfx build` was never invoked. To aid in deploying prebuilt canisters, this behavior is now formalized; omitting `build` is equivalent to `build: []`.

### feat: Use `--locked` for Rust canisters

`dfx build`, in Rust canisters, now uses the `--locked` flag when building with Cargo. To offset this, `dfx new --type rust` now runs `cargo update` on the resulting project.

### feat: Enable threshold ecdsa signature

ECDSA signature signing is now enabled by default in new projects, or by running `dfx start --clean`.
A test key id "Secp256k1:dfx_test_key" is ready to be used by locally created canisters.

## Dependencies

### Updated `agent-rs` to 0.20.0

### Updated `candid` to 0.7.15

### Replica

Updated replica to elected commit 6e86169e98904047833ba6133e5413d2758d90eb.
This incorporates the following executed proposals:

* [72225](https://dashboard.internetcomputer.org/proposal/72225)
* [71669](https://dashboard.internetcomputer.org/proposal/71669)
* [71164](https://dashboard.internetcomputer.org/proposal/71164)
* [70375](https://dashboard.internetcomputer.org/proposal/70375)
* [70002](https://dashboard.internetcomputer.org/proposal/70002)

# 0.11.0

## DFX

### feat: renamed canisters in new projects to <project>_frontend and <project>_backend

The names of canisters created for new projects have changed.
After `dfx new <project>`, the canister names are:

- `<project>_backend` (previously `<project>`)
- `<project>_frontend` (previously `<project>_assets`)

### feat: Enable threshold ecdsa signature

### feat: new command: dfx canister metadata <canister> <name>

For example, to query a canister's candid service definition: `dfx canister metadata hello_backend candid:service`

### refactor: deprecate /_/candid internal webserver

The dfx internal webserver now only services the /_/candid endpoint.  This
is now deprecated.  If you were using this to query candid definitions, you
can instead use `dfx canister metadata`.

### refactor: optimize from ic-wasm

Optimize Rust canister WASM module via ic-wasm library instead of ic-cdk-optimizer. A separate installation of ic-cdk-optimizer is no longer needed.

The actual optimization was kept the same.

### feat: Read dfx canister call argument from a file or stdin

Enables passing large arguments that cannot be passed directly in the command line using the `--argument-file` flag. For example:
 * Named file: `dfx canister call --argument-file ./my/argument/file.txt my_canister_name greet`
 * Stdin: `echo '( null )' | dfx canister call --argument-file - my_canister_name greet`

### fix: Use default setting for BTC adapter idle seconds

A lower threshold was no longer necessary.

### feat: Allow users to configure logging level of bitcoin adapter

The bitcoin adapter's logging can be very verbose if debug logging is enabled, making it difficult to make sense of what's going on. On the other hand, these logs are useful for triaging problems.

To get the best of both worlds, this release adds support for an additional configuration option in dfx.json:

    "bitcoin": {
      "enabled": true,
      "nodes": ["127.0.0.1:18444"],
      "log_level": "info" <------- users can now configure the log level
    }

By default, a log level of "info" is used, which is relatively quiet. Users can change it to "debug" for more verbose logging.

### chore: update Candid UI canister with commit bffa0ae3c416e8aa3c92c33722a6b1cb31d0f1c3

This includes the following changes:

* Fetch did file from canister metadata
* Better flamegraph support
* Fix bigint error for vec nat8 type

### feat: dfx will look up the port of the running webserver from .dfx/webserver-port, if present

After `dfx start --host 127.0.0.1:0`, the dfx webserver will listen on an ephemeral port.  It stores the port value in .dfx/webserver-port.  dfx will now look for this file, and if a port is contained within, use that port to connect to the dfx webserver.

### fix: dfx commands once again work from any subdirectory of a dfx project

Running `dfx deploy`, `dfx canister id`, `dfx canister call` and so forth work as expected
if run from within any subdirectory of a dfx project.  Previously, this would create
canister_ids.json or .dfx/local/canister_ids.json within the subdirectory.

### feat: Post-installation tasks

You can now add your own custom post-installation/post-deployment tasks to any canister type. The new `post-install` key for canister objects in `dfx.json` can be a command or list of commands, similar to the `build` key of `custom` canisters, and receives all the same environment variables. For example, to replicate the upload task performed with `assets` canisters, you might set `"post-install": "icx-asset sync $CANISTER_ID dist"`.

### feat: assets are no longer copied from source directories before being uploaded to asset canister

Assets are now uploaded directly from their source directories, rather than first being copied
to an output directory.

If you're using `dfx deploy`, you won't see any change in functionality.  If you're running
`dfx canister install --mode=upgrade`, changed files in asset source directories will
be detected and uploaded even without an intervening `dfx build`.

### fix: Added src/declarations to .gitignore for new projects

### fix: remove deprecated candid path environment variable

The environment variable format `CANISTER_CANDID_{name}`, used in Rust projects, was deprecated in 0.9.2, to be unified with the variables `CANISTER_CANDID_PATH_{name}` which are used in other project types. It has now been removed. Note that you will need to update `ic-cdk-macros` if you use the `#[import]` macro.

### feat: deprecate `dfx config` for removal

The `dfx config` command has several issues and is ultimately a poor replacement for [`jq`](https://stedolan.github.io/jq). The command is being deprecated, and will be removed in a later release; we recommend switching to `jq` or similar tools (e.g. `ConvertTo-Json` in PowerShell, `to json` in nushell, etc.)

### feat: Better build scripts for type:custom

Build scripts now always receive a CWD of the DFX project root, instead of wherever `dfx` was invoked from, and a bare script `script.sh` can be specified without needing to prefix with `./`.

### feat: rust, custom, and asset canisters now include candid:service metadata

Motoko canisters already included this metadata.

Also added this metadata to the asset canister wasm, which will cause the next deploy to
install this new version.

### feat: Add safeguard to freezing threshold

Some developers mistakenly think that the freezing threshold is measured in cycles, but it is actually measured in seconds. To stop them from accidentally freezing their canisters, setting a freezing threshold above 50M seconds (~1.5 years) now requires a confirmation.

### fix: restores assets to webpack devserver

### chore: updates webpack dependencies for dfx new project

Resolves an issue where `webpack-cli` was was breaking when users tried to run `npm start` in a fresh project. For affected users of 0.10.1, you can resolve this issue manually by running `npm install webpack@latest webpack-cli@latest terser-webpack-plugin@latest`.

### feat: Support for new ledger notify function

Ledger 7424ea8 deprecates the existing `notify` function with a switch parameter between creating and topping up a canister, and introduces two
functions for doing the same. This should *mostly* be invisible to users, except that previously, if `dfx ledger create-canister` or `dfx ledger top-up`
failed, you would call `dfx ledger notify` after correcting the issue. In order to support the change, this command has been changed to two subcommands:
`dfx ledger notify create-canister` and `dfx ledger notify top-up`.

### feat: `--from-subaccount`

Previously, the ledger commands assumed all transfers were made from the default subaccount for the identity principal. This feature adds a `--from-subaccount` flag to `dfx ledger transfer`, `dfx ledger create-canister`, and `dfx ledger top-up`, to enable making transfers from a selected subaccount. A `--subaccount` flag is also added to `dfx ledger balance` for convenience. Subaccounts are expected as 64-character hex-strings (i.e. 32 bytes).

### feat: cargo audit when building rust canisters

When a canister with type `rust` is built and `cargo-audit` is installed, dfx will now check for vulnerabilities in the dependencies. If a vulnerability is found, dfx will recommend that the user update to a version without known vulnerabilities.

### fix: Freezing Threshold now documented

Calls made to retrieve the help output for `canister update-settings` was missing the `freezing-threshold` parameter.

### chore: warnings and errors are more visible

`WARN` and `ERROR` messages are now clearly labelled as such, and the labels are colored accordingly.
This is now included when running `dfx canister update-settings -h`.

### fix: canister call uses candid file if canister type cannot be determined

The candid file specified in the field `canisters.<canister name>.candid` of dfx.json, or if that not exists `canisters.<canister name>.remote.candid`, is now used when running `dfx canister call`, even when dfx fails to determine the canister type.

### fix: btc/canister http adapter socket not found by replica after restart

After running `dfx start --enable-bitcoin` twice in a row (stopping dfx in between), the second
launched replica would fail to connect to the btc adapter.  This is because ic-starter
does not write a new configuration file if one already exists, so the configuration file
used by the replica referred to one socket path, while dfx passed a different socket path
to the btc adapter.

Now dfx reuses the previously-used unix domain socket path, for both the btc adapter
and for the canister http adapter.

### fix: dfx stop now waits until dfx and any child processes exit

Previously, `dfx stop` would send the TERM signal to the running dfx and its child processes,
and then exit immediately.

This avoids interference between a dfx process performing cleanup at shutdown and
a dfx process that is starting.

### fix: dfx ping no longer creates a default identity

dfx ping now uses the anonymous identity, and no longer requires dfx.json to be present.


### fix: Initialize replica with bitcoin regtest flag

When the bitcoin feature is enabled, dfx was launching the replica with the "bitcoin_testnet" feature.
The correct feature to use is "bitcoin_regtest".

### dfx bootstrap now looks up the port of the local replica

`dfx replica` writes the port of the running replica to one of these locations:

- .dfx/replica-configuration/replica-1.port
- .dfx/ic-ref.port

`dfx bootstrap` will now use this port value, so it's no longer necessary to edit dfx.json after running `dfx replica`.

### feat: dfx.json local network settings can be set on the local network, rather than defaults

In `dfx.json`, the `bootstrap`, `bitcoin`, `canister_http`, and `replica` settings can
now be specified on the local network, rather than in the `defaults` field.
If one of these four fields is set for the local network, the corresponding field
in `defaults` will be ignored.

Example:
``` json
{
  "networks": {
    "local": {
      "bind": "127.0.0.1:8000",
      "canister_http": {
        "enabled": true
      }
    }
  }
}
```

## Dependencies

### Rust Agent

Updated agent-rs to 0.18.0

### Motoko

Updated Motoko from 0.6.28 to 0.6.29.

### Replica

Updated replica to elected commit 8993849de5fab76e796d67750facee55a0bf6649.
This incorporates the following executed proposals:

* [69804](https://dashboard.internetcomputer.org/proposal/69804)
* [67990](https://dashboard.internetcomputer.org/proposal/67990)
* [67483](https://dashboard.internetcomputer.org/proposal/67483)
* [66895](https://dashboard.internetcomputer.org/proposal/66895)
* [66888](https://dashboard.internetcomputer.org/proposal/66888)
* [65530](https://dashboard.internetcomputer.org/proposal/65530)
* [65327](https://dashboard.internetcomputer.org/proposal/65327)
* [65043](https://dashboard.internetcomputer.org/proposal/65043)
* [64355](https://dashboard.internetcomputer.org/proposal/64355)
* [63228](https://dashboard.internetcomputer.org/proposal/63228)
* [62143](https://dashboard.internetcomputer.org/proposal/62143)

### ic-ref

Updated ic-ref to 0.0.1-173cbe84
 - add ic0.performance_counter system interface
 - add system API for ECDSA signing
 - allow optional "error_code" field in responses
 - support gzip-compressed canister modules
 - enable canisters to send HTTP requests

# 0.10.1

## DFX

### fix: Webpack config no longer uses CopyPlugin

Dfx already points to the asset canister's assets directory, and copying to disk could sometimes
lead to an annoying "too many open files" error.

### fix: HSMs are once again supported on Linux

On Linux, dfx 0.10.0 failed any operation with an HSM with the following error:
```
Error: IO: Dynamic loading not supported
```
The fix was to once again dynamically-link the Linux build.

### feat: error explanation and fixing instructions engine

Dfx is now capable of providing explanations and remediation suggestions for entire categories of errors at a time.
Explanations and suggestions will slowly be added over time.
To see an example of an already existing suggestion, run `dfx deploy --network ic` while using an identity that has no wallet configured.

### chore: add context to errors

Most errors that happen within dfx are now reported in much more detail. No more plain `File not found` without explanation what even was attempted.

### fix: identities with configured wallets are not broken anymore and removed only when using the --drop-wallets flag

When an identity has a configured wallet, dfx no longer breaks the identity without actually removing it.
Instead, if the --drop-wallets flag is specified, it properly removes everything and logs what wallets were linked,
and when the flag is not specified, it does not remove anything.

The behavior for identities without any configured wallets is unchanged.

### feat: bitcoin integration: dfx now generates the bitcoin adapter config file

dfx command-line parameters for bitcoin integration:
``` bash
dfx start   --enable-bitcoin  # use default node 127.0.0.1:18444
dfx start   --enable-bitcoin --bitcoin-node <node>
```

The above examples also work for dfx replica.

These default to values from dfx.json:
```
.defaults.bitcoin.nodes
.defaults.bitcoin.enabled
```

The --bitcoin-node parameter, if specified on the command line, implies --enable-bitcoin.

If --enable-bitcoin or .defaults.bitcoin.enabled is set, then dfx start/replica will launch the ic-btc-adapter process and configure the replica to communicate with it.


### feat: print wallet balance in a human readable form #2184

Default behaviour changed for `dfx wallet balance`, it will now print cycles amount upscaled to trillions.

New flag `--precise` added to `dfx wallet balance`. Allows to get exact amount of cycles in wallet (without upscaling).

### feat: canister http integration

dfx command-line parameters for canister http requests integration:
```
dfx start --enable-canister-http
dfx replica --enable-canister-http
```

This defaults to the following value in dfx.json:
```
.defaults.canister_http.enabled
```

### fix: specifying ic provider with a trailing slash is recognised correctly

Specifying the network provider as `https://ic0.app/` instead of `https://ic0.app` is now recognised as the real IC network.

### Binary cache

Added ic-canister-http-adapter to the binary cache.

## Dependencies

### Updated agent-rs to 0.17.0

## Motoko

Updated Motoko from 0.6.26 to 0.6.28.

## Replica

Updated replica to elected commit b90edb9897718730f65e92eb4ff6057b1b25f766.
This incorporates the following executed proposals:

* [61004](https://dashboard.internetcomputer.org/proposal/61004)
* [60222](https://dashboard.internetcomputer.org/proposal/60222)
* [59187](https://dashboard.internetcomputer.org/proposal/59187)
* [58479](https://dashboard.internetcomputer.org/proposal/58479)
* [58376](https://dashboard.internetcomputer.org/proposal/58376)
* [57843](https://dashboard.internetcomputer.org/proposal/57843)
* [57395](https://dashboard.internetcomputer.org/proposal/57395)

## icx-proxy

Updated icx-proxy to commit c312760a62b20931431ba45e5b0168ee79ea5cda

* Added gzip and deflate body decoding before certification validation.
* Fixed unzip and streaming bugs
* Added Prometheus metrics endpoint
* Added root and invalid ssl and dns mapping

# 0.10.0

## DFX

### feat: Use null as default value for opt arguments


Before this, `deploy`ing a canister with an `opt Foo` init argument without specifying an `--argument` would lead to an error:

``` bash
$ dfx deploy
Error: Invalid data: Expected arguments but found none.
```

With this change, this isn't an error anymore, but instead `null` is passed as a value. In general, if the user does _not_ provide an `--argument`, and if the init method expects only `opt` arguments, then `dfx` will supply `null` for each argument.

Note in particular that this does not try to match `opt` arguments for heterogeneous (`opt`/non-`opt`) signatures. Note moreover that this only impacts a case that would previously error out, so no existing (working) workflows should be affected.

### feat: dfx identity set-wallet now checks that the provided canister is actually a wallet

This check was previously performed on local networks, but not on mainnet.

### feat: dfx canister call --candid <path to candid file> ...

Allows one to provide the .did file for calls to an arbitrary canister.

### feat: Install arbitrary wasm into canisters

You no longer need a DFX project setup with a build task to install an already-built wasm module into a canister ID. The new `--wasm <path>` flag to `dfx canister install` will bypass project configuration and install the wasm module at `<path>`. A DFX project setup is still recommended for general use; this should mostly be used for installing pre-built canisters. Note that DFX will also not perform its usual checks for API/ABI/stable-memory compatibility in this mode.

### feat: Support for 128-bit cycle counts

Cycle counts can now exceed the previously set maximum of 2^64. The new limit is 2^128. A new wallet version has been bundled with this release that supports the new cycle count. You will not be able to use this feature with your existing wallets without running `dfx wallet upgrade`, but old wallets will still work just fine with old cycle counts.

### fix: dfx start will once again notice if dfx is already running

dfx will once again display 'dfx is already running' if dfx is already running,
rather than 'Address already in use'.

As a consequence, after `dfx start` failed to notice that dfx was already running,
it would replace .dfx/pid with an empty file.  Later invocations of `dfx stop`
would display no output and return a successful exit code, but leave dfx running.

### fix: dfx canister update-settings <canister id> works even if the canister id is not known to the project.

This makes the behavior match the usage text of the command:
`<CANISTER> Specifies the canister name or id to update. You must specify either canister name/id or the --all option`

### feat: dfx deploy --upgrade-unchanged or dfx canister install --mode upgrade --upgrade-unchanged

When upgrading a canister, `dfx deploy` and `dfx canister install` skip installing the .wasm
if the wasm hash did not change.  This avoids a round trip through stable memory for all
assets on every dfx deploy, for example.  By passing this argument, dfx will instead
install the wasm even if its hash matches the already-installed wasm.

### feat: Introduce DFX_CACHE_ROOT environment variable

A new environment variable, `DFX_CACHE_ROOT`, has been introduced to allow setting the cache root directory to a different location than the configuration root directory. Previously `DFX_CONFIG_ROOT` was repurposed for this which only allowed one location to be set for both the cache and configuration root directories.

This is a breaking change since setting `DFX_CONFIG_ROOT` will no longer set the cache root directory to that location.

### fix: Error if nonzero cycles are passed without a wallet proxy

Previously, `dfx canister call --with-cycles 1` would silently ignore the `--with-cycles` argument as the DFX principal has no way to pass cycles and the call must be forwarded through the wallet. Now it will error instead of silently ignoring it. To forward a call through the wallet, use `--wallet $(dfx identity get-wallet)`, or `--wallet $(dfx identity --network ic get-wallet)` for mainnet.

### feat: Configure subnet type of local replica

The local replica sets its parameters according to the subnet type defined in defaults.replica.subnet_type, defaulting to 'application' when none is specified.
This makes it less likely to accidentally hit the 'cycles limit exceeded' error in production.  Since the previous default was `system`, you may see these types errors in development instead.
Possible values for defaults.replica.subnet_type are: "application", "verifiedapplication", "system"

Example how to specify the subnet type:
``` json
{
  "defaults": {
    "replica": {
      "subnet_type": "verifiedapplication"
    }
  }
}
```

### feat: Introduce command for local cycles top-up

`dfx ledger fabricate-cycles <canister (id)> <optional amount>` can be used during local development to create cycles out of thin air and add them to a canister. Instead of supplying a canister name or id it is also possible to use `--all` to add the cycles to every canister in the current project. When no amount is supplied, the command uses 10T cycles as default. Using this command with `--network ic` will result in an error.

### feat: Private keys can be stored in encrypted format

`dfx identity new` and `dfx identity import` now ask you for a password to encrypt the private key (PEM file) when it is stored on disk.
If you decide to use a password, your key will never be written to disk in plain text.
In case you don't want to enter your password all the time and want to take the risk of storing your private key in plain text, you can use the `--disable-encryption` flag.

The `default` identity as well as already existing identities will NOT be encrypted. If you want to encrypt an existing identity, use the following commands:
``` bash
dfx identity export identity_name > identity.pem
# if you have set old_identity_name as the identity that is used by default, switch to a different one
dfx identity use other_identity
dfx identity remove identity_name
dfx identity import identity_name identity.pem
```

### feat: Identity export

If you want to get your identity out of dfx, you can use `dfx identity export identityname > exported_identity.pem`. But be careful with storing this file as it is not protected with your password.

### feat: Identity new/import now has a --force flag

If you want to script identity creation and don't care about overwriting existing identities, you now can use the `--force` flag for the commands `dfx identity new` and `dfx identity import`.

### fix: Do not automatically create a wallet on IC

When running `dfx deploy --network ic`, `dfx canister --network ic create`, or `dfx identity --network ic get-wallet` dfx no longer automatically creates a cycles wallet for the user if none is configured. Instead, it will simply report that no wallet was found for that user.

Dfx still creates the wallet automatically when running on a local network, so the typical workflow of `dfx start --clean` and `dfx deploy` will still work without having to manually create the wallet.

### fix: Identities cannot exist and not at the same time

When something went wrong during identity creation, the identity was not listed as existing.
But when trying to create an identity with that name, it was considered to be already existing.

### feat: dfx start and dfx replica can now launch the ic-btc-adapter process

Added command-line parameters:
``` bash
dfx start   --enable-bitcoin --btc-adapter-config <path>
dfx replica --enable-bitcoin --btc-adapter-config <path>
```

These default to values from dfx.json:
```
.defaults.bitcoin.btc_adapter_config
.defaults.bitcoin.enabled
```

The --btc-adapter-config parameter, if specified on the command line, implies --enable-bitcoin.

If --enable-bitcoin or .defaults.bitcoin.enabled is set, and a btc adapter configuration is specified,
then dfx start/replica will launch the ic-btc-adapter process.

This integration is not yet complete, pending upcoming functionality in ic-starter.

### fix: report context of errors

dfx now displays the context of an error in several places where previously the only error
message would be something like "No such file or directory."

### chore: updates starter project for Node 18

Webpack dev server now works for Node 18 (and should work for Node 17). A few packages are also upgraded

## updating dependencies

Updated to version 0.14.0 of agent-rs

## Cycles wallet

- Module hash: bb001d1ebff044ba43c060956859f614963d05c77bd778468fce4de095fe8f92
- https://github.com/dfinity/cycles-wallet/commit/f18e9f5c2f96e9807b6f149c975e25638cc3356b

## Replica

Updated replica to elected commit b3788091fbdb8bed7e527d2df4cc5e50312f476c.
This incorporates the following executed proposals:

* [57150](https://dashboard.internetcomputer.org/proposal/57150)
* [54964](https://dashboard.internetcomputer.org/proposal/54964)
* [53702](https://dashboard.internetcomputer.org/proposal/53702)
* [53231](https://dashboard.internetcomputer.org/proposal/53231)
* [53134](https://dashboard.internetcomputer.org/proposal/53134)
* [52627](https://dashboard.internetcomputer.org/proposal/52627)
* [52144](https://dashboard.internetcomputer.org/proposal/52144)
* [50282](https://dashboard.internetcomputer.org/proposal/50282)

Added the ic-btc-adapter binary to the cache.

## Motoko

Updated Motoko from 0.6.25 to 0.6.26.

# 0.9.3

## DFX

### feat: dfx deploy now displays URLs for the frontend and candid interface

### dfx.json

In preparation for BTC integration, added configuration for the bitcoind port:

``` json
{
  "canisters": {},
  "defaults": {
    "bitcoind": {
      "port": 18333
    }
  }
}
```

## icx-proxy

Updated icx-proxy to commit 594b6c81cde6da4e08faee8aa8e5a2e6ae815602, now static-linked.

* upgrade HTTP calls upon canister request
* no longer proxies /_/raw to the dfx internal webserver
* allows for generic StreamingCallback tokens

## Replica

Updated replica to blessed commit d004accc3904e24dddb13a11d93451523e1a8a5f.
This incorporates the following executed proposals:

* [49653](https://dashboard.internetcomputer.org/proposal/49653)
* [49011](https://dashboard.internetcomputer.org/proposal/49011)
* [48427](https://dashboard.internetcomputer.org/proposal/48427)
* [47611](https://dashboard.internetcomputer.org/proposal/47611)
* [47512](https://dashboard.internetcomputer.org/proposal/47512)
* [47472](https://dashboard.internetcomputer.org/proposal/47472)
* [45984](https://dashboard.internetcomputer.org/proposal/45984)
* [45982](https://dashboard.internetcomputer.org/proposal/45982)

## Motoko

Updated Motoko from 0.6.21 to 0.6.25.

# 0.9.2

## DFX

### feat: Verify Candid and Motoko stable variable type safety of canister upgrades

Newly deployed Motoko canisters now embed the Candid interface and Motoko stable signatures in the Wasm module.
`dfx deploy` and `dfx canister install` will automatically check

	1) the backward compatible of Candid interface in both upgrade and reinstall mode;
	2) the type safety of Motoko stable variable type in upgrade mode to avoid accidentally lossing data;

See [Upgrade compatibility](https://smartcontracts.org/docs/language-guide/compatibility.html) for more details.

### feat: Unified environment variables across build commands

The three canister types that use a custom build tool - `assets`, `rust`, and `custom` - now all support the same set of environment variables during the build task:

* `DFX_VERSION` - The version of DFX that was used to build the canister.
* `DFX_NETWORK` - The network name being built for. Usually `ic` or `local`.
* `CANISTER_ID_{canister}` - The canister principal ID of the canister `{canister}` registered in `dfx.json`.
* `CANISTER_CANDID_PATH_{canister}` - The path to the Candid interface file for the canister `{canister}` among your canister's dependencies.
* `CANISTER_CANDID_{canister}` (deprecated) - the same as `CANISTER_CANDID_PATH_{canister}`.  This is provided for backwards compatibility with `rust` and `custom` canisters, and will be removed in dfx 0.10.0.
* `CANISTER_ID` - Same as `CANISTER_ID_{self}`, where `{self}` is the name of _this_ canister.
* `CANISTER_CANDID_PATH` - Same as `CANISTER_CANDID_PATH_{self}`, where `{self}` is the name of _this_ canister.

### feat: Support for local ledger calls

If you have an installation of the ICP Ledger (see [Ledger Installation Guide](https://github.com/dfinity/ic/tree/master/rs/rosetta-api/ledger_canister#deploying-locally)), `dfx ledger balance` and `dfx ledger transfer` now support
`--ledger-canister-id` parameter.

Some examples:
``` bash
$ dfx ledger \
  --network local \
  balance \
  --ledger-canister-id  rrkah-fqaaa-aaaaa-aaaaq-cai
1000.00000000 ICP

$ dfx ledger \
  --network local \
  transfer --amount 0.1 --memo 0 \
  --ledger-canister-id  rrkah-fqaaa-aaaaa-aaaaq-cai 8af54f1fa09faeca18d294e0787346264f9f1d6189ed20ff14f029a160b787e8
Transfer sent at block height: 1
```

### feat: `dfx ledger account-id` can now compute canister addresses

The `dfx ledger account-id` can now compute addresses of principals and canisters.
The command also supports ledger subaccounts now.

``` bash
dfx ledger account-id --of-principal 53zcu-tiaaa-aaaaa-qaaba-cai
dfx ledger --network small02 account-id --of-canister ledger_demo
dfx ledger account-id --of-principal 53zcu-tiaaa-aaaaa-qaaba-cai --subaccount 0000000000000000000000000000000000000000000000000000000000000001
```

### feat: Print the full error chain in case of a failure

All `dfx` commands will now print the full stack of errors that led to the problem, not just the most recent error.
Example:

```
Error: Subaccount '00000000000000000000000000000000000000000000000000000000000000000' is not a valid hex string
Caused by:
  Odd number of digits
```

### fix: dfx import will now import pem files created by `quill generate`

`quill generate` currently outputs .pem files without an `EC PARAMETERS` section.
`dfx identity import` will now correctly identify these as EC keys, rather than Ed25519.

### fix: retry on failure for ledger create-canister, top-up, transfer

dfx now calls `transfer` rather than `send_dfx`, and sets the created_at_time field in order to retry the following commands:

* dfx ledger create-canister
* dfx ledger top-up
* dfx ledger transfer

### feat: Remote canister support

It's now possible to specify that a canister in dfx.json references a "remote" canister on a specific network,
that is, a canister that already exists on that network and is managed by some other project.

Motoko, Rust, and custom canisters may be configured in this way.

This is the general format of the configuration in dfx.json:
``` json
{
  "canisters": {
    "<canister name>": {
      "remote": {
        "candid": "<path to candid file to use when building on remote networks>",
        "id": {
          "<network name>": "<principal on network>"
        }
      }
    }
  }
}
```

The "id" field, if set for a given network, specifies the canister ID for the canister on that network.
The canister will not be created or installed on these remote networks.
For other networks, the canister will be created and installed as usual.

The "candid" field, if set within the remote object, specifies the candid file to build against when
building other canisters on a network for which the canister is remote.  This definition can differ
from the candid definitions for local builds.

For example, if have an installation of the ICP Ledger (see [Ledger Installation Guide](https://github.com/dfinity/ic/tree/master/rs/rosetta-api/ledger_canister#deploying-locally))
in your dfx.json, you could configure the canister ID of the Ledger canister on the ic network as below.  In this case,
the private interfaces would be available for local builds, but only the public interfaces would be available
when building for `--network ic`.
``` json
{
  "canisters": {
    "ledger": {
      "type": "custom",
      "wasm": "ledger.wasm",
      "candid": "ledger.private.did",
      "remote": {
        "candid": "ledger.public.did",
        "id": {
          "ic": "ryjl3-tyaaa-aaaaa-aaaba-cai"
        }
      }
    },
    "app": {
      "type": "motoko",
      "main": "src/app/main.mo",
      "dependencies": [ "ledger" ]
    }
  }
}
```

As a second example, suppose that you wanted to write a mock of the ledger in Motoko.
In this case, since the candid definition is provided for remote networks,
`dfx build` (with implicit `--network local`) will build app against the candid
definitions defined by mock.mo, but `dfx build --network ic` will build app against
`ledger.public.did`.

This way, you can define public update/query functions to aid in local testing, but
when building/deploying to mainnet, references to methods not found in `ledger.public.did`
will be reports as compilation errors.

``` json
{
  "canisters": {
    "ledger": {
      "type": "motoko",
      "main": "src/ledger/mock.mo",
      "remote": {
        "candid": "ledger.public.did",
        "id": {
          "ic": "ryjl3-tyaaa-aaaaa-aaaba-cai"
        }
      }
    },
    "app": {
      "type": "motoko",
      "main": "src/app/main.mo",
      "dependencies": [ "ledger" ]
    }
  }
}
```

### feat: Generating remote canister bindings

It's now possible to generate the interface of a remote canister using a .did file using the `dfx remote generate-binding <canister name>|--all` command. This makes it easier to write mocks for local development.

Currently, dfx can generate .mo, .rs, .ts, and .js bindings.

This is how you specify how to generate the bindings in dfx.json:
``` json
{
  "canisters": {
    "<canister name>": {
      "main": "<path to mo/rs/ts/js file that will be generated>",
      "remote": {
        "candid": "<path to candid file to use when generating bindings>"
        "id": {}
      }
    }
  }
}
```

## ic-ref

Upgraded from a432156f24faa16d387c9d36815f7ddc5d50e09f to ab8e3f5a04f0f061b8157c2889f8f5de05f952bb

* Support 128-bit system api for cycles
* Include canister_ranges in the state tree
* Removed limit on cycles in a canister

## Replica

Updated replica to blessed commit 04fe8b0a1262f07c0cec1fdfa838a37607370a61.
This incorporates the following executed proposals:

* [45091](https://dashboard.internetcomputer.org/proposal/45091)
* [43635](https://dashboard.internetcomputer.org/proposal/43635)
* [43633](https://dashboard.internetcomputer.org/proposal/43633)
* [42783](https://dashboard.internetcomputer.org/proposal/42783)
* [42410](https://dashboard.internetcomputer.org/proposal/42410)
* [40908](https://dashboard.internetcomputer.org/proposal/40908)
* [40647](https://dashboard.internetcomputer.org/proposal/40647)
* [40328](https://dashboard.internetcomputer.org/proposal/40328)
* [39791](https://dashboard.internetcomputer.org/proposal/39791)
* [38541](https://dashboard.internetcomputer.org/proposal/38541)

## Motoko

Updated Motoko from 0.6.20 to 0.6.21.

# 0.9.0

## DFX

### feat!: Remove the wallet proxy and the --no-wallet flag

Breaking change: Canister commands, except for `dfx canister create`, will make the call directly, rather than via the user's wallet. The `--no-wallet` flag is thus removed from `dfx canister` as its behavior is the default.

When working with existing canisters, use the `--wallet` flag in conjunction with `dfx identity get-wallet` in order to restore the old behavior.

You will need to upgrade your wallet and each of your existing canisters to work with the new system.  To do so, execute the following in each of your dfx projects:
``` bash
dfx wallet upgrade
dfx canister --wallet "$(dfx identity get-wallet)" update-settings --all --add-controller "$(dfx identity get-principal)"
```
To upgrade projects that you have deployed to the IC mainnet, execute the following:
``` bash
dfx wallet --network ic upgrade
dfx canister --network ic --wallet "$(dfx identity --network ic get-wallet)" update-settings --all --add-controller "$(dfx identity get-principal)"
```

### feat: Add --add-controller and --remove-controller flags for "canister update-settings"

`dfx canister update-settings` previously only let you overwrite the entire controller list; `--add-controller` and `--remove-controller` instead add or remove from the list.

### feat: Add --no-withdrawal flag for "canister delete" for when the canister is out of cycles

`dfx canister delete --no-withdrawal <canister>` can be used to delete a canister without attempting to withdraw cycles.

### fix: set RUST_MIN_STACK to 8MB for ic-starter (and therefore replica)

This matches the value used in production and is meant to exceed the configured 5 MB wasmtime stack.

### fix: asset uploads will retry failed requests as expected

Fixed a defect in asset synchronization where no retries would be attempted after the first 30 seconds overall.

## Motoko

Updated Motoko from 0.6.11 to 0.6.20.

* Implement type union/intersection
* Transform for-loops on arrays into while-loops
* Tighten typing rules for type annotations in patterns
* Candid decoding: skip vec any fast
* Bump up MAX_HP_FOR_GC from 1GB to 3GB
* Candid decoder: Trap if a principal value is too large
* Eliminate bignum calls from for-iteration on arrays
* Improve scheduling
* Improve performance of bignum equality
* Stable signatures: frontend, metadata, command-line args
* Added heartbeat support

## Cycles wallet

- Module hash: 53ec1b030f1891bf8fd3877773b15e66ca040da539412cc763ff4ebcaf4507c5
- https://github.com/dfinity/cycles-wallet/commit/57e53fcb679d1ea33cc713d2c0c24fc5848a9759

## Replica

Updated replica to blessed commit 75138bbf11e201aac47266f07bee289dc18a082b.
This incorporates the following executed proposals:

* [33828](https://dashboard.internetcomputer.org/proposal/33828)
* [31275](https://dashboard.internetcomputer.org/proposal/31275)
* [31165](https://dashboard.internetcomputer.org/proposal/31165)
* [30392](https://dashboard.internetcomputer.org/proposal/30392)
* [30078](https://dashboard.internetcomputer.org/proposal/30078)
* [29235](https://dashboard.internetcomputer.org/proposal/29235)
* [28784](https://dashboard.internetcomputer.org/proposal/28784)
* [27975](https://dashboard.internetcomputer.org/proposal/27975)
* [26833](https://dashboard.internetcomputer.org/proposal/26833)
* [25343](https://dashboard.internetcomputer.org/proposal/25343)
* [23633](https://dashboard.internetcomputer.org/proposal/23633)

# 0.8.4

## DFX

### feat: "rust" canister type

You can now declare "rust" canisters in dfx.json.
``` json
{
  "canisters": {
    "canister_name": {
      "type": "rust",
      "package": "crate_name",
      "candid": "path/to/canister_name.did"
    }
  }
}
```

Don't forget to place a `Cargo.toml` in your project root.
Then dfx will build the rust canister with your rust toolchain.
Please also make sure that you have added the WebAssembly compilation target.

``` bash
rustup target add wasm32-unknown-unknown
```

You can also create new dfx project with a default rust canister.

``` bash
dfx new --type=rust <project-name>
```

### chore: updating dfx new template

Updates dependencies to latest for Webpack, and updates config. Additionally simplifies environment variables for canister ID's in config.

Additionally adds some polish to the starter template, including a favicon and using more semantic html in the example app

### feat: environment variable overrides for executable pathnames

You can now override the location of any executable normally called from the cache by specifying
an environment variable. For example, DFX_ICX_PROXY_PATH will specify the path for `icx-proxy`.

### feat: dfx deploy --mode=reinstall <canister>

`dfx deploy` can now reinstall a single canister, controlled by a new `--mode=reinstall` parameter.
This is destructive (it resets the state of the canister), so it requires a confirmation
and can only be performed on a single canister at a time.

`dfx canister install --mode=reinstall <canister>` also requires the same confirmation,
and no longer works with `--all`.

## Replica

The included replica now supports canister_heartbeat.  This only works with rust canisters for the time being,
and does not work with the emulator (`dfx start --emulator`).

# 0.8.3

## DFX

### fix: ic-ref linux binary no longer references /nix/store

This means `dfx start --emulator` has a chance of working if nix is not installed.
This has always been broken, even before dfx 0.7.0.

### fix: replica and ic-starter linux binaries no longer reference /nix/store

This means `dfx start` will work again on linux.  This bug was introduced in dfx 0.8.2.

### feat: replaced --no_artificial_delay option with a sensible default.

The `--no-artificial-delay` option not being the default has been causing a lot of confusion.
Now that we have measured in production and already applied a default of 600ms to most subnets deployed out there,
we have set the same default for dfx and removed the option.

## Motoko

Updated Motoko from 0.6.10 to 0.6.11.

* Assertion error messages are now reproducible (#2821)

# 0.8.2

## DFX

### feat: dfx canister delete can now return cycles to a wallet or dank

By default `dfx canister delete` will return cycles to the default cycles wallet.
Cycles can be returned to a designated canister with `--withdraw-cycles-to-canister` and
cycles can be returned to dank at the current identity principal with `--withdraw-cycles-to-dank`
and to a designated principal with `--withdraw-cycles-to-dank-principal`.

### feat: dfx canister create now accepts multiple instances of --controller argument

It is now possible to create canisters with more than one controller by
passing multiple instances of the `--controller parameter to `dfx canister create`.

You will need to upgrade your wallet with `dfx wallet upgrade`, or `dfx wallet --network ic upgrade`

### feat: dfx canister update-settings now accepts multiple instance of --controller argument

It is now possible to configure a canister to have more than one controller by
passing multiple instances of the `--controller parameter to `dfx canister update-settings`.

### feat: dfx canister info and dfx canister status now display all controllers

### feat!: dfx canister create --controller <controller> named parameter

Breaking change: The controller parameter for `dfx canister create` is now passed as a named parameter,
rather than optionally following the canister name.

Old: dfx canister create [canister name] [controller]
New: dfx canister create --controller <controller> [canister name]

### fix: dfx now respects $DFX_CONFIG_ROOT when looking for legacy credentials

Previously this would always look in `$HOME/.dfinity/identity/creds.pem`.

### fix: changed dfx canister (create|update-settings) --memory-allocation limit to 12 GiB

Updated the maximum value for the --memory-allocation value to be 12 GiB (12,884,901,888 bytes)

## Cycles Wallet

- Module hash: 9183a38dd2eb1a4295f360990f87e67aa006f225910ab14880748e091248e086
- https://github.com/dfinity/cycles-wallet/commit/9ef38bb7cd0fe17cda749bf8e9bbec5723da0e95

### Added support for multiple controllers

You will need to upgrade your wallet with `dfx wallet upgrade`, or `dfx wallet --network ic upgrade`

## Replica

The included replica now supports public spec 0.18.0

* Canisters can now have more than one controller
* Adds support for 64-bit stable memory
* The replica now goes through an initialization sequence, reported in its status
as `replica_health_status`.  Until this reports as `healthy`, queries or updates will
fail.
** `dfx start --background` waits to exit until `replica_health_status` is `healthy`.
** If you run `dfx start` without `--background`, you can call `dfx ping --wait-healthy`
to wait until the replica is healthy.

## Motoko

Updated Motoko from 0.6.7 to 0.6.10

* add Debug.trap : Text -> None (motoko-base #288)
* Introduce primitives for `Int` ⇔ `Float` conversions (#2733)
* Fix crashing bug for formatting huge floats (#2737)

# 0.8.1

## DFX

### feat: dfx generate types command

``` bash
dfx generate
```

This new command will generate type declarations for canisters in dfx.json.

You can control what will be generated and how with corresponding configuration in dfx.json.

Under dfx.json → "canisters" → "<canister_name>", developers can add a "declarations" config. Options are:

* "output" → directory to place declarations for that canister | default is "src/declarations/<canister_name>"

* "bindings" → [] list of options, ("js", "ts", "did", "mo") | default is "js", "ts", "did"

* "env_override" → a string that will replace process.env.{canister_name_uppercase}_CANISTER_ID in the "src/dfx/assets/language_bindings/canister.js" template.

js declarations output

* index.js (generated from "src/dfx/assets/language_bindings/canister.js" template)

* <canister_name>.did.js - candid js binding output

ts declarations output

  * <canister_name>.did.d.ts - candid ts binding output

did declarations output

  * <canister_name>.did - candid did binding output

mo declarations output

  * <canister_name>.mo - candid mo binding output

### feat: dfx now supports the anonymous identity

Use it with either of these forms:
``` bash
dfx identity use anonymous
dfx --identity anonymous ...
```

### feat: import default identities

Default identities are the pem files generated by `dfx identity new ...` which contain Ed25519 private keys.
They are located at `~/.config/dfx/identity/xxx/identity.pem`.
Now, you can copy such pem file to another computer and import it there.

``` bash
dfx identity new alice
cp ~/.config/dfx/identity/xxx/identity.pem alice.pem
# copy the pem file to another computer, then
dfx identity import alice alice.pem
```

Before, people can manually copy the pem files to the target directory to "import". Such workaround still works.
We suggest to use the `import` subcommand since it also validate the private key.

### feat: Can now provide a nonstandard wallet module with DFX_WALLET_WASM environment variable

Define DFX_WALLET_WASM in the environment to use a different wasm module when creating or upgrading the wallet.

## Asset Canister

### fix: trust full asset SHA-256 hashes provided by the caller

When the caller provides SHA-256 hashes (which dfx does), the asset canister will no longer
recompute these hashes when committing the changes.  These recomputations were causing
canisters to run out of cycles, or to attempt to exceed the maximum cycle limit per update.

# 0.8.0

The 0.8.0 release includes updates and fixes that are primarily internal to improve existing features and functions rather than user-visible.

## DFX

### fix: dfx identity set-wallet no longer requires --force when used with --network ic

This was intended to skip verification of the wallet canister on the IC network,
but ended up only writing to the wallets.json file if --force was passed.

### chore: updating dependencies

* Support for the latest version of the {IC} specification and replica.

* Updating to latest versions of Motoko, Candid, and agent-rs

### feat: Type Inference Update

* Changes to `dfx new` project template and JavaScript codegen to support type inference in IDE's

* Adding webpack dev server to project template

* Migration path documented at https://sdk.dfinity.org/docs/release-notes/0.8.0-rn.html

# 0.7.7

Breaking changes to frontend code generation, documented in 0.8.0

## DFX

### feat: deploy and canister install will now only upgrade a canister if the wasm actually changed

dfx deploy and dfx canister install now compare the hash of the already-installed module
with the hash of the built canister's wasm output.  If they are the same, they leave the canister
in place rather than upgrade it.  They will still synchronize assets to an asset canister regardless
of the result of this comparison.


# 0.7.6

## icx-proxy

The streaming callback mechanism now requires the following record structure for the token:
```
type StreamingCallbackToken = record {
    key: text;
    content_encoding: text;
    index: nat;
    sha256: opt blob;
};
```

Previously, the token could be a record with any set of fields.

# 0.7.2

## DFX

### fix: set default cycle balance to 3T

Change the default cycle balance of a canister from 10T cycles to 3T cycles.

## Cycles Wallet

- Module hash: 1404b28b1c66491689b59e184a9de3c2be0dbdd75d952f29113b516742b7f898
- https://github.com/dfinity/cycles-wallet/commit/e902708853ab621e52cb68342866d36e437a694b

### fix: It is no longer possible to remove the last controller.

Fixed an issue where the controller can remove itself from the list of controllers even if it's the only one,
leaving the wallet uncontrolled.
Added defensive checks to the wallet's remove_controller and deauthorize methods.

# 0.7.1

## DFX

### feat: sign request_status for update call

When using `dfx canister sign` to generate a update message, a corresponding
request_status message is also signed and append to the json as `signed_request_status`.
Then after sending the update message, the user can check the request_status using
`dfx canister send message.json --status`.

### fix: wallet will not proxy dfx canister call by default

Previously, `dfx canister call` would proxy queries and update calls via the wallet canister by default.
(There was the `--no-wallet` flag to bypass the proxy and perform the calls as the selected identity.)
However, this behavior had drawbacks, namely each `dfx canister call` was an inter-canister call
by default and calls would take a while to resolve. This fix makes it so that `dfx canister call` no longer
proxies via the wallet by default. To proxy calls via the wallet, you can do
`dfx canister --wallet=<wallet-id> call`.

### feat: add --no-artificial-delay to dfx replica and start

This change adds the `--no-artificial-delay` flag to `dfx start` and `dfx replica`.
The replica shipped with dfx has always had an artificial consensus delay (introduced to simulate
a delay users might see in a networked environment.) With this new flag, that delay can
be lessened. However, you might see increased CPU utilization by the replica process.

### feat: add deposit cycles and uninstall code

This change introduces the `deposit_cycles` and `uninstall_code` management canister
methods as dedicated `dfx canister` subcommands.

### fix: allow consistent use of canisters ids in canister command

This change updates the dfx commands so that they will accept either a canister name
(sourced from your local project) or a valid canister id.

# 0.7.0

## DFX

### feat: add output type to request-status

This change allows you to specify the format the return result for `dfx canister request-status`.

### fix: deleting a canister on a network removes entries for other networks

This change fixes a bug where deleting a canister on a network removed all other entries for
the canister in the canister_ids.json file.

### feat: point built-in `ic` network provider at mainnet

`--network ic` now points to the mainnet IC (as Sodium has been deprecated.)

### feat: add candid UI canister

The dedicated candid UI canister is installed on a local network when doing a `dfx canister install`
or `dfx deploy`.

### fix: Address already in use (os error 48) when issuing dfx start

This fixes an error which occurred when starting a replica right after stopping it.

### feat: ledger subcommands

dfx now supports a dedicated `dfx ledger` subcommand. This allows you to interact with the ledger
canister installed on the Internet Computer. Example commands include `dfx ledger account-id` which
prints the Account Identifier associated with your selected identity, `dfx ledger transfer` which
allows you to transfer ICP from your ledger account to another, and `dfx ledger create-canister` which
allows you to create a canister from ICP.

### feat: update to 0.17.0 of the Interface Spec

This is a breaking change to support 0.17.0 of the Interface Spec. Compute & memory allocation values
are set when creating a canister. An optional controller can also be specified when creating a canister.
Furthermore, `dfx canister set-controller` is removed, in favor of `dfx canister update-settings` which
allows the controller to update the controller, the compute allocation, and the memory allocation of the
canister. The freezing threshold value isn't exposed via dfx cli yet, but it may still be modified by
calling the management canister via `dfx canister call aaaaa-aa update-settings`

### feat: add wallet subcommands

dfx now supports a dedicated `dfx wallet` subcommand. This allows you to interact with the cycles wallet
associated with your selected identity. For example, `dfx wallet balance` to get the cycle balance,
`dfx wallet list-addresses` to display the associated controllers & custodians, and `dfx wallet send <destination> <amount>`
to send cycles to another wallet.

## Cycles Wallet

- Module Hash: a609400f2576d1d6df72ce868b359fd08e1d68e58454ef17db2361d2f1c242a1
- https://github.com/dfinity/cycles-wallet/commit/06bb256ca0738640be51cf84caaced7ea02ca29d

### feat: Use Internet Identity Service.

# 0.7.0-beta.5

## Cycles Wallet

- Module Hash: 3d5b221387875574a9fd75b3165403cf1b301650a602310e9e4229d2f6766dcc
- https://github.com/dfinity/cycles-wallet/commit/c3cbfc501564da89e669a2d9de810d32240baf5f

### feat: Updated to Public Interface 0.17.0

### feat: The wallet_create_canister method now takes a single record argument, which includes canister settings.

### fix: Return correct content type and encoding for non-gz files.

### fix: Updated frontend for changes to canister creation interface.

# 0.7.0-beta.3

## DFX

### fix: assets with an unrecognized file extension will use content-type "application/octet-stream"

# 0.7.0-beta.2

## DFX

### feat: synchronize assets rather than uploading even assets that did not change

DFX will now also delete assets from the container that do not exist in the project.
This means if you stored assets in the container, and they are not in the project,
dfx deploy or dfx install will delete them.

## Asset Canister

### Breaking change: change to store() method signature

- now takes arguments as a single record parameter
- must now specify content type and content encoding, and may specify the sha256

# 0.7.0-beta.1

## DFX

### fix: now deletes from the asset canister assets that no longer exist in the project

### feat: get certified canister info from read state #1514

Added `dfx canister info` command to get certified canister information. Currently this information is limited to the controller of the canister and the SHA256 hash of its WASM module. If there is no WASM module installed, the hash will be None.

## Asset Canister

### Breaking change: change to list() method signature

- now takes a parameter, which is an empty record
- now returns an array of records

### Breaking change: removed the keys() method

- use list() instead

# 0.7.0-beta.0

## DFX

### feat: webserver can now serve large assets

# 0.6.26

## DFX

### feat: add --no-wallet flag and --wallet option to allow Users to bypass Wallet or specify a Wallet to use for calls (#1476)

Added `--no-wallet` flag to `dfx canister` and `dfx deploy`. This allows users to call canister management functionality with their Identity as the Sender (bypassing their Wallet canister.)
Added `--wallet` option to `dfx canister` and `dfx deploy`. This allows users to specify a wallet canister id to use as the Sender for calls.
`--wallet` and `--no-wallet` conflict with each other. Omitting both will invoke the selected Identity's wallet canister to perform calls.

### feat: add canister subcommands `sign` and `send`

Users can use `dfx canister sign ...` to generated a signed canister call in a json file. Then `dfx canister send [message.json]` to the network.

Users can sign the message on an air-gapped computer which is secure to host private keys.

#### Note

* `sign` and `send` currently don't proxy through wallet canister. Users should use the subcommands with `dfx canister --no-wallet sign ...`.

* The `sign` option `--expire-after` will set the `ingress_expiry` to a future timestamp which is current plus the duration.
Then users can send the message during a 5 minutes time window ending in that `ingress_expiry` timestamp. Sending the message earlier or later than the time window will both result in a replica error.

### feat: implement the HTTP Request proposal in dfx' bootstrap webserver. +
And add support for http requests in the base storage canister (with a default to `/index.html`).

This does not support other encodings than `identity` for now (and doesn't even return any headers). This support will be added to the upgraded asset storage canister built in #1482.

Added a test that uses `curl localhost` to test that the asset storage AND the webserver properly support the http requests.

This commit also upgrades tokio and reqwest in order to work correctly. There are also _some_ performance issues noted (this is slower than the `icx-http-server` for some reason), but those are not considered criticals and could be improved later on.

Renamed the `project_name` in our own generated assets to `canister_name`, for things that are generated during canister build (and not project generation).

### feat: add support for ECDSA on secp256k1

You can now a generate private key via OpenSSL or a simlar tool, import it into dfx, and use it to sign an ingress message.

``` bash
openssl ecparam -name secp256k1 -genkey -out identity.pem
dfx identity import <name> identity.pem
dfx identity use <name>
dfx canister call ...
```

## Asset Canister

### feat: The asset canister can now store assets that exceed the message ingress limit (2 MB)

* Please note that neither the JS agent nor the HTTP server have been updated yet to server such large assets.
* The existing interface is left in place for backwards-compatibility, but deprecated:
** retrieve(): use get() and get_chunk() instead
** store(): use create_batch(), create_chunk(), and commit_batch() instead
** list(): use keys() instead

# 0.6.25

## DFX

- feat: dfx now provides CANISTER_ID_<canister_name> environment variables for all canisters to "npm build" when building the frontend.

## Agents

### Rust Agent

- feat: AgentError due to request::Error will now include the reqwest error message
in addition to "Could not reach the server"
- feat: Add secp256k1 support (dfx support to follow)

# 0.6.24

## DFX

- feat: add option to specify initial cycles for newly created canisters (#1433)

Added option to `dfx canister create` and `dfx deploy` commands: `--with-cycles <with-cycles>`.
This allows the user to specify the initial cycle balance of a canister created by their wallet.
This option is a no-op for the Sodium network.

``` bash
dfx canister create --with-cycles 8000000000 some_canister
dfx deploy --with-cycles 8000000000
```

Help string:
```
Specifies the initial cycle balance to deposit into the newly
created canister. The specified amount needs to take the
canister create fee into account. This amount is deducted
from the wallet's cycle balance
```

- feat: install `dfx` by version or tag (#1426)

This feature adds a new dfx command `toolchain` which have intuitive subcommands.
The toolchain specifiers can be a complete version number, major minor version, or a tag name.

``` bash
dfx toolchain install 0.6.24 # complete version
dfx toolchain install 0.6    # major minor
dfx toolchain install latest # tag name
dfx toolchain default latest
dfx toolchain list
dfx toolchain uninstall latest
```

- fix: onboarding related fixups (#1420)

Now that the Mercury Alpha application subnetwork is up and we are getting ready to onboard devs, the dfx error message for wallet creation has changed:
For example,
``` bash
dfx canister --network=alpha create hello
Creating canister "hello"...
Creating the canister using the wallet canister...
Creating a wallet canister on the alpha network.
Unable to create a wallet canister on alpha:
The Replica returned an error: code 3, message: "Sender not authorized to use method."
Wallet canisters on alpha may only be created by an administrator.
Please submit your Principal ("dfx identity get-principal") in the intake form to have one created for you.
```

- feat: add deploy wallet subcommand to identity (#1414)

This feature adds the deploy-wallet subcommand to the dfx identity.
The User provides the ID of the canister onto which the wallet WASM is deployed.

``` bash
dfx identity deploy-wallet --help
dfx-identity-deploy-wallet
Installs the wallet WASM to the provided canister id

USAGE:
    dfx identity deploy-wallet <canister-id>

ARGS:
    <canister-id>    The ID of the canister where the wallet WASM will be deployed

FLAGS:
    -h, --help       Prints help information
    -V, --version    Prints version information
```

# 0.6.22

## DFX

- feat: dfx call random value when argument is not provided (#1376)

- fix: canister call can take canister ids for local canisters even if … (#1368)
- fix: address panic in dfx replica command (#1338)
- fix: dfx new webpack.config.js does not encourage running 'js' through ts-… (#1341)

## Sample apps

- There have been updates, improvements, and new sample apps added to the [examples](https://github.com/dfinity/examples/tree/master/motoko) repository.

    All of Motoko sample apps in the [examples](https://github.com/dfinity/examples/tree/master/motoko) repository have been updated to work with the latest release of the SDK.

    There are new sample apps to illustrate using arrays ([Quicksort](https://github.com/dfinity/examples/tree/master/motoko/quicksort)) and building create/read/update/delete (CRUD) operations for a web application [Superheroes](https://github.com/dfinity/examples/tree/master/motoko/superheroes).

- The [LinkedUp](https://github.com/dfinity/linkedup) sample application has been updated to work with the latest release of Motoko and the SDK.

## Motoko

## Agents

## Canister Development Kit (CDK)<|MERGE_RESOLUTION|>--- conflicted
+++ resolved
@@ -4,12 +4,10 @@
 
 ## DFX
 
-<<<<<<< HEAD
 
 ### feat: added ic-nns-init executable to the binary cache
-=======
+
 ### feat!: Support installing canisters not in dfx.json
->>>>>>> 43f200ab
 
 `install_canister_wasm` used to fail if installing a canister not listed in dfx.json.  This use case is now supported.
 
