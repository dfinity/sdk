# dfx changelog

# UNRELEASED

## DFX

<<<<<<< HEAD
### fix: Correct wasm for the SNS swap canister

Previously the incorrect wasm canister was installed.
=======
### fix: allow users to skip compatibility check if parsing fails
>>>>>>> 5a68da4d

### feat: canister HTTP support is now enabled by default.

`dfx start` and `dfx replica` now ignore the `--enable-canister-http` parameter.

You can still disable the canister http feature through configuration:
- ~/.config/dfx/networks.json: `.local.canister_http.enabled=false`
- dfx.json (project-specific networks) : `.networks.local.canister_http.enabled=false`

### feat: deploy NNS canisters

A developer is now able to install NNS canisters, including back end canisters such as ledger and governance, and front end canisters such as nns-dapp and internet-identity, on their local DFX server.  Usage:
```
dfx start --clean --background
dfx nns install
```

### feat: generate secp256k1 keys by default

When creating a new identity with `dfx identity new`, whereas previously it would have generated an Ed25519 key, it now generates a secp256k1 key. This is to enable users to write down a BIP39-style seed phrase, to recover their key in case of emergency, which will be printed when the key is generated and can be used with a new `--seed-phrase` flag in `dfx identity import`. `dfx identity import` is however still capable of importing an Ed25519 key.

### chore: update Candid UI canister with commit 528a4b04807904899f67b919a88597656e0cd6fa

* Allow passing did files larger than 2KB.
* Better integration with Motoko Playground.

### feat: simplify verification of assets served by asset canister

* SHA256 hashes of all assets are displayed when deploying the asset canister.
* A query method is added to the asset canister that returns the entire asset hash tree together with the certificate containing the certified variables of the asset canister.

### breaking change: dfx canister update-settings --compute-allocation always fails

See https://forum.dfinity.org/t/fixing-incorrect-compute-allocation-fee/14830

Until the rollout is complete, `dfx canister update-settings --compute-allocation <N>`
will fail with an error from the replica such as the following:
```
The Replica returned an error: code 1, message: "Canister requested a compute allocation of 1% which cannot be satisfied because the Subnet's remaining compute capacity is 0%"
```

### fix: For default node starter template: copy `ic-assets.json5` file from `src` to `dist`

### fix: For `dfx start --clean --background`, the background process no longer cleans a second time.

### refactor: Move replica URL functions into a module for reuse

The running replica port and url are generally useful information. Previously the code to get the URL was embedded in the network proxy code. This moves it out into a library for reuse.

### chore: Frontend canister build process no longer depends on `dfx` or `ic-cdk-optimizer`

Instead, the build process relies on `ic-wasm` to provide candid metadata for the canister, and
shrinking the canister size by stripping debug symbols and unused fuctions.
Additionally, after build step, the `.wasm` file is archived with `gzip`. 

### chore: Move all `frontend canister`-related code into the SDK repo

| from (`repository` `path`)                  | to (path in `dfinity/sdk` repository)          | summary                                                                                     |
|:--------------------------------------------|:-----------------------------------------------|:--------------------------------------------------------------------------------------------|
| `dfinity/cdk-rs` `/src/ic-certified-assets` | `/src/canisters/frontend/ic-certified-asset`   | the core of the frontend canister                                                           |
| `dfinity/certified-assets` `/`              | `/src/canisters/frontend/ic-frontend-canister` | wraps `ic-certified-assets` to build the canister wasm                                      |
| `dfinity/agent-rs` `/ic-asset`              | `/src/canisters/frontend/ic-asset`             | library facilitating interactions with frontend canister (e.g. uploading or listing assets) |
| `dfinity/agent-rs` `/icx-asset`             | `/src/canisters/frontend/icx-asset`            | CLI executable tool - wraps `ic-asset`                                                      |

### feat: use JSON5 file format for frontend canister asset configuration

Both `.ic-assets.json` and `.ic-assets.json5` are valid filenames config filename, though both will get parsed
as if they were [JSON5](https://json5.org/) format. Example content of the `.ic-assets.json5` file:
```json5
// comment
[
  {
    "match": "*", // comment
    /*
    keys below not wrapped in quotes
*/  cache: { max_age: 999 }, // trailing comma 
  },
]
```
- Learn more about JSON5: https://json5.org/

### fix: Update nns binaries unless `NO_CLOBBER` is set

Previously existing NNS binaries were not updated regardless of the `NO_CLOBBER` setting.

### feat!: Support installing canisters not in dfx.json

`install_canister_wasm` used to fail if installing a canister not listed in dfx.json.  This use case is now supported.

### feat: print the dashboard URL on startup

When running `dfx start` or `dfx replica`, the path to the dashboard page is now printed.

### feat!: changed the default port of the shared local network from 8000 to 4943.

This is so dfx doesn't connect to a project-specific network instead of the local shared network.

In combination with the "system-wide dfx start" feature, there is a potential difference to be aware of with respect to existing projects.

Since previous versions of dfx populate dfx.json with a `networks.local` definition that specifies port 8000, the behavior for existing projects won't change.

However, if you've edited dfx.json and removed the `networks.local` definition, the behavior within the project will change: dfx will connect to the shared local network on port 4943 rather than to the project-specific network on port 8000.  You would need to edit webpack.config.js to match.  If you have scripts, you can run the new command `dfx info webserver-port` from the project directory to retrieve the port value.

### feat!: "system-wide dfx start"

By default, dfx now manages the replica process in a way that is independent of any given dfx project.  We've called this feature "system-wide dfx", even though it's actually specific to your user
(storing data files under $HOME), because we think it communicates the idea adequately.

The intended benefits:
- deploying dapps from separate projects alongside one another, similar to working with separate dapps on mainnet
- run `dfx start` from any directory
- run `dfx stop` from any directory, rather than having to remember where you last ran `dfx start`

We're calling this the "shared local network."  `dfx start` and `dfx stop` will manage this network when run outside any project directory, or when a project's dfx.json does not define the `local` network.  The dfx.json template for new projects no longer defines any networks.

We recommend that you remove the `local` network definition from dfx.json and instead use the shared local network.  As mentioned above, doing so will make dfx use port 4943 rather than port 8000.

See [Local Server Configuration](docs/cli-reference/dfx-start.md#local-server-configuration) for details.

dfx now stores data and control files in one of three places, rather than directly under `.dfx/`:
- `.dfx/network/local` (for projects in which dfx.json defines the local network)
- `$HOME/.local/share/dfx/network/local` (for the shared local network on Linux)
- `$HOME/Library/Application Support/org.dfinity.dfx/network/local` (for the shared local network on MacOS)

There is also a new configuration file: `$HOME/.config/dfx/networks.json`.  Its [schema](docs/networks-json-schema.json) is the same as the `networks` element in dfx.json.  Any networks you define here will be available from any project, unless a project's dfx.json defines a network with the same name.  See [The Shared Local Network](docs/cli-reference/dfx-start.md#the-shared-local-network) for the default definitions that dfx provides if this file does not exist or does not define a `local` network.

### feat: added command `dfx info`

#### feat: `dfx info webserver-port`

This displays the port that the icx-proxy process listens on, meaning the port to connect to with curl or from a web browser.

#### #feat: `dfx info replica-rev`

This displays the revision of the replica bundled with dfx, which is the same revision referenced in replica election governance proposals.

### feat: added ic-nns-init, ic-admin, and sns executables to the binary cache

### fix: improved responsiveness of `greet` method call in default Motoko project template

`greet` method was marked as an `update` call, but it performs no state updates. Changing it to `query` call will result in faster execution.

### feat: dfx schema --for networks

The `dfx schema` command can now display the schema for either dfx.json or for networks.json.  By default, it still displays the schema for dfx.json.

```bash
dfx schema --for networks
```

### feat: createActor options accept pre-initialized agent

If you have a pre-initialized agent in your JS code, you can now pass it to createActor's options. Conflicts with the agentOptions config - if you pass both the agent option will be used and you will receive a warning.

```js
const plugActor = createActor(canisterId, {
  agent: plugAgent
})
```

### feat!: option for nodejs compatibility in dfx generate

Users can now specify `node_compatibility: true` in `declarations`. The flag introduces `node.js` enhancements, which include importing `isomorphic-fetch` and configuring the default actor with `isomorphic-fetch` and `host`.

```json
// dfx.json
"declarations": {
  "output": "src/declarations",
  "node_compatibility": true
}
```

#### JS codegen location deprecation

DFX new template now uses `dfx generate` instead of `rsync`. Adds deprecation warning to `index.js` in `.dfx/<network-name>/<canister-name>` encouringing developers to migrate to the `dfx generate` command instead. If you have a `package.json` file that uses `rsync` from `.dfx`, consider switching to something like this:

```json
"scripts": {
  "build": "webpack",
  "prebuild": "npm run generate",
  "start": "webpack serve --mode development --env development",
  "prestart": "npm run generate",
  // It's faster to only generate canisters you depend on, omitting the frontend canister
  "generate": "dfx generate hello_backend"
},
```

### feat: simple cycles faucet code redemption

Using `dfx wallet --network ic redeem-faucet-coupon <my coupon>` faucet users have a much easier time to redeem their codes.
If the active identity has no wallet configured, the faucet supplies a wallet to the user that this command will automatically configure.
If the active identity has a wallet configured already, the faucet will top up the existing wallet.

Alternative faucets can be used, assuming they follow the same interface. To direct dfx to a different faucet, use the `--faucet <alternative faucet id>` flag.
The expected interface looks like the following candid functions:
``` candid
redeem: (text) -> (principal);
redeem_to_wallet: (text, principal) -> (nat);
```
The function `redeem` takes a coupon code and returns the principal to an already-installed wallet that is controlled by the identity that called the function.
The function `redeem_to_wallet` takes a coupon code and a wallet (or any other canister) principal, deposits the cycles into that canister and returns how many cycles were deposited.

### feat: disable automatic wallet creation on non-ic networks

By default, if dfx is not running on the `ic` (or networks with a different name but the same configuration), it will automatically create a cycles wallet in case it hasn't been created yet.
It is now possible to inhibit automatic wallet creation by setting the `DFX_DISABLE_AUTO_WALLET` environment variable.

### fix!: removed unused --root parameter from dfx bootstrap

### feat: canister installation now waits for the replica

When installing a new WASM module to a canister, DFX will now wait for the updated state (i.e. the new module hash) to be visible in the replica's certified state tree before proceeding with post-installation tasks or producing a success status.

### feat!: remove `dfx config`

`dfx config` has been removed. Please update Bash scripts to use `jq`, PowerShell scripts to use `ConvertTo-Json`, nushell scripts to use `to json`, etc.

### feat: move all the flags to the end

Command flags have been moved to a more traditional location; they are no longer positioned per subcommand, but instead are able to be all positioned after the final subcommand. In prior versions, a command might look like:
```bash
dfx --identity alice canister --network ic --wallet "$WALLET" create --all
```
This command can now be written:
```bash
dfx canister create --all --network ic --wallet "$WALLET" --identity alice
```
The old syntax is still available, though, so you don't need to migrate your scripts.

### feat!: changed update-settings syntax

When using `dfx canister update-settings`, it is easy to mistake `--controller` for `--add-controller`. For this reason `--controller` has been renamed to `--set-controller`.

### feat!: removed the internal webserver

This is a breaking change.  The only thing this was still serving was the /_/candid endpoint.  If you need to retrieve the candid interface for a local canister, you can use `dfx canister metadata <canister> candid:service`.

### fix: dfx wallet upgrade: improved error messages:

- if there is no wallet to upgrade
- if trying to upgrade a local wallet from outside of a project directory

### fix: canister creation cost is 0.1T cycles

Canister creation fee was calculated with 1T cycles instead of 0.1T.

### fix: dfx deploy and dfx canister install write .old.did files under .dfx/

When dfx deploy and dfx canister install upgrade a canister, they ensure that the
new candid interface is compatible with the previous candid interface.  They write
a file with extension .old.did that contains the previous interface.  In some
circumstances these files could be written in the project directory.  dfx now
always writes them under the .dfx/ directory.

### fix: dfx canister install now accepts arbitrary canister ids

This fixes the following error:
``` bash
> dfx canister install --wasm ~/counter.wasm eop7r-riaaa-aaaak-qasxq-cai
Error: Failed while determining if canister 'eop7r-riaaa-aaaak-qasxq-cai' is remote on network 'ic'.
Caused by: Failed while determining if canister 'eop7r-riaaa-aaaak-qasxq-cai' is remote on network 'ic'.
  Failed to figure out if canister 'eop7r-riaaa-aaaak-qasxq-cai' has a remote id on network 'ic'.
    Invalid argument: Canister eop7r-riaaa-aaaak-qasxq-cai not found in dfx.json
```

### feat: allow replica log level to be configured

It is now possible to specify the replica's log level. Possible values are `critical`, `error`, `warning`, `info`, `debug`, and `trace`.
The log level defaults to the level 'error'. Debug prints (e.g. `Debug.print("...")` in Motoko) still show up in the console.
The log level can be specified in the following places (See [system-wide dfx start](#feat-system-wide-dfx-start) for more detailed explanations on the network types):
- In file `networks.json` in the field `<network name>.replica.log_level` for shared networks.
- In file `dfx.json` in the field `networks.<network name>.replica.log_level` for project-specific networks.
- In file `dfx.json` in the field `defaults.replica.log_level` for project-specific networks. Requires a project-specific network to be run, otherwise this will have no effect.

### feat: enable canister sandboxing

Canister sandboxing is enabled to be consistent with the mainnet.

### chore: dfx ledger account-id --of-canister also accepts principal

It is now possible to do e.g. `dfx ledger account-id --of-canister fg7gi-vyaaa-aaaal-qadca-cai` as well as `dfx ledger account-id --of-canister my_canister_name` when checking the ledger account id of a canister.
Previously, dfx only accepted canister aliases and produced an error message that was hard to understand.

### chore: dfx canister deposit-cycles uses default wallet if none is specified

Motivated by [this forum post](https://forum.dfinity.org/t/dfx-0-10-0-dfx-canister-deposit-cycles-returns-error/13251/6).

### fix: print links to cdk-rs docs in dfx new

### fix: Small grammar change to identity password decryption prompt

The prompt for entering your passphrase in order to decrypt an identity password read:
    "Please enter a passphrase for your identity"
However, at that point, it isn't "a" passphrase.  It's either your passphrase, or incorrect.
Changed the text in this case to read:
    "Please enter the passphrase for your identity"

### chore: add retry logic to dfx download script

## Dependencies

### Replica

Updated replica to elected commit 999f7cc6bbe17abdb7b7a1eab73840a94597e363.
This incorporates the following executed proposals:

* [78693](https://dashboard.internetcomputer.org/proposal/78693)
* [77589](https://dashboard.internetcomputer.org/proposal/77589)
* [76228](https://dashboard.internetcomputer.org/proposal/76228)
* [75700](https://dashboard.internetcomputer.org/proposal/75700)
* [75109](https://dashboard.internetcomputer.org/proposal/75109)
* [74395](https://dashboard.internetcomputer.org/proposal/74395)
* [73959](https://dashboard.internetcomputer.org/proposal/73959)
* [73714](https://dashboard.internetcomputer.org/proposal/73714)
* [73368](https://dashboard.internetcomputer.org/proposal/73368)
* [72764](https://dashboard.internetcomputer.org/proposal/72764)

### ic-ref

Updated ic-ref to 0.0.1-1fba03ee
- introduce awaitKnown
- trivial implementation of idle_cycles_burned_per_day

### Updated Motoko to 0.7.0

### Cycles wallet

- Module hash: b944b1e5533064d12e951621d5045d5291bcfd8cf9d60c28fef02c8fdb68e783
- https://github.com/dfinity/cycles-wallet/commit/fa86dd3a65b2509ca1e0c2bb9d7d4c5be95de378

# 0.11.2

## DFX

### fix: disable asset canister redirection of all HTTP traffic from `.raw.ic0.app` to `.ic0.app`

### fix: disable asset canister's ETag HTTP headers

The feature is not yet implemented on `icx-proxy`-level, and is causing 500 HTTP response for some type of assets every second request.

# 0.11.1

## DFX

### fix: dfx now only adds candid:service metadata to custom canisters that have at least one build step

This way, if a canister uses a premade canister wasm, dfx will use it as-is.

### fix: "canister alias not defined" in the Motoko language server

It is now possible to develop multiple-canister projects using the [Motoko VSCode extension](https://marketplace.visualstudio.com/items?itemName=dfinity-foundation.vscode-motoko).

### fix: improve browser compatibility for the JavaScript language binding

Patches a JavaScript language binding compatibility issue encountered in web browsers which do not support the (?.) operator.

### feat: print dfx.json schema

dfx is now capable of displaying the schema for `dfx.json`. You can see the schema by running `dfx schema` or write the schema to a file with `dfx schema --outfile path/to/file/schema.json`.

### feat: support for configuring assets in assets canister
- The `.ic-assets.json` file should be placed inside directory with assets, or its subdirectories. Multiple config files can be used (nested in subdirectories). Example of `.ic-assets.json` file format:
``` json
[
    {
        "match": ".*",
        "cache": {
            "max_age": 20
        },
        "headers": {
            "X-Content-Type-Options": "nosniff"
        },
        "ignore": false
    },
    {
        "match": "**/*",
        "headers": null
    },
    {
        "match": "file.json",
        "ignore": true
    }
]
```
- Configuring assets works only during asset creation - any changes to `.ic-assets.json` files won't have any effect effect for assets that have already been created. We are working on follow up implementation with improvements to handle updating these properties.
- `headers` from multiple applicable rules are being stacked/concatenated, unless `null` is specified, which resets/empties the headers.
- Both `"headers": {}` and absence of `headers` field don't have any effect on end result.
- Valid JSON format is required, i.e. the array of maps, `match` field is required. Only the following fields are accepted: `cache`, `ignore`, `headers`, `match`. The glob pattern has to be valid.
- The way matching rules work:
  1. The most deeply nested config file takes precedence over the one in parent dir. In other words, properties from a rule matching a file in a subdirectory override properties from a rule matching a file in a parent directory
  2. Order of rules within file matters - last rule in config file takes precedence over the first one

- The way `ignore` field works:
  1. By default, files that begin with a `.` are ignored, while all other files are included.
  2. The `.ignore` field overrides this, if present.
  3. If a directory is ignored, file and directories within it cannot be un-ignored.
  4. A file can be ignored and un-ignored many times, as long as any of its parent directories haven't been ignored.


### fix: Allow `dfx deploy` to not take arguments for canisters not being installed

A longstanding bug with `dfx deploy` is that if an installation is skipped (usually an implicitly included dependency), it still requires arguments even if the installed canister doesn't. As of this release that bug is now fixed.

### feat: Add additional logging from bitcoin canister in replica.

Configures the replica to emit additional logging from the bitcoin canister whenever the bitcoin feature is enabled. This helps show useful information to developers, such as the bitcoin height that the replica currently sees.

### fix: make `build` field optional for custom canisters

Prior to 0.11.0, a custom canister's `build` field could be left off if `dfx build` was never invoked. To aid in deploying prebuilt canisters, this behavior is now formalized; omitting `build` is equivalent to `build: []`.

### feat: Use `--locked` for Rust canisters

`dfx build`, in Rust canisters, now uses the `--locked` flag when building with Cargo. To offset this, `dfx new --type rust` now runs `cargo update` on the resulting project.

### feat: Enable threshold ecdsa signature

ECDSA signature signing is now enabled by default in new projects, or by running `dfx start --clean`.
A test key id "Secp256k1:dfx_test_key" is ready to be used by locally created canisters.

## Dependencies

### Updated `agent-rs` to 0.20.0

### Updated `candid` to 0.7.15

### Replica

Updated replica to elected commit 6e86169e98904047833ba6133e5413d2758d90eb.
This incorporates the following executed proposals:

* [72225](https://dashboard.internetcomputer.org/proposal/72225)
* [71669](https://dashboard.internetcomputer.org/proposal/71669)
* [71164](https://dashboard.internetcomputer.org/proposal/71164)
* [70375](https://dashboard.internetcomputer.org/proposal/70375)
* [70002](https://dashboard.internetcomputer.org/proposal/70002)

# 0.11.0

## DFX

### feat: renamed canisters in new projects to <project>_frontend and <project>_backend

The names of canisters created for new projects have changed.
After `dfx new <project>`, the canister names are:

- `<project>_backend` (previously `<project>`)
- `<project>_frontend` (previously `<project>_assets`)

### feat: Enable threshold ecdsa signature

### feat: new command: dfx canister metadata <canister> <name>

For example, to query a canister's candid service definition: `dfx canister metadata hello_backend candid:service`

### refactor: deprecate /_/candid internal webserver

The dfx internal webserver now only services the /_/candid endpoint.  This
is now deprecated.  If you were using this to query candid definitions, you
can instead use `dfx canister metadata`.

### refactor: optimize from ic-wasm

Optimize Rust canister WASM module via ic-wasm library instead of ic-cdk-optimizer. A separate installation of ic-cdk-optimizer is no longer needed.

The actual optimization was kept the same.

### feat: Read dfx canister call argument from a file or stdin

Enables passing large arguments that cannot be passed directly in the command line using the `--argument-file` flag. For example:
 * Named file: `dfx canister call --argument-file ./my/argument/file.txt my_canister_name greet`
 * Stdin: `echo '( null )' | dfx canister call --argument-file - my_canister_name greet`

### fix: Use default setting for BTC adapter idle seconds

A lower threshold was no longer necessary.

### feat: Allow users to configure logging level of bitcoin adapter

The bitcoin adapter's logging can be very verbose if debug logging is enabled, making it difficult to make sense of what's going on. On the other hand, these logs are useful for triaging problems.

To get the best of both worlds, this release adds support for an additional configuration option in dfx.json:

    "bitcoin": {
      "enabled": true,
      "nodes": ["127.0.0.1:18444"],
      "log_level": "info" <------- users can now configure the log level
    }

By default, a log level of "info" is used, which is relatively quiet. Users can change it to "debug" for more verbose logging.

### chore: update Candid UI canister with commit bffa0ae3c416e8aa3c92c33722a6b1cb31d0f1c3

This includes the following changes:

* Fetch did file from canister metadata
* Better flamegraph support
* Fix bigint error for vec nat8 type

### feat: dfx will look up the port of the running webserver from .dfx/webserver-port, if present

After `dfx start --host 127.0.0.1:0`, the dfx webserver will listen on an ephemeral port.  It stores the port value in .dfx/webserver-port.  dfx will now look for this file, and if a port is contained within, use that port to connect to the dfx webserver.

### fix: dfx commands once again work from any subdirectory of a dfx project

Running `dfx deploy`, `dfx canister id`, `dfx canister call` and so forth work as expected
if run from within any subdirectory of a dfx project.  Previously, this would create
canister_ids.json or .dfx/local/canister_ids.json within the subdirectory.

### feat: Post-installation tasks

You can now add your own custom post-installation/post-deployment tasks to any canister type. The new `post-install` key for canister objects in `dfx.json` can be a command or list of commands, similar to the `build` key of `custom` canisters, and receives all the same environment variables. For example, to replicate the upload task performed with `assets` canisters, you might set `"post-install": "icx-asset sync $CANISTER_ID dist"`.

### feat: assets are no longer copied from source directories before being uploaded to asset canister

Assets are now uploaded directly from their source directories, rather than first being copied
to an output directory.

If you're using `dfx deploy`, you won't see any change in functionality.  If you're running
`dfx canister install --mode=upgrade`, changed files in asset source directories will
be detected and uploaded even without an intervening `dfx build`.

### fix: Added src/declarations to .gitignore for new projects

### fix: remove deprecated candid path environment variable

The environment variable format `CANISTER_CANDID_{name}`, used in Rust projects, was deprecated in 0.9.2, to be unified with the variables `CANISTER_CANDID_PATH_{name}` which are used in other project types. It has now been removed. Note that you will need to update `ic-cdk-macros` if you use the `#[import]` macro.

### feat: deprecate `dfx config` for removal

The `dfx config` command has several issues and is ultimately a poor replacement for [`jq`](https://stedolan.github.io/jq). The command is being deprecated, and will be removed in a later release; we recommend switching to `jq` or similar tools (e.g. `ConvertTo-Json` in PowerShell, `to json` in nushell, etc.)

### feat: Better build scripts for type:custom

Build scripts now always receive a CWD of the DFX project root, instead of wherever `dfx` was invoked from, and a bare script `script.sh` can be specified without needing to prefix with `./`.

### feat: rust, custom, and asset canisters now include candid:service metadata

Motoko canisters already included this metadata.

Also added this metadata to the asset canister wasm, which will cause the next deploy to
install this new version.

### feat: Add safeguard to freezing threshold

Some developers mistakenly think that the freezing threshold is measured in cycles, but it is actually measured in seconds. To stop them from accidentally freezing their canisters, setting a freezing threshold above 50M seconds (~1.5 years) now requires a confirmation.

### fix: restores assets to webpack devserver

### chore: updates webpack dependencies for dfx new project

Resolves an issue where `webpack-cli` was was breaking when users tried to run `npm start` in a fresh project. For affected users of 0.10.1, you can resolve this issue manually by running `npm install webpack@latest webpack-cli@latest terser-webpack-plugin@latest`.

### feat: Support for new ledger notify function

Ledger 7424ea8 deprecates the existing `notify` function with a switch parameter between creating and topping up a canister, and introduces two
functions for doing the same. This should *mostly* be invisible to users, except that previously, if `dfx ledger create-canister` or `dfx ledger top-up`
failed, you would call `dfx ledger notify` after correcting the issue. In order to support the change, this command has been changed to two subcommands:
`dfx ledger notify create-canister` and `dfx ledger notify top-up`.

### feat: `--from-subaccount`

Previously, the ledger commands assumed all transfers were made from the default subaccount for the identity principal. This feature adds a `--from-subaccount` flag to `dfx ledger transfer`, `dfx ledger create-canister`, and `dfx ledger top-up`, to enable making transfers from a selected subaccount. A `--subaccount` flag is also added to `dfx ledger balance` for convenience. Subaccounts are expected as 64-character hex-strings (i.e. 32 bytes).

### feat: cargo audit when building rust canisters

When a canister with type `rust` is built and `cargo-audit` is installed, dfx will now check for vulnerabilities in the dependencies. If a vulnerability is found, dfx will recommend that the user update to a version without known vulnerabilities.

### fix: Freezing Threshold now documented

Calls made to retrieve the help output for `canister update-settings` was missing the `freezing-threshold` parameter.

### chore: warnings and errors are more visible

`WARN` and `ERROR` messages are now clearly labelled as such, and the labels are colored accordingly.
This is now included when running `dfx canister update-settings -h`.

### fix: canister call uses candid file if canister type cannot be determined

The candid file specified in the field `canisters.<canister name>.candid` of dfx.json, or if that not exists `canisters.<canister name>.remote.candid`, is now used when running `dfx canister call`, even when dfx fails to determine the canister type.

### fix: btc/canister http adapter socket not found by replica after restart

After running `dfx start --enable-bitcoin` twice in a row (stopping dfx in between), the second
launched replica would fail to connect to the btc adapter.  This is because ic-starter
does not write a new configuration file if one already exists, so the configuration file
used by the replica referred to one socket path, while dfx passed a different socket path
to the btc adapter.

Now dfx reuses the previously-used unix domain socket path, for both the btc adapter
and for the canister http adapter.

### fix: dfx stop now waits until dfx and any child processes exit

Previously, `dfx stop` would send the TERM signal to the running dfx and its child processes,
and then exit immediately.

This avoids interference between a dfx process performing cleanup at shutdown and
a dfx process that is starting.

### fix: dfx ping no longer creates a default identity

dfx ping now uses the anonymous identity, and no longer requires dfx.json to be present.


### fix: Initialize replica with bitcoin regtest flag

When the bitcoin feature is enabled, dfx was launching the replica with the "bitcoin_testnet" feature.
The correct feature to use is "bitcoin_regtest".

### dfx bootstrap now looks up the port of the local replica

`dfx replica` writes the port of the running replica to one of these locations:

- .dfx/replica-configuration/replica-1.port
- .dfx/ic-ref.port

`dfx bootstrap` will now use this port value, so it's no longer necessary to edit dfx.json after running `dfx replica`.

### feat: dfx.json local network settings can be set on the local network, rather than defaults

In `dfx.json`, the `bootstrap`, `bitcoin`, `canister_http`, and `replica` settings can
now be specified on the local network, rather than in the `defaults` field.
If one of these four fields is set for the local network, the corresponding field
in `defaults` will be ignored.

Example:
``` json
{
  "networks": {
    "local": {
      "bind": "127.0.0.1:8000",
      "canister_http": {
        "enabled": true
      }
    }
  }
}
```

## Dependencies

### Rust Agent

Updated agent-rs to 0.18.0

### Motoko

Updated Motoko from 0.6.28 to 0.6.29.

### Replica

Updated replica to elected commit 8993849de5fab76e796d67750facee55a0bf6649.
This incorporates the following executed proposals:

* [69804](https://dashboard.internetcomputer.org/proposal/69804)
* [67990](https://dashboard.internetcomputer.org/proposal/67990)
* [67483](https://dashboard.internetcomputer.org/proposal/67483)
* [66895](https://dashboard.internetcomputer.org/proposal/66895)
* [66888](https://dashboard.internetcomputer.org/proposal/66888)
* [65530](https://dashboard.internetcomputer.org/proposal/65530)
* [65327](https://dashboard.internetcomputer.org/proposal/65327)
* [65043](https://dashboard.internetcomputer.org/proposal/65043)
* [64355](https://dashboard.internetcomputer.org/proposal/64355)
* [63228](https://dashboard.internetcomputer.org/proposal/63228)
* [62143](https://dashboard.internetcomputer.org/proposal/62143)

### ic-ref

Updated ic-ref to 0.0.1-173cbe84
 - add ic0.performance_counter system interface
 - add system API for ECDSA signing
 - allow optional "error_code" field in responses
 - support gzip-compressed canister modules
 - enable canisters to send HTTP requests

# 0.10.1

## DFX

### fix: Webpack config no longer uses CopyPlugin

Dfx already points to the asset canister's assets directory, and copying to disk could sometimes
lead to an annoying "too many open files" error.

### fix: HSMs are once again supported on Linux

On Linux, dfx 0.10.0 failed any operation with an HSM with the following error:
```
Error: IO: Dynamic loading not supported
```
The fix was to once again dynamically-link the Linux build.

### feat: error explanation and fixing instructions engine

Dfx is now capable of providing explanations and remediation suggestions for entire categories of errors at a time.
Explanations and suggestions will slowly be added over time.
To see an example of an already existing suggestion, run `dfx deploy --network ic` while using an identity that has no wallet configured.

### chore: add context to errors

Most errors that happen within dfx are now reported in much more detail. No more plain `File not found` without explanation what even was attempted.

### fix: identities with configured wallets are not broken anymore and removed only when using the --drop-wallets flag

When an identity has a configured wallet, dfx no longer breaks the identity without actually removing it.
Instead, if the --drop-wallets flag is specified, it properly removes everything and logs what wallets were linked,
and when the flag is not specified, it does not remove anything.

The behavior for identities without any configured wallets is unchanged.

### feat: bitcoin integration: dfx now generates the bitcoin adapter config file

dfx command-line parameters for bitcoin integration:
``` bash
dfx start   --enable-bitcoin  # use default node 127.0.0.1:18444
dfx start   --enable-bitcoin --bitcoin-node <node>
```

The above examples also work for dfx replica.

These default to values from dfx.json:
```
.defaults.bitcoin.nodes
.defaults.bitcoin.enabled
```

The --bitcoin-node parameter, if specified on the command line, implies --enable-bitcoin.

If --enable-bitcoin or .defaults.bitcoin.enabled is set, then dfx start/replica will launch the ic-btc-adapter process and configure the replica to communicate with it.


### feat: print wallet balance in a human readable form #2184

Default behaviour changed for `dfx wallet balance`, it will now print cycles amount upscaled to trillions.

New flag `--precise` added to `dfx wallet balance`. Allows to get exact amount of cycles in wallet (without upscaling).

### feat: canister http integration

dfx command-line parameters for canister http requests integration:
```
dfx start --enable-canister-http
dfx replica --enable-canister-http
```

This defaults to the following value in dfx.json:
```
.defaults.canister_http.enabled
```

### fix: specifying ic provider with a trailing slash is recognised correctly

Specifying the network provider as `https://ic0.app/` instead of `https://ic0.app` is now recognised as the real IC network.

### Binary cache

Added ic-canister-http-adapter to the binary cache.

## Dependencies

### Updated agent-rs to 0.17.0

## Motoko

Updated Motoko from 0.6.26 to 0.6.28.

## Replica

Updated replica to elected commit b90edb9897718730f65e92eb4ff6057b1b25f766.
This incorporates the following executed proposals:

* [61004](https://dashboard.internetcomputer.org/proposal/61004)
* [60222](https://dashboard.internetcomputer.org/proposal/60222)
* [59187](https://dashboard.internetcomputer.org/proposal/59187)
* [58479](https://dashboard.internetcomputer.org/proposal/58479)
* [58376](https://dashboard.internetcomputer.org/proposal/58376)
* [57843](https://dashboard.internetcomputer.org/proposal/57843)
* [57395](https://dashboard.internetcomputer.org/proposal/57395)

## icx-proxy

Updated icx-proxy to commit c312760a62b20931431ba45e5b0168ee79ea5cda

* Added gzip and deflate body decoding before certification validation.
* Fixed unzip and streaming bugs
* Added Prometheus metrics endpoint
* Added root and invalid ssl and dns mapping

# 0.10.0

## DFX

### feat: Use null as default value for opt arguments


Before this, `deploy`ing a canister with an `opt Foo` init argument without specifying an `--argument` would lead to an error:

``` bash
$ dfx deploy
Error: Invalid data: Expected arguments but found none.
```

With this change, this isn't an error anymore, but instead `null` is passed as a value. In general, if the user does _not_ provide an `--argument`, and if the init method expects only `opt` arguments, then `dfx` will supply `null` for each argument.

Note in particular that this does not try to match `opt` arguments for heterogeneous (`opt`/non-`opt`) signatures. Note moreover that this only impacts a case that would previously error out, so no existing (working) workflows should be affected.

### feat: dfx identity set-wallet now checks that the provided canister is actually a wallet

This check was previously performed on local networks, but not on mainnet.

### feat: dfx canister call --candid <path to candid file> ...

Allows one to provide the .did file for calls to an arbitrary canister.

### feat: Install arbitrary wasm into canisters

You no longer need a DFX project setup with a build task to install an already-built wasm module into a canister ID. The new `--wasm <path>` flag to `dfx canister install` will bypass project configuration and install the wasm module at `<path>`. A DFX project setup is still recommended for general use; this should mostly be used for installing pre-built canisters. Note that DFX will also not perform its usual checks for API/ABI/stable-memory compatibility in this mode.

### feat: Support for 128-bit cycle counts

Cycle counts can now exceed the previously set maximum of 2^64. The new limit is 2^128. A new wallet version has been bundled with this release that supports the new cycle count. You will not be able to use this feature with your existing wallets without running `dfx wallet upgrade`, but old wallets will still work just fine with old cycle counts.

### fix: dfx start will once again notice if dfx is already running

dfx will once again display 'dfx is already running' if dfx is already running,
rather than 'Address already in use'.

As a consequence, after `dfx start` failed to notice that dfx was already running,
it would replace .dfx/pid with an empty file.  Later invocations of `dfx stop`
would display no output and return a successful exit code, but leave dfx running.

### fix: dfx canister update-settings <canister id> works even if the canister id is not known to the project.

This makes the behavior match the usage text of the command:
`<CANISTER> Specifies the canister name or id to update. You must specify either canister name/id or the --all option`

### feat: dfx deploy --upgrade-unchanged or dfx canister install --mode upgrade --upgrade-unchanged

When upgrading a canister, `dfx deploy` and `dfx canister install` skip installing the .wasm
if the wasm hash did not change.  This avoids a round trip through stable memory for all
assets on every dfx deploy, for example.  By passing this argument, dfx will instead
install the wasm even if its hash matches the already-installed wasm.

### feat: Introduce DFX_CACHE_ROOT environment variable

A new environment variable, `DFX_CACHE_ROOT`, has been introduced to allow setting the cache root directory to a different location than the configuration root directory. Previously `DFX_CONFIG_ROOT` was repurposed for this which only allowed one location to be set for both the cache and configuration root directories.

This is a breaking change since setting `DFX_CONFIG_ROOT` will no longer set the cache root directory to that location.

### fix: Error if nonzero cycles are passed without a wallet proxy

Previously, `dfx canister call --with-cycles 1` would silently ignore the `--with-cycles` argument as the DFX principal has no way to pass cycles and the call must be forwarded through the wallet. Now it will error instead of silently ignoring it. To forward a call through the wallet, use `--wallet $(dfx identity get-wallet)`, or `--wallet $(dfx identity --network ic get-wallet)` for mainnet.

### feat: Configure subnet type of local replica

The local replica sets its parameters according to the subnet type defined in defaults.replica.subnet_type, defaulting to 'application' when none is specified.
This makes it less likely to accidentally hit the 'cycles limit exceeded' error in production.  Since the previous default was `system`, you may see these types errors in development instead.
Possible values for defaults.replica.subnet_type are: "application", "verifiedapplication", "system"

Example how to specify the subnet type:
``` json
{
  "defaults": {
    "replica": {
      "subnet_type": "verifiedapplication"
    }
  }
}
```

### feat: Introduce command for local cycles top-up

`dfx ledger fabricate-cycles <canister (id)> <optional amount>` can be used during local development to create cycles out of thin air and add them to a canister. Instead of supplying a canister name or id it is also possible to use `--all` to add the cycles to every canister in the current project. When no amount is supplied, the command uses 10T cycles as default. Using this command with `--network ic` will result in an error.

### feat: Private keys can be stored in encrypted format

`dfx identity new` and `dfx identity import` now ask you for a password to encrypt the private key (PEM file) when it is stored on disk.
If you decide to use a password, your key will never be written to disk in plain text.
In case you don't want to enter your password all the time and want to take the risk of storing your private key in plain text, you can use the `--disable-encryption` flag.

The `default` identity as well as already existing identities will NOT be encrypted. If you want to encrypt an existing identity, use the following commands:
``` bash
dfx identity export identity_name > identity.pem
# if you have set old_identity_name as the identity that is used by default, switch to a different one
dfx identity use other_identity
dfx identity remove identity_name
dfx identity import identity_name identity.pem
```

### feat: Identity export

If you want to get your identity out of dfx, you can use `dfx identity export identityname > exported_identity.pem`. But be careful with storing this file as it is not protected with your password.

### feat: Identity new/import now has a --force flag

If you want to script identity creation and don't care about overwriting existing identities, you now can use the `--force` flag for the commands `dfx identity new` and `dfx identity import`.

### fix: Do not automatically create a wallet on IC

When running `dfx deploy --network ic`, `dfx canister --network ic create`, or `dfx identity --network ic get-wallet` dfx no longer automatically creates a cycles wallet for the user if none is configured. Instead, it will simply report that no wallet was found for that user.

Dfx still creates the wallet automatically when running on a local network, so the typical workflow of `dfx start --clean` and `dfx deploy` will still work without having to manually create the wallet.

### fix: Identities cannot exist and not at the same time

When something went wrong during identity creation, the identity was not listed as existing.
But when trying to create an identity with that name, it was considered to be already existing.

### feat: dfx start and dfx replica can now launch the ic-btc-adapter process

Added command-line parameters:
``` bash
dfx start   --enable-bitcoin --btc-adapter-config <path>
dfx replica --enable-bitcoin --btc-adapter-config <path>
```

These default to values from dfx.json:
```
.defaults.bitcoin.btc_adapter_config
.defaults.bitcoin.enabled
```

The --btc-adapter-config parameter, if specified on the command line, implies --enable-bitcoin.

If --enable-bitcoin or .defaults.bitcoin.enabled is set, and a btc adapter configuration is specified,
then dfx start/replica will launch the ic-btc-adapter process.

This integration is not yet complete, pending upcoming functionality in ic-starter.

### fix: report context of errors

dfx now displays the context of an error in several places where previously the only error
message would be something like "No such file or directory."

### chore: updates starter project for Node 18

Webpack dev server now works for Node 18 (and should work for Node 17). A few packages are also upgraded

## updating dependencies

Updated to version 0.14.0 of agent-rs

## Cycles wallet

- Module hash: bb001d1ebff044ba43c060956859f614963d05c77bd778468fce4de095fe8f92
- https://github.com/dfinity/cycles-wallet/commit/f18e9f5c2f96e9807b6f149c975e25638cc3356b

## Replica

Updated replica to elected commit b3788091fbdb8bed7e527d2df4cc5e50312f476c.
This incorporates the following executed proposals:

* [57150](https://dashboard.internetcomputer.org/proposal/57150)
* [54964](https://dashboard.internetcomputer.org/proposal/54964)
* [53702](https://dashboard.internetcomputer.org/proposal/53702)
* [53231](https://dashboard.internetcomputer.org/proposal/53231)
* [53134](https://dashboard.internetcomputer.org/proposal/53134)
* [52627](https://dashboard.internetcomputer.org/proposal/52627)
* [52144](https://dashboard.internetcomputer.org/proposal/52144)
* [50282](https://dashboard.internetcomputer.org/proposal/50282)

Added the ic-btc-adapter binary to the cache.

## Motoko

Updated Motoko from 0.6.25 to 0.6.26.

# 0.9.3

## DFX

### feat: dfx deploy now displays URLs for the frontend and candid interface

### dfx.json

In preparation for BTC integration, added configuration for the bitcoind port:

``` json
{
  "canisters": {},
  "defaults": {
    "bitcoind": {
      "port": 18333
    }
  }
}
```

## icx-proxy

Updated icx-proxy to commit 594b6c81cde6da4e08faee8aa8e5a2e6ae815602, now static-linked.

* upgrade HTTP calls upon canister request
* no longer proxies /_/raw to the dfx internal webserver
* allows for generic StreamingCallback tokens

## Replica

Updated replica to blessed commit d004accc3904e24dddb13a11d93451523e1a8a5f.
This incorporates the following executed proposals:

* [49653](https://dashboard.internetcomputer.org/proposal/49653)
* [49011](https://dashboard.internetcomputer.org/proposal/49011)
* [48427](https://dashboard.internetcomputer.org/proposal/48427)
* [47611](https://dashboard.internetcomputer.org/proposal/47611)
* [47512](https://dashboard.internetcomputer.org/proposal/47512)
* [47472](https://dashboard.internetcomputer.org/proposal/47472)
* [45984](https://dashboard.internetcomputer.org/proposal/45984)
* [45982](https://dashboard.internetcomputer.org/proposal/45982)

## Motoko

Updated Motoko from 0.6.21 to 0.6.25.

# 0.9.2

## DFX

### feat: Verify Candid and Motoko stable variable type safety of canister upgrades

Newly deployed Motoko canisters now embed the Candid interface and Motoko stable signatures in the Wasm module.
`dfx deploy` and `dfx canister install` will automatically check

	1) the backward compatible of Candid interface in both upgrade and reinstall mode;
	2) the type safety of Motoko stable variable type in upgrade mode to avoid accidentally lossing data;

See [Upgrade compatibility](https://smartcontracts.org/docs/language-guide/compatibility.html) for more details.

### feat: Unified environment variables across build commands

The three canister types that use a custom build tool - `assets`, `rust`, and `custom` - now all support the same set of environment variables during the build task:

* `DFX_VERSION` - The version of DFX that was used to build the canister.
* `DFX_NETWORK` - The network name being built for. Usually `ic` or `local`.
* `CANISTER_ID_{canister}` - The canister principal ID of the canister `{canister}` registered in `dfx.json`.
* `CANISTER_CANDID_PATH_{canister}` - The path to the Candid interface file for the canister `{canister}` among your canister's dependencies.
* `CANISTER_CANDID_{canister}` (deprecated) - the same as `CANISTER_CANDID_PATH_{canister}`.  This is provided for backwards compatibility with `rust` and `custom` canisters, and will be removed in dfx 0.10.0.
* `CANISTER_ID` - Same as `CANISTER_ID_{self}`, where `{self}` is the name of _this_ canister.
* `CANISTER_CANDID_PATH` - Same as `CANISTER_CANDID_PATH_{self}`, where `{self}` is the name of _this_ canister.

### feat: Support for local ledger calls

If you have an installation of the ICP Ledger (see [Ledger Installation Guide](https://github.com/dfinity/ic/tree/master/rs/rosetta-api/ledger_canister#deploying-locally)), `dfx ledger balance` and `dfx ledger transfer` now support
`--ledger-canister-id` parameter.

Some examples:
``` bash
$ dfx ledger \
  --network local \
  balance \
  --ledger-canister-id  rrkah-fqaaa-aaaaa-aaaaq-cai
1000.00000000 ICP

$ dfx ledger \
  --network local \
  transfer --amount 0.1 --memo 0 \
  --ledger-canister-id  rrkah-fqaaa-aaaaa-aaaaq-cai 8af54f1fa09faeca18d294e0787346264f9f1d6189ed20ff14f029a160b787e8
Transfer sent at block height: 1
```

### feat: `dfx ledger account-id` can now compute canister addresses

The `dfx ledger account-id` can now compute addresses of principals and canisters.
The command also supports ledger subaccounts now.

``` bash
dfx ledger account-id --of-principal 53zcu-tiaaa-aaaaa-qaaba-cai
dfx ledger --network small02 account-id --of-canister ledger_demo
dfx ledger account-id --of-principal 53zcu-tiaaa-aaaaa-qaaba-cai --subaccount 0000000000000000000000000000000000000000000000000000000000000001
```

### feat: Print the full error chain in case of a failure

All `dfx` commands will now print the full stack of errors that led to the problem, not just the most recent error.
Example:

```
Error: Subaccount '00000000000000000000000000000000000000000000000000000000000000000' is not a valid hex string
Caused by:
  Odd number of digits
```

### fix: dfx import will now import pem files created by `quill generate`

`quill generate` currently outputs .pem files without an `EC PARAMETERS` section.
`dfx identity import` will now correctly identify these as EC keys, rather than Ed25519.

### fix: retry on failure for ledger create-canister, top-up, transfer

dfx now calls `transfer` rather than `send_dfx`, and sets the created_at_time field in order to retry the following commands:

* dfx ledger create-canister
* dfx ledger top-up
* dfx ledger transfer

### feat: Remote canister support

It's now possible to specify that a canister in dfx.json references a "remote" canister on a specific network,
that is, a canister that already exists on that network and is managed by some other project.

Motoko, Rust, and custom canisters may be configured in this way.

This is the general format of the configuration in dfx.json:
``` json
{
  "canisters": {
    "<canister name>": {
      "remote": {
        "candid": "<path to candid file to use when building on remote networks>",
        "id": {
          "<network name>": "<principal on network>"
        }
      }
    }
  }
}
```

The "id" field, if set for a given network, specifies the canister ID for the canister on that network.
The canister will not be created or installed on these remote networks.
For other networks, the canister will be created and installed as usual.

The "candid" field, if set within the remote object, specifies the candid file to build against when
building other canisters on a network for which the canister is remote.  This definition can differ
from the candid definitions for local builds.

For example, if have an installation of the ICP Ledger (see [Ledger Installation Guide](https://github.com/dfinity/ic/tree/master/rs/rosetta-api/ledger_canister#deploying-locally))
in your dfx.json, you could configure the canister ID of the Ledger canister on the ic network as below.  In this case,
the private interfaces would be available for local builds, but only the public interfaces would be available
when building for `--network ic`.
``` json
{
  "canisters": {
    "ledger": {
      "type": "custom",
      "wasm": "ledger.wasm",
      "candid": "ledger.private.did",
      "remote": {
        "candid": "ledger.public.did",
        "id": {
          "ic": "ryjl3-tyaaa-aaaaa-aaaba-cai"
        }
      }
    },
    "app": {
      "type": "motoko",
      "main": "src/app/main.mo",
      "dependencies": [ "ledger" ]
    }
  }
}
```

As a second example, suppose that you wanted to write a mock of the ledger in Motoko.
In this case, since the candid definition is provided for remote networks,
`dfx build` (with implicit `--network local`) will build app against the candid
definitions defined by mock.mo, but `dfx build --network ic` will build app against
`ledger.public.did`.

This way, you can define public update/query functions to aid in local testing, but
when building/deploying to mainnet, references to methods not found in `ledger.public.did`
will be reports as compilation errors.

``` json
{
  "canisters": {
    "ledger": {
      "type": "motoko",
      "main": "src/ledger/mock.mo",
      "remote": {
        "candid": "ledger.public.did",
        "id": {
          "ic": "ryjl3-tyaaa-aaaaa-aaaba-cai"
        }
      }
    },
    "app": {
      "type": "motoko",
      "main": "src/app/main.mo",
      "dependencies": [ "ledger" ]
    }
  }
}
```

### feat: Generating remote canister bindings

It's now possible to generate the interface of a remote canister using a .did file using the `dfx remote generate-binding <canister name>|--all` command. This makes it easier to write mocks for local development.

Currently, dfx can generate .mo, .rs, .ts, and .js bindings.

This is how you specify how to generate the bindings in dfx.json:
``` json
{
  "canisters": {
    "<canister name>": {
      "main": "<path to mo/rs/ts/js file that will be generated>",
      "remote": {
        "candid": "<path to candid file to use when generating bindings>"
        "id": {}
      }
    }
  }
}
```

## ic-ref

Upgraded from a432156f24faa16d387c9d36815f7ddc5d50e09f to ab8e3f5a04f0f061b8157c2889f8f5de05f952bb

* Support 128-bit system api for cycles
* Include canister_ranges in the state tree
* Removed limit on cycles in a canister

## Replica

Updated replica to blessed commit 04fe8b0a1262f07c0cec1fdfa838a37607370a61.
This incorporates the following executed proposals:

* [45091](https://dashboard.internetcomputer.org/proposal/45091)
* [43635](https://dashboard.internetcomputer.org/proposal/43635)
* [43633](https://dashboard.internetcomputer.org/proposal/43633)
* [42783](https://dashboard.internetcomputer.org/proposal/42783)
* [42410](https://dashboard.internetcomputer.org/proposal/42410)
* [40908](https://dashboard.internetcomputer.org/proposal/40908)
* [40647](https://dashboard.internetcomputer.org/proposal/40647)
* [40328](https://dashboard.internetcomputer.org/proposal/40328)
* [39791](https://dashboard.internetcomputer.org/proposal/39791)
* [38541](https://dashboard.internetcomputer.org/proposal/38541)

## Motoko

Updated Motoko from 0.6.20 to 0.6.21.

# 0.9.0

## DFX

### feat!: Remove the wallet proxy and the --no-wallet flag

Breaking change: Canister commands, except for `dfx canister create`, will make the call directly, rather than via the user's wallet. The `--no-wallet` flag is thus removed from `dfx canister` as its behavior is the default.

When working with existing canisters, use the `--wallet` flag in conjunction with `dfx identity get-wallet` in order to restore the old behavior.

You will need to upgrade your wallet and each of your existing canisters to work with the new system.  To do so, execute the following in each of your dfx projects:
``` bash
dfx wallet upgrade
dfx canister --wallet "$(dfx identity get-wallet)" update-settings --all --add-controller "$(dfx identity get-principal)"
```
To upgrade projects that you have deployed to the IC mainnet, execute the following:
``` bash
dfx wallet --network ic upgrade
dfx canister --network ic --wallet "$(dfx identity --network ic get-wallet)" update-settings --all --add-controller "$(dfx identity get-principal)"
```

### feat: Add --add-controller and --remove-controller flags for "canister update-settings"

`dfx canister update-settings` previously only let you overwrite the entire controller list; `--add-controller` and `--remove-controller` instead add or remove from the list.

### feat: Add --no-withdrawal flag for "canister delete" for when the canister is out of cycles

`dfx canister delete --no-withdrawal <canister>` can be used to delete a canister without attempting to withdraw cycles.

### fix: set RUST_MIN_STACK to 8MB for ic-starter (and therefore replica)

This matches the value used in production and is meant to exceed the configured 5 MB wasmtime stack.

### fix: asset uploads will retry failed requests as expected

Fixed a defect in asset synchronization where no retries would be attempted after the first 30 seconds overall.

## Motoko

Updated Motoko from 0.6.11 to 0.6.20.

* Implement type union/intersection
* Transform for-loops on arrays into while-loops
* Tighten typing rules for type annotations in patterns
* Candid decoding: skip vec any fast
* Bump up MAX_HP_FOR_GC from 1GB to 3GB
* Candid decoder: Trap if a principal value is too large
* Eliminate bignum calls from for-iteration on arrays
* Improve scheduling
* Improve performance of bignum equality
* Stable signatures: frontend, metadata, command-line args
* Added heartbeat support

## Cycles wallet

- Module hash: 53ec1b030f1891bf8fd3877773b15e66ca040da539412cc763ff4ebcaf4507c5
- https://github.com/dfinity/cycles-wallet/commit/57e53fcb679d1ea33cc713d2c0c24fc5848a9759

## Replica

Updated replica to blessed commit 75138bbf11e201aac47266f07bee289dc18a082b.
This incorporates the following executed proposals:

* [33828](https://dashboard.internetcomputer.org/proposal/33828)
* [31275](https://dashboard.internetcomputer.org/proposal/31275)
* [31165](https://dashboard.internetcomputer.org/proposal/31165)
* [30392](https://dashboard.internetcomputer.org/proposal/30392)
* [30078](https://dashboard.internetcomputer.org/proposal/30078)
* [29235](https://dashboard.internetcomputer.org/proposal/29235)
* [28784](https://dashboard.internetcomputer.org/proposal/28784)
* [27975](https://dashboard.internetcomputer.org/proposal/27975)
* [26833](https://dashboard.internetcomputer.org/proposal/26833)
* [25343](https://dashboard.internetcomputer.org/proposal/25343)
* [23633](https://dashboard.internetcomputer.org/proposal/23633)

# 0.8.4

## DFX

### feat: "rust" canister type

You can now declare "rust" canisters in dfx.json.
``` json
{
  "canisters": {
    "canister_name": {
      "type": "rust",
      "package": "crate_name",
      "candid": "path/to/canister_name.did"
    }
  }
}
```

Don't forget to place a `Cargo.toml` in your project root.
Then dfx will build the rust canister with your rust toolchain.
Please also make sure that you have added the WebAssembly compilation target.

``` bash
rustup target add wasm32-unknown-unknown
```

You can also create new dfx project with a default rust canister.

``` bash
dfx new --type=rust <project-name>
```

### chore: updating dfx new template

Updates dependencies to latest for Webpack, and updates config. Additionally simplifies environment variables for canister ID's in config.

Additionally adds some polish to the starter template, including a favicon and using more semantic html in the example app

### feat: environment variable overrides for executable pathnames

You can now override the location of any executable normally called from the cache by specifying
an environment variable. For example, DFX_ICX_PROXY_PATH will specify the path for `icx-proxy`.

### feat: dfx deploy --mode=reinstall <canister>

`dfx deploy` can now reinstall a single canister, controlled by a new `--mode=reinstall` parameter.
This is destructive (it resets the state of the canister), so it requires a confirmation
and can only be performed on a single canister at a time.

`dfx canister install --mode=reinstall <canister>` also requires the same confirmation,
and no longer works with `--all`.

## Replica

The included replica now supports canister_heartbeat.  This only works with rust canisters for the time being,
and does not work with the emulator (`dfx start --emulator`).

# 0.8.3

## DFX

### fix: ic-ref linux binary no longer references /nix/store

This means `dfx start --emulator` has a chance of working if nix is not installed.
This has always been broken, even before dfx 0.7.0.

### fix: replica and ic-starter linux binaries no longer reference /nix/store

This means `dfx start` will work again on linux.  This bug was introduced in dfx 0.8.2.

### feat: replaced --no_artificial_delay option with a sensible default.

The `--no-artificial-delay` option not being the default has been causing a lot of confusion.
Now that we have measured in production and already applied a default of 600ms to most subnets deployed out there,
we have set the same default for dfx and removed the option.

## Motoko

Updated Motoko from 0.6.10 to 0.6.11.

* Assertion error messages are now reproducible (#2821)

# 0.8.2

## DFX

### feat: dfx canister delete can now return cycles to a wallet or dank

By default `dfx canister delete` will return cycles to the default cycles wallet.
Cycles can be returned to a designated canister with `--withdraw-cycles-to-canister` and
cycles can be returned to dank at the current identity principal with `--withdraw-cycles-to-dank`
and to a designated principal with `--withdraw-cycles-to-dank-principal`.

### feat: dfx canister create now accepts multiple instances of --controller argument

It is now possible to create canisters with more than one controller by
passing multiple instances of the `--controller parameter to `dfx canister create`.

You will need to upgrade your wallet with `dfx wallet upgrade`, or `dfx wallet --network ic upgrade`

### feat: dfx canister update-settings now accepts multiple instance of --controller argument

It is now possible to configure a canister to have more than one controller by
passing multiple instances of the `--controller parameter to `dfx canister update-settings`.

### feat: dfx canister info and dfx canister status now display all controllers

### feat!: dfx canister create --controller <controller> named parameter

Breaking change: The controller parameter for `dfx canister create` is now passed as a named parameter,
rather than optionally following the canister name.

Old: dfx canister create [canister name] [controller]
New: dfx canister create --controller <controller> [canister name]

### fix: dfx now respects $DFX_CONFIG_ROOT when looking for legacy credentials

Previously this would always look in `$HOME/.dfinity/identity/creds.pem`.

### fix: changed dfx canister (create|update-settings) --memory-allocation limit to 12 GiB

Updated the maximum value for the --memory-allocation value to be 12 GiB (12,884,901,888 bytes)

## Cycles Wallet

- Module hash: 9183a38dd2eb1a4295f360990f87e67aa006f225910ab14880748e091248e086
- https://github.com/dfinity/cycles-wallet/commit/9ef38bb7cd0fe17cda749bf8e9bbec5723da0e95

### Added support for multiple controllers

You will need to upgrade your wallet with `dfx wallet upgrade`, or `dfx wallet --network ic upgrade`

## Replica

The included replica now supports public spec 0.18.0

* Canisters can now have more than one controller
* Adds support for 64-bit stable memory
* The replica now goes through an initialization sequence, reported in its status
as `replica_health_status`.  Until this reports as `healthy`, queries or updates will
fail.
** `dfx start --background` waits to exit until `replica_health_status` is `healthy`.
** If you run `dfx start` without `--background`, you can call `dfx ping --wait-healthy`
to wait until the replica is healthy.

## Motoko

Updated Motoko from 0.6.7 to 0.6.10

* add Debug.trap : Text -> None (motoko-base #288)
* Introduce primitives for `Int` ⇔ `Float` conversions (#2733)
* Fix crashing bug for formatting huge floats (#2737)

# 0.8.1

## DFX

### feat: dfx generate types command

``` bash
dfx generate
```

This new command will generate type declarations for canisters in dfx.json.

You can control what will be generated and how with corresponding configuration in dfx.json.

Under dfx.json → "canisters" → "<canister_name>", developers can add a "declarations" config. Options are:

* "output" → directory to place declarations for that canister | default is "src/declarations/<canister_name>"

* "bindings" → [] list of options, ("js", "ts", "did", "mo") | default is "js", "ts", "did"

* "env_override" → a string that will replace process.env.{canister_name_uppercase}_CANISTER_ID in the "src/dfx/assets/language_bindings/canister.js" template.

js declarations output

* index.js (generated from "src/dfx/assets/language_bindings/canister.js" template)

* <canister_name>.did.js - candid js binding output

ts declarations output

  * <canister_name>.did.d.ts - candid ts binding output

did declarations output

  * <canister_name>.did - candid did binding output

mo declarations output

  * <canister_name>.mo - candid mo binding output

### feat: dfx now supports the anonymous identity

Use it with either of these forms:
``` bash
dfx identity use anonymous
dfx --identity anonymous ...
```

### feat: import default identities

Default identities are the pem files generated by `dfx identity new ...` which contain Ed25519 private keys.
They are located at `~/.config/dfx/identity/xxx/identity.pem`.
Now, you can copy such pem file to another computer and import it there.

``` bash
dfx identity new alice
cp ~/.config/dfx/identity/xxx/identity.pem alice.pem
# copy the pem file to another computer, then
dfx identity import alice alice.pem
```

Before, people can manually copy the pem files to the target directory to "import". Such workaround still works.
We suggest to use the `import` subcommand since it also validate the private key.

### feat: Can now provide a nonstandard wallet module with DFX_WALLET_WASM environment variable

Define DFX_WALLET_WASM in the environment to use a different wasm module when creating or upgrading the wallet.

## Asset Canister

### fix: trust full asset SHA-256 hashes provided by the caller

When the caller provides SHA-256 hashes (which dfx does), the asset canister will no longer
recompute these hashes when committing the changes.  These recomputations were causing
canisters to run out of cycles, or to attempt to exceed the maximum cycle limit per update.

# 0.8.0

The 0.8.0 release includes updates and fixes that are primarily internal to improve existing features and functions rather than user-visible.

## DFX

### fix: dfx identity set-wallet no longer requires --force when used with --network ic

This was intended to skip verification of the wallet canister on the IC network,
but ended up only writing to the wallets.json file if --force was passed.

### chore: updating dependencies

* Support for the latest version of the {IC} specification and replica.

* Updating to latest versions of Motoko, Candid, and agent-rs

### feat: Type Inference Update

* Changes to `dfx new` project template and JavaScript codegen to support type inference in IDE's

* Adding webpack dev server to project template

* Migration path documented at https://sdk.dfinity.org/docs/release-notes/0.8.0-rn.html

# 0.7.7

Breaking changes to frontend code generation, documented in 0.8.0

## DFX

### feat: deploy and canister install will now only upgrade a canister if the wasm actually changed

dfx deploy and dfx canister install now compare the hash of the already-installed module
with the hash of the built canister's wasm output.  If they are the same, they leave the canister
in place rather than upgrade it.  They will still synchronize assets to an asset canister regardless
of the result of this comparison.


# 0.7.6

## icx-proxy

The streaming callback mechanism now requires the following record structure for the token:
```
type StreamingCallbackToken = record {
    key: text;
    content_encoding: text;
    index: nat;
    sha256: opt blob;
};
```

Previously, the token could be a record with any set of fields.

# 0.7.2

## DFX

### fix: set default cycle balance to 3T

Change the default cycle balance of a canister from 10T cycles to 3T cycles.

## Cycles Wallet

- Module hash: 1404b28b1c66491689b59e184a9de3c2be0dbdd75d952f29113b516742b7f898
- https://github.com/dfinity/cycles-wallet/commit/e902708853ab621e52cb68342866d36e437a694b

### fix: It is no longer possible to remove the last controller.

Fixed an issue where the controller can remove itself from the list of controllers even if it's the only one,
leaving the wallet uncontrolled.
Added defensive checks to the wallet's remove_controller and deauthorize methods.

# 0.7.1

## DFX

### feat: sign request_status for update call

When using `dfx canister sign` to generate a update message, a corresponding
request_status message is also signed and append to the json as `signed_request_status`.
Then after sending the update message, the user can check the request_status using
`dfx canister send message.json --status`.

### fix: wallet will not proxy dfx canister call by default

Previously, `dfx canister call` would proxy queries and update calls via the wallet canister by default.
(There was the `--no-wallet` flag to bypass the proxy and perform the calls as the selected identity.)
However, this behavior had drawbacks, namely each `dfx canister call` was an inter-canister call
by default and calls would take a while to resolve. This fix makes it so that `dfx canister call` no longer
proxies via the wallet by default. To proxy calls via the wallet, you can do
`dfx canister --wallet=<wallet-id> call`.

### feat: add --no-artificial-delay to dfx replica and start

This change adds the `--no-artificial-delay` flag to `dfx start` and `dfx replica`.
The replica shipped with dfx has always had an artificial consensus delay (introduced to simulate
a delay users might see in a networked environment.) With this new flag, that delay can
be lessened. However, you might see increased CPU utilization by the replica process.

### feat: add deposit cycles and uninstall code

This change introduces the `deposit_cycles` and `uninstall_code` management canister
methods as dedicated `dfx canister` subcommands.

### fix: allow consistent use of canisters ids in canister command

This change updates the dfx commands so that they will accept either a canister name
(sourced from your local project) or a valid canister id.

# 0.7.0

## DFX

### feat: add output type to request-status

This change allows you to specify the format the return result for `dfx canister request-status`.

### fix: deleting a canister on a network removes entries for other networks

This change fixes a bug where deleting a canister on a network removed all other entries for
the canister in the canister_ids.json file.

### feat: point built-in `ic` network provider at mainnet

`--network ic` now points to the mainnet IC (as Sodium has been deprecated.)

### feat: add candid UI canister

The dedicated candid UI canister is installed on a local network when doing a `dfx canister install`
or `dfx deploy`.

### fix: Address already in use (os error 48) when issuing dfx start

This fixes an error which occurred when starting a replica right after stopping it.

### feat: ledger subcommands

dfx now supports a dedicated `dfx ledger` subcommand. This allows you to interact with the ledger
canister installed on the Internet Computer. Example commands include `dfx ledger account-id` which
prints the Account Identifier associated with your selected identity, `dfx ledger transfer` which
allows you to transfer ICP from your ledger account to another, and `dfx ledger create-canister` which
allows you to create a canister from ICP.

### feat: update to 0.17.0 of the Interface Spec

This is a breaking change to support 0.17.0 of the Interface Spec. Compute & memory allocation values
are set when creating a canister. An optional controller can also be specified when creating a canister.
Furthermore, `dfx canister set-controller` is removed, in favor of `dfx canister update-settings` which
allows the controller to update the controller, the compute allocation, and the memory allocation of the
canister. The freezing threshold value isn't exposed via dfx cli yet, but it may still be modified by
calling the management canister via `dfx canister call aaaaa-aa update-settings`

### feat: add wallet subcommands

dfx now supports a dedicated `dfx wallet` subcommand. This allows you to interact with the cycles wallet
associated with your selected identity. For example, `dfx wallet balance` to get the cycle balance,
`dfx wallet list-addresses` to display the associated controllers & custodians, and `dfx wallet send <destination> <amount>`
to send cycles to another wallet.

## Cycles Wallet

- Module Hash: a609400f2576d1d6df72ce868b359fd08e1d68e58454ef17db2361d2f1c242a1
- https://github.com/dfinity/cycles-wallet/commit/06bb256ca0738640be51cf84caaced7ea02ca29d

### feat: Use Internet Identity Service.

# 0.7.0-beta.5

## Cycles Wallet

- Module Hash: 3d5b221387875574a9fd75b3165403cf1b301650a602310e9e4229d2f6766dcc
- https://github.com/dfinity/cycles-wallet/commit/c3cbfc501564da89e669a2d9de810d32240baf5f

### feat: Updated to Public Interface 0.17.0

### feat: The wallet_create_canister method now takes a single record argument, which includes canister settings.

### fix: Return correct content type and encoding for non-gz files.

### fix: Updated frontend for changes to canister creation interface.

# 0.7.0-beta.3

## DFX

### fix: assets with an unrecognized file extension will use content-type "application/octet-stream"

# 0.7.0-beta.2

## DFX

### feat: synchronize assets rather than uploading even assets that did not change

DFX will now also delete assets from the container that do not exist in the project.
This means if you stored assets in the container, and they are not in the project,
dfx deploy or dfx install will delete them.

## Asset Canister

### Breaking change: change to store() method signature

- now takes arguments as a single record parameter
- must now specify content type and content encoding, and may specify the sha256

# 0.7.0-beta.1

## DFX

### fix: now deletes from the asset canister assets that no longer exist in the project

### feat: get certified canister info from read state #1514

Added `dfx canister info` command to get certified canister information. Currently this information is limited to the controller of the canister and the SHA256 hash of its WASM module. If there is no WASM module installed, the hash will be None.

## Asset Canister

### Breaking change: change to list() method signature

- now takes a parameter, which is an empty record
- now returns an array of records

### Breaking change: removed the keys() method

- use list() instead

# 0.7.0-beta.0

## DFX

### feat: webserver can now serve large assets

# 0.6.26

## DFX

### feat: add --no-wallet flag and --wallet option to allow Users to bypass Wallet or specify a Wallet to use for calls (#1476)

Added `--no-wallet` flag to `dfx canister` and `dfx deploy`. This allows users to call canister management functionality with their Identity as the Sender (bypassing their Wallet canister.)
Added `--wallet` option to `dfx canister` and `dfx deploy`. This allows users to specify a wallet canister id to use as the Sender for calls.
`--wallet` and `--no-wallet` conflict with each other. Omitting both will invoke the selected Identity's wallet canister to perform calls.

### feat: add canister subcommands `sign` and `send`

Users can use `dfx canister sign ...` to generated a signed canister call in a json file. Then `dfx canister send [message.json]` to the network.

Users can sign the message on an air-gapped computer which is secure to host private keys.

#### Note

* `sign` and `send` currently don't proxy through wallet canister. Users should use the subcommands with `dfx canister --no-wallet sign ...`.

* The `sign` option `--expire-after` will set the `ingress_expiry` to a future timestamp which is current plus the duration.
Then users can send the message during a 5 minutes time window ending in that `ingress_expiry` timestamp. Sending the message earlier or later than the time window will both result in a replica error.

### feat: implement the HTTP Request proposal in dfx' bootstrap webserver. +
And add support for http requests in the base storage canister (with a default to `/index.html`).

This does not support other encodings than `identity` for now (and doesn't even return any headers). This support will be added to the upgraded asset storage canister built in #1482.

Added a test that uses `curl localhost` to test that the asset storage AND the webserver properly support the http requests.

This commit also upgrades tokio and reqwest in order to work correctly. There are also _some_ performance issues noted (this is slower than the `icx-http-server` for some reason), but those are not considered criticals and could be improved later on.

Renamed the `project_name` in our own generated assets to `canister_name`, for things that are generated during canister build (and not project generation).

### feat: add support for ECDSA on secp256k1

You can now a generate private key via OpenSSL or a simlar tool, import it into dfx, and use it to sign an ingress message.

``` bash
openssl ecparam -name secp256k1 -genkey -out identity.pem
dfx identity import <name> identity.pem
dfx identity use <name>
dfx canister call ...
```

## Asset Canister

### feat: The asset canister can now store assets that exceed the message ingress limit (2 MB)

* Please note that neither the JS agent nor the HTTP server have been updated yet to server such large assets.
* The existing interface is left in place for backwards-compatibility, but deprecated:
** retrieve(): use get() and get_chunk() instead
** store(): use create_batch(), create_chunk(), and commit_batch() instead
** list(): use keys() instead

# 0.6.25

## DFX

- feat: dfx now provides CANISTER_ID_<canister_name> environment variables for all canisters to "npm build" when building the frontend.

## Agents

### Rust Agent

- feat: AgentError due to request::Error will now include the reqwest error message
in addition to "Could not reach the server"
- feat: Add secp256k1 support (dfx support to follow)

# 0.6.24

## DFX

- feat: add option to specify initial cycles for newly created canisters (#1433)

Added option to `dfx canister create` and `dfx deploy` commands: `--with-cycles <with-cycles>`.
This allows the user to specify the initial cycle balance of a canister created by their wallet.
This option is a no-op for the Sodium network.

``` bash
dfx canister create --with-cycles 8000000000 some_canister
dfx deploy --with-cycles 8000000000
```

Help string:
```
Specifies the initial cycle balance to deposit into the newly
created canister. The specified amount needs to take the
canister create fee into account. This amount is deducted
from the wallet's cycle balance
```

- feat: install `dfx` by version or tag (#1426)

This feature adds a new dfx command `toolchain` which have intuitive subcommands.
The toolchain specifiers can be a complete version number, major minor version, or a tag name.

``` bash
dfx toolchain install 0.6.24 # complete version
dfx toolchain install 0.6    # major minor
dfx toolchain install latest # tag name
dfx toolchain default latest
dfx toolchain list
dfx toolchain uninstall latest
```

- fix: onboarding related fixups (#1420)

Now that the Mercury Alpha application subnetwork is up and we are getting ready to onboard devs, the dfx error message for wallet creation has changed:
For example,
``` bash
dfx canister --network=alpha create hello
Creating canister "hello"...
Creating the canister using the wallet canister...
Creating a wallet canister on the alpha network.
Unable to create a wallet canister on alpha:
The Replica returned an error: code 3, message: "Sender not authorized to use method."
Wallet canisters on alpha may only be created by an administrator.
Please submit your Principal ("dfx identity get-principal") in the intake form to have one created for you.
```

- feat: add deploy wallet subcommand to identity (#1414)

This feature adds the deploy-wallet subcommand to the dfx identity.
The User provides the ID of the canister onto which the wallet WASM is deployed.

``` bash
dfx identity deploy-wallet --help
dfx-identity-deploy-wallet
Installs the wallet WASM to the provided canister id

USAGE:
    dfx identity deploy-wallet <canister-id>

ARGS:
    <canister-id>    The ID of the canister where the wallet WASM will be deployed

FLAGS:
    -h, --help       Prints help information
    -V, --version    Prints version information
```

# 0.6.22

## DFX

- feat: dfx call random value when argument is not provided (#1376)

- fix: canister call can take canister ids for local canisters even if … (#1368)
- fix: address panic in dfx replica command (#1338)
- fix: dfx new webpack.config.js does not encourage running 'js' through ts-… (#1341)

## Sample apps

- There have been updates, improvements, and new sample apps added to the [examples](https://github.com/dfinity/examples/tree/master/motoko) repository.

    All of Motoko sample apps in the [examples](https://github.com/dfinity/examples/tree/master/motoko) repository have been updated to work with the latest release of the SDK.

    There are new sample apps to illustrate using arrays ([Quicksort](https://github.com/dfinity/examples/tree/master/motoko/quicksort)) and building create/read/update/delete (CRUD) operations for a web application [Superheroes](https://github.com/dfinity/examples/tree/master/motoko/superheroes).

- The [LinkedUp](https://github.com/dfinity/linkedup) sample application has been updated to work with the latest release of Motoko and the SDK.

## Motoko

## Agents

## Canister Development Kit (CDK)<|MERGE_RESOLUTION|>--- conflicted
+++ resolved
@@ -4,13 +4,11 @@
 
 ## DFX
 
-<<<<<<< HEAD
 ### fix: Correct wasm for the SNS swap canister
 
 Previously the incorrect wasm canister was installed.
-=======
+
 ### fix: allow users to skip compatibility check if parsing fails
->>>>>>> 5a68da4d
 
 ### feat: canister HTTP support is now enabled by default.
 
