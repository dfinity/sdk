# dfx changelog

# UNRELEASED

<<<<<<< HEAD
### fix: template frontends now have unsupported browser warnings

DFX's default security headers cause Safari to break when viewing local canisters. Warning messages
have been added to the frontend project templates when the page is broken that indicate to try switching
browsers.
=======
### feat: impersonating sender of requests to a local PocketIC instance

`dfx canister call`, `dfx canister status`, and `dfx canister update-settings` take
an additional CLI argument `--impersonate` to specify a principal
on behalf of which requests to a local PocketIC instance are sent.
>>>>>>> 79de1d01

### feat: `dfx canister [create|update-settings] --wasm-memory-threshold`

This adds support for the WASM memory threshold, used in conjunction with `--wasm-memory-limit`.
When the remaining memory until the limit falls below the threshold, the canister's
`on_low_wasm_memory` handler is run.

### fix: `dfx deploy --by-proposal` no longer sends chunk data in ProposeCommitBatch

Recently we made `dfx deploy` include some chunk data in CommitBatch, in order to streamline
deploys for smaller projects. `dfx deploy` splits up larger change lists and submits them in
smaller batches, in order to remain within message and compute limits.

This change also applied to `dfx deploy --by-proposal`, which submits all changes in a single
message. This made it more likely that `dfx deploy --by-proposal` will fail due to exceeding
message limits.

This fix makes it so `dfx deploy --by-proposal` never includes this chunk data in
ProposeCommitBatch, which will allow for more changes before hitting message limits.

### feat: `dfx start --pocketic` supports `--force` and shared networks.

`dfx start --pocketic` is now compatible with `--force` and shared networks.

### feat: error when using insecure identity on mainnet

This used to be a warning. A hard error can abort the command so that no insecure state will be on the mainnet.

Users can suppress this error by setting `export DFX_WARNING=-mainnet_plaintext_identity`.

The warning won't display when executing commands like `dfx deploy --playground`.

### feat: support `--replica` in `dfx start`

Added a flag `--replica` to `dfx start`. This flag currently has no effect.
Once PocketIC becomes the default for `dfx start` this flag will start the replica instead.
You can use the `--replica` flag already to write scripts that anticipate that change.

### feat: extensions can define project templates

An extension can define one or more project templates for `dfx new` to use.
These can be new templates or replace the built-in project templates.

### fix: all commands with --all parameter skip remote canisters

This affects the following commands:
- `dfx canister delete`
- `dfx canister deposit-cycles`
- `dfx canister start`
- `dfx canister status`
- `dfx canister stop`
- `dfx canister uninstall-code`
- `dfx canister update-settings`
- `dfx ledger fabricate-cycles`

### chore: improve `dfx deploy` messages.

If users run `dfx deploy` without enough cycles, show additional messages to indicate what to do next.
```
Error explanation:
Insufficient cycles balance to create the canister.
How to resolve the error:
Please top up your cycles balance by converting ICP to cycles like below:
'dfx cycles convert --amount=0.123'.
```

If users run `dfx deploy --playground` but the backend is not updated with the latest frontend canister wasm
the error message will explain this properly and recommends asking for help on the forum since this can't be resolved by users.

### chore: improve `dfx cycles convert` messages.

If users run `dfx cycles convert` without enough ICP tokens, show additional messages to indicate what to do next.
```
Error explanation:
Insufficient ICP balance to finish the transfer transaction.
How to resolve the error:
Please top up your ICP balance.

Your account address for receiving ICP from centralized exchanges: 8494c01329531c06254ff45dad87db806ae6ed935ad6a504cdbc00a935db7b49
(run `dfx ledger account-id` to display)

Your principal for ICP wallets and decentralized exchanges: ueuar-wxbnk-bdcsr-dnrh3-rsyq6-ffned-h64ox-vxywi-gzawf-ot4pv-sqe
(run `dfx identity get-principal` to display)
```

### feat: Add pre-install tasks

Add pre-install tasks, which can be defined by the new `pre-install` key for canister objects in `dfx.json` with a command or list of commands.

## Dependencies

### Frontend canister

### fix: 'unreachable' error when trying to upgrade an asset canister with over 1GB data

The asset canister now estimates the size of the data to be serialized to stable memory,
and reserves that much space for the ValueSerializer's buffer.

- Module hash: bba3181888f3c59b4a5f608aedef05be6fa37276fb7dc394cbadf9cf6e10359b
- https://github.com/dfinity/sdk/pull/4036

### Motoko

Updated Motoko to [0.13.5](https://github.com/dfinity/motoko/releases/tag/0.13.5)

### Replica

Updated replica to elected commit 3e24396441e4c7380928d4e8b4ccff7de77d0e7e.
This incorporates the following executed proposals:

- [134497](https://dashboard.internetcomputer.org/proposal/134497)
- [134408](https://dashboard.internetcomputer.org/proposal/134408)
- [134337](https://dashboard.internetcomputer.org/proposal/134337)
- [134336](https://dashboard.internetcomputer.org/proposal/134336)
- [134259](https://dashboard.internetcomputer.org/proposal/134259)
- [134251](https://dashboard.internetcomputer.org/proposal/134251)
- [134250](https://dashboard.internetcomputer.org/proposal/134250)
- [134188](https://dashboard.internetcomputer.org/proposal/134188)
- [134187](https://dashboard.internetcomputer.org/proposal/134187)
- [134186](https://dashboard.internetcomputer.org/proposal/134186)
- [134185](https://dashboard.internetcomputer.org/proposal/134185)

# 0.24.3

### feat: Bitcoin support in PocketIC

`dfx start --pocketic` is now compatible with `--bitcoin-node` and `--enable-bitcoin`.

### feat: facade pull ICP, ckBTC, ckETH ledger canisters

The ledger canisters can be pulled even though they are not really "pullable".
The metadata like wasm_url and init_guide are hardcoded inside `dfx deps pull` logic.

- ICP ledger: `ryjl3-tyaaa-aaaaa-aaaba-cai`
- ckBTC ledger: `mxzaz-hqaaa-aaaar-qaada-cai`
- ckETH ledger: `ss2fx-dyaaa-aaaar-qacoq-cai`

### chore: update agent version in frontend templates, and include `resolve.dedupe` in Vite config

### chore: improve error message when trying to use the local replica when it is not running

### Frontend canister

Allow setting permissions lists in init arguments just like in upgrade arguments.

- Module hash: 2c24b5e1584890a7965011d5d1d827aca68c489c9a6308475730420fa53372e8
- https://github.com/dfinity/sdk/pull/3965

### Candid UI

- Module hash: f45db224b40fac516c877e3108dc809d4b22fa42d05ee8dfa5002536a3a3daed
- Bump agent-js to fix error code

### chore!: improve the messages for the subcommands of `dfx cycles` and `dfx ledger`.

If users run subcommands of `dfx cycles` or `dfx ledger` without the `--ic` flag, show below messages to indicate what to do next.
```
Error explanation:
Cycles ledger with canister ID 'um5iw-rqaaa-aaaaq-qaaba-cai' is not installed.
How to resolve the error:
Run the command with '--ic' flag if you want to manage the cycles on the mainnet.
```

### chore: improve `dfx start` messages.

For `dfx start`, show below messages to users to indicate what to do next.
```
Success! The dfx server is running.
You must open a new terminal to continue developing. If you'd prefer to stop, quit with 'Ctrl-C'.
```

## Dependencies

### Motoko

Updated Motoko to [0.13.4](https://github.com/dfinity/motoko/releases/tag/0.13.4)

### Replica

Updated replica to elected commit a62848817cec7ae50618a87a526c85d020283fd9.
This incorporates the following executed proposals:

- [134036](https://dashboard.internetcomputer.org/proposal/134036)
- [134035](https://dashboard.internetcomputer.org/proposal/134035)
- [134034](https://dashboard.internetcomputer.org/proposal/134034)
- [134032](https://dashboard.internetcomputer.org/proposal/134032)
- [133939](https://dashboard.internetcomputer.org/proposal/133939)
- [133953](https://dashboard.internetcomputer.org/proposal/133953)
- [133952](https://dashboard.internetcomputer.org/proposal/133952)
- [133951](https://dashboard.internetcomputer.org/proposal/133951)
- [133950](https://dashboard.internetcomputer.org/proposal/133950)
- [133902](https://dashboard.internetcomputer.org/proposal/133902)
- [133901](https://dashboard.internetcomputer.org/proposal/133901)
- [133900](https://dashboard.internetcomputer.org/proposal/133900)
- [133798](https://dashboard.internetcomputer.org/proposal/133798)
- [133799](https://dashboard.internetcomputer.org/proposal/133799)
- [133800](https://dashboard.internetcomputer.org/proposal/133800)
- [133457](https://dashboard.internetcomputer.org/proposal/133457)
- [133450](https://dashboard.internetcomputer.org/proposal/133450)
- [133443](https://dashboard.internetcomputer.org/proposal/133443)
- [133397](https://dashboard.internetcomputer.org/proposal/133397)
- [133396](https://dashboard.internetcomputer.org/proposal/133396)

# 0.24.2

### feat: all commands will use the DFX_NETWORK from the environment

If `DFX_NETWORK` is set in the environment, all commands will use that network by default.
The `--network` parameter will take precedence if provided.

### fix: dfx generate now honors the --network parameter
This fixes an issue where `dfx deploy --playground` would fail if the project
had not been previously built for the local network.

### feat: Support canister log allowed viewer list

Added support for the canister log allowed viewer list, enabling specified users to access a canister's logs without needing to be set as the canister's controller.
Valid settings are:
- `--add-log-viewer`, `--remove-log-viewer` and `--set-log-viewer` flags with `dfx canister update-settings` 
- `--log-viewer` flag with `dfx canister create`
- `canisters[].initialization_values.log_visibility.allowed_viewers` in `dfx.json`

### feat: batch upload assets

The frontend canister sync now tries to batch multiple small content chunks into a single call using the `create_chunks` method added earlier.
And for small amounts of uploaded data the asset sync can now skip chunk creation entirely.
This should lead to significantly faster upload times for frontends with many small files.

## Dependencies

### Motoko

Updated Motoko to [0.13.2](https://github.com/dfinity/motoko/releases/tag/0.13.2)

### Frontend canister

`SetAssetContentArguments` has a new field `last_chunk: opt blob` which can be used in addition to `chunk_ids` so that small assets can be uploaded as part of `commit_batch`,
skipping the need to await a separate `create_chunk` call.

Bumped `api_version` to `2` for the previous addition of `create_chunks` since the improved file sync relies on it.

- Module hash: 296d1ad1a7f8b15f90ff8b728658646b649cabd159f360f1b427297f4c76763e
- https://github.com/dfinity/sdk/pull/3954
- https://github.com/dfinity/sdk/pull/3947

# 0.24.1

### feat: More PocketIC flags supported

`dfx start --pocketic` is now compatible with `--artificial-delay` and the `subnet_type`  configuration option, and enables `--enable-canister-http` by default.

## Dependencies

### Frontend canister

#### feat: Better error messages when proposing a batch

Add the batch id in the error messages of `propose_commit_batch`.

Module hash: 2c9e30df9be951a6884c702a97bbb8c0b438f33d4208fa612b1de6fb1752db76

### Motoko

Updated Motoko to [0.13.1](https://github.com/dfinity/motoko/releases/tag/0.13.1)

### Replica

Updated replica to elected commit 0a6d829cddc1534c29e0d2c3c3ebd1024bff8d1a.

This incorporates the following elected proposals:

- [133327](https://dashboard.internetcomputer.org/proposal/133327)
- [133310](https://dashboard.internetcomputer.org/proposal/133310)
- [133309](https://dashboard.internetcomputer.org/proposal/133309)
- [133144](https://dashboard.internetcomputer.org/proposal/133144)
- [133143](https://dashboard.internetcomputer.org/proposal/133143)
- [133142](https://dashboard.internetcomputer.org/proposal/133142)
- [133063](https://dashboard.internetcomputer.org/proposal/133063)
- [133062](https://dashboard.internetcomputer.org/proposal/133062)
- [133061](https://dashboard.internetcomputer.org/proposal/133061)
- [132548](https://dashboard.internetcomputer.org/proposal/132548)
- [132547](https://dashboard.internetcomputer.org/proposal/132547)
- [132507](https://dashboard.internetcomputer.org/proposal/132507)
- [132482](https://dashboard.internetcomputer.org/proposal/132482)
- [132481](https://dashboard.internetcomputer.org/proposal/132481)
- [132500](https://dashboard.internetcomputer.org/proposal/132500)
- [132416](https://dashboard.internetcomputer.org/proposal/132416)
- [132413](https://dashboard.internetcomputer.org/proposal/132413)
- [132414](https://dashboard.internetcomputer.org/proposal/132414)
- [132412](https://dashboard.internetcomputer.org/proposal/132412)
- [132376](https://dashboard.internetcomputer.org/proposal/132376)
- [132375](https://dashboard.internetcomputer.org/proposal/132375)
- [132223](https://dashboard.internetcomputer.org/proposal/132223)
- [132222](https://dashboard.internetcomputer.org/proposal/132222)
- [132149](https://dashboard.internetcomputer.org/proposal/132149)
- [132148](https://dashboard.internetcomputer.org/proposal/132148)
- [131787](https://dashboard.internetcomputer.org/proposal/131787)
- [131757](https://dashboard.internetcomputer.org/proposal/131757)
- [131697](https://dashboard.internetcomputer.org/proposal/131697)

### Candid UI

Module hash 15da2adc4426b8037c9e716b81cb6a8cf1a835ac37589be2cef8cb3f4a04adaa

# 0.24.0

### fix: bumps sveltekit starter dependency versions to prevent typescript config error

### feat: expose canister upgrade options in CLI

`dfx canister install` and `dfx deploy` takes options `--skip-pre-upgrade` and `--wasm-memory-persistence`.

`dfx deploy --mode` now takes the same possible values as `dfx canister install --mode`: "install", "reinstall", "upgrade" and "auto".

In "auto" mode, the upgrade options are hints which only take effects when the actual install mode is "upgrade". 

To maintain backward compatibility, a minor difference between the two commands remains.
If the `--mode` is not set, `dfx deploy` defaults to "auto", while `dfx canister install` defaults to "install".

### feat: Also report Motoko stable compatibility warnings

Report upgrade compatibility warnings for Motoko, such as deleted stable variables, in addition to compatibility errors.

### feat: Support for Motoko's enhanced orthogonal persistence.

Support Motoko's enhanced orthogonal persistence by automatically setting the canister upgrade option `wasm_memory_persistence` based on the Wasm metadata.

### feat: PocketIC state

`dfx start --pocketic` no longer requires `--clean`, and can persist replica state between runs.

### fix: Scripts always run with current directory set to the project root

Build scripts and other scripts now always run with the working directory
set to the project root (directory containing dfx.json).

This applies to the following:
 - build scripts
 - extension run
 - tech stack value computation
 - packtool (vessel, mops etc)

### feat: `dfx extension list` supports listing available extensions

`dfx extension list` now support `--available` flag to list available extensions from the
[extension catalog](https://github.com/dfinity/dfx-extensions/blob/main/catalog.json).
The extension catalog can be overridden with the `--catalog-url` parameter.

## Dependencies

### Frontend canister

Added `create_chunks`. It has the same behavior as `create_chunk`, except that it takes a `vec blob` and returns a `vec BatchId` instead of non-`vec` variants.

Module hash: 3a533f511b3960b4186e76cf9abfbd8222a2c507456a66ec55671204ee70cae3

### Motoko

Updated Motoko to [0.12.1](https://github.com/dfinity/motoko/releases/tag/0.12.1)

# 0.23.0

### fix: relax content security policy for sveltekit starter

We had to roll back part of the increased default security policy for the sveltekit starter due to the framework's use of inline scripts

### feat: Add canister snapshots

The new `dfx canister snapshot` command can be used to create, apply, and delete snapshots of stopped canisters.

### feat: PocketIC HTTP gateway

icx-proxy's HTTP gateway has been replaced with PocketIC's. (This does not impact the meaning of `--pocketic` in `dfx start`.)

### feat: Enable threshold schnorr signatures for Ed25519

Schnorr signature signing for `Ed25519` is now enabled.
A test key id `Ed25519:dfx_test_key` is ready to be used by locally created canisters.

### feat: Added settings_digest field to the network-id file

### feat: install extensions using the catalog

`dfx extension install` now locates extensions using the
[extension catalog](https://github.com/dfinity/dfx-extensions/blob/main/catalog.json).
This can be overridden with the `--catalog-url` parameter.

## Dependencies

### Replica

Updated replica to elected commit 3d0b3f10417fc6708e8b5d844a0bac5e86f3e17d.
This incorporates the following executed proposals:

- [131473](https://dashboard.internetcomputer.org/proposal/131473)


## Dependencies

### Replica

Updated replica to elected commit 2c0b76cfc7e596d5c4304cff5222a2619294c8c1.
This incorporates the following executed proposals:

- [131390](https://dashboard.internetcomputer.org/proposal/131390)
- [131055](https://dashboard.internetcomputer.org/proposal/131055)
- [131054](https://dashboard.internetcomputer.org/proposal/131054)
- [131032](https://dashboard.internetcomputer.org/proposal/131032)
- [131028](https://dashboard.internetcomputer.org/proposal/131028)

### feat: generate .env files for Motoko canisters

### feat: support `"security_policy"` and `"disable_security_policy_warning"` in `.ic-assets.json5`

*This change has an accompanying migration guide. Please see the 0.23.0 migration guide for instructions on how to adapt your project to this feature.*

It is now possible to specify a `"security_policy"` field in `.ic-assets.json5` for asset configurations.
Valid options are `"disabled"`, `"standard"`, and `"hardened"`.
The security policy provides a set of standard headers to make frontends more secure.
Headers manually specified in the `"headers"` field take precedence over the security policy headers.

If `"security_policy"` is not specified or `"disabled"` is set, then no headers are added. If `"security_policy"` is not set at all, a warning is displayed that there is no security policy set.

If `"standard"` is specified, a set of security headers is added to the asset. The headers can be displayed with `dfx info security-policy`.
It is a set of security headers that will work for most dapps. A warning is displayed that the headers could be hardened.

If `"hardened"` is set, the same headers as with `"standard"` are added.
The asset sync expects that improved headers are set that would improve security where appropriate.
If no custom headers are present the asset sync will fail with an error.

All warnings regarding security policies can be disabled with ``"disable_security_policy_warning": true`. It needs to be set per asset.

The standard/hardened security policy headers can be seen with `dfx info security-policy`.
It also contains a lot of suggestions on how to harden the policy.

Updated the starter projects to use `"security_policy"` instead of including the whole security policy by defining individual headers.

### feat: `dfx info security-policy`

Shows the headers that get applied to assets that are configured to `"security_policy": "standard"` or `"security_policy": "hardened"` in `.ic-assets.json5`.
Produces output that can be directly pasted into a `.json5` document.

### feat: `dfx extension install <url to extension.json>`

It's now possible for `dfx extension install` to install an extension from
somewhere other than https://github.com/dfinity/dfx-extensions, by passing
a URL to an extension.json file rather than an extension name.

For example, these are equivalent:
```bash
dfx extension install nns
dfx extension install https://raw.githubusercontent.com/dfinity/dfx-extensions/main/extensions/nns/extension.json
```

This update also adds the optional field `download_url_template` to extension.json,
which dfx will use to locate an extension release archive.

### fix: `dfx extension install` no longer reports an error if the extension is already installed

However, if a version is specified with `--version`, and the installed version is different,
then `dfx extension install` will still report an error.

### fix: `dfx ledger create-canister` sets controller properly

A recent [hotfix](https://forum.dfinity.org/t/nns-update-2024-05-15-cycles-minting-canister-hotfix-proposal-129728/30807) to the CMC changed how the arguments to `notify_create_canister` need to be passed.
`dfx` now again properly calls that function.

### feat: display replica port in `dfx start`

This replaces the dashboard link, which is now shown only in verbose mode. This should hopefully be less confusing for new users.

### feat!: add `crate` field to dfx.json

It is now possible to specify a particular crate within a Rust package to use for a canister module, using the `crate` field.
This enables specifying crates with different names than the package. In a few cases these were previously auto-detected
by dfx, you will need to add this field if you were using such a setup.

### feat: the `--wallet` parameter now accepts an identity name

The `--wallet` parameter can now be either a principal or the name of an identity.

If the name of an identity, dfx looks up the associated wallet's principal.

This means `--wallet <name>` is the equivalent of `--wallet $(dfx identity get-wallet --identity <name>)`.

### fix: display error cause of some http-related errors

Some commands that download http resources, for example `dfx extension install`, will
once again display any error cause.

### chore: remove the deprecated --use-old-metering flag

# 0.22.0

### asset uploads: retry some HTTP errors returned by the replica

Now retries the following, with exponential backoff as is already done for connect and transport errors:
- 500 internal server error
- 502 bad gateway
- 503 service unavailable
- 504 gateway timeout
- 429 many requests

### fix: Allow canisters to be deployed even if unrelated canisters in dfx.json are malformed

### feat!: enable cycles ledger support unconditionally

### chore!: removed `unsafe-eval` CSP from default starter template

To do this, the `@dfinity/agent` version was updated as well.

### fix: `dfx build` no longer requires a password for password-protected identities

### chore!: enforce `--wallet` requirement for `dfx canister call --with-cycles` earlier

### feat: add `dfx schema` support for .json files related to extensions

- `dfx schema --for extension-manifest` corresponds to extension.json
- `dfx schema --for extension-dependencies` corresponds to dependencies.json

### chore!: enforce minimum password length of 9 characters

The [NIST guidelines](https://pages.nist.gov/800-63-3/sp800-63b.html) require passwords to be longer than 8 characters.
This is now enforced when creating new identities.
Identities protected by a shorter password can still be decrypted.

### feat: `dfx extension install` now uses the extension's dependencies.json file to pick the highest compatible version

### feat: Enable threshold schnorr signatures for Bip340Secp256k1

Schnorr signature signing for `Bip340Secp256k1` is now enabled.
A test key id `Bip340Secp256k1:dfx_test_key` is ready to be used by locally created canisters.

## Dependencies

### Replica

Updated replica to elected commit 5849c6daf2037349bd36dcb6e26ce61c2c6570d0.
This incorporates the following executed proposals:

- [130985](https://dashboard.internetcomputer.org/proposal/130985)
- [130984](https://dashboard.internetcomputer.org/proposal/130984)
- [130819](https://dashboard.internetcomputer.org/proposal/130819)
- [130818](https://dashboard.internetcomputer.org/proposal/130818)
- [130748](https://dashboard.internetcomputer.org/proposal/130748)
- [130749](https://dashboard.internetcomputer.org/proposal/130749)
- [130728](https://dashboard.internetcomputer.org/proposal/130728)
- [130727](https://dashboard.internetcomputer.org/proposal/130727)
- [130409](https://dashboard.internetcomputer.org/proposal/130409)
- [130408](https://dashboard.internetcomputer.org/proposal/130408)

### Motoko

Updated Motoko to [0.11.2](https://github.com/dfinity/motoko/releases/tag/0.11.2)

# 0.21.0

### feat: dfx killall

Introduced `dfx killall`, a command for killing DFX-started processes.

### feat!: remove support for bitcoin query API

`dfx call --query aaaaa-aa bitcoin_get_balance_query/bitcoin_get_utxos_query` will result in an error.

### fix: simplified log message when using the default shared network configuration

Now displays `Using the default configuration for the local shared network.`
instead of `Using the default definition for the 'local' shared network because ~/.config/dfx/networks.json does not define it.`

### chore!: Improved error message about canister ranges when directly connecting to a node on a non-root subnet

### feat: `dfx start` for the shared local network stores replica state files in unique directories by options

The state files for different replica versions are often incompatible,
so `dfx start` requires the `--clean` argument in order to reset data when
using different replica versions or different replica options.

For the local shared network, dfx now stores replica state files in different
directories, split up by replica version and options.

As an example, you'll be able to do things like this going forward:
```bash
dfx +0.21.0 start
(cd project1 && dfx deploy && dfx canister call ...)
dfx stop

dfx +0.22.0 start
# notice --clean is not required.
# even if --clean were passed, the canisters for project1 would be unaffected.
(cd project2 && dfx deploy)
# project1 won't be affected unless you call dfx in its directory
dfx stop

dfx +0.21.0 start
# the canisters are still deployed
(cd project1 && dfx canister call ...)
```

Prior to this change, the second `dfx start` would have had to include `--clean`,
which would have reset the state of the shared local network, affecting all projects.

This also means `dfx start` for the shared local network won't ever require you to pass `--clean`.

`dfx start` will delete old replica state directories.  At present, it retains the 10 most recently used.

This doesn't apply to project-specific networks, and it doesn't apply with `--pocketic`.

It doesn't apply to project-specific networks because the project's canister ids would
reset anyway on first access. If you run `dfx start` in a project directory where dfx.json
defines the local network, you'll still be prompted to run with `--clean` if using a
different replica version or different replica options.

It doesn't apply to `--pocketic` because PocketIC does not yet persist any data.

### feat: allow specifying encodings in `.ic-assets.json`

When uploading assets to an asset canister, `dfx` by default uploads `.txt`, `.html` and `.js` files in `identity` encoding but also in `gzip` encoding to the frontend canister if encoding saves bytes.
It is now possible to specify in `.ic-assets.json` which encodings are used besides `identity`.
Note that encodings are only used if the encoding saves bytes compared to `identity` or if `identity` is not a specified encoding.

Example: To turn off `gzip` for `.js` files and to turn on `gzip` for `.jpg` files, use this in `.ic-assets.json`:
``` json
{
  "match": "**/*.js",
  "encodings": ["identity"]
},
{
  "match": "**/*.jpg",
  "encodings": ["identity", "gzip"]
}
```

### feat: `dfx canister url`

Add `dfx canister url` subcommand to display the url of a given canister. Basic usage as below:

``` bash
dfx canister url <canister>
```

The `<canister>` argument specifies the name or id of the canister for which you want to display the url.

### feat: `log_visibility` canister setting

Adds support for the `log_visibility` canister setting, which configures which users are allowed to read a canister's logs.
Valid options are `controllers` and `public`. The setting can be used with the `--log-visibility` flag in `dfx canister create`
and `dfx canister update-settings`, or in `dfx.json` under `canisters[].initialization_values.log_visibility`.

## Asset canister synchronization

### feat: support `brotli` encoding

Asset synchronization now not only supports `identity` and `gzip`, but also `brotli` encoding.
The default encodings are still
- `identity` and `gzip` for MIME types `.txt`, `.html` and `.js`
- `identity` for anything else

## Dependencies

### Frontend canister

**fix!: URL decoding follows the whatwg standard**

Previously, the frontend canister used custom logic to decode URLs.
The logic was replaced with a dependency that follows https://url.spec.whatwg.org/#percent-decode, which is what JavaScript's `new Request("https://example.com/% $").url` also uses.
This also drops support for decoding `%%` to `%`. `%` does no longer need to be encoded.

URLs that contain invalid encodings now return `400 Bad Request` instead of `500 Internal Server Error`

- Module hash: 2cc4ec4381dee231379270a08403c984986c9fc0c2eaadb64488b704a3104cc0
- https://github.com/dfinity/sdk/pull/3767

### Replica

Updated replica to elected commit 246d0ce0784d9990c06904809722ce5c2c816269.
This incorporates the following executed proposals:

- [130392](https://dashboard.internetcomputer.org/proposal/130392)
- [130400](https://dashboard.internetcomputer.org/proposal/130400)
- [130315](https://dashboard.internetcomputer.org/proposal/130315)
- [130134](https://dashboard.internetcomputer.org/proposal/130134)

# 0.20.2

### fix: `dfx canister delete` fails

`dfx canister delete` occasionally fails because it attempts to withdraw too many cycles from the canister before it is deleted.
Usually, `dfx` tries again with a larger margin of cycles, but sometimes this gets stuck.
It is now possible to use `--initial-margin` to manually supply a margin in case the automatic margin does not work.

### perf: improve sync command performance

Improves `sync` (eg. `dfx deploy`, `icx-asset sync`) performance by parallelization:
- Make asset properties query faster by parallelization, significant improvement for canisters that have many assets
- Make chunk creation process faster, by increasing parallelization 4=>25, significant improvement when deploying lots of small assets

`icx-asset`: add support for log levels, defaulting to `info`

### PocketIC support

Passing `--pocketic` to `dfx start` now starts a PocketIC server instead of the replica. PocketIC is lighter-weight than the replica and execution environment internals can be manipulated by REST commands. For more information, see the [PocketIC readme](https://github.com/dfinity/pocketic).

### feat: subaccount can be derived from principal in `dfx ledger account-id`

### feat: `dfx info candid-ui-url`

`dfx info candid-ui-url` displays the URL to the Candid UI canister for an explicitly specified `--network <network name>` (or `local` by default).

### chore: Improve help text of `dfx identity new` to include which characters are valid in identity names

### fix: Capitalization of "Wasm" in docs and messages

The output of `dfx canister status` has been also changed to use consistent capitalization of words.

### fix!(frontend-canister): include `.well-known` directory by default for asset upload

When uploading assets to an asset canister, `dfx` by default excludes directories and files with names that start with `.`.
`dfx` will start including folders with the name `.well-known` by default.
It is possible to override this in `.ic-assets.json` like this:

``` json
{
  "match": ".well-known",
  "ignore": true
}
```

### fix: Transferring funds too early in `dfx ledger create-canister` with --next-to

When creating a canister with `dfx ledger create-canister --next-to` on a canister that does not exist (e.g., 2vxsx-fae), then the funds are first transferred away from the users account, but the call then fails to create the new canister, and the funds are not returned to the user's account.

## Dependencies

### Updated to [agent-rs 0.35.0](https://github.com/dfinity/agent-rs/blob/main/CHANGELOG.md#0350---2024-05-10)

### Replica

Updated replica to elected commit ec35ebd252d4ffb151d2cfceba3a86c4fb87c6d6.
This incorporates the following executed proposals:

- [130083](https://dashboard.internetcomputer.org/proposal/130083)
- [129747](https://dashboard.internetcomputer.org/proposal/129747)
- [129746](https://dashboard.internetcomputer.org/proposal/129746)
- [129706](https://dashboard.internetcomputer.org/proposal/129706)
- [129697](https://dashboard.internetcomputer.org/proposal/129697)
- [129696](https://dashboard.internetcomputer.org/proposal/129696)
- [129628](https://dashboard.internetcomputer.org/proposal/129628)
- [129627](https://dashboard.internetcomputer.org/proposal/129627)

# 0.20.1

### feat: reformatted error output

Rather than increasing indentation, dfx now aligns the error causes with a "Caused by: " prefix.

Also changed error types to report error causes as causes, rather than embedding their error cause in the error text.

Before:
```bash
Error: Failed while trying to deploy canisters.
Caused by: Failed while trying to deploy canisters.
  Failed to build all canisters.
    Failed while trying to build all canisters.
      The build step failed for canister 'bw4dl-smaaa-aaaaa-qaacq-cai' (wasminst_backend) with an embedded error: Failed to build Motoko canister 'wasminst_backend'.: Failed to compile Motoko.: Failed to run 'moc'.: The command '"/Users/ericswanson/.cache/dfinity/versions/0.19.0/moc" ... params ...  failed with exit status 'exit status: 1'.
Stdout:

Stderr:
/Users/ericswanson/w/wasminst/src/wasminst_backend/main2.mo: No such file or directory
```

After:
```bash
Error: Failed while trying to deploy canisters.
Caused by: Failed to build all canisters.
Caused by: Failed while trying to build all canisters.
Caused by: The build step failed for canister 'bw4dl-smaaa-aaaaa-qaacq-cai' (wasminst_backend)
Caused by: Failed to build Motoko canister 'wasminst_backend'.
Caused by: Failed to compile Motoko.
Caused by: Failed to run 'moc'.
Caused by: The command '"/Users/ericswanson/.cache/dfinity/versions/0.20.0/moc" ... params ... failed with exit status 'exit status: 1'.
Stdout:

Stderr:
/Users/ericswanson/w/wasminst/src/wasminst_backend/main2.mo: No such file or directory
```

### fix: "Failed to decrypt PEM file" errors messages will now include the cause

### feat: Wasm memory soft-limit

Adds support for the `wasm_memory_limit` canister setting, which limits the canister's heap during most calls but does not affect queries. As with other canister settings, it can be set in `dfx canister create` or `dfx canister update-settings` via the `--wasm-memory-limit` flag, as well as in `dfx.json` under `canisters[].initialization_values.wasm_memory_limit`.

### feat: extensions can define a canister type

Please see [extension-defined-canister-types](docs/concepts/extension-defined-canister-types.md) for details.

### feat: init_arg_file in dfx.json

Introduces support for the `init_arg_file` field in `dfx.json`, providing an alternative method to specify initialization arguments.

This field accepts a relative path, from the directory containing the `dfx.json` file.

**Note**

- Only one of `init_arg` and `init_arg_file` can be defined at a time.
- If `--argument` or `--argument-file` are set, the argument from the command line takes precedence over the one in dfx.json.

### fix: dfx new failure when node is available but npm is not

`dfx new` could fail with "Failed to scaffold frontend code" if node was installed but npm was not installed.

## Dependencies

### Cycles wallet

Updated cycles wallet to a gzipped version of `20240410` release:
- Module hash: `7745d3114e3e5fbafe8a7150a0a8c15a5b8dc9257f294d5ced67d41be76065bc`, in gzipped form: `664df1045e093084f4ebafedd3a793cc3b3be0a7ef1b245d8d3defe20b33057c`
- https://github.com/dfinity/cycles-wallet/commit/b013764dd827560d8538ee2b7be9ecf66bed6be7

### Replica

Updated replica to elected commit 5e285dcaf77db014ac85d6f96ff392fe461945f5.
This incorporates the following executed proposals:

- [129494](https://dashboard.internetcomputer.org/proposal/129494)
- [129493](https://dashboard.internetcomputer.org/proposal/129493)
- [129428](https://dashboard.internetcomputer.org/proposal/129428)
- [129427](https://dashboard.internetcomputer.org/proposal/129427)
- [129423](https://dashboard.internetcomputer.org/proposal/129423)
- [129408](https://dashboard.internetcomputer.org/proposal/129408)
- [129379](https://dashboard.internetcomputer.org/proposal/129379)
- [129378](https://dashboard.internetcomputer.org/proposal/129378)

# 0.20.0

### fix: set `CANISTER_CANDID_PATH_<canister name>` properly for remote canisters

In the remote canister declaration it is possible to set a candid file to use when the canister is remote on a specific network.
`dfx` now correctly sets the `CANISTER_CANDID_PATH_<canister name>` environment variable during the build process on remote networks if the file exists.

### feat: display schema for dfx metadata json

`dfx schema --for dfx-metadata` to display JSON schema of the "dfx" metadata.

### feat: add tech_stack to the Canister Metadata Standard

The standardized `dfx` metadata is extended with another object: `tech_stack`.

Please check [tech-stack](docs/concepts/tech-stack.md) for more details.

### chore: updated management canister .did file

### feat: added `dfx completion` command

This command generates shell completion scripts for `bash`, `elvish`, `fish`, `zsh`, or PowerShell.

Describing how to install shell completion scripts is beyond the scope of this document.
Here are two commands that would enable command completion in the current shell:

In zsh:

```bash
source <(dfx completion zsh)
```

In bash:

```bash
source <(dfx completion)
```

### fix: dfx no longer always creates .dfx directory if dfx.json is present

Previously, `dfx` would always create a `.dfx` directory in the project root if `dfx.json` was present.
Now, it only does so if the command accesses the .dfx directory in some way.

### fix: dfx only loads dfx.json for commands that need it

For example, this will work now:
```bash
echo garbage >dfx.json && dfx identity get-principal
```

## Dependencies

### Replica

Updated replica to elected commit 02dcaf3ccdfe46bd959d683d43c5513d37a1420d.
This incorporates the following executed proposals:

- [129084](https://dashboard.internetcomputer.org/proposal/129084)
- [129081](https://dashboard.internetcomputer.org/proposal/129081)
- [129035](https://dashboard.internetcomputer.org/proposal/129035)
- [128876](https://dashboard.internetcomputer.org/proposal/128876)
- [128904](https://dashboard.internetcomputer.org/proposal/128904)
- [128864](https://dashboard.internetcomputer.org/proposal/128864)
- [128816](https://dashboard.internetcomputer.org/proposal/128816)
- [128846](https://dashboard.internetcomputer.org/proposal/128846)

# 0.19.0

### fix: call management canister Bitcoin query API without replica-signed query

`dfx canister call --query` defaults to use "Replica-signed query" feature.

It doesn't work with bitcoin query calls to the management canister because the Boundary Nodes cannot route the `read_state` call.

Only for these particular queries, `dfx` will make the query calls without checking the replica signatures.

If the response reliability is a concern, you can make update calls to the secure alternatives.

### feat(beta): enable cycles ledger support

If the environment variable `DFX_CYCLES_LEDGER_SUPPORT_ENABLE` is set and no cycles wallet is configured, then dfx will try to use the cycles ledger to perform any operation that the cycles wallet usually is used for.

The following commands/options have been unhidden:
- `dfx cycles`
- `--from-subaccount` for `dfx deploy`, `dfx canister create`, `dfx canister deposit-cycles` to determine which cycles ledger subaccount the used cycles should be used from
- `--created-at-time` for `dfx deploy`, `dfx create canister`, `dfx canister deposit-cycles` to control transaction deduplication on the cycles ledger
- `--to-subaccount` for `dfx canister delete` to control into which subaccount cycles are withdrawn before the canister is deleted

The cycles ledger will not be supported by default until the cycles ledger canister is under NNS control.

### feat: dfx canister call ... --output json

This is the same as `dfx canister call ... | idl2json`, for convenience.

See also: https://github.com/dfinity/idl2json

### fix: Output of dfx ping is now valid JSON

Added commas in between fields, and newlines to improve formatting.

### fix: canister status output to be grep compatible

`dfx canister status` now outputs to `stdout`, rather than `stderr`, so that its output is `grep` compatible.

### fix: fetching canister logs to be grep & tail compatible

`dfx canister logs` now outputs to stdout, rather than stderr, so that its output is `grep` and `tail` compatible.

### fix: fetching canister logs

The management canister method `fetch_canister_logs` can be called only as a query, not as an update call. Therefore, `dfx canister logs <canister_id>` now uses a query call for this purpose.

### `dfx wallet set-name` now actually sets the name of the wallet

### feat: hyphenated project names

DFX no longer forbids hyphens in project names. Anywhere they appear as the name of a variable, e.g. environment variables or generated JS variables, they will be replaced with underscores.

### fix: .ic-assets.json configuration entries no longer overwrite the default for `allow_raw_access`

Previously, any configuration element in .ic-assets.json functioned as if a setting of
`"allow_raw_access": true` were present in the json object.

For example, given the following configuration, all files would be configured
with `allow_raw_access` set to `true`, as if the second entry specified
`"allow_raw_access": true` (which is the default), even though it does not.

```json
[
  {
    "match": "**/*",
    "allow_raw_access": false
  },
  {
    "match": "**/*",
    "headers": {
      "X-Anything": "Something"
    }
  }
]
```

Now, given the same configuration, all files would be configured with `allow_raw_access` set to false, as expected.

Note that the default value of `allow_raw_access` is still `true`.

### fix: removed version switching logic

Removed the logic for calling a different version of dfx based on DFX_VERSION or the `dfx` field in
dfx.json.  This is now performed by dfxvm.

### feat: --always-assist flag for `dfx canister call/install/sign and dfx deploy`

When all the arguments are optional, dfx automatically provides a `null` value when no arguments are provided.
`--always-assist` flag enables the candid assist feature for optional arguments, instead of providing a default `null` value.

### fix(deps): the second pull forget to set wasm_hash_download in pulled.json

When the dependency has been in the cache, `dfx deps pull` forgot to set correct `wasm_hash_download` in `pulled.json`.

It caused the following `init/deploy` commands to fail.

## Dependencies

### Replica

Updated replica to elected commit 425a0012aeb40008e2e72d913318bc9dbdf3b4f4.
This incorporates the following executed proposals:

- [128806](https://dashboard.internetcomputer.org/proposal/128806)
- [128805](https://dashboard.internetcomputer.org/proposal/128805)
- [128296](https://dashboard.internetcomputer.org/proposal/128296)
- [128295](https://dashboard.internetcomputer.org/proposal/128295)
- [128171](https://dashboard.internetcomputer.org/proposal/128171)

### Bitcoin canister

Downgraded Bitcoin canister to [release/2023-10-13](https://github.com/dfinity/bitcoin-canister/releases/tag/release%2F2023-10-13)

### Motoko

Updated Motoko to [0.11.1](https://github.com/dfinity/motoko/releases/tag/0.11.1)

# 0.18.0

### fix!: removed the `dfx upgrade` command

The `dfx upgrade` command now prints a message directing the user to install dfxvm.

### fix!: Remove fallback .env formats

In dfx 0.14.0, we standardized on `CANISTER_ID_<CANISTER_NAME_UPPERCASE>` and
`CANISTER_CANDID_PATH_<CANISTER_NAME_UPPERCASE>` for
environment variables for canister IDs and candid paths respectively,
and deprecated the old formats.  This version removes the old formats.

The only variable names now provided are the following,
all uppercase, with any '-' replaced by '_':
- `CANISTER_CANDID_PATH_<CANISTER_NAME>`
- `CANISTER_ID_<CANISTER_NAME>`

For reference, these formats were removed (any '-' characters were replaced by '_'):
- `CANISTER_CANDID_PATH_<canister_name_case_from_dfx_json>`
- `<CANISTER_NAME_UPPERCASE>_CANISTER_ID`

### feat: add `dfx canister logs <canister_id>` for fetching canister's logs (preview)

There is a new subcommand `logs` to fetch canister's logs.
When printing the log entries it tries to guess if the content can be converted to UTF-8 text and prints an array of hex bytes if it fails.

**Note**

This feature is still in development. Changes may occur in following releases.

### feat: display local asset canister URLs in subdomain format

Locally, canisters can either be accessed via `<canister_id>.localhost:<port>` or `localhost:<port>?canisterId=<canister_id>`.
The query parameter format is annoying to handle in SPAs, therefore the subdomain format is now displayed alongside the subdomain version after deployments.

The query parameter format is not removed because Safari does not support localhost subdomains.

### fix: .env files sometimes missing some canister ids

Made it so `dfx deploy` and `dfx canister install` will always write
environment variables for all canisters in the project that have canister ids
to the .env file, even if they aren't being deployed/installed
or a dependency of a canister being deployed/installed.

### feat: unify CLI options to specify arguments

There are a few subcommands that take `--argument`/`--argument-file` options to set canister call/init arguments.

We unify the related logic to provide consistent user experience.

The notable changes are:

- `dfx deploy` now accepts `--argument-file`.
- `dfx deps init` now accepts `--argument-file`.

### feat: candid assist feature

Ask for user input when Candid argument is not provided in `dfx canister call`, `dfx canister install` and `dfx deploy`.
Previously, we cannot call `dfx deploy --all` when multiple canisters require init args, unless the init args are specified in `dfx.json`. With the Candid assist feature, dfx now asks for init args in terminal when a canister requires init args.

### fix: restored access to URLs like http://localhost:8080/api/v2/status through icx-proxy

Pinned icx-proxy at 69e1408347723dbaa7a6cd2faa9b65c42abbe861, shipped with dfx 0.15.2

This means commands like the following will work again:
```
curl -v --http2-prior-knowledge "http://localhost:$(dfx info webserver-port)/api/v2/status" --output -
```

### feat: `dfx cycles approve` and `transfer --from`

It is now possible to approve other principals to spend cycles on your behalf using `dfx cycles approve <spender> <amount>`.
`dfx cycles transfer` now also supports `--from`, `--from-subaccount`, and `--spender-subaccount`.
For detailed explanations on how these fields work please refer to the [ICRC-2 specification](https://github.com/dfinity/ICRC-1/blob/main/standards/ICRC-2/README.md).

### feat: cut over to dfxvm

The script at https://internetcomputer.org/install.sh now installs
the [dfxvm version manager](https://github.com/dfinity/dfxvm) instead of the dfx binary.

### fix(deps): init/deploy still requires hash check

`dfx deps pull` was recently changed to allow hash mismatch wasm. But `init` and `deploy` weren't change accordingly.

Also the warning of hash mismatch is removed since it scares users and users can't fix it locally.

### fix(generate): Rust canister source candid wrongly deleted

Fixed a bug where `dfx generate` would delete a canister's source candid file if the `declarations.bindings` in `dfx.json` did not include "did".

### fix: failed to install when specify id without dfx.json

Fixed a bug where `dfx canister install` would fail when specify a canister id and there is no dfx.json.

### fix: failed to call a canister removed from dfx.json

Fixed a bug where `dfx canister call` would fail when the deployed canister was removed from dfx.json.

### chore: bump candid to 0.10.4

Fix the Typescript binding for init args.

## Dependencies

### Replica

Updated replica to elected commit d966b2737ca75f1bfaa84f21e7f3f7c54b5d7f33.
This incorporates the following executed proposals:

- [128155](https://dashboard.internetcomputer.org/proposal/128155)
- [128154](https://dashboard.internetcomputer.org/proposal/128154)
- [128099](https://dashboard.internetcomputer.org/proposal/128099)
- [128088](https://dashboard.internetcomputer.org/proposal/128088)
- [127707](https://dashboard.internetcomputer.org/proposal/127707)
- [127706](https://dashboard.internetcomputer.org/proposal/127706)

### Motoko

Updated Motoko to [0.11.0](https://github.com/dfinity/motoko/releases/tag/0.11.0)

### Asset canister

Module hash: 32e92f1190d8321e97f8d8f3e793019e4fd2812bfc595345d46d2c23f74c1ab5

bump ic-cdk to 0.13.1

### Candid UI

Module hash: 1208093dcc5b31286a073f00f748ac6612dbae17b66c22332762705960a8aaad

bump ic-cdk to 0.13.1

### Bitcoin canister

Updated Bitcoin canister to [release/2024-01-22](https://github.com/dfinity/bitcoin-canister/releases/tag/release%2F2024-01-22)

# 0.17.0

### feat: new starter templates

`dfx new` now has a new set of customizable project templates and an interactive menu for selecting them. Supports the Svelte, Vue, and React frameworks, and Azle and Kybra backends.

### fix: --no-frontend no longer creates a frontend

Previously `dfx new --no-frontend` still created a frontend canister. This behavior is now accessed via `--frontend simple-assets`.

### feat: `dfx cycles redeem-faucet-coupon`

It is now possible to redeem faucet coupons to cycles ledger accounts.

### feat: `dfx cycles convert`

It is now possible to turn ICP into cycles that are stored on the cycles ledger using `dfx cycles convert --amount <amount of ICP>`

### feat: specified_id in dfx.json

In addition to passing `--specified-id` in `dfx deploy` and `dfx canister create`, `specified_id` can be set in `dfx.json`.

If it is set in both places, the specified ID from the command line takes precedence over the one in dfx.json.

### feat: create canister on same subnet as other canisters

`dfx deploy`, `dfx canister create`, and `dfx ledger create-canister` now support the option `--next-to <canister principal>` to create canisters on the same subnet as other canisters.
The [registry canister](https://dashboard.internetcomputer.org/canister/rwlgt-iiaaa-aaaaa-aaaaa-cai#get_subnet_for_canister) is used as the source of truth to figure out the subnet id.

### feat: init_arg in dfx.json

In addition to passing `--argument` or `--argument-file` in `dfx deploy` and `dfx canister install`, `init_arg` can be set in `dfx.json`.

If it is set in both places, the argument from the command line takes precedence over the one in dfx.json.

### feat(deps): init_arg in pullable metadata

Providers can set an optional `init_arg` field in `pullable` metadata.

When consumers run `dfx deps init` without `--argument`, the value in `init_arg` will be used automatically.

Consumers won't have to figure out the init argument by themselves. It can be overwritten by `dfx deps init --argument`.

### fix(deps): dfx deps init will try to set "(null)" init argument

For pulled canisters which have no `init_arg` in `pullable` metadata, `dfx deps init` without `--argument` will try to set `"(null)"` automatically.

This works for canisters with top-level `opt` in init argument. This behavior is consistent with `dfx deploy` and `dfx canister install`.

The init argument can be overwritten by `dfx deps init --argument`.

### fix(deps): content of wasm_hash_url can have extra fields than the hash

It is natural to point `wasm_hash_url` to the `<FILE>.sha256` file generated by `shasum` or `sha256sum` which consists of the hash and the file name.

Now when `dfx deps pull`, such content will be accept properly.

### feat: dfx upgrade will direct the user to install dfxvm if it has been released.

If the latest release of https://github.com/dfinity/dfxvm is \>\= 1.0, `dfx upgrade` will
direct the user to install dfxvm and then exit.

### feat: fetch did file from canister metadata when making canister calls

`dfx canister call` will always fetch the `.did` file from the canister metadata. If the canister doesn't have the `candid:service` metadata, dfx will fallback to the current behavior of reading the `.did` file from the local build artifact. This fallback behavior is deprecated and we will remove it in a future release. This should not affect Motoko and Rust canisters built from dfx, as `dfx build` automatically writes the Candid metadata into the canister.

If you build with custom canister type, add the following into `dfx.json`:

```
"metadata": [
  {
    "name": "candid:service"
  }
]
```

If you build the canister without using `dfx`, you can use [ic-wasm](https://github.com/dfinity/ic-wasm/releases) to store the metadata:

```
ic-wasm canister.wasm -o canister.wasm metadata candid:service -f service.did -v public
```

### fix: removed the `dfx toolchain` command

Please use the [dfx version manager](https://github.com/dfinity/dfxvm) instead.

### feat: allow dfxvm install script to bypass confirmation

The dfxvm install script now accepts `DFXVM_INIT_YES=<non empty string>` to skip confirmation.

### chore: bump `ic-agent`, `ic-utils` and `ic-identity-hsm` to 0.32.0

# 0.16.1

### feat: query stats support

When using `dfx canister status`, the output now includes the new query statistics. Those might initially be 0, if the feature is not yet enabled on the subnet the canister is installed in.

### fix: Candid parser when parsing `vec \{number\}` with `blob` type

Fix the bug that when parsing `vec \{1;2;3\}` with `blob` type, dfx silently ignores the numbers.

### fix: support `import` for local did file

If the local did file contains `import` or init args, dfx will rewrite the did file when storing in canister metadata.
Due to current limitations of the Candid parser, comments will be dropped during rewriting.
If the local did file doesn't contain `import` or init args, we will not perform the rewriting, thus preserving the comments.

### fix: subtyping check reports the special opt rule as error

### fix: can now run several dfx canister commands outside of a project

The following commands now work outside of a project:
- `dfx canister start <specific canister id>`
- `dfx canister stop <specific canister id>`
- `dfx canister deposit-cycles <amount> <specific canister id>`
- `dfx canister uninstall-code <specific canister id>`

## Dependencies

### Replica

Updated replica to elected commit 044cfd5147fc97d7e5a214966941b6580c325d72.
This incorporates the following executed proposals:

- [127463](https://dashboard.internetcomputer.org/proposal/127463)
- [127461](https://dashboard.internetcomputer.org/proposal/127461)
- [127104](https://dashboard.internetcomputer.org/proposal/127104)

### Candid UI

Module hash: e5f049a97041217554c1849791c093c4103a6844625be3d6453df2e91abeed35

Fix the HTTP header for deploying in remote environments

# 0.16.0

### feat: large canister modules now supported

When using `dfx deploy` or `dfx canister install`, previously Wasm modules larger than 2MiB would be rejected.
They are now automatically submitted via the chunking API if they are large enough.
From a user perspective the limitation will simply have been lifted.

### feat: dfx deps: wasm_hash_url and loose the hash check

Providers can provide the hash through `wasm_hash_url` instead of hard coding the hash directly.

If the hash of downloaded wasm doesn’t match the provided hash (`wasm_hash`, `wasm_hash_url` or read from mainnet state tree), dfx deps won’t abort. Instead, it will print a warning message.

### feat: create canister on specific subnets or subnet types

`dfx deploy`, `dfx canister create`, and `dfx ledger create-canister` now support the option `--subnet <subnet principal>` to create canisters on specific subnets.

`dfx canister create` and `dfx deploy` now support the option `--subnet-type <subnet type>` to create canisters on a random subnet of a certain type.
Use `dfx ledger show-subnet-types` to list the available subnet types

### feat!: update `dfx cycles` commands with mainnet `cycles-ledger` canister ID

The `dfx cycles` command no longer needs nor accepts the `--cycles-ledger-canister-id <canister id>` parameter.

### chore: removed the dfx start --emulator mode

This was deprecated in dfx 0.15.1.

### chore: removed ic-ref from the binary cache

### chore: updated dependencies for new rust projects

Updated to candid 0.10, ic-cdk 0.12, and ic-cdk-timers 0.6

### fix: store playground canister acquisition timestamps with nanosecond precision on all platforms

They've always been stored with nanosecond precisions on Linux and Macos.
Now they are stored with nanosecond precision on Windows too.

### fix: dfx canister delete, when using an HSM identity, no longer fails by trying to open two sessions to the HSM

Previously, this would fail with a PKCS#11: CKR_CRYPTOKI_ALREADY_INITIALIZED error.

## Dependencies

### Motoko

Updated Motoko to [0.10.4](https://github.com/dfinity/motoko/releases/tag/0.10.4)

### Frontend canister

Module hash: 3c86d912ead6de7133b9f787df4ca9feee07bea8835d3ed594b47ee89e6cb730

### Candid UI

Module hash: b91e3dd381aedb002633352f8ebad03b6eee330b7e30c3d15a5657e6f428d815

Fix the routing error when deploying to gitpod/github workspace.
Fix that Candid UI cannot be opened using localhost URL.

### Replica

Updated replica to elected commit 324eb99eb7531369a5ef75560f1a1a652d123714.
This incorporates the following executed proposals:

- [127096](https://dashboard.internetcomputer.org/proposal/127096)
- [127094](https://dashboard.internetcomputer.org/proposal/127094)
- [127034](https://dashboard.internetcomputer.org/proposal/127034)
- [127031](https://dashboard.internetcomputer.org/proposal/127031)
- [126879](https://dashboard.internetcomputer.org/proposal/126879)
- [126878](https://dashboard.internetcomputer.org/proposal/126878)
- [126730](https://dashboard.internetcomputer.org/proposal/126730)
- [126729](https://dashboard.internetcomputer.org/proposal/126729)
- [126727](https://dashboard.internetcomputer.org/proposal/126727)
- [126366](https://dashboard.internetcomputer.org/proposal/126366)
- [126365](https://dashboard.internetcomputer.org/proposal/126365)
- [126293](https://dashboard.internetcomputer.org/proposal/126293)

# 0.15.3

### fix: allow `http://localhost:*` as `connect-src` in the asset canister's CSP

This will enable browsing the asset canister at `http://<canister-id>.localhost:<port>` in most browsers.

### fix: frontend code crashing when there is no canister ID

### feat: `dfx ledger top-up` also accepts canister names

Previously, `dfx ledger top-up` only accepted canister principals. Now it accepts both principals and canister names.

### fix: installer once again detects if curl supports tlsv1.2

A change to `curl --help` output made it so the install script did not detect
that the `--proto` and `--tlsv1.2` options are available.

### chore: skip reserving 8GB of memory when deleting a canister

When dfx deletes a canister, it first withdraws as many cycles as possible from the canister.
While doing so, dfx previously set the memory allocation of the canister to 8GB in order to not run into any memory problems while withdrawing.
This, however, lead to problems with dynamic memory pricing in subnets with a lot of data because then it becomes very expensive to reserve that much data.
dfx now no longer sets a memory allocation. We anticipate fewer problems this way.

### feat: Added support for icx-proxy `--domain` parameter

In order to access a local replica through a domain name or domain names,
it's necessary to pass the `--domain` parameter to icx-proxy.  dfx now supports
this in configuration and as a parameter to dfx start.  You can specify a single
domain or a list of domains in any of the following ways:

- in networks.json, in `.<network>.proxy.domain`
- in dfx.json, in `.networks.<network>.proxy.domain`
- in dfx.json, in `.defaults.proxy.domain`
- to dfx start, as `dfx start --domain <domain1> --domain <domain2> ...`

## Dependencies

### Candid UI

- Module hash: d172df265a14397a460b752ff07598380bc7ebd9c43ece1e82495ae478a88719c
- Internet identity integration in Candid UI. Thanks to @Web3NL!
  + You can customize the II url and derivationOrigin via URL parameter `ii` and `origin` respectively.
- Update with the new profiling API

### Motoko

Updated Motoko to [0.10.3](https://github.com/dfinity/motoko/releases/tag/0.10.3)

# 0.15.2

### fix: `dfx canister delete <canister id>` removes the related entry from the canister id store

Previously, deleting a canister in the project by id rather than by name
would leave the canister id in the canister id store. This would cause
`dfx deploy` to fail.

### fix: dfx extension install can no longer create a corrupt cache directory

Running `dfx cache delete && dfx extension install nns` would previously
create a cache directory containing only an `extensions` subdirectory.
dfx only looks for the existence of a cache version subdirectory to
determine whether it has been installed. The end result was that later
commands would fail when the cache did not contain expected files.

### fix: output_env_file is now considered relative to project root

The .env file location, whether specified as `output_env_file` in dfx.json
or `--output-env-file <file>` on the commandline, is now considered relative
to the project root, rather than relative to the current working directory.

### feat: Read dfx canister install argument from a file

Enables passing large arguments that cannot be passed directly in the command line using the `--argument-file` flag. For example `dfx canister install --argument-file ./my/argument/file.txt my_canister_name`.


### feat: change `list_permitted` and `list_authorized` to an update call.

This requires the `list_authorized` and `list_permitted` methods to be called as an update and disables the ability to
call it as a query call. This resolves a potential security risk.

### fix: `dfx ledger transfer` now logs to stderr messages about duplicates rather than printing them to stdout

The message "transaction is a duplicate of another transaction in block ...", previously printed to stdout, is now logged to stderr. This means that the output of `dfx ledger transfer` to stdout will contain only `Transfer sent at block height <block height>`.

### feat: accept more ways to specify cycle and e8s amounts

Underscores (`_`) can now be used to make large numbers more readable. For example: `dfx canister deposit-cycles 1_234_567 mycanister`

Certain suffixes that replace a number of zeros are now supported. The (case-insensitive) suffixes are:
- `k` for `000`, e.g. `500k`
- `m` for `000_000`, e.g. `5m`
- `b` for `000_000_000`, e.g. `50B`
- `t` for `000_000_000_000`, e.g. `0.3T`

For cycles an additional `c` or `C` is also acceptable. For example: `dfx canister deposit-cycles 3TC mycanister`

### feat: added `dfx cycles` command

This won't work on mainnet yet, but can work locally after installing the cycles ledger.

Added the following subcommands:
 - `dfx cycles balance`
 - `dfx cycles transfer <to> <amount>` (transfer cycles from one account to another account)
 - `dfx cycles top-up <to> <amount>` (send cycles from an account to a canister)

## Dependencies

### Motoko

Updated Motoko to [0.10.2](https://github.com/dfinity/motoko/releases/tag/0.10.2)

### Frontend canister

Defining a custom `etag` header no longer breaks certification.

Fixed a certification issue where under certain conditions the fallback file (`/index.html`) was served with an incomplete certificate tree, not proving sufficiently that the fallback file may be used as a replacement.

Add the option to (re)set all permissions using upgrade arguments. This is especially useful for SNSes that cannot make calls as the canister's controller.

- Module hash: 657938477f1dee46db70b5a9f0bd167ec5ffcd2f930a1d96593c17dcddef61b3
- https://github.com/dfinity/sdk/pull/3443
- https://github.com/dfinity/sdk/pull/3451
- https://github.com/dfinity/sdk/pull/3429
- https://github.com/dfinity/sdk/pull/3428
- https://github.com/dfinity/sdk/pull/3421

### Replica

Updated replica to elected commit 69e1408347723dbaa7a6cd2faa9b65c42abbe861.
This incorporates the following executed proposals:

- [126095](https://dashboard.internetcomputer.org/proposal/126095)
- [126000](https://dashboard.internetcomputer.org/proposal/126000)
- [125592](https://dashboard.internetcomputer.org/proposal/125592)
- [125591](https://dashboard.internetcomputer.org/proposal/125591)
- [125504](https://dashboard.internetcomputer.org/proposal/125504)
- [125503](https://dashboard.internetcomputer.org/proposal/125503)
- [125343](https://dashboard.internetcomputer.org/proposal/125343)
- [125342](https://dashboard.internetcomputer.org/proposal/125342)
- [125321](https://dashboard.internetcomputer.org/proposal/125321)
- [125320](https://dashboard.internetcomputer.org/proposal/125320)
- [125002](https://dashboard.internetcomputer.org/proposal/125002)
- [125001](https://dashboard.internetcomputer.org/proposal/125001)
- [124858](https://dashboard.internetcomputer.org/proposal/124858)
- [124857](https://dashboard.internetcomputer.org/proposal/124857)

### Bitcoin canister

Updated Bitcoin canister to [release/2023-10-13](https://github.com/dfinity/bitcoin-canister/releases/tag/release%2F2023-10-13)

# 0.15.1

### feat: Added support for reserved_cycles and reserved_cycles_limit

`dfx canister status` will now display the reserved cycles balance and reserved cycles limit for a canister.

Added command-line options:
  - `dfx canister create --reserved-cycles-limit <limit>`
  - `dfx canister update-settings --reserved-cycles-limit <limit>`

In addition, `dfx deploy` will set `reserved_cycles_limit` when creating canisters if specified in `canisters.<canister>.initialization_values.reserved_cycles_limit` in dfx.json.

### feat: emit management canister idl when imported by Motoko canister

`import management "ic:aaaaa-aa;`

This will automatically produce the idl in the `.dfx` folder.

### fix: Include remote canisters in canisters_to_generate

Generate frontend declarations for remote canisters too because frontend JS code may want to call them.

### feat: `dfx extension install <extension> --version <specific version>`

Install a specific version of an extension, bypassing version checks.

### feat: Updated handling of missing values in state tree certificates

The `Unknown` lookup of a path in a certificate results in an `AgentError` (the IC returns `Absent` for non-existing paths).

### fix: dfx deploy urls printed for asset canisters

### chore: --emulator parameter is deprecated and will be discontinued soon

Added warning that the `--emulator` is deprecated and will be discontinued soon.

### fix: node engines in starter

Updates node engines to reflect the same engines supported in agent-js.
```
"node": "^12 || ^14 || ^16 || >=17",
"npm": "^7.17 || >=8"
```

### feat: deploy to playground

Introduced a new network type called `playground`. Canisters on such networks are not created through standard means, but are instead borrowed from a canister pool.
The canisters time out after a while and new canisters need to be borrowed for further deployments.
To define custom playground networks, use a network definition that includes the `playground` key:
```json
"<network name>": {
  "playground": {
    "playground_canister": "<canister pool id>",
    "timeout_seconds": <amount of seconds after which a canister is returned to the pool>
  }
}
```

Introduced a new network that is available by default called `playground`. Additionally, `--playground` is an alias for `--network playground`.
By default, this network targets the Motoko Playground backend to borrow canisters. The borrowed canisters will be available for 20 minutes, and the timer restarts on new deployments.
When the timer runs out the canister(s) will be uninstalled and are returned to the pool.
Any commands that allow choosing a target network (e.g. `dfx canister call`) require `--playground` or `--network playground` in order to target the borrowed canister(s).
Use `dfx deploy --playground` to deploy simple projects to a canister borrowed from the Motoko Playground.

### feat: `--ic` is shorthand for `--network ic`

For example, `dfx deploy --ic` rather than `dfx deploy --network ic`.

### fix: Motoko base library files in cache are no longer executable

### feat: `dfx start` for shared network warns if ignoring 'defaults' in dfx.json

Background: In order to determine whether to start a project-specific network or the shared network, `dfx start` looks for the `local` network in dfx.json.
   - If found, `dfx start` starts the project-specific local network, applying any `defaults` from dfx.json.
   - If there is no dfx.json, or if dfx.json does not define a `local` network, `dfx start` starts the shared network.  Because the shared network is not specific to any project, `dfx start` ignores any other settings from dfx.json, including `defaults`.

If `dfx start` is starting the shared network from within a dfx project, and that dfx.json contains settings in the `defaults` key for `bitcoin`, `replica`, or `canister_http`, then `dfx start` will warn that it is ignoring those settings.  It will also describe how to define equivalent settings in networks.json.

### fix: dfx canister call --wallet no longer passes the parameter twice

The parameter was erroneously passed twice.  Now it is passed only once.

### fix: Removed deprecation warning about project-specific networks

Removed this warning: "Project-specific networks are deprecated and will be removed after February 2023." While we may remove project-specific networks in the future, it is not imminent.  One key requirement is the ability to run more than one subnet type at one time.

## Dependencies

### icx-proxy

Updated to a version of the icx-proxy that is released with the replica and other related binaries.

Changes in behavior:
- "%%" is no longer accepted when url-decoding filenames for the asset canister.  Though curl supports this, it's not part of the standard. Please replace with %25.
- The icx-proxy now performs response verification.  This has exposed some bugs in the asset canister.  However, since this new icx-proxy matches what the boundary nodes use, this will better match the behavior seen on the mainnet.
- Bugs that this has exposed in the asset canister:
  - after disabling aliasing for an asset, the asset canister will return an incorrect certification in the 404 response.
  - after setting a custom "etag" header in .ic-assets.json, the asset canister will return an incorrect certification in the 200 response.
  - assets with certain characters in the filename (example: "æ") will no longer be served correctly.  The definition of "certain characters" is not yet known.

### Candid UI

- Module hash: 934756863c010898a24345ce4842d173b3ea7639a8eb394a0d027a9423c70b5c
- Add `merge_init_args` method in Candid UI.
- Draw flamegraph for canister upgrade.

### Frontend canister

For certification v1, if none of the requested encoding are certified but another encoding is certified, then the frontend canister once again returns the certificatie even though the response hash won't match.
This allows the verifying side to try to transform the response such that it matches the response hash.
For example, if only the encoding `gzip` is requested but the `identity` encoding is certified, the `gzip` encoding is returned with the certificate for the `identity` encoding.
The verifying side can then unzip the response and will have a valid certificate for the `identity` response.

- Module hash: baf9bcab2ebc2883f850b965af658e66725087933df012ebd35c03929c39efe3
- https://github.com/dfinity/sdk/pull/3369
- https://github.com/dfinity/sdk/pull/3298
- https://github.com/dfinity/sdk/pull/3281

### Replica

Updated replica to elected commit 91bf38ff3cb927cb94027d9da513cd15f91a5b04.
This incorporates the following executed proposals:

- [124795](https://dashboard.internetcomputer.org/proposal/124795)
- [124790](https://dashboard.internetcomputer.org/proposal/124790)
- [124538](https://dashboard.internetcomputer.org/proposal/124538)
- [124537](https://dashboard.internetcomputer.org/proposal/124537)
- [124488](https://dashboard.internetcomputer.org/proposal/124488)
- [124487](https://dashboard.internetcomputer.org/proposal/124487)

# 0.15.0

## DFX

### chore: add `--use-old-metering` flag

The `use-old-metering` flag enables old metering in replica. The new metering is enabled in the `starter` by default, so this flag is to compare the default new metering with the old one.

The flag is temporary and will be removed in a few months.

### fix: added https://icp-api.io to the default Content-Security-Policy header

Existing projects will need to change this value in .ic-assets.json or .ic-assets.json5 to include https://icp-api.io

All projects will need to redeploy.

### fix: access to raw assets is now enabled by default

The default value for `allow_raw_access` is now `true`.  This means that by default, the frontend canister will no longer restrict the access of traffic to the `<canister-id>.raw.icp0.io` domain, and will no longer automatically redirect all requests to the certified domain (`<canister-id>.icp0.io`), unless configured explicitly.

Note that existing projects that specify `"allow_raw_access": false` in .ic-assets.json5 will need to change or remove this value manually in order to allow raw access.

### feat!: Removed dfx nns and dfx sns commands

Both have now been turned into the dfx extensions. In order to obtain them, please run `dfx extension install nns` and `dfx extension install sns` respectively. After the installation, you can use them as you did before: `dfx nns ...`, and `dfx sns ...`.

### feat!: Removed dfx replica and dfx bootstrap commands

Use `dfx start` instead.  If you have a good reason why we should keep these commands, please contribute to the discussion at https://github.com/dfinity/sdk/discussions/3163

### fix: Wait for new module hash when installing wallet

A previous change made dfx wait after installing a canister until the replica updated its reported module hash, but this change did not affect wallets. Now dfx waits for wallets too, to eliminate a class of wallet installation errors.

### fix: Ctrl-C right after dfx start will hang for minutes and panics

Early break out from actors starting procedure.

### feat: can disable the warnings about using an unencrypted identity on mainnet

It's now possible to suppress warnings of this form:

```
WARN: The <identity> identity is not stored securely. Do not use it to control a lot of cycles/ICP. Create a new identity with `dfx identity new` and use it in mainnet-facing commands with the `--identity` flag
```

To do so, export the environment variable `DFX_WARNING` with the value `-mainnet_plaintext_identity`.
```bash
export DFX_WARNING="-mainnet_plaintext_identity"
```

Note that this can be combined to also disable the dfx version check warning:
```bash
export DFX_WARNING="-version_check,-mainnet_plaintext_identity"
```

### fix!: restrict `dfx identity new` to safe characters

New identities like `dfx identity new my/identity` or `dfx identity new 'my identity'` can easily lead to problems, either for dfx internals or for usability.
New identities are now restricted to the characters `ABCDEFGHIJKLMNOPQRSTUVWXYZabcdefghijklmnopqrstuvwxyz.-_@0123456789`.
Existing identities are not affected by this change.

## Frontend canister

> **NOTE**: We've re-enabled response verification v2 in the asset canister.

### fix: Certification for aliasing updates on asset deletion

Best explained by an example: Two assets exist with aliasing enabled: `/content` and `/content.html`. Usually, when requesting `/content`, `/content.html` is served because it has aliasing enabled.
But in this scenario, because `/content` exists, it overwrites the alias and `/content` is served when requesting the path `/content`.
When the file `/content` is deleted, `/content` is once again a valid alias of `/content.html`.
Previously, the alias of `/content.html` was not properly updated in the certification tree, making `/content` inaccessible.

### fix: 404 response is now certified for certification v2

Certification v2 allows certifying arbitrary responses. If the requested file does not exist, and the fallback file (`/index.html`) does not exist either,
the frontend canister serves a HTTP 404 response. This response was previously not certified.

### fix!: The CreateAsset batch operation now fails if the asset already exists

Previously, the operation was a no-op if the content type matched, but ignored other, possibly different, asset properties. Now, it fails with an error.

### fix!: http_request_streaming_callback and get_chunk now require the sha256 parameter to be set

The `http_request_streaming_callback()` and `get_chunk()` methods use the `sha256` parameter to ensure that the chunks they return are part of the same asset contents returned by the initial call.  This parameter is now required to be Some(hash).

For `http_request()` and `http_request_streaming_callback()`, there should be no change: all callers of `http_request_streaming_callback()` are expected to pass the entire token returned by `http_request()`, which includes the sha256 parameter.

Any callers of `get_chunk()` should make sure to always pass the `sha256` value returned by the `get()` method.  It will always be present.

## Dependencies

### Motoko

Updated Motoko to [0.9.7](https://github.com/dfinity/motoko/releases/tag/0.9.7)

### Updated candid to 0.9.0

### Candid UI

- Module hash: b9173bb25dabe5e2b736a8f2816e68fba14ca72132f5485ce7b8f16a85737a17
- https://github.com/dfinity/sdk/pull/3260
- https://github.com/dfinity/sdk/pull/3252
- https://github.com/dfinity/candid/pull/449
- https://github.com/dfinity/candid/pull/453

### Frontend canister

- Module hash: e20be8df2c392937a6ae0f70d20ff23b75e8c71d9085a8b8bb438b8c2d4eafe5
- https://github.com/dfinity/sdk/pull/3337
- https://github.com/dfinity/sdk/pull/3298
- https://github.com/dfinity/sdk/pull/3256
- https://github.com/dfinity/sdk/pull/3252
- https://github.com/dfinity/sdk/pull/3249
- https://github.com/dfinity/sdk/pull/3212
- https://github.com/dfinity/sdk/pull/3227

### Replica

Updated replica to elected commit cabe2ae3ca115b1a3f24d75814d4f8e317b2964d.
This incorporates the following executed proposals:

- [124331](https://dashboard.internetcomputer.org/proposal/124331)
- [124330](https://dashboard.internetcomputer.org/proposal/124330)
- [124272](https://dashboard.internetcomputer.org/proposal/124272)
- [124021](https://dashboard.internetcomputer.org/proposal/124021)
- [123977](https://dashboard.internetcomputer.org/proposal/123977)
- [123976](https://dashboard.internetcomputer.org/proposal/123976)
- [123922](https://dashboard.internetcomputer.org/proposal/123922)
- [123784](https://dashboard.internetcomputer.org/proposal/123784)
- [123730](https://dashboard.internetcomputer.org/proposal/123730)
- [123711](https://dashboard.internetcomputer.org/proposal/123711)
- [123474](https://dashboard.internetcomputer.org/proposal/123474)
- [123410](https://dashboard.internetcomputer.org/proposal/123410)
- [123311](https://dashboard.internetcomputer.org/proposal/123311)

# 0.14.2

## DFX

### feat: deprecate `dfx bootstrap` and `dfx replica` commands

Please use `dfx start` instead, which is a combination of the two commands.

If you have a good reason why we should keep these commands, please contribute to the discussion at https://github.com/dfinity/sdk/discussions/3163

### feat: add optional custom build command for asset canisters

The custom build command can be set in `dfx.json` the same way it is set for `custom` type canisters. If the command is not provided, DFX will fallback to the default `npm run build` command.

```json
{
  "canisters": {
    "ui": {
      "type": "assets",
      "build": ["<custom build command>"]
    }
  }
}
```

### fix: Diagnose duplicate assets and display upgrade steps

If `dfx deploy` detects duplicate assets in the dist/ and frontend assets/ directories, it will now suggest upgrade steps.

### fix: motoko canisters can import other canisters with service constructor

After specific canister builder output wasm and candid file, `dfx` will do some post processing on the candid file.

The complete IDL will be copied into `.dfx` folder with name `constructor.did`.
It will be used for type checking during canister installation.

Then it is separated into two parts: `service.did` and `init_args.txt`, corresponding to canister metadata `candid:service` and `candid:args`.

`service.did` will be imported during dependent canisters building. And it will also be used by the Motoko LSP to provide IDE support.

### fix: dfx start now respects the network replica port configuration in dfx.json or networks.json

## Frontend canister

> **NOTE**: We've disabled response verification v2 in the asset canister while we improve test coverage.

The redirect from `.raw.ic0.app` now redirects to `.ic0.app` instead of `.icp0.io`

The `validate_commit_proposed_batch()` method no longer requires any permission to call.

The asset canister now enforces limits during upload.  These limits to not apply to assets already uploaded.

Unconditional limits:
- `create_batch()` now fails if `dfx deploy --by-proposal` got as far as calling `propose_commit_batch()`, and the batch has not since been committed or deleted.

Configurable limits:
- `max_batches`: limits number of batches being uploaded.
- `max_chunks`: limits total number of chunks across all batches being uploaded.
- `max_bytes`: limits total size of content bytes across all chunks being uploaded.

Added methods:
- `configure()` to set limits
- `validate_configure()`: companion method for SNS
- `get_configuration()`: to view limits

Suggestions for configured limits:
- dapps controlled by SNS: max_batches=1; max_chunks and max_bytes based on asset composition.
- dapps not controlled by SNS: unlimited (which is the default)

Note that as always, if `dfx deploy` does not completely upload and commit a batch, the asset canister will retain the batch until 5 minutes have passed since the last chunk was uploaded.  If you have configured limits and the combination of an unsuccessful deployment and a subsequent attempt would exceed those limits, you can either wait 5 minutes before running `dfx deploy` again, or delete the incomplete batch with `delete_batch()`.

### fix: return the correct expr_path for index.html fallback routes

Previously, the requested path was used to construct the `expr_path` for the `index.html` fallback route.  This was incorrect, as the `expr_path` should be the path of the `index.html` file itself in this case.

## Frontend canister assets synchronization

### fix: now retries failed `create_chunk()` calls

Previously, it would only retry when waiting for the request to complete.

### fix: now considers fewer error types to be retryable

Previously, errors were assumed to be retryable, except for a few specific error messages and 403/unauthorized responses.  This could cause deployment to appear to hang until timeout.

Now, only transport errors and timeout errors are considered retryable.

## Dependencies

### Frontend canister

- Module hash: 1286960c50eb7a773cfb5fdd77cc238588f39e21f189cc3eb0f35199a99b9c7e
- https://github.com/dfinity/sdk/pull/3205
- https://github.com/dfinity/sdk/pull/3198
- https://github.com/dfinity/sdk/pull/3154
- https://github.com/dfinity/sdk/pull/3158
- https://github.com/dfinity/sdk/pull/3144

### ic-ref

Updated ic-ref to 0.0.1-a9f73dba

### Cycles wallet

Updated cycles wallet to `20230530` release:
- Module hash: c1290ad65e6c9f840928637ed7672b688216a9c1e919eacbacc22af8c904a5e3
- https://github.com/dfinity/cycles-wallet/commit/313fb01d59689df90bd3381659d94164c2a61cf4

### Motoko

Updated Motoko to 0.9.3

### Replica

Updated replica to elected commit ef8ca68771baa20a14af650ab89c9b31b1dc9a5e.
This incorporates the following executed proposals:
- [123248](https://dashboard.internetcomputer.org/proposal/123248)
- [123021](https://dashboard.internetcomputer.org/proposal/123021)
- [123007](https://dashboard.internetcomputer.org/proposal/123007)
- [122923](https://dashboard.internetcomputer.org/proposal/122923)
- [122924](https://dashboard.internetcomputer.org/proposal/122924)
- [122910](https://dashboard.internetcomputer.org/proposal/122910)
- [122911](https://dashboard.internetcomputer.org/proposal/122911)
- [122746](https://dashboard.internetcomputer.org/proposal/122746)
- [122748](https://dashboard.internetcomputer.org/proposal/122748)
- [122617](https://dashboard.internetcomputer.org/proposal/122617)
- [122615](https://dashboard.internetcomputer.org/proposal/122615)

# 0.14.1

## DFX

### fix: `dfx canister delete` without stopping first

When running `dfx canister delete` on a canister that has not been stopped, dfx will now confirm the deletion instead of erroring.

### feat: gzip option in dfx.json

`dfx` can gzip wasm module as the final step in building canisters.

This behavior is disabled by default.

You can enable it in `dfx.json`:

```json
{
  "canisters" : {
    "app" : {
      "gzip" : true
    }
  }
}
```

You can still specify `.wasm.gz` file for custom canisters directly. If any metadata/optimize/shrink options are set in `dfx.json`, the `.wasm.gz` file will be decompressed, applied all the wasm modifications, and compressed as `.wasm.gz` in the end.

### fix: prevented using --argument with --all in canister installation

Removed `dfx deploy`'s behavior of providing the same argument to all canisters, and `dfx canister install`'s behavior of providing an empty argument to all canisters regardless of what was specified. Now installing multiple canisters and providing an installation argument is an error in both commands.

### chore: make `sns` subcommands visible in `dfx help`

### chore: upgraded to clap v4

Updated the command-parsing library to v4. Some colors may be different.

### feat: dfx deps subcommands

This feature was named `dfx pull` before. To make a complete, intuitive user experience, we present a set of subcommands under `dfx deps`:

- `dfx deps pull`: pull the dependencies from mainnet and generate `deps/pulled.json`, the candid files of direct dependencies will also be put into `deps/candid/`;
- `dfx deps init`: set the init arguments for the pulled dependencies and save the data in `deps/init.json`;
- `dfx deps deploy`: deploy the pulled dependencies on local replica with the init arguments recorded in `deps/init.json`;

All generated files in `deps/` are encouraged to be version controlled.

### chore: Add the `nns-dapp` and `internet_identity` to the local canister IDs set by `dfx nns import`
`dfx nns install` installs a set of canisters in a local replica.  `dfx nns import` complements this by setting the canister IDs so that they can be queried by the user.  But `dfx nns import` is incomplete.  Now it will also provide the IDs of the `nns-dapp` and `internet_identity` canisters.

### feat: `.env` file includes all created canister IDs
Previously the `.env` file only included canister IDs for canisters that were listed as explicit dependencies during the build process.
Now all canisters that have a canister ID for the specified network are included in `.env`.

### feat!: Ask for user consent when removing themselves as principal

Removing oneself (or the wallet one uses) can result in the loss of control over a canister.
Therefore `dfx canister update-settings` now asks for extra confirmation when removing the currently used principal/wallet from the list of controllers.
To skip this check in CI, use either the `--yes`/`-y` argument or use `echo "yes" | dfx canister update-settings <...>`.

### fix: dfx start will restart replica if it does not report healthy after launch

If the replica does not report healthy at least once after launch,
dfx will terminate and restart it.

### fix: dfx start now installs the bitcoin canister when bitcoin support is enabled

This is required for future replica versions.

Adds a new field `canister_init_arg` to the bitcoin configuration in dfx.json and networks.json.  Its default is documented in the JSON schema and is appropriate for the canister wasm bundled with dfx.

### fix: no longer enable the bitcoin_regtest feature

### docs: cleanup of documentation

Cleaned up documentation of IC SDK.

## Asset Canister Synchronization

### feat: Added more detailed logging to `ic-asset`.

Now, `dfx deploy -v` (or `-vv`) will print the following information:
- The count for each `BatchOperationKind` in `CommitBatchArgs`
- The number of chunks uploaded and the total bytes
- The API version of both the `ic-asset` and the canister
- (Only for `-vv`) The value of `CommitBatchArgs`

### fix: Commit batches incrementally in order to account for more expensive v2 certification calculation

In order to allow larger changes without exceeding the per-message instruction limit, the sync process now:
- sets properties of assets already in the canister separately from the rest of the batch.
- splits up the rest of the batch into groups of up to 500 operations.

### fix: now retries failed `create_chunk()` calls

Previously, it would only retry when waiting for the request to complete.

### fix: now considers fewer error types to be retryable

Previously, errors were assumed to be retryable, except for a few specific error messages and 403/unauthorized responses.  This could cause deployment to appear to hang until timeout.

Now, only transport errors and timeout errors are considered retryable.

## Dependencies

### Frontend canister

The asset canister now properly removes the v2-certified response when `/index.html` is deleted.

Fix: The fallback file (`/index.html`) will now be served when using certification v2 if the requested path was not found.

The HttpResponse type now explicitly mentions the `upgrade : Option<bool>` field instead of implicitly returning `None` all the time.

The asset canister no longer needs to use `await` for access control checks. This will speed up certain operations.

- Module hash: 651425d92d3796ddae581191452e0e87484eeff4ff6352fe9a59c7e1f97a2310
- https://github.com/dfinity/sdk/pull/3120
- https://github.com/dfinity/sdk/pull/3112

### Motoko

Updated Motoko to 0.8.8

### Replica

Updated replica to elected commit b3b00ba59c366384e3e0cd53a69457e9053ec987.
This incorporates the following executed proposals:
- [122529](https://dashboard.internetcomputer.org/proposal/122529)
- [122284](https://dashboard.internetcomputer.org/proposal/122284)
- [122198](https://dashboard.internetcomputer.org/proposal/122198)
- [120591](https://dashboard.internetcomputer.org/proposal/120591)
- [119318](https://dashboard.internetcomputer.org/proposal/119318)
- [118023](https://dashboard.internetcomputer.org/proposal/118023)
- [116294](https://dashboard.internetcomputer.org/proposal/116294)
- [116135](https://dashboard.internetcomputer.org/proposal/116135)
- [114479](https://dashboard.internetcomputer.org/proposal/114479)
- [113136](https://dashboard.internetcomputer.org/proposal/113136)
- [111932](https://dashboard.internetcomputer.org/proposal/111932)
- [111724](https://dashboard.internetcomputer.org/proposal/111724)
- [110724](https://dashboard.internetcomputer.org/proposal/110724)
- [109500](https://dashboard.internetcomputer.org/proposal/109500)
- [108153](https://dashboard.internetcomputer.org/proposal/108153)
- [107668](https://dashboard.internetcomputer.org/proposal/107668)
- [107667](https://dashboard.internetcomputer.org/proposal/107667)
- [106868](https://dashboard.internetcomputer.org/proposal/106868)
- [106817](https://dashboard.internetcomputer.org/proposal/106817)
- [105666](https://dashboard.internetcomputer.org/proposal/105666)
- [104470](https://dashboard.internetcomputer.org/proposal/104470)
- [103281](https://dashboard.internetcomputer.org/proposal/103281)
- [103231](https://dashboard.internetcomputer.org/proposal/103231)
- [101987](https://dashboard.internetcomputer.org/proposal/101987)

# 0.14.0

## DFX

### fix: stop `dfx deploy` from creating a wallet if all canisters exist

### feat: expose `wasm-opt` optimizer in `ic-wasm` to users

Add option to specify an "optimize" field for canisters to invoke the `wasm-opt` optimizer through `ic-wasm`.

This behavior is disabled by default.

If you want to enable this behavior, you can do so in dfx.json:
```json
"canisters": {
  "app": {
    "optimize" : "cycles"
  }
}
```

The options are "cycles", "size", "O4", "O3", "O2", "O1", "O0", "Oz", and "Os".  The options starting with "O" are the optimization levels that `wasm-opt` provides. The "cycles" and "size" options are recommended defaults for optimizing for cycle usage and binary size respectively.

### feat: updates the dfx new starter project for env vars

- Updates the starter project for env vars to use the new `dfx build` & `dfx deploy` environment variables
- Changes the format of the canister id env vars to be `CANISTER_ID_<canister_name_uppercase>`, for the frontend declaraction file to be consistent with the dfx environment variables. `CANISTER_ID` as both a prefix and suffix are supported for backwards compatibility.

### fix!: --clean required when network configuration changes

If the network configuration has changed since last time `dfx start` was run, `dfx start` will now error if you try to run it without `--clean`, to avoid spurious errors. You can provide the `--force` flag if you are sure you want to start it without cleaning state.

### feat: --artificial-delay flag

The local replica uses a 600ms delay by default when performing update calls. With `dfx start --artificial-delay <ms>`, you can decrease this value (e.g. 100ms) for faster integration tests, or increase it (e.g. 2500ms) to mimick mainnet latency for e.g. UI responsiveness checks.

### fix: make sure assetstorage did file is created as writeable.

### feat: specify id when provisional create canister

When creating a canister on non-mainnet replica, you can now specify the canister ID.

`dfx canister create <CANISTER_NAME> --specified-id <PRINCIPAL>`

`dfx deploy <CANISTER_NAME> --specified-id <PRINCIPAL>`

You can specify the ID in the range of `[0, u64::MAX / 2]`.
If not specify the ID, the canister will be created in the range of `[u64::MAX / 2 + 1, u64::MAX]`.
This canister ID allocation behavior only applies to the replica, not the emulator (ic-ref).

### feat: dfx nns install --ledger-accounts

`dfx nns install` now takes an option `--ledger-accounts` to initialize the ledger canister with these accounts.

### fix: update Rust canister template.

`ic-cdk-timers` is included in the dependencies.

### chore: change the default Internet Computer gateway domain to `icp0.io`

By default, DFX now uses the `icp0.io` domain to connect to Internet Computer as opposed to using `ic0.app`.
Canisters communicating with `ic0.app` will continue to function nominally.

### feat: --no-asset-upgrade

### feat: confirmation dialogues are no longer case sensitive and accept 'y' in addition to 'yes'

### fix: `dfx generate` no longer requires canisters to have a canister ID
Previously, canisters required that the canister was created before `dfx generate` could be called.

As a result, the `--network` parameter does not have an impact on the result of `dfx generate` anymore.
This means that `dfx generate` now also generates type declarations for remote canisters.

### fix: Make `build` field optional in dfx.json

The `build` field in custom canisters was already optional in code, but this fixes it in the schema.

By specifying the `--no-asset-upgrade` flag in `dfx deploy` or `dfx canister install`, you can ensure that the asset canister itself is not upgraded, but instead only the assets themselves are installed.

### feat: Get identity from env var if present

The identity may be specified using the environment variable `DFX_IDENTITY`.

### feat: Add DFX_ASSETS_WASM

Added the ability to configure the Wasm module used for assets canisters through the environment variable `DFX_ASSETS_WASM`.

### fix: dfx deploy and icx-asset no longer retry on permission failure

### feat: --created-at-time for the ledger functions: transfer, create-canister, and top-up

### fix: ledger transfer duplicate transaction prints the duplicate transaction response before returning success to differentiate between a new transaction response and between a duplicate transaction response.

Before it was possible that a user could send 2 ledger transfers with the same arguments at the same timestamp and both would show success but there would have been only 1 ledger transfer. Now dfx prints different messages when the ledger returns a duplicate transaction response and when the ledger returns a new transaction response.

### chore: clarify `dfx identity new` help text

### chore: Add a message that `redeem_faucet_coupon` may take a while to complete

### feat: `dfx deploy <frontend canister name> --by-proposal`

This supports asset updates through SNS proposal.

Uploads asset changes to an asset canister (propose_commit_batch()), but does not commit them.

The SNS will call `commit_proposed_batch()` to commit the changes.  If the proposal fails, the caller of `dfx deploy --by-proposal` should call `delete_batch()`.

### feat: `dfx deploy <frontend canister name> --compute-evidence`

Builds the specified asset canister, determines the batch operations required to synchronize the assets, and computes a hash ("evidence") over those batch operations.  This evidence will match the evidence computed by `dfx deploy --by-proposal`, and which will be specified in the update proposal.

No permissions are required to compute evidence, so this can be called with `--identity anonymous` or any other identity.

## Asset Canister

Added `validate_take_ownership()` method so that an SNS is able to add a custom call to `take_ownership()`.

Added `is_aliased` field to `get_asset_properties` and `set_asset_properties`.

Added partial support for proposal-based asset updates:
- Batch ids are now stable.  With upcoming changes to support asset updates by proposal,
  having the asset canister not reuse batch ids will make it easier to verify that a particular
  batch has been proposed.
- Added methods:
  - `propose_commit_batch()` stores batch arguments for later commit
  - `delete_batch()` deletes a batch, intended for use after compute_evidence if cancellation needed
  - `compute_evidence()` computes a hash ("evidence") over the proposed batch arguments. Once evidence computation is complete, batch will not expire.
  - `commit_proposed_batch()` commits batch previously proposed (must have evidence computed)
  - `validate_commit_proposed_batch()` required validation method for SNS

Added `api_version` endpoint. With upcoming changes we will introduce breaking changes to asset canister's batch upload process. New endpoint will help `ic-asset` with differentiation between API version, and allow it to support all versions of the asset canister.

Added support for v2 asset certification. In comparison to v1, v2 asset certification not only certifies the http response body, but also the headers. The v2 spec is first published in [this PR](https://github.com/dfinity/interface-spec/pull/147)

Added canister metadata field `supported_certificate_versions`, which contains a comma-separated list of all asset certification protocol versions. You can query it e.g. using `dfx canister --network ic metadata <canister name or id> supported_certificate_versions`. In this release, the value of this metadata field value is `1,2` because certification v1 and v2 are supported.

Fixed a bug in `http_request` that served assets with the wrong certificate. If no encoding specified in the `Accept-Encoding` header is available with a certificate, an available encoding is returned without a certificate (instead of a wrong certificate, which was the case previously). Otherwise, nothing changed.
For completeness' sake, the new behavior is as follows:
- If one of the encodings specified in the `Accept-Encoding` header is available with certification, it now is served with the correct certificate.
- If no requested encoding is available with certification, one of the requested encodings is returned without a certificate (instead of a wrong certificate, which was the case previously).
- If no encoding specified in the `Accept-Encoding` header is available, a certified encoding that is available is returned instead.

Added support for API versioning of the asset canister in `ic-asset`.

Added functionality that allows you to set asset properties during `dfx deploy`, even if the asset has already been deployed to a canister in the past. This eliminates the need to delete and re-deploy assets to modify properties - great news! This feature is also available when deploying assets using the `--by-proposal` flag. As a result, the API version of the frontend canister has been incremented from `0` to `1`. The updated `ic-asset` version (which is what is being used during `dfx deploy`) will remain compatible with frontend canisters implementing both API `0` and `1`. However, please note that the new frontend canister version (with API `v1`) will not work with tooling from before the dfx release (0.14.0).

## Dependencies

### Frontend canister

- API version: 1
- Module hash: e7866e1949e3688a78d8d29bd63e1c13cd6bfb8fbe29444fa606a20e0b1e33f0
- https://github.com/dfinity/sdk/pull/3094
- https://github.com/dfinity/sdk/pull/3002
- https://github.com/dfinity/sdk/pull/3065
- https://github.com/dfinity/sdk/pull/3058
- https://github.com/dfinity/sdk/pull/3057
- https://github.com/dfinity/sdk/pull/2960
- https://github.com/dfinity/sdk/pull/3051
- https://github.com/dfinity/sdk/pull/3034
- https://github.com/dfinity/sdk/pull/3023
- https://github.com/dfinity/sdk/pull/3022
- https://github.com/dfinity/sdk/pull/3021
- https://github.com/dfinity/sdk/pull/3019
- https://github.com/dfinity/sdk/pull/3016
- https://github.com/dfinity/sdk/pull/3015
- https://github.com/dfinity/sdk/pull/3001
- https://github.com/dfinity/sdk/pull/2987
- https://github.com/dfinity/sdk/pull/2982

### Motoko

Updated Motoko to 0.8.7

### ic-ref

Updated ic-ref to 0.0.1-ca6aca90

### ic-btc-canister

Started bundling ic-btc-canister, release 2023-03-31

# 0.13.1

## Asset Canister

Added validate_grant_permission() and validate_revoke_permission() methods per SNS requirements.

## Dependencies

### Frontend canister

- Module hash: 98863747bb8b1366ae5e3c5721bfe08ce6b7480fe4c3864d4fec3d9827255480
- https://github.com/dfinity/sdk/pull/2958

# 0.13.0

## DFX

### feat: Add dfx sns download

This allows users to download SNS canister Wasm binaries.

### fix: fixed error text
- `dfx nns install` had the wrong instructions for setting up the local replica type

### fix: creating an identity with `--force` no longer switches to the newly created identity

### feat(frontend-canister)!: reworked to use permissions-based access control

The permissions are as follows:
- ManagePermissions: Can grant and revoke permissions to any principal.  Controllers implicitly have this permission.
- Prepare: Can call create_batch and create_chunk
- Commit: Can call commit_batch and methods that manipulate assets directly, as well as any method permitted by Prepare.

For upgraded frontend canisters, all authorized principals will be granted the Commit permission.
For newly deployed frontend canisters, the initializer (first deployer of the canister) will be granted the Commit permission.

Added three new methods:
- list_permitted: lists principals with a given permission.
  - Callable by anyone.
- grant_permission: grants a single permission to a principal
  - Callable by Controllers and principals with the ManagePermissions permission.
- revoke_permission: removes a single permission from a principal
  - Any principal can revoke its own permissions.
  - Only Controllers and principals with the ManagePermissions permission can revoke the permissions of other principals.

Altered the behavior of the existing authorization-related methods to operate only on the "Commit" permission.  In this way, they are backwards-compatible.
- authorize(principal): same as grant_permission(principal, Commit)
- deauthorize(principal): same as revoke_permission(permission, Commit)
- list_authorized(): same as list_permitted(Commit)

### fix(frontend-canister)!: removed ability of some types of authorized principals to manage the ACL

It used to be the case that any authorized principal could authorize and deauthorize any other principal.
This is no longer the case.  See rules above for grant_permission and revoke_permission.

### feat(frontend-canister)!: default secure configuration for assets in frontend project template

- Secure HTTP headers, preventing several typical security vulnerabilities (e.g. XSS, clickjacking, and many more). For more details, see comments in `headers` section in [default `.ic-assets.json5`](https://raw.githubusercontent.com/dfinity/sdk/master/src/dfx/assets/new_project_node_files/src/__project_name___frontend/src/.ic-assets.json5).
- Configures `allow_raw_access` option in starter `.ic-assets.json5` config files, with the value set to its default value (which is `false`). We are showing that configuration in the default starter projects for the sake of easier discoverability, even though its value is set to the default.

### feat(frontend-canister)!: add `allow_raw_access` config option

By default, the frontend canister will now restrict the access of traffic to the `<canister-id>.raw.ic0.app` domain, and will automatically redirect all requests to the certified domain (`<canister-id>.ic0.app`), unless configured explicitly. Below is an example configuration to allow access to the `robots.txt` file from the "raw" domain:
```json
[
  {
    "match": "robots.txt",
    "allow_raw_access": true
  }
]
```

**Important**: Note that any assets already uploaded to an asset canister will be protected by this redirection, because at present the asset synchronization process does not update the `allow_raw_access` property, or any other properties, after creating an asset.  This also applies to assets that are deployed without any configuration, and later configured to allow raw access.
At the present time, there are two ways to reconfigure an existing asset:
1. re-create the asset
    1. delete the asset in your project's directory
    1. execute `dfx deploy`
    1. re-create the asset in your project's directory
    1. modify `.ic-assets.json` acordingly
    1. execute `dfx deploy`
2. via manual candid call
    ```
    dfx canister call PROJECT_NAME_frontend set_asset_properties '( record { key="/robots.txt"; allow_raw_access=opt(opt(true)) })'
    ```

### feat(frontend-canister): pretty print asset properties when deploying assets to the canister

### feat(frontend-canister): add take_ownership() method

Callable only by a controller.  Clears list of authorized principals and adds the caller (controller) as the only authorized principal.

### feat(ic-ref):
- `effective_canister_id` used for `provisional_create_canister_with_cycles` is passed as an command-line argument (defaults to `rwlgt-iiaaa-aaaaa-aaaaa-cai` if not provided or upon parse failure)

### feat(frontend-canister): add `get_asset_properties` and `set_asset_properties` to frontend canister

As part of creating the support for future work, it's now possible to get and set AssetProperties for assets in frontend canister.

### feat: add `--argument-file` argument to the `dfx canister sign` command

Similar to how this argument works in `dfx canister call`, this argument allows providing arguments for the request from a file.

### feat: Add support for a default network key

A remote canister ID can now be specified for the `__default` network.  If specified, `dfx` will assume that the canister is remote at the specified canister ID for all networks that don't have a dedicated entry.

### feat: use OS-native keyring for pem file storage

If keyring integration is available, PEM files (except for the default identity) are now by default stored in the OS-provided keyring.
If it is not available, it will fall back on the already existing password-encrypted PEM files.
Plaintext PEM files are still available (e.g. for use in non-interactive situations like CI), but not recommended for use since they put the keys at risk.

To force the use of one specific storage mode, use the `--storage-mode` flag with either `--storage-mode password-protected` or `--storage-mode plaintext`.
This works for both `dfx identity new` and `dfx identity import`.

The flag `--disable-encryption` is deprecated in favour of `--storage-mode plaintext`. It has the same behavior.

### feat(frontend-canister): better control and overview for asset canister authorized principals

The asset canister now has two new functions:
- Query function `list_authorized` displays a list of all principals that are currently authorized to change assets and the list of authorized principals.
- Update function `deauthorize` that removes a principal from the list of authorized principals. It can be called by authorized principals and cotrollers of the canister.

In addition, the update function `authorize` has new behavior:
Now, controllers of the asset canister are always allowed to authorize new principals (including themselves).

### fix: add retry logic to `dfx canister delete`

`dfx canister delete` tries to withdraw as many cycles as possible from a canister before deleting it.
To do so, dfx has to manually send all cycles in the canister, minus some margin.
The margin was previously hard-coded, meaning that withdrawals can fail if the margin is not generous enough.
Now, upon failure with some margin, dfx will retry withdrawing cycles with a continuously larger margin until withdrawing succeeds or the margin becomes larger than the cycles balance.

### fix: dfx deploy --mode reinstall for a single Motoko canister fails to compile

The Motoko compiler expects all imported canisters' .did files to be in one folder when it compiles a canister.
`dfx` failed to organize the .did files correctly when running `dfx deploy <single Motoko canister>` in combintaion with the `--mode reinstall` flag.

### fix: give more cycles margin when deleting canisters

There have been a few reports of people not being able to delete canisters.
The error happens if the temporary wallet tries to transfer out too many cycles.
The number of cycles left in the canister is bumped a little bit so that people can again reliably delete their canisters.

## Dependencies

Updated candid to 0.8.4
- Bug fix in TS bindings
- Pretty print numbers

### Frontend canister

- Module hash: d12e4493878911c21364c550ca90b81be900ebde43e7956ae1873c51504a8757
- https://github.com/dfinity/sdk/pull/2942

### ic-ref

Updated ic-ref to master commit `3cc51be5`

### Motoko

Updated Motoko to 0.7.6

### Replica

Updated replica to elected commit b5a1a8c0e005216f2d945f538fc27163bafc3bf7.
This incorporates the following executed proposals:

- [100821](https://dashboard.internetcomputer.org/proposal/100821)
- [97472](https://dashboard.internetcomputer.org/proposal/97472)
- [96114](https://dashboard.internetcomputer.org/proposal/96114)
- [94953](https://dashboard.internetcomputer.org/proposal/94953)
- [94852](https://dashboard.internetcomputer.org/proposal/94852)
- [93761](https://dashboard.internetcomputer.org/proposal/93761)
- [93507](https://dashboard.internetcomputer.org/proposal/93507)
- [92573](https://dashboard.internetcomputer.org/proposal/92573)
- [92338](https://dashboard.internetcomputer.org/proposal/92338)
- [91732](https://dashboard.internetcomputer.org/proposal/91732)
- [91257](https://dashboard.internetcomputer.org/proposal/91257)

# 0.12.1

## DFX

### fix: default not shrink for custom canisters

## Dependencies

### Replica

Updated replica to elected commit dcbf401f27d9b48354e68389c6d8293c4233b055.
This incorporates the following executed proposals:

- [90485](https://dashboard.internetcomputer.org/proposal/90485)
- [90008](https://dashboard.internetcomputer.org/proposal/90008)

### Frontend canister

- Module hash: db07e7e24f6f8ddf53c33a610713259a7c1eb71c270b819ebd311e2d223267f0
- https://github.com/dfinity/sdk/pull/2753

# 0.12.0

## DFX

### feat(frontend-canister): add warning if config is provided in `.ic-assets.json` but not used

### fix(frontend-canister): Allow overwriting default HTTP Headers for assets in frontend canister

Allows to overwrite `Content-Type`, `Content-Encoding`, and `Cache-Control` HTTP headers with custom values via `.ic-assets.json5` config file. Example `.ic-assets.json5` file:
```json5
[
    {
        "match": "web-gz.data.gz",
        "headers": {
            "Content-Type": "application/octet-stream",
            "Content-Encoding": "gzip"
        }
    }
]
```
This change will trigger the update process for frontend canister (new module hash: `2ff0513123f11c57716d889ca487083fac7d94a4c9434d5879f8d0342ad9d759`).

### feat: warn if an unencrypted identity is used on mainnet

### fix: Save SNS canister IDs

SNS canister IDs were not being parsed reliably.  Now the candid file is being specified explicitly, which resolves the issue in at least some cases.

### feat: NNS usability improvements

The command line interface for nns commands has been updated to:

- Give better help when the subnet type is incorrect
- Not offer --network as a flag given that it is unused
- List nns subcommands

### feat: -y flag for canister installation

`dfx canister install` and `dfx deploy` now have a `-y` flag that will automatically confirm any y/n checks made during canister installation.

### fix: Compute Motoko dependencies in linear (not exponential) time by detecting visited imports.

### fix(generate): add missing typescript types and fix issues with bindings array in dfx.json

### chore: update Candid UI canister with commit 79d55e7f568aec00e16dd0329926cc7ea8e3a28b

### refactor: Factor out code for calling arbitrary bundled binaries

The function for calling sns can now call any bundled binary.

### docs: Document dfx nns subcommands

`dfx nns` commands are used to deploy and manage local NNS canisters, such as:

- Governance for integration with the Internet Computer voting system
- Ledger for financial integration testing
- Internet Identity for user registration and authenttication

### feat(frontend-canister): Add simple aliases from `<asset>` to `<asset>.html` and `<asset>/index.html`

The asset canister now by default aliases any request to `<asset>` to `<asset>.html` or `<asset>/index.html`.
This can be disabled by setting the field `"enable_aliasing"` to `false` in a rule for that asset in .ic-assets.json.
This change will trigger frontend canister upgrades upon redeploying any asset canister.

### fix: Only kill main process on `dfx stop`
Removes misleading panics when running `dfx stop`.

### feat: `dfx nns install` works offline if all assets have been cached.

### feat: Initialise the nns with an account controlled by a secp256k1 key

This enables easy access to toy ICP using command line tools and this key:
```
-----BEGIN EC PRIVATE KEY-----
MHQCAQEEICJxApEbuZznKFpV+VKACRK30i6+7u5Z13/DOl18cIC+oAcGBSuBBAAK
oUQDQgAEPas6Iag4TUx+Uop+3NhE6s3FlayFtbwdhRVjvOar0kPTfE/N8N6btRnd
74ly5xXEBNSXiENyxhEuzOZrIWMCNQ==
-----END EC PRIVATE KEY-----
```
For example, you can create an identity in dfx by putting this key in the file `ident-1.pem` and importing it:
```
dfx identity import ident-1 ident-1.pem
dfx --identity ident-1 ledger balance
```

### feat: default to run ic-wasm shrink when build canisters
This behavior applies to Motoko, Rust and Custom canisters.
If you want to disable this behavior, you can config it in dfx.json:
```json
"canisters" : {
  "app" : {
    "shrink" : false,
  }
}
```

### feat: configurable custom wasm sections

It's now possible to define custom wasm metadata sections and their visibility in dfx.json.

At present, dfx can only add wasm metadata sections to canisters that are in wasm format.  It cannot add metadata sections to compressed canisters.  Since the frontend canister is now compressed, this means that at present it is not possible to add custom metadata sections to the frontend canister.

dfx no longer adds `candid:service` metadata to canisters of type `"custom"` by default.  If you want dfx to add your canister's candid definition to your custom canister, you can do so like this:

```
    "my_canister_name": {
      "type": "custom",
      "candid": "main.did",
      "wasm": "main.wasm",
      "metadata": [
        {
          "name": "candid:service"
        }
      ]
    },
```

This changelog entry doesn't go into all of the details of the possible configuration.  For that, please see [concepts/canister-metadata](docs/concepts/canister-metadata.md) and the docs in the JSON schema.

### fix: Valid canister-based env vars

Hyphens are not valid in shell environment variables, but do occur in canister names such as `smiley-dapp`. This poses a problem for vars with names such as `CANISTER_ID_$\{CANISTER_NAME\}`.  With this change, hyphens are replaced with underscores in environment variables.  The canister id of `smiley-dapp` will be available as `CANISTER_ID_smiley_dapp`.  Other environment variables are unaffected.

### feat: Add dfx sns deploy

This allows users to deploy a set of SNS canisters.

### fix: `cargo run -p dfx -- --version` prints correct version

### feat: add --mode=auto

When using `dfx canister install`, you can now pass `auto` for the `--mode` flag, which will auto-select `install` or `upgrade` depending on need, the same way `dfx deploy` does. The default remains `install` to prevent mistakes.

### feat: add `--network` flag to `dfx generate`

`dfx generate`'s generated bindings use network-specific canister IDs depending on the generated language, but there was previously no way to configure which network this was, so it defaulted to local. A `--network` flag has been added for this purpose.

### feat: sns config validate

There is a new command that verifies that an SNS initialization config is valid.

### feat: sns config create

There is a new command that creates an sns config template.

### fix: remove $ from wasms dir

The wasms dir path had a $ which is unwanted and now gone.

### fix: Correct wasm for the SNS swap canister

Previously the incorrect wasm canister was installed.

### fix: Use NNS did files that matches the wasms

Previously the did files and wasms could be incompatible.

### fix: allow users to skip compatibility check if parsing fails

### feat: canister HTTP support is now enabled by default.

`dfx start` and `dfx replica` now ignore the `--enable-canister-http` parameter.

You can still disable the canister http feature through configuration:
- ~/.config/dfx/networks.json: `.local.canister_http.enabled=false`
- dfx.json (project-specific networks) : `.networks.local.canister_http.enabled=false`

### feat: custom canister `wasm` field can now specify a URL from which to download

- note that dfx will report an error if a custom canister's `wasm` field is a URL and the canister also has `build` steps.

### feat: custom canister `candid` field can now specify a URL from which to download

### feat: deploy NNS canisters

A developer is now able to install NNS canisters, including back end canisters such as ledger and governance, and front end canisters such as nns-dapp and internet-identity, on their local DFX server.  Usage:
```
dfx start --clean --background
dfx nns install
```

This feature currently requires that the network 'local' is used and that it runs on port 8080.
The network's port can be controlled by using the field `"provider"` in the network's definition, e.g. by setting it to `"127.0.0.1:8080"`.

### feat: configure logging level of http adapter

It is now possible to set the http adapter's log level in dfx.json or in networks.json:
```
"http": {
  "enabled": true,
  "log_level": "info"
}
```

By default, a log level of "error" is used, in order to keep the output of a first-time `dfx start` minimal. Change it to "debug" for more verbose logging.

### fix(typescript): add index.d.ts file for type safety when importing generated declarations

Adds an index.d.ts file to the generated declarations, allowing for better type safety in TypeScript projects.

### chore: reduce verbosity of dfx start

`dfx start` produces a lot of log output that is at best irrelevant for most users.
Most output is no longer visible unless either `--verbose` is used with dfx or the relevant part's (e.g. http adapter, btc adapter, or replica) log level is changed in dfx.json or networks.json.

### feat: generate secp256k1 keys by default

When creating a new identity with `dfx identity new`, whereas previously it would have generated an Ed25519 key, it now generates a secp256k1 key. This is to enable users to write down a BIP39-style seed phrase, to recover their key in case of emergency, which will be printed when the key is generated and can be used with a new `--seed-phrase` flag in `dfx identity import`. `dfx identity import` is however still capable of importing an Ed25519 key.

### chore: update Candid UI canister with commit 528a4b04807904899f67b919a88597656e0cd6fa

* Allow passing did files larger than 2KB.
* Better integration with Motoko Playground.

### feat: simplify verification of assets served by asset canister

* SHA256 hashes of all assets are displayed when deploying the asset canister.
* A query method is added to the asset canister that returns the entire asset hash tree together with the certificate containing the certified variables of the asset canister.

### breaking change: dfx canister update-settings --compute-allocation always fails

See https://forum.dfinity.org/t/fixing-incorrect-compute-allocation-fee/14830

Until the rollout is complete, `dfx canister update-settings --compute-allocation <N>`
will fail with an error from the replica such as the following:
```
The Replica returned an error: code 1, message: "Canister requested a compute allocation of 1% which cannot be satisfied because the Subnet's remaining compute capacity is 0%"
```

### fix: For default node starter template: copy `ic-assets.json5` file from `src` to `dist`

### fix: For `dfx start --clean --background`, the background process no longer cleans a second time.

### fix: do not build or generate remote canisters

Canisters that specify a remote id for the network that's getting built falsely had their build steps run, blocking some normal use patterns of `dfx deploy`.
Canisters with a remote id specified no longer get built.
The same applies to `dfx generate`.

### refactor: Move replica URL functions into a module for reuse

The running replica port and url are generally useful information. Previously the code to get the URL was embedded in the network proxy code. This moves it out into a library for reuse.

### chore: Frontend canister build process no longer depends on `dfx` or `ic-cdk-optimizer`

Instead, the build process relies on `ic-wasm` to provide candid metadata for the canister, and
shrinking the canister size by stripping debug symbols and unused fuctions.
Additionally, after build step, the `.wasm` file is archived with `gzip`.

### chore: Move all `frontend canister`-related code into the SDK repo

| from (`repository` `path`)                  | to (path in `dfinity/sdk` repository)          | summary                                                                                     |
|:--------------------------------------------|:-----------------------------------------------|:--------------------------------------------------------------------------------------------|
| `dfinity/cdk-rs` `/src/ic-certified-assets` | `/src/canisters/frontend/ic-certified-asset`   | the core of the frontend canister                                                           |
| `dfinity/certified-assets` `/`              | `/src/canisters/frontend/ic-frontend-canister` | wraps `ic-certified-assets` to build the canister wasm                                      |
| `dfinity/agent-rs` `/ic-asset`              | `/src/canisters/frontend/ic-asset`             | library facilitating interactions with frontend canister (e.g. uploading or listing assets) |
| `dfinity/agent-rs` `/icx-asset`             | `/src/canisters/frontend/icx-asset`            | CLI executable tool - wraps `ic-asset`                                                      |

### feat: use JSON5 file format for frontend canister asset configuration

Both `.ic-assets.json` and `.ic-assets.json5` are valid filenames config filename, though both will get parsed
as if they were [JSON5](https://json5.org/) format. Example content of the `.ic-assets.json5` file:
```json5
// comment
[
  {
    "match": "*", // comment
    /*
    keys below not wrapped in quotes
*/  cache: { max_age: 999 }, // trailing comma
  },
]
```
- Learn more about JSON5: https://json5.org/

### fix: Update nns binaries unless `NO_CLOBBER` is set

Previously existing NNS binaries were not updated regardless of the `NO_CLOBBER` setting.

### feat!: Support installing canisters not in dfx.json

`install_canister_wasm` used to fail if installing a canister not listed in dfx.json.  This use case is now supported.

### feat: print the dashboard URL on startup

When running `dfx start` or `dfx replica`, the path to the dashboard page is now printed.

### feat!: changed the default port of the shared local network from 8000 to 4943.

This is so dfx doesn't connect to a project-specific network instead of the local shared network.

In combination with the "system-wide dfx start" feature, there is a potential difference to be aware of with respect to existing projects.

Since previous versions of dfx populate dfx.json with a `networks.local` definition that specifies port 8000, the behavior for existing projects won't change.

However, if you've edited dfx.json and removed the `networks.local` definition, the behavior within the project will change: dfx will connect to the shared local network on port 4943 rather than to the project-specific network on port 8000.  You would need to edit webpack.config.js to match.  If you have scripts, you can run the new command `dfx info webserver-port` from the project directory to retrieve the port value.

### feat!: "system-wide dfx start"

By default, dfx now manages the replica process in a way that is independent of any given dfx project.  We've called this feature "system-wide dfx", even though it's actually specific to your user
(storing data files under $HOME), because we think it communicates the idea adequately.

The intended benefits:
- deploying dapps from separate projects alongside one another, similar to working with separate dapps on mainnet
- run `dfx start` from any directory
- run `dfx stop` from any directory, rather than having to remember where you last ran `dfx start`

We're calling this the "shared local network."  `dfx start` and `dfx stop` will manage this network when run outside any project directory, or when a project's dfx.json does not define the `local` network.  The dfx.json template for new projects no longer defines any networks.

We recommend that you remove the `local` network definition from dfx.json and instead use the shared local network.  As mentioned above, doing so will make dfx use port 4943 rather than port 8000.

See [Local Server Configuration](docs/cli-reference/dfx-start.md#local-server-configuration) for details.

dfx now stores data and control files in one of three places, rather than directly under `.dfx/`:
- `.dfx/network/local` (for projects in which dfx.json defines the local network)
- `$HOME/.local/share/dfx/network/local` (for the shared local network on Linux)
- `$HOME/Library/Application Support/org.dfinity.dfx/network/local` (for the shared local network on MacOS)

There is also a new configuration file: `$HOME/.config/dfx/networks.json`.  Its [schema](docs/networks-json-schema.json) is the same as the `networks` element in dfx.json.  Any networks you define here will be available from any project, unless a project's dfx.json defines a network with the same name.  See [The Shared Local Network](docs/cli-reference/dfx-start.md#the-shared-local-network) for the default definitions that dfx provides if this file does not exist or does not define a `local` network.

### fix: `dfx start` and `dfx stop` will take into account dfx/replica processes from dfx \<\= 0.11.x

### feat: added command `dfx info`

#### feat: `dfx info webserver-port`

This displays the port that the icx-proxy process listens on, meaning the port to connect to with curl or from a web browser.

#### feat: `dfx info replica-port`

This displays the listening port of the replica.

#### feat: `dfx info replica-rev`

This displays the revision of the replica bundled with dfx, which is the same revision referenced in replica election governance proposals.

#### feat: `dfx info networks-json-path`

This displays the path to your user's `networks.json` file where all networks are defined.

### feat: added ic-nns-init, ic-admin, and sns executables to the binary cache

### fix: improved responsiveness of `greet` method call in default Motoko project template

`greet` method was marked as an `update` call, but it performs no state updates. Changing it to `query` call will result in faster execution.

### feat: dfx schema --for networks

The `dfx schema` command can now display the schema for either dfx.json or for networks.json.  By default, it still displays the schema for dfx.json.

```bash
dfx schema --for networks
```

### feat: createActor options accept pre-initialized agent

If you have a pre-initialized agent in your JS code, you can now pass it to createActor's options. Conflicts with the agentOptions config - if you pass both the agent option will be used and you will receive a warning.

```js
const plugActor = createActor(canisterId, {
  agent: plugAgent
})
```

### feat!: option for nodejs compatibility in dfx generate

Users can now specify `node_compatibility: true` in `declarations`. The flag introduces `node.js` enhancements, which include importing `isomorphic-fetch` and configuring the default actor with `isomorphic-fetch` and `host`.

```json
// dfx.json
"declarations": {
  "output": "src/declarations",
  "node_compatibility": true
}
```

#### JS codegen location deprecation

DFX new template now uses `dfx generate` instead of `rsync`. Adds deprecation warning to `index.js` in `.dfx/<network-name>/<canister-name>` encouringing developers to migrate to the `dfx generate` command instead. If you have a `package.json` file that uses `rsync` from `.dfx`, consider switching to something like this:

```json
"scripts": {
  "build": "webpack",
  "prebuild": "npm run generate",
  "start": "webpack serve --mode development --env development",
  "prestart": "npm run generate",
  // It's faster to only generate canisters you depend on, omitting the frontend canister
  "generate": "dfx generate hello_backend"
},
```

### feat: simple cycles faucet code redemption

Using `dfx wallet --network ic redeem-faucet-coupon <my coupon>` faucet users have a much easier time to redeem their codes.
If the active identity has no wallet configured, the faucet supplies a wallet to the user that this command will automatically configure.
If the active identity has a wallet configured already, the faucet will top up the existing wallet.

Alternative faucets can be used, assuming they follow the same interface. To direct dfx to a different faucet, use the `--faucet <alternative faucet id>` flag.
The expected interface looks like the following candid functions:
``` candid
redeem: (text) -> (principal);
redeem_to_wallet: (text, principal) -> (nat);
```
The function `redeem` takes a coupon code and returns the principal to an already-installed wallet that is controlled by the identity that called the function.
The function `redeem_to_wallet` takes a coupon code and a wallet (or any other canister) principal, deposits the cycles into that canister and returns how many cycles were deposited.

### feat: disable automatic wallet creation on non-ic networks

By default, if dfx is not running on the `ic` (or networks with a different name but the same configuration), it will automatically create a cycles wallet in case it hasn't been created yet.
It is now possible to inhibit automatic wallet creation by setting the `DFX_DISABLE_AUTO_WALLET` environment variable.

### fix!: removed unused --root parameter from dfx bootstrap

### feat: canister installation now waits for the replica

When installing a new Wasm module to a canister, DFX will now wait for the updated state (i.e. the new module hash) to be visible in the replica's certified state tree before proceeding with post-installation tasks or producing a success status.

### feat!: remove `dfx config`

`dfx config` has been removed. Please update Bash scripts to use `jq`, PowerShell scripts to use `ConvertTo-Json`, nushell scripts to use `to json`, etc.

### feat: move all the flags to the end

Command flags have been moved to a more traditional location; they are no longer positioned per subcommand, but instead are able to be all positioned after the final subcommand. In prior versions, a command might look like:
```bash
dfx --identity alice canister --network ic --wallet "$WALLET" create --all
```
This command can now be written:
```bash
dfx canister create --all --network ic --wallet "$WALLET" --identity alice
```
The old syntax is still available, though, so you don't need to migrate your scripts.

### feat!: changed update-settings syntax

When using `dfx canister update-settings`, it is easy to mistake `--controller` for `--add-controller`. For this reason `--controller` has been renamed to `--set-controller`.

### feat!: removed the internal webserver

This is a breaking change.  The only thing this was still serving was the /_/candid endpoint.  If you need to retrieve the candid interface for a local canister, you can use `dfx canister metadata <canister> candid:service`.

### fix: dfx wallet upgrade: improved error messages:

- if there is no wallet to upgrade
- if trying to upgrade a local wallet from outside of a project directory

### fix: canister creation cost is 0.1T cycles

Canister creation fee was calculated with 1T cycles instead of 0.1T.

### fix: dfx deploy and dfx canister install write .old.did files under .dfx/

When dfx deploy and dfx canister install upgrade a canister, they ensure that the
new candid interface is compatible with the previous candid interface.  They write
a file with extension .old.did that contains the previous interface.  In some
circumstances these files could be written in the project directory.  dfx now
always writes them under the .dfx/ directory.

### fix: dfx canister install now accepts arbitrary canister ids

This fixes the following error:
``` bash
> dfx canister install --wasm ~/counter.wasm eop7r-riaaa-aaaak-qasxq-cai
Error: Failed while determining if canister 'eop7r-riaaa-aaaak-qasxq-cai' is remote on network 'ic'.
Caused by: Failed while determining if canister 'eop7r-riaaa-aaaak-qasxq-cai' is remote on network 'ic'.
  Failed to figure out if canister 'eop7r-riaaa-aaaak-qasxq-cai' has a remote id on network 'ic'.
    Invalid argument: Canister eop7r-riaaa-aaaak-qasxq-cai not found in dfx.json
```

### feat: allow replica log level to be configured

It is now possible to specify the replica's log level. Possible values are `critical`, `error`, `warning`, `info`, `debug`, and `trace`.
The log level defaults to the level 'error'. Debug prints (e.g. `Debug.print("...")` in Motoko) still show up in the console.
The log level can be specified in the following places (See [system-wide dfx start](#feat-system-wide-dfx-start) for more detailed explanations on the network types):
- In file `networks.json` in the field `<network name>.replica.log_level` for shared networks.
- In file `dfx.json` in the field `networks.<network name>.replica.log_level` for project-specific networks.
- In file `dfx.json` in the field `defaults.replica.log_level` for project-specific networks. Requires a project-specific network to be run, otherwise this will have no effect.

### feat: enable canister sandboxing

Canister sandboxing is enabled to be consistent with the mainnet.

### chore: dfx ledger account-id --of-canister also accepts principal

It is now possible to do e.g. `dfx ledger account-id --of-canister fg7gi-vyaaa-aaaal-qadca-cai` as well as `dfx ledger account-id --of-canister my_canister_name` when checking the ledger account id of a canister.
Previously, dfx only accepted canister aliases and produced an error message that was hard to understand.

### chore: dfx canister deposit-cycles uses default wallet if none is specified

Motivated by [this forum post](https://forum.dfinity.org/t/dfx-0-10-0-dfx-canister-deposit-cycles-returns-error/13251/6).

### chore: projects created with `dfx new` are not pinned to a specific dfx version anymore

It is still possible to pin the dfx version by adding `"dfx":"<dfx version to pin to>"` to a project's `dfx.json`.

### fix: print links to cdk-rs docs in dfx new

### fix: broken link in new .mo project README

### fix: Small grammar change to identity password decryption prompt

The prompt for entering your passphrase in order to decrypt an identity password read:
    "Please enter a passphrase for your identity"
However, at that point, it isn't "a" passphrase.  It's either your passphrase, or incorrect.
Changed the text in this case to read:
    "Please enter the passphrase for your identity"

### chore: add retry logic to dfx download script

### feat: Add subnet type argument when creating canisters

`dfx ledger create-canister` gets a new option `--subnet-type` that allows users to choose a type of subnet that their canister can be created on. Additionally, a `dfx ledger show-subnet-types` is introduced which allows to list the available subnet types.

## Dependencies

### Replica

Updated replica to release candidate 93dcf2a2026c34330c76149dd713d89e37daa533.

This also incorporates the following executed proposals:

- [88831](https://dashboard.internetcomputer.org/proposal/88831)
- [88629](https://dashboard.internetcomputer.org/proposal/88629)
- [88109](https://dashboard.internetcomputer.org/proposal/88109)
- [87631](https://dashboard.internetcomputer.org/proposal/87631)
- [86738](https://dashboard.internetcomputer.org/proposal/86738)
- [86279](https://dashboard.internetcomputer.org/proposal/86279)
* [85007](https://dashboard.internetcomputer.org/proposal/85007)
* [84391](https://dashboard.internetcomputer.org/proposal/84391)
* [83786](https://dashboard.internetcomputer.org/proposal/83786)
* [82425](https://dashboard.internetcomputer.org/proposal/82425)
* [81788](https://dashboard.internetcomputer.org/proposal/81788)
* [81571](https://dashboard.internetcomputer.org/proposal/81571)
* [80992](https://dashboard.internetcomputer.org/proposal/80992)
* [79816](https://dashboard.internetcomputer.org/proposal/79816)
* [78693](https://dashboard.internetcomputer.org/proposal/78693)
* [77589](https://dashboard.internetcomputer.org/proposal/77589)
* [76228](https://dashboard.internetcomputer.org/proposal/76228)
* [75700](https://dashboard.internetcomputer.org/proposal/75700)
* [75109](https://dashboard.internetcomputer.org/proposal/75109)
* [74395](https://dashboard.internetcomputer.org/proposal/74395)
* [73959](https://dashboard.internetcomputer.org/proposal/73959)
* [73714](https://dashboard.internetcomputer.org/proposal/73714)
* [73368](https://dashboard.internetcomputer.org/proposal/73368)
* [72764](https://dashboard.internetcomputer.org/proposal/72764)

### ic-ref

Updated ic-ref to 0.0.1-1fba03ee
- introduce awaitKnown
- trivial implementation of idle_cycles_burned_per_day

### Updated Motoko from 0.6.29 to 0.7.3

- See https://github.com/dfinity/motoko/blob/master/Changelog.md#073-2022-11-01


### Cycles wallet

- Module hash: b944b1e5533064d12e951621d5045d5291bcfd8cf9d60c28fef02c8fdb68e783
- https://github.com/dfinity/cycles-wallet/commit/fa86dd3a65b2509ca1e0c2bb9d7d4c5be95de378

### Frontend canister:
- Module hash: 6c8f7a094060b096c35e4c4499551e7a8a29ee0f86c456e521c09480ebbaa8ab
- https://github.com/dfinity/sdk/pull/2720

# 0.11.2

## DFX

### fix: disable asset canister redirection of all HTTP traffic from `.raw.ic0.app` to `.ic0.app`

### fix: disable asset canister's ETag HTTP headers

The feature is not yet implemented on `icx-proxy`-level, and is causing 500 HTTP response for some type of assets every second request.

# 0.11.1

## DFX

### fix: dfx now only adds candid:service metadata to custom canisters that have at least one build step

This way, if a canister uses a premade canister wasm, dfx will use it as-is.

### fix: "canister alias not defined" in the Motoko language server

It is now possible to develop multiple-canister projects using the [Motoko VSCode extension](https://marketplace.visualstudio.com/items?itemName=dfinity-foundation.vscode-motoko).

### fix: improve browser compatibility for the JavaScript language binding

Patches a JavaScript language binding compatibility issue encountered in web browsers which do not support the (?.) operator.

### feat: print dfx.json schema

dfx is now capable of displaying the schema for `dfx.json`. You can see the schema by running `dfx schema` or write the schema to a file with `dfx schema --outfile path/to/file/schema.json`.

### feat: support for configuring assets in assets canister
- The `.ic-assets.json` file should be placed inside directory with assets, or its subdirectories. Multiple config files can be used (nested in subdirectories). Example of `.ic-assets.json` file format:
``` json
[
    {
        "match": ".*",
        "cache": {
            "max_age": 20
        },
        "headers": {
            "X-Content-Type-Options": "nosniff"
        },
        "ignore": false
    },
    {
        "match": "**/*",
        "headers": null
    },
    {
        "match": "file.json",
        "ignore": true
    }
]
```
- Configuring assets works only during asset creation - any changes to `.ic-assets.json` files won't have any effect effect for assets that have already been created. We are working on follow up implementation with improvements to handle updating these properties.
- `headers` from multiple applicable rules are being stacked/concatenated, unless `null` is specified, which resets/empties the headers.
- Both `"headers": {}` and absence of `headers` field don't have any effect on end result.
- Valid JSON format is required, i.e. the array of maps, `match` field is required. Only the following fields are accepted: `cache`, `ignore`, `headers`, `match`. The glob pattern has to be valid.
- The way matching rules work:
  1. The most deeply nested config file takes precedence over the one in parent dir. In other words, properties from a rule matching a file in a subdirectory override properties from a rule matching a file in a parent directory
  2. Order of rules within file matters - last rule in config file takes precedence over the first one

- The way `ignore` field works:
  1. By default, files that begin with a `.` are ignored, while all other files are included.
  2. The `.ignore` field overrides this, if present.
  3. If a directory is ignored, file and directories within it cannot be un-ignored.
  4. A file can be ignored and un-ignored many times, as long as any of its parent directories haven't been ignored.


### fix: Allow `dfx deploy` to not take arguments for canisters not being installed

A longstanding bug with `dfx deploy` is that if an installation is skipped (usually an implicitly included dependency), it still requires arguments even if the installed canister doesn't. As of this release that bug is now fixed.

### feat: Add additional logging from bitcoin canister in replica.

Configures the replica to emit additional logging from the bitcoin canister whenever the bitcoin feature is enabled. This helps show useful information to developers, such as the bitcoin height that the replica currently sees.

### fix: make `build` field optional for custom canisters

Prior to 0.11.0, a custom canister's `build` field could be left off if `dfx build` was never invoked. To aid in deploying prebuilt canisters, this behavior is now formalized; omitting `build` is equivalent to `build: []`.

### feat: Use `--locked` for Rust canisters

`dfx build`, in Rust canisters, now uses the `--locked` flag when building with Cargo. To offset this, `dfx new --type rust` now runs `cargo update` on the resulting project.

### feat: Enable threshold ecdsa signature

ECDSA signature signing is now enabled by default in new projects, or by running `dfx start --clean`.
A test key id "Secp256k1:dfx_test_key" is ready to be used by locally created canisters.

## Dependencies

### Updated `agent-rs` to 0.20.0

### Updated `candid` to 0.7.15

### Replica

Updated replica to elected commit 6e86169e98904047833ba6133e5413d2758d90eb.
This incorporates the following executed proposals:

* [72225](https://dashboard.internetcomputer.org/proposal/72225)
* [71669](https://dashboard.internetcomputer.org/proposal/71669)
* [71164](https://dashboard.internetcomputer.org/proposal/71164)
* [70375](https://dashboard.internetcomputer.org/proposal/70375)
* [70002](https://dashboard.internetcomputer.org/proposal/70002)

# 0.11.0

## DFX

### feat: renamed canisters in new projects to `<project>_frontend` and `<project>_backend`

The names of canisters created for new projects have changed.
After `dfx new <project>`, the canister names are:

- `<project>_backend` (previously `<project>`)
- `<project>_frontend` (previously `<project>_assets`)

### feat: Enable threshold ecdsa signature

### feat: new command: `dfx canister metadata <canister> <name>`

For example, to query a canister's candid service definition: `dfx canister metadata hello_backend candid:service`

### refactor: deprecate /_/candid internal webserver

The dfx internal webserver now only services the /_/candid endpoint.  This
is now deprecated.  If you were using this to query candid definitions, you
can instead use `dfx canister metadata`.

### refactor: optimize from ic-wasm

Optimize Rust canister Wasm module via ic-wasm library instead of ic-cdk-optimizer. A separate installation of ic-cdk-optimizer is no longer needed.

The actual optimization was kept the same.

### feat: Read dfx canister call argument from a file or stdin

Enables passing large arguments that cannot be passed directly in the command line using the `--argument-file` flag. For example:
 * Named file: `dfx canister call --argument-file ./my/argument/file.txt my_canister_name greet`
 * Stdin: `echo '( null )' | dfx canister call --argument-file - my_canister_name greet`

### fix: Use default setting for BTC adapter idle seconds

A lower threshold was no longer necessary.

### feat: Allow users to configure logging level of bitcoin adapter

The bitcoin adapter's logging can be very verbose if debug logging is enabled, making it difficult to make sense of what's going on. On the other hand, these logs are useful for triaging problems.

To get the best of both worlds, this release adds support for an additional configuration option in dfx.json:

```
"bitcoin": {
  "enabled": true,
  "nodes": ["127.0.0.1:18444"],
  "log_level": "info" <------- users can now configure the log level
}
```

By default, a log level of "info" is used, which is relatively quiet. Users can change it to "debug" for more verbose logging.

### chore: update Candid UI canister with commit bffa0ae3c416e8aa3c92c33722a6b1cb31d0f1c3

This includes the following changes:

* Fetch did file from canister metadata
* Better flamegraph support
* Fix bigint error for vec nat8 type

### feat: dfx will look up the port of the running webserver from .dfx/webserver-port, if present

After `dfx start --host 127.0.0.1:0`, the dfx webserver will listen on an ephemeral port.  It stores the port value in .dfx/webserver-port.  dfx will now look for this file, and if a port is contained within, use that port to connect to the dfx webserver.

### fix: dfx commands once again work from any subdirectory of a dfx project

Running `dfx deploy`, `dfx canister id`, `dfx canister call` and so forth work as expected
if run from within any subdirectory of a dfx project.  Previously, this would create
canister_ids.json or .dfx/local/canister_ids.json within the subdirectory.

### feat: Post-installation tasks

You can now add your own custom post-installation/post-deployment tasks to any canister type. The new `post-install` key for canister objects in `dfx.json` can be a command or list of commands, similar to the `build` key of `custom` canisters, and receives all the same environment variables. For example, to replicate the upload task performed with `assets` canisters, you might set `"post-install": "icx-asset sync $CANISTER_ID dist"`.

### feat: assets are no longer copied from source directories before being uploaded to asset canister

Assets are now uploaded directly from their source directories, rather than first being copied
to an output directory.

If you're using `dfx deploy`, you won't see any change in functionality.  If you're running
`dfx canister install --mode=upgrade`, changed files in asset source directories will
be detected and uploaded even without an intervening `dfx build`.

### fix: Added src/declarations to .gitignore for new projects

### fix: remove deprecated candid path environment variable

The environment variable format `CANISTER_CANDID_{name}`, used in Rust projects, was deprecated in 0.9.2, to be unified with the variables `CANISTER_CANDID_PATH_{name}` which are used in other project types. It has now been removed. Note that you will need to update `ic-cdk-macros` if you use the `#[import]` macro.

### feat: deprecate `dfx config` for removal

The `dfx config` command has several issues and is ultimately a poor replacement for [`jq`](https://stedolan.github.io/jq). The command is being deprecated, and will be removed in a later release; we recommend switching to `jq` or similar tools (e.g. `ConvertTo-Json` in PowerShell, `to json` in nushell, etc.)

### feat: Better build scripts for type:custom

Build scripts now always receive a CWD of the DFX project root, instead of wherever `dfx` was invoked from, and a bare script `script.sh` can be specified without needing to prefix with `./`.

### feat: rust, custom, and asset canisters now include candid:service metadata

Motoko canisters already included this metadata.

Also added this metadata to the asset canister wasm, which will cause the next deploy to
install this new version.

### feat: Add safeguard to freezing threshold

Some developers mistakenly think that the freezing threshold is measured in cycles, but it is actually measured in seconds. To stop them from accidentally freezing their canisters, setting a freezing threshold above 50M seconds (~1.5 years) now requires a confirmation.

### fix: restores assets to webpack devserver

### chore: updates webpack dependencies for dfx new project

Resolves an issue where `webpack-cli` was was breaking when users tried to run `npm start` in a fresh project. For affected users of 0.10.1, you can resolve this issue manually by running `npm install webpack@latest webpack-cli@latest terser-webpack-plugin@latest`.

### feat: Support for new ledger notify function

Ledger 7424ea8 deprecates the existing `notify` function with a switch parameter between creating and topping up a canister, and introduces two
functions for doing the same. This should *mostly* be invisible to users, except that previously, if `dfx ledger create-canister` or `dfx ledger top-up`
failed, you would call `dfx ledger notify` after correcting the issue. In order to support the change, this command has been changed to two subcommands:
`dfx ledger notify create-canister` and `dfx ledger notify top-up`.

### feat: `--from-subaccount`

Previously, the ledger commands assumed all transfers were made from the default subaccount for the identity principal. This feature adds a `--from-subaccount` flag to `dfx ledger transfer`, `dfx ledger create-canister`, and `dfx ledger top-up`, to enable making transfers from a selected subaccount. A `--subaccount` flag is also added to `dfx ledger balance` for convenience. Subaccounts are expected as 64-character hex-strings (i.e. 32 bytes).

### feat: cargo audit when building rust canisters

When a canister with type `rust` is built and `cargo-audit` is installed, dfx will now check for vulnerabilities in the dependencies. If a vulnerability is found, dfx will recommend that the user update to a version without known vulnerabilities.

### fix: Freezing Threshold now documented

Calls made to retrieve the help output for `canister update-settings` was missing the `freezing-threshold` parameter.

### chore: warnings and errors are more visible

`WARN` and `ERROR` messages are now clearly labelled as such, and the labels are colored accordingly.
This is now included when running `dfx canister update-settings -h`.

### fix: `dfx schema` does not require valid dfx.json

There is no real reason for `dfx schema` to not work when a broken dfx.json is in the current folder - this is actually a very common scenario when `dfx schema` gets used.

### fix: canister call uses candid file if canister type cannot be determined

The candid file specified in the field `canisters.<canister name>.candid` of dfx.json, or if that not exists `canisters.<canister name>.remote.candid`, is now used when running `dfx canister call`, even when dfx fails to determine the canister type.

### fix: btc/canister http adapter socket not found by replica after restart

After running `dfx start --enable-bitcoin` twice in a row (stopping dfx in between), the second
launched replica would fail to connect to the btc adapter.  This is because ic-starter
does not write a new configuration file if one already exists, so the configuration file
used by the replica referred to one socket path, while dfx passed a different socket path
to the btc adapter.

Now dfx reuses the previously-used unix domain socket path, for both the btc adapter
and for the canister http adapter.

### fix: dfx stop now waits until dfx and any child processes exit

Previously, `dfx stop` would send the TERM signal to the running dfx and its child processes,
and then exit immediately.

This avoids interference between a dfx process performing cleanup at shutdown and
a dfx process that is starting.

### fix: dfx ping no longer creates a default identity

dfx ping now uses the anonymous identity, and no longer requires dfx.json to be present.


### fix: Initialize replica with bitcoin regtest flag

When the bitcoin feature is enabled, dfx was launching the replica with the "bitcoin_testnet" feature.
The correct feature to use is "bitcoin_regtest".

### dfx bootstrap now looks up the port of the local replica

`dfx replica` writes the port of the running replica to one of these locations:

- .dfx/replica-configuration/replica-1.port
- .dfx/ic-ref.port

`dfx bootstrap` will now use this port value, so it's no longer necessary to edit dfx.json after running `dfx replica`.

### feat: dfx.json local network settings can be set on the local network, rather than defaults

In `dfx.json`, the `bootstrap`, `bitcoin`, `canister_http`, and `replica` settings can
now be specified on the local network, rather than in the `defaults` field.
If one of these four fields is set for the local network, the corresponding field
in `defaults` will be ignored.

Example:
``` json
{
  "networks": {
    "local": {
      "bind": "127.0.0.1:8000",
      "canister_http": {
        "enabled": true
      }
    }
  }
}
```

## Dependencies

### Rust Agent

Updated agent-rs to 0.18.0

### Motoko

Updated Motoko from 0.6.28 to 0.6.29.

### Replica

Updated replica to elected commit 8993849de5fab76e796d67750facee55a0bf6649.
This incorporates the following executed proposals:

* [69804](https://dashboard.internetcomputer.org/proposal/69804)
* [67990](https://dashboard.internetcomputer.org/proposal/67990)
* [67483](https://dashboard.internetcomputer.org/proposal/67483)
* [66895](https://dashboard.internetcomputer.org/proposal/66895)
* [66888](https://dashboard.internetcomputer.org/proposal/66888)
* [65530](https://dashboard.internetcomputer.org/proposal/65530)
* [65327](https://dashboard.internetcomputer.org/proposal/65327)
* [65043](https://dashboard.internetcomputer.org/proposal/65043)
* [64355](https://dashboard.internetcomputer.org/proposal/64355)
* [63228](https://dashboard.internetcomputer.org/proposal/63228)
* [62143](https://dashboard.internetcomputer.org/proposal/62143)

### ic-ref

Updated ic-ref to 0.0.1-173cbe84
 - add ic0.performance_counter system interface
 - add system API for ECDSA signing
 - allow optional "error_code" field in responses
 - support gzip-compressed canister modules
 - enable canisters to send HTTP requests

# 0.10.1

## DFX

### fix: Webpack config no longer uses CopyPlugin

Dfx already points to the asset canister's assets directory, and copying to disk could sometimes
lead to an annoying "too many open files" error.

### fix: HSMs are once again supported on Linux

On Linux, dfx 0.10.0 failed any operation with an HSM with the following error:
```
Error: IO: Dynamic loading not supported
```
The fix was to once again dynamically-link the Linux build.

### feat: error explanation and fixing instructions engine

Dfx is now capable of providing explanations and remediation suggestions for entire categories of errors at a time.
Explanations and suggestions will slowly be added over time.
To see an example of an already existing suggestion, run `dfx deploy --network ic` while using an identity that has no wallet configured.

### chore: add context to errors

Most errors that happen within dfx are now reported in much more detail. No more plain `File not found` without explanation what even was attempted.

### fix: identities with configured wallets are not broken anymore and removed only when using the --drop-wallets flag

When an identity has a configured wallet, dfx no longer breaks the identity without actually removing it.
Instead, if the --drop-wallets flag is specified, it properly removes everything and logs what wallets were linked,
and when the flag is not specified, it does not remove anything.

The behavior for identities without any configured wallets is unchanged.

### feat: bitcoin integration: dfx now generates the bitcoin adapter config file

dfx command-line parameters for bitcoin integration:
``` bash
dfx start   --enable-bitcoin  # use default node 127.0.0.1:18444
dfx start   --enable-bitcoin --bitcoin-node <node>
```

The above examples also work for dfx replica.

These default to values from dfx.json:
```
.defaults.bitcoin.nodes
.defaults.bitcoin.enabled
```

The --bitcoin-node parameter, if specified on the command line, implies --enable-bitcoin.

If --enable-bitcoin or .defaults.bitcoin.enabled is set, then dfx start/replica will launch the ic-btc-adapter process and configure the replica to communicate with it.


### feat: print wallet balance in a human readable form #2184

Default behaviour changed for `dfx wallet balance`, it will now print cycles amount upscaled to trillions.

New flag `--precise` added to `dfx wallet balance`. Allows to get exact amount of cycles in wallet (without upscaling).

### feat: canister http integration

dfx command-line parameters for canister http requests integration:
```
dfx start --enable-canister-http
dfx replica --enable-canister-http
```

This defaults to the following value in dfx.json:
```
.defaults.canister_http.enabled
```

### fix: specifying ic provider with a trailing slash is recognised correctly

Specifying the network provider as `https://ic0.app/` instead of `https://ic0.app` is now recognised as the real IC network.

### Binary cache

Added ic-canister-http-adapter to the binary cache.

## Dependencies

### Updated agent-rs to 0.17.0

## Motoko

Updated Motoko from 0.6.26 to 0.6.28.

## Replica

Updated replica to elected commit b90edb9897718730f65e92eb4ff6057b1b25f766.
This incorporates the following executed proposals:

* [61004](https://dashboard.internetcomputer.org/proposal/61004)
* [60222](https://dashboard.internetcomputer.org/proposal/60222)
* [59187](https://dashboard.internetcomputer.org/proposal/59187)
* [58479](https://dashboard.internetcomputer.org/proposal/58479)
* [58376](https://dashboard.internetcomputer.org/proposal/58376)
* [57843](https://dashboard.internetcomputer.org/proposal/57843)
* [57395](https://dashboard.internetcomputer.org/proposal/57395)

## icx-proxy

Updated icx-proxy to commit c312760a62b20931431ba45e5b0168ee79ea5cda

* Added gzip and deflate body decoding before certification validation.
* Fixed unzip and streaming bugs
* Added Prometheus metrics endpoint
* Added root and invalid ssl and dns mapping

# 0.10.0

## DFX

### feat: Use null as default value for opt arguments


Before this, `deploy`ing a canister with an `opt Foo` init argument without specifying an `--argument` would lead to an error:

``` bash
$ dfx deploy
Error: Invalid data: Expected arguments but found none.
```

With this change, this isn't an error anymore, but instead `null` is passed as a value. In general, if the user does _not_ provide an `--argument`, and if the init method expects only `opt` arguments, then `dfx` will supply `null` for each argument.

Note in particular that this does not try to match `opt` arguments for heterogeneous (`opt`/non-`opt`) signatures. Note moreover that this only impacts a case that would previously error out, so no existing (working) workflows should be affected.

### feat: dfx identity set-wallet now checks that the provided canister is actually a wallet

This check was previously performed on local networks, but not on mainnet.

### feat: `dfx canister call --candid <path to candid file> ...`

Allows one to provide the .did file for calls to an arbitrary canister.

### feat: Install arbitrary wasm into canisters

You no longer need a DFX project setup with a build task to install an already-built wasm module into a canister ID. The new `--wasm <path>` flag to `dfx canister install` will bypass project configuration and install the wasm module at `<path>`. A DFX project setup is still recommended for general use; this should mostly be used for installing pre-built canisters. Note that DFX will also not perform its usual checks for API/ABI/stable-memory compatibility in this mode.

### feat: Support for 128-bit cycle counts

Cycle counts can now exceed the previously set maximum of 2^64. The new limit is 2^128. A new wallet version has been bundled with this release that supports the new cycle count. You will not be able to use this feature with your existing wallets without running `dfx wallet upgrade`, but old wallets will still work just fine with old cycle counts.

### fix: dfx start will once again notice if dfx is already running

dfx will once again display 'dfx is already running' if dfx is already running,
rather than 'Address already in use'.

As a consequence, after `dfx start` failed to notice that dfx was already running,
it would replace .dfx/pid with an empty file.  Later invocations of `dfx stop`
would display no output and return a successful exit code, but leave dfx running.

### fix: `dfx canister update-settings <canister id>` works even if the canister id is not known to the project.

This makes the behavior match the usage text of the command:
`<CANISTER> Specifies the canister name or id to update. You must specify either canister name/id or the --all option`

### feat: dfx deploy --upgrade-unchanged or dfx canister install --mode upgrade --upgrade-unchanged

When upgrading a canister, `dfx deploy` and `dfx canister install` skip installing the .wasm
if the wasm hash did not change.  This avoids a round trip through stable memory for all
assets on every dfx deploy, for example.  By passing this argument, dfx will instead
install the wasm even if its hash matches the already-installed wasm.

### feat: Introduce DFX_CACHE_ROOT environment variable

A new environment variable, `DFX_CACHE_ROOT`, has been introduced to allow setting the cache root directory to a different location than the configuration root directory. Previously `DFX_CONFIG_ROOT` was repurposed for this which only allowed one location to be set for both the cache and configuration root directories.

This is a breaking change since setting `DFX_CONFIG_ROOT` will no longer set the cache root directory to that location.

### fix: Error if nonzero cycles are passed without a wallet proxy

Previously, `dfx canister call --with-cycles 1` would silently ignore the `--with-cycles` argument as the DFX principal has no way to pass cycles and the call must be forwarded through the wallet. Now it will error instead of silently ignoring it. To forward a call through the wallet, use `--wallet $(dfx identity get-wallet)`, or `--wallet $(dfx identity --network ic get-wallet)` for mainnet.

### feat: Configure subnet type of local replica

The local replica sets its parameters according to the subnet type defined in defaults.replica.subnet_type, defaulting to 'application' when none is specified.
This makes it less likely to accidentally hit the 'cycles limit exceeded' error in production.  Since the previous default was `system`, you may see these types errors in development instead.
Possible values for defaults.replica.subnet_type are: "application", "verifiedapplication", "system"

Example how to specify the subnet type:
``` json
{
  "defaults": {
    "replica": {
      "subnet_type": "verifiedapplication"
    }
  }
}
```

### feat: Introduce command for local cycles top-up

`dfx ledger fabricate-cycles <canister (id)> <optional amount>` can be used during local development to create cycles out of thin air and add them to a canister. Instead of supplying a canister name or id it is also possible to use `--all` to add the cycles to every canister in the current project. When no amount is supplied, the command uses 10T cycles as default. Using this command with `--network ic` will result in an error.

### feat: Private keys can be stored in encrypted format

`dfx identity new` and `dfx identity import` now ask you for a password to encrypt the private key (PEM file) when it is stored on disk.
If you decide to use a password, your key will never be written to disk in plain text.
In case you don't want to enter your password all the time and want to take the risk of storing your private key in plain text, you can use the `--disable-encryption` flag.

The `default` identity as well as already existing identities will NOT be encrypted. If you want to encrypt an existing identity, use the following commands:
``` bash
dfx identity export identity_name > identity.pem
# if you have set old_identity_name as the identity that is used by default, switch to a different one
dfx identity use other_identity
dfx identity remove identity_name
dfx identity import identity_name identity.pem
```

### feat: Identity export

If you want to get your identity out of dfx, you can use `dfx identity export identityname > exported_identity.pem`. But be careful with storing this file as it is not protected with your password.

### feat: Identity new/import now has a --force flag

If you want to script identity creation and don't care about overwriting existing identities, you now can use the `--force` flag for the commands `dfx identity new` and `dfx identity import`.

### fix: Do not automatically create a wallet on IC

When running `dfx deploy --network ic`, `dfx canister --network ic create`, or `dfx identity --network ic get-wallet` dfx no longer automatically creates a cycles wallet for the user if none is configured. Instead, it will simply report that no wallet was found for that user.

Dfx still creates the wallet automatically when running on a local network, so the typical workflow of `dfx start --clean` and `dfx deploy` will still work without having to manually create the wallet.

### fix: Identities cannot exist and not at the same time

When something went wrong during identity creation, the identity was not listed as existing.
But when trying to create an identity with that name, it was considered to be already existing.

### feat: dfx start and dfx replica can now launch the ic-btc-adapter process

Added command-line parameters:
``` bash
dfx start   --enable-bitcoin --btc-adapter-config <path>
dfx replica --enable-bitcoin --btc-adapter-config <path>
```

These default to values from dfx.json:
```
.defaults.bitcoin.btc_adapter_config
.defaults.bitcoin.enabled
```

The --btc-adapter-config parameter, if specified on the command line, implies --enable-bitcoin.

If --enable-bitcoin or .defaults.bitcoin.enabled is set, and a btc adapter configuration is specified,
then dfx start/replica will launch the ic-btc-adapter process.

This integration is not yet complete, pending upcoming functionality in ic-starter.

### fix: report context of errors

dfx now displays the context of an error in several places where previously the only error
message would be something like "No such file or directory."

### chore: updates starter project for Node 18

Webpack dev server now works for Node 18 (and should work for Node 17). A few packages are also upgraded

## updating dependencies

Updated to version 0.14.0 of agent-rs

## Cycles wallet

- Module hash: bb001d1ebff044ba43c060956859f614963d05c77bd778468fce4de095fe8f92
- https://github.com/dfinity/cycles-wallet/commit/f18e9f5c2f96e9807b6f149c975e25638cc3356b

## Replica

Updated replica to elected commit b3788091fbdb8bed7e527d2df4cc5e50312f476c.
This incorporates the following executed proposals:

* [57150](https://dashboard.internetcomputer.org/proposal/57150)
* [54964](https://dashboard.internetcomputer.org/proposal/54964)
* [53702](https://dashboard.internetcomputer.org/proposal/53702)
* [53231](https://dashboard.internetcomputer.org/proposal/53231)
* [53134](https://dashboard.internetcomputer.org/proposal/53134)
* [52627](https://dashboard.internetcomputer.org/proposal/52627)
* [52144](https://dashboard.internetcomputer.org/proposal/52144)
* [50282](https://dashboard.internetcomputer.org/proposal/50282)

Added the ic-btc-adapter binary to the cache.

## Motoko

Updated Motoko from 0.6.25 to 0.6.26.

# 0.9.3

## DFX

### feat: dfx deploy now displays URLs for the frontend and candid interface

### dfx.json

In preparation for BTC integration, added configuration for the bitcoind port:

``` json
{
  "canisters": {},
  "defaults": {
    "bitcoind": {
      "port": 18333
    }
  }
}
```

## icx-proxy

Updated icx-proxy to commit 594b6c81cde6da4e08faee8aa8e5a2e6ae815602, now static-linked.

* upgrade HTTP calls upon canister request
* no longer proxies /_/raw to the dfx internal webserver
* allows for generic StreamingCallback tokens

## Replica

Updated replica to blessed commit d004accc3904e24dddb13a11d93451523e1a8a5f.
This incorporates the following executed proposals:

* [49653](https://dashboard.internetcomputer.org/proposal/49653)
* [49011](https://dashboard.internetcomputer.org/proposal/49011)
* [48427](https://dashboard.internetcomputer.org/proposal/48427)
* [47611](https://dashboard.internetcomputer.org/proposal/47611)
* [47512](https://dashboard.internetcomputer.org/proposal/47512)
* [47472](https://dashboard.internetcomputer.org/proposal/47472)
* [45984](https://dashboard.internetcomputer.org/proposal/45984)
* [45982](https://dashboard.internetcomputer.org/proposal/45982)

## Motoko

Updated Motoko from 0.6.21 to 0.6.25.

# 0.9.2

## DFX

### feat: Verify Candid and Motoko stable variable type safety of canister upgrades

Newly deployed Motoko canisters now embed the Candid interface and Motoko stable signatures in the Wasm module.
`dfx deploy` and `dfx canister install` will automatically check

	1) the backward compatible of Candid interface in both upgrade and reinstall mode;
	2) the type safety of Motoko stable variable type in upgrade mode to avoid accidentally lossing data;

See [Upgrade compatibility](https://internetcomputer.org/docs/language-guide/compatibility) for more details.

### feat: Unified environment variables across build commands

The three canister types that use a custom build tool - `assets`, `rust`, and `custom` - now all support the same set of environment variables during the build task:

* `DFX_VERSION` - The version of DFX that was used to build the canister.
* `DFX_NETWORK` - The network name being built for. Usually `ic` or `local`.
* `CANISTER_ID_{canister}` - The canister principal ID of the canister `{canister}` registered in `dfx.json`.
* `CANISTER_CANDID_PATH_{canister}` - The path to the Candid interface file for the canister `{canister}` among your canister's dependencies.
* `CANISTER_CANDID_{canister}` (deprecated) - the same as `CANISTER_CANDID_PATH_{canister}`.  This is provided for backwards compatibility with `rust` and `custom` canisters, and will be removed in dfx 0.10.0.
* `CANISTER_ID` - Same as `CANISTER_ID_{self}`, where `{self}` is the name of _this_ canister.
* `CANISTER_CANDID_PATH` - Same as `CANISTER_CANDID_PATH_{self}`, where `{self}` is the name of _this_ canister.

### feat: Support for local ledger calls

If you have an installation of the ICP Ledger (see [Ledger Installation Guide](https://github.com/dfinity/ic/tree/master/rs/rosetta-api/ledger_canister#deploying-locally)), `dfx ledger balance` and `dfx ledger transfer` now support
`--ledger-canister-id` parameter.

Some examples:
``` bash
$ dfx ledger \
  --network local \
  balance \
  --ledger-canister-id  rrkah-fqaaa-aaaaa-aaaaq-cai
1000.00000000 ICP

$ dfx ledger \
  --network local \
  transfer --amount 0.1 --memo 0 \
  --ledger-canister-id  rrkah-fqaaa-aaaaa-aaaaq-cai 8af54f1fa09faeca18d294e0787346264f9f1d6189ed20ff14f029a160b787e8
Transfer sent at block height: 1
```

### feat: `dfx ledger account-id` can now compute canister addresses

The `dfx ledger account-id` can now compute addresses of principals and canisters.
The command also supports ledger subaccounts now.

``` bash
dfx ledger account-id --of-principal 53zcu-tiaaa-aaaaa-qaaba-cai
dfx ledger --network small02 account-id --of-canister ledger_demo
dfx ledger account-id --of-principal 53zcu-tiaaa-aaaaa-qaaba-cai --subaccount 0000000000000000000000000000000000000000000000000000000000000001
```

### feat: Print the full error chain in case of a failure

All `dfx` commands will now print the full stack of errors that led to the problem, not just the most recent error.
Example:

```
Error: Subaccount '00000000000000000000000000000000000000000000000000000000000000000' is not a valid hex string
Caused by:
  Odd number of digits
```

### fix: dfx import will now import pem files created by `quill generate`

`quill generate` currently outputs .pem files without an `EC PARAMETERS` section.
`dfx identity import` will now correctly identify these as EC keys, rather than Ed25519.

### fix: retry on failure for ledger create-canister, top-up, transfer

dfx now calls `transfer` rather than `send_dfx`, and sets the created_at_time field in order to retry the following commands:

* dfx ledger create-canister
* dfx ledger top-up
* dfx ledger transfer

### feat: Remote canister support

It's now possible to specify that a canister in dfx.json references a "remote" canister on a specific network,
that is, a canister that already exists on that network and is managed by some other project.

Motoko, Rust, and custom canisters may be configured in this way.

This is the general format of the configuration in dfx.json:
``` json
{
  "canisters": {
    "<canister name>": {
      "remote": {
        "candid": "<path to candid file to use when building on remote networks>",
        "id": {
          "<network name>": "<principal on network>"
        }
      }
    }
  }
}
```

The "id" field, if set for a given network, specifies the canister ID for the canister on that network.
The canister will not be created or installed on these remote networks.
For other networks, the canister will be created and installed as usual.

The "candid" field, if set within the remote object, specifies the candid file to build against when
building other canisters on a network for which the canister is remote.  This definition can differ
from the candid definitions for local builds.

For example, if have an installation of the ICP Ledger (see [Ledger Installation Guide](https://github.com/dfinity/ic/tree/master/rs/rosetta-api/ledger_canister#deploying-locally))
in your dfx.json, you could configure the canister ID of the Ledger canister on the ic network as below.  In this case,
the private interfaces would be available for local builds, but only the public interfaces would be available
when building for `--network ic`.
``` json
{
  "canisters": {
    "ledger": {
      "type": "custom",
      "wasm": "ledger.wasm",
      "candid": "ledger.private.did",
      "remote": {
        "candid": "ledger.public.did",
        "id": {
          "ic": "ryjl3-tyaaa-aaaaa-aaaba-cai"
        }
      }
    },
    "app": {
      "type": "motoko",
      "main": "src/app/main.mo",
      "dependencies": [ "ledger" ]
    }
  }
}
```

As a second example, suppose that you wanted to write a mock of the ledger in Motoko.
In this case, since the candid definition is provided for remote networks,
`dfx build` (with implicit `--network local`) will build app against the candid
definitions defined by mock.mo, but `dfx build --network ic` will build app against
`ledger.public.did`.

This way, you can define public update/query functions to aid in local testing, but
when building/deploying to mainnet, references to methods not found in `ledger.public.did`
will be reports as compilation errors.

``` json
{
  "canisters": {
    "ledger": {
      "type": "motoko",
      "main": "src/ledger/mock.mo",
      "remote": {
        "candid": "ledger.public.did",
        "id": {
          "ic": "ryjl3-tyaaa-aaaaa-aaaba-cai"
        }
      }
    },
    "app": {
      "type": "motoko",
      "main": "src/app/main.mo",
      "dependencies": [ "ledger" ]
    }
  }
}
```

### feat: Generating remote canister bindings

It's now possible to generate the interface of a remote canister using a .did file using the `dfx remote generate-binding <canister name>|--all` command. This makes it easier to write mocks for local development.

Currently, dfx can generate .mo, .rs, .ts, and .js bindings.

This is how you specify how to generate the bindings in dfx.json:
``` json
{
  "canisters": {
    "<canister name>": {
      "main": "<path to mo/rs/ts/js file that will be generated>",
      "remote": {
        "candid": "<path to candid file to use when generating bindings>"
        "id": {}
      }
    }
  }
}
```

## ic-ref

Upgraded from a432156f24faa16d387c9d36815f7ddc5d50e09f to ab8e3f5a04f0f061b8157c2889f8f5de05f952bb

* Support 128-bit system api for cycles
* Include canister_ranges in the state tree
* Removed limit on cycles in a canister

## Replica

Updated replica to blessed commit 04fe8b0a1262f07c0cec1fdfa838a37607370a61.
This incorporates the following executed proposals:

* [45091](https://dashboard.internetcomputer.org/proposal/45091)
* [43635](https://dashboard.internetcomputer.org/proposal/43635)
* [43633](https://dashboard.internetcomputer.org/proposal/43633)
* [42783](https://dashboard.internetcomputer.org/proposal/42783)
* [42410](https://dashboard.internetcomputer.org/proposal/42410)
* [40908](https://dashboard.internetcomputer.org/proposal/40908)
* [40647](https://dashboard.internetcomputer.org/proposal/40647)
* [40328](https://dashboard.internetcomputer.org/proposal/40328)
* [39791](https://dashboard.internetcomputer.org/proposal/39791)
* [38541](https://dashboard.internetcomputer.org/proposal/38541)

## Motoko

Updated Motoko from 0.6.20 to 0.6.21.

# 0.9.0

## DFX

### feat!: Remove the wallet proxy and the --no-wallet flag

Breaking change: Canister commands, except for `dfx canister create`, will make the call directly, rather than via the user's wallet. The `--no-wallet` flag is thus removed from `dfx canister` as its behavior is the default.

When working with existing canisters, use the `--wallet` flag in conjunction with `dfx identity get-wallet` in order to restore the old behavior.

You will need to upgrade your wallet and each of your existing canisters to work with the new system.  To do so, execute the following in each of your dfx projects:
``` bash
dfx wallet upgrade
dfx canister --wallet "$(dfx identity get-wallet)" update-settings --all --add-controller "$(dfx identity get-principal)"
```
To upgrade projects that you have deployed to the IC mainnet, execute the following:
``` bash
dfx wallet --network ic upgrade
dfx canister --network ic --wallet "$(dfx identity --network ic get-wallet)" update-settings --all --add-controller "$(dfx identity get-principal)"
```

### feat: Add --add-controller and --remove-controller flags for "canister update-settings"

`dfx canister update-settings` previously only let you overwrite the entire controller list; `--add-controller` and `--remove-controller` instead add or remove from the list.

### feat: Add --no-withdrawal flag for "canister delete" for when the canister is out of cycles

`dfx canister delete --no-withdrawal <canister>` can be used to delete a canister without attempting to withdraw cycles.

### fix: set RUST_MIN_STACK to 8MB for ic-starter (and therefore replica)

This matches the value used in production and is meant to exceed the configured 5 MB wasmtime stack.

### fix: asset uploads will retry failed requests as expected

Fixed a defect in asset synchronization where no retries would be attempted after the first 30 seconds overall.

## Motoko

Updated Motoko from 0.6.11 to 0.6.20.

* Implement type union/intersection
* Transform for-loops on arrays into while-loops
* Tighten typing rules for type annotations in patterns
* Candid decoding: skip vec any fast
* Bump up MAX_HP_FOR_GC from 1GB to 3GB
* Candid decoder: Trap if a principal value is too large
* Eliminate bignum calls from for-iteration on arrays
* Improve scheduling
* Improve performance of bignum equality
* Stable signatures: frontend, metadata, command-line args
* Added heartbeat support

## Cycles wallet

- Module hash: 53ec1b030f1891bf8fd3877773b15e66ca040da539412cc763ff4ebcaf4507c5
- https://github.com/dfinity/cycles-wallet/commit/57e53fcb679d1ea33cc713d2c0c24fc5848a9759

## Replica

Updated replica to blessed commit 75138bbf11e201aac47266f07bee289dc18a082b.
This incorporates the following executed proposals:

* [33828](https://dashboard.internetcomputer.org/proposal/33828)
* [31275](https://dashboard.internetcomputer.org/proposal/31275)
* [31165](https://dashboard.internetcomputer.org/proposal/31165)
* [30392](https://dashboard.internetcomputer.org/proposal/30392)
* [30078](https://dashboard.internetcomputer.org/proposal/30078)
* [29235](https://dashboard.internetcomputer.org/proposal/29235)
* [28784](https://dashboard.internetcomputer.org/proposal/28784)
* [27975](https://dashboard.internetcomputer.org/proposal/27975)
* [26833](https://dashboard.internetcomputer.org/proposal/26833)
* [25343](https://dashboard.internetcomputer.org/proposal/25343)
* [23633](https://dashboard.internetcomputer.org/proposal/23633)

# 0.8.4

## DFX

### feat: "rust" canister type

You can now declare "rust" canisters in dfx.json.
``` json
{
  "canisters": {
    "canister_name": {
      "type": "rust",
      "package": "crate_name",
      "candid": "path/to/canister_name.did"
    }
  }
}
```

Don't forget to place a `Cargo.toml` in your project root.
Then dfx will build the rust canister with your rust toolchain.
Please also make sure that you have added the WebAssembly compilation target.

``` bash
rustup target add wasm32-unknown-unknown
```

You can also create new dfx project with a default rust canister.

``` bash
dfx new --type=rust <project-name>
```

### chore: updating dfx new template

Updates dependencies to latest for Webpack, and updates config. Additionally simplifies environment variables for canister ID's in config.

Additionally adds some polish to the starter template, including a favicon and using more semantic html in the example app

### feat: environment variable overrides for executable pathnames

You can now override the location of any executable normally called from the cache by specifying
an environment variable. For example, DFX_ICX_PROXY_PATH will specify the path for `icx-proxy`.

### feat: `dfx deploy --mode=reinstall <canister>`

`dfx deploy` can now reinstall a single canister, controlled by a new `--mode=reinstall` parameter.
This is destructive (it resets the state of the canister), so it requires a confirmation
and can only be performed on a single canister at a time.

`dfx canister install --mode=reinstall <canister>` also requires the same confirmation,
and no longer works with `--all`.

## Replica

The included replica now supports canister_heartbeat.  This only works with rust canisters for the time being,
and does not work with the emulator (`dfx start --emulator`).

# 0.8.3

## DFX

### fix: ic-ref linux binary no longer references /nix/store

This means `dfx start --emulator` has a chance of working if nix is not installed.
This has always been broken, even before dfx 0.7.0.

### fix: replica and ic-starter linux binaries no longer reference /nix/store

This means `dfx start` will work again on linux.  This bug was introduced in dfx 0.8.2.

### feat: replaced --no_artificial_delay option with a sensible default.

The `--no-artificial-delay` option not being the default has been causing a lot of confusion.
Now that we have measured in production and already applied a default of 600ms to most subnets deployed out there,
we have set the same default for dfx and removed the option.

## Motoko

Updated Motoko from 0.6.10 to 0.6.11.

* Assertion error messages are now reproducible (#2821)

# 0.8.2

## DFX

### feat: dfx canister delete can now return cycles to a wallet or dank

By default `dfx canister delete` will return cycles to the default cycles wallet.
Cycles can be returned to a designated canister with `--withdraw-cycles-to-canister` and
cycles can be returned to dank at the current identity principal with `--withdraw-cycles-to-dank`
and to a designated principal with `--withdraw-cycles-to-dank-principal`.

### feat: dfx canister create now accepts multiple instances of --controller argument

It is now possible to create canisters with more than one controller by
passing multiple instances of the `--controller parameter to `dfx canister create`.

You will need to upgrade your wallet with `dfx wallet upgrade`, or `dfx wallet --network ic upgrade`

### feat: dfx canister update-settings now accepts multiple instance of --controller argument

It is now possible to configure a canister to have more than one controller by
passing multiple instances of the `--controller parameter to `dfx canister update-settings`.

### feat: dfx canister info and dfx canister status now display all controllers

### feat!: `dfx canister create --controller <controller>` named parameter

Breaking change: The controller parameter for `dfx canister create` is now passed as a named parameter,
rather than optionally following the canister name.

Old: `dfx canister create [canister name] [controller]`
New: `dfx canister create --controller <controller> [canister name]`

### fix: dfx now respects $DFX_CONFIG_ROOT when looking for legacy credentials

Previously this would always look in `$HOME/.dfinity/identity/creds.pem`.

### fix: changed dfx canister (create|update-settings) --memory-allocation limit to 12 GiB

Updated the maximum value for the --memory-allocation value to be 12 GiB (12,884,901,888 bytes)

## Cycles Wallet

- Module hash: 9183a38dd2eb1a4295f360990f87e67aa006f225910ab14880748e091248e086
- https://github.com/dfinity/cycles-wallet/commit/9ef38bb7cd0fe17cda749bf8e9bbec5723da0e95

### Added support for multiple controllers

You will need to upgrade your wallet with `dfx wallet upgrade`, or `dfx wallet --network ic upgrade`

## Replica

The included replica now supports public spec 0.18.0

* Canisters can now have more than one controller
* Adds support for 64-bit stable memory
* The replica now goes through an initialization sequence, reported in its status
as `replica_health_status`.  Until this reports as `healthy`, queries or updates will
fail.
** `dfx start --background` waits to exit until `replica_health_status` is `healthy`.
** If you run `dfx start` without `--background`, you can call `dfx ping --wait-healthy`
to wait until the replica is healthy.

## Motoko

Updated Motoko from 0.6.7 to 0.6.10

* add Debug.trap : Text -> None (motoko-base #288)
* Introduce primitives for `Int` ⇔ `Float` conversions (#2733)
* Fix crashing bug for formatting huge floats (#2737)

# 0.8.1

## DFX

### feat: dfx generate types command

``` bash
dfx generate
```

This new command will generate type declarations for canisters in dfx.json.

You can control what will be generated and how with corresponding configuration in dfx.json.

Under dfx.json → `canisters` → `<canister_name>`, developers can add a "declarations" config. Options are:

* "output" → directory to place declarations for that canister | default is `src/declarations/<canister_name>`

* "bindings" → [] list of options, ("js", "ts", "did", "mo") | default is "js", "ts", "did"

* "env_override" → a string that will replace process.env.\{canister_name_uppercase\}_CANISTER_ID in the "src/dfx/assets/language_bindings/canister.js" template.

js declarations output

* index.js (generated from "src/dfx/assets/language_bindings/canister.js" template)

* `<canister_name>.did.js` - candid js binding output

ts declarations output

  * `<canister_name>.did.d.ts` - candid ts binding output

did declarations output

  * `<canister_name>.did` - candid did binding output

mo declarations output

  * `<canister_name>.mo` - candid mo binding output

### feat: dfx now supports the anonymous identity

Use it with either of these forms:
``` bash
dfx identity use anonymous
dfx --identity anonymous ...
```

### feat: import default identities

Default identities are the pem files generated by `dfx identity new ...` which contain Ed25519 private keys.
They are located at `~/.config/dfx/identity/xxx/identity.pem`.
Now, you can copy such pem file to another computer and import it there.

``` bash
dfx identity new alice
cp ~/.config/dfx/identity/xxx/identity.pem alice.pem
# copy the pem file to another computer, then
dfx identity import alice alice.pem
```

Before, people can manually copy the pem files to the target directory to "import". Such workaround still works.
We suggest to use the `import` subcommand since it also validate the private key.

### feat: Can now provide a nonstandard wallet module with DFX_WALLET_WASM environment variable

Define DFX_WALLET_WASM in the environment to use a different wasm module when creating or upgrading the wallet.

## Asset Canister

### fix: trust full asset SHA-256 hashes provided by the caller

When the caller provides SHA-256 hashes (which dfx does), the asset canister will no longer
recompute these hashes when committing the changes.  These recomputations were causing
canisters to run out of cycles, or to attempt to exceed the maximum cycle limit per update.

# 0.8.0

The 0.8.0 release includes updates and fixes that are primarily internal to improve existing features and functions rather than user-visible.

## DFX

### fix: dfx identity set-wallet no longer requires --force when used with --network ic

This was intended to skip verification of the wallet canister on the IC network,
but ended up only writing to the wallets.json file if --force was passed.

### chore: updating dependencies

* Support for the latest version of the \{IC\} specification and replica.

* Updating to latest versions of Motoko, Candid, and agent-rs

### feat: Type Inference Update

* Changes to `dfx new` project template and JavaScript codegen to support type inference in IDE's

* Adding webpack dev server to project template

* Migration path documented at https://sdk.dfinity.org/docs/release-notes/0.8.0-rn.html

# 0.7.7

Breaking changes to frontend code generation, documented in 0.8.0

## DFX

### feat: deploy and canister install will now only upgrade a canister if the wasm actually changed

dfx deploy and dfx canister install now compare the hash of the already-installed module
with the hash of the built canister's wasm output.  If they are the same, they leave the canister
in place rather than upgrade it.  They will still synchronize assets to an asset canister regardless
of the result of this comparison.


# 0.7.6

## icx-proxy

The streaming callback mechanism now requires the following record structure for the token:
```
type StreamingCallbackToken = record {
    key: text;
    content_encoding: text;
    index: nat;
    sha256: opt blob;
};
```

Previously, the token could be a record with any set of fields.

# 0.7.2

## DFX

### fix: set default cycle balance to 3T

Change the default cycle balance of a canister from 10T cycles to 3T cycles.

## Cycles Wallet

- Module hash: 1404b28b1c66491689b59e184a9de3c2be0dbdd75d952f29113b516742b7f898
- https://github.com/dfinity/cycles-wallet/commit/e902708853ab621e52cb68342866d36e437a694b

### fix: It is no longer possible to remove the last controller.

Fixed an issue where the controller can remove itself from the list of controllers even if it's the only one,
leaving the wallet uncontrolled.
Added defensive checks to the wallet's remove_controller and deauthorize methods.

# 0.7.1

## DFX

### feat: sign request_status for update call

When using `dfx canister sign` to generate a update message, a corresponding
request_status message is also signed and append to the json as `signed_request_status`.
Then after sending the update message, the user can check the request_status using
`dfx canister send message.json --status`.

### fix: wallet will not proxy dfx canister call by default

Previously, `dfx canister call` would proxy queries and update calls via the wallet canister by default.
(There was the `--no-wallet` flag to bypass the proxy and perform the calls as the selected identity.)
However, this behavior had drawbacks, namely each `dfx canister call` was an inter-canister call
by default and calls would take a while to resolve. This fix makes it so that `dfx canister call` no longer
proxies via the wallet by default. To proxy calls via the wallet, you can do
`dfx canister --wallet=<wallet-id> call`.

### feat: add --no-artificial-delay to dfx replica and start

This change adds the `--no-artificial-delay` flag to `dfx start` and `dfx replica`.
The replica shipped with dfx has always had an artificial consensus delay (introduced to simulate
a delay users might see in a networked environment.) With this new flag, that delay can
be lessened. However, you might see increased CPU utilization by the replica process.

### feat: add deposit cycles and uninstall code

This change introduces the `deposit_cycles` and `uninstall_code` management canister
methods as dedicated `dfx canister` subcommands.

### fix: allow consistent use of canisters ids in canister command

This change updates the dfx commands so that they will accept either a canister name
(sourced from your local project) or a valid canister id.

# 0.7.0

## DFX

### feat: add output type to request-status

This change allows you to specify the format the return result for `dfx canister request-status`.

### fix: deleting a canister on a network removes entries for other networks

This change fixes a bug where deleting a canister on a network removed all other entries for
the canister in the canister_ids.json file.

### feat: point built-in `ic` network provider at mainnet

`--network ic` now points to the mainnet IC (as Sodium has been deprecated.)

### feat: add candid UI canister

The dedicated candid UI canister is installed on a local network when doing a `dfx canister install`
or `dfx deploy`.

### fix: Address already in use (os error 48) when issuing dfx start

This fixes an error which occurred when starting a replica right after stopping it.

### feat: ledger subcommands

dfx now supports a dedicated `dfx ledger` subcommand. This allows you to interact with the ledger
canister installed on the Internet Computer. Example commands include `dfx ledger account-id` which
prints the Account Identifier associated with your selected identity, `dfx ledger transfer` which
allows you to transfer ICP from your ledger account to another, and `dfx ledger create-canister` which
allows you to create a canister from ICP.

### feat: update to 0.17.0 of the Interface Spec

This is a breaking change to support 0.17.0 of the Interface Spec. Compute & memory allocation values
are set when creating a canister. An optional controller can also be specified when creating a canister.
Furthermore, `dfx canister set-controller` is removed, in favor of `dfx canister update-settings` which
allows the controller to update the controller, the compute allocation, and the memory allocation of the
canister. The freezing threshold value isn't exposed via dfx cli yet, but it may still be modified by
calling the management canister via `dfx canister call aaaaa-aa update-settings`

### feat: add wallet subcommands

dfx now supports a dedicated `dfx wallet` subcommand. This allows you to interact with the cycles wallet
associated with your selected identity. For example, `dfx wallet balance` to get the cycle balance,
`dfx wallet list-addresses` to display the associated controllers & custodians, and `dfx wallet send <destination> <amount>`
to send cycles to another wallet.

## Cycles Wallet

- Module Hash: a609400f2576d1d6df72ce868b359fd08e1d68e58454ef17db2361d2f1c242a1
- https://github.com/dfinity/cycles-wallet/commit/06bb256ca0738640be51cf84caaced7ea02ca29d

### feat: Use Internet Identity Service.

# 0.7.0-beta.5

## Cycles Wallet

- Module Hash: 3d5b221387875574a9fd75b3165403cf1b301650a602310e9e4229d2f6766dcc
- https://github.com/dfinity/cycles-wallet/commit/c3cbfc501564da89e669a2d9de810d32240baf5f

### feat: Updated to Public Interface 0.17.0

### feat: The wallet_create_canister method now takes a single record argument, which includes canister settings.

### fix: Return correct content type and encoding for non-gz files.

### fix: Updated frontend for changes to canister creation interface.

# 0.7.0-beta.3

## DFX

### fix: assets with an unrecognized file extension will use content-type "application/octet-stream"

# 0.7.0-beta.2

## DFX

### feat: synchronize assets rather than uploading even assets that did not change

DFX will now also delete assets from the container that do not exist in the project.
This means if you stored assets in the container, and they are not in the project,
dfx deploy or dfx install will delete them.

## Asset Canister

### Breaking change: change to store() method signature

- now takes arguments as a single record parameter
- must now specify content type and content encoding, and may specify the sha256

# 0.7.0-beta.1

## DFX

### fix: now deletes from the asset canister assets that no longer exist in the project

### feat: get certified canister info from read state #1514

Added `dfx canister info` command to get certified canister information. Currently this information is limited to the controller of the canister and the SHA256 hash of its Wasm module. If there is no Wasm module installed, the hash will be None.

## Asset Canister

### Breaking change: change to list() method signature

- now takes a parameter, which is an empty record
- now returns an array of records

### Breaking change: removed the keys() method

- use list() instead

# 0.7.0-beta.0

## DFX

### feat: webserver can now serve large assets

# 0.6.26

## DFX

### feat: add --no-wallet flag and --wallet option to allow Users to bypass Wallet or specify a Wallet to use for calls (#1476)

Added `--no-wallet` flag to `dfx canister` and `dfx deploy`. This allows users to call canister management functionality with their Identity as the Sender (bypassing their Wallet canister.)
Added `--wallet` option to `dfx canister` and `dfx deploy`. This allows users to specify a wallet canister id to use as the Sender for calls.
`--wallet` and `--no-wallet` conflict with each other. Omitting both will invoke the selected Identity's wallet canister to perform calls.

### feat: add canister subcommands `sign` and `send`

Users can use `dfx canister sign ...` to generated a signed canister call in a json file. Then `dfx canister send [message.json]` to the network.

Users can sign the message on an air-gapped computer which is secure to host private keys.

#### Note

* `sign` and `send` currently don't proxy through wallet canister. Users should use the subcommands with `dfx canister --no-wallet sign ...`.

* The `sign` option `--expire-after` will set the `ingress_expiry` to a future timestamp which is current plus the duration.
Then users can send the message during a 5 minutes time window ending in that `ingress_expiry` timestamp. Sending the message earlier or later than the time window will both result in a replica error.

### feat: implement the HTTP Request proposal in dfx' bootstrap webserver. +
And add support for http requests in the base storage canister (with a default to `/index.html`).

This does not support other encodings than `identity` for now (and doesn't even return any headers). This support will be added to the upgraded asset storage canister built in #1482.

Added a test that uses `curl localhost` to test that the asset storage AND the webserver properly support the http requests.

This commit also upgrades tokio and reqwest in order to work correctly. There are also _some_ performance issues noted (this is slower than the `icx-http-server` for some reason), but those are not considered criticals and could be improved later on.

Renamed the `project_name` in our own generated assets to `canister_name`, for things that are generated during canister build (and not project generation).

### feat: add support for ECDSA on secp256k1

You can now a generate private key via OpenSSL or a simlar tool, import it into dfx, and use it to sign an ingress message.

``` bash
openssl ecparam -name secp256k1 -genkey -out identity.pem
dfx identity import <name> identity.pem
dfx identity use <name>
dfx canister call ...
```

## Asset Canister

### feat: The asset canister can now store assets that exceed the message ingress limit (2 MB)

* Please note that neither the JS agent nor the HTTP server have been updated yet to server such large assets.
* The existing interface is left in place for backwards-compatibility, but deprecated:
** retrieve(): use get() and get_chunk() instead
** store(): use create_batch(), create_chunk(), and commit_batch() instead
** list(): use keys() instead

# 0.6.25

## DFX

- feat: dfx now provides `CANISTER_ID_<canister_name>` environment variables for all canisters to "npm build" when building the frontend.

## Agents

### Rust Agent

- feat: AgentError due to request::Error will now include the reqwest error message
in addition to "Could not reach the server"
- feat: Add secp256k1 support (dfx support to follow)

# 0.6.24

## DFX

- feat: add option to specify initial cycles for newly created canisters (#1433)

Added option to `dfx canister create` and `dfx deploy` commands: `--with-cycles <with-cycles>`.
This allows the user to specify the initial cycle balance of a canister created by their wallet.
This option is a no-op for the Sodium network.

``` bash
dfx canister create --with-cycles 8000000000 some_canister
dfx deploy --with-cycles 8000000000
```

Help string:
```
Specifies the initial cycle balance to deposit into the newly
created canister. The specified amount needs to take the
canister create fee into account. This amount is deducted
from the wallet's cycle balance
```

- feat: install `dfx` by version or tag (#1426)

This feature adds a new dfx command `toolchain` which have intuitive subcommands.
The toolchain specifiers can be a complete version number, major minor version, or a tag name.

``` bash
dfx toolchain install 0.6.24 # complete version
dfx toolchain install 0.6    # major minor
dfx toolchain install latest # tag name
dfx toolchain default latest
dfx toolchain list
dfx toolchain uninstall latest
```

- fix: onboarding related fixups (#1420)

Now that the Mercury Alpha application subnetwork is up and we are getting ready to onboard devs, the dfx error message for wallet creation has changed:
For example,
``` bash
dfx canister --network=alpha create hello
Creating canister "hello"...
Creating the canister using the wallet canister...
Creating a wallet canister on the alpha network.
Unable to create a wallet canister on alpha:
The Replica returned an error: code 3, message: "Sender not authorized to use method."
Wallet canisters on alpha may only be created by an administrator.
Please submit your Principal ("dfx identity get-principal") in the intake form to have one created for you.
```

- feat: add deploy wallet subcommand to identity (#1414)

This feature adds the deploy-wallet subcommand to the dfx identity.
The User provides the ID of the canister onto which the wallet Wasm is deployed.

``` bash
dfx identity deploy-wallet --help
dfx-identity-deploy-wallet
Installs the wallet Wasm to the provided canister id

USAGE:
    dfx identity deploy-wallet <canister-id>

ARGS:
    <canister-id>    The ID of the canister where the wallet Wasm will be deployed

FLAGS:
    -h, --help       Prints help information
    -V, --version    Prints version information
```

# 0.6.22

## DFX

- feat: dfx call random value when argument is not provided (#1376)

- fix: canister call can take canister ids for local canisters even if … (#1368)
- fix: address panic in dfx replica command (#1338)
- fix: dfx new webpack.config.js does not encourage running 'js' through ts-… (#1341)

## Sample apps

- There have been updates, improvements, and new sample apps added to the [examples](https://github.com/dfinity/examples/tree/master/motoko) repository.

    All of Motoko sample apps in the [examples](https://github.com/dfinity/examples/tree/master/motoko) repository have been updated to work with the latest release of the SDK.

    There are new sample apps to illustrate using arrays ([Quicksort](https://github.com/dfinity/examples/tree/master/motoko/quicksort)) and building create/read/update/delete (CRUD) operations for a web application [Superheroes](https://github.com/dfinity/examples/tree/master/motoko/superheroes).

- The [LinkedUp](https://github.com/dfinity/linkedup) sample application has been updated to work with the latest release of Motoko and the SDK.

## Motoko

## Agents

## Canister Development Kit (CDK)<|MERGE_RESOLUTION|>--- conflicted
+++ resolved
@@ -2,19 +2,17 @@
 
 # UNRELEASED
 
-<<<<<<< HEAD
 ### fix: template frontends now have unsupported browser warnings
 
 DFX's default security headers cause Safari to break when viewing local canisters. Warning messages
 have been added to the frontend project templates when the page is broken that indicate to try switching
 browsers.
-=======
+
 ### feat: impersonating sender of requests to a local PocketIC instance
 
 `dfx canister call`, `dfx canister status`, and `dfx canister update-settings` take
 an additional CLI argument `--impersonate` to specify a principal
 on behalf of which requests to a local PocketIC instance are sent.
->>>>>>> 79de1d01
 
 ### feat: `dfx canister [create|update-settings] --wasm-memory-threshold`
 
