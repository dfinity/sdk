# dfx changelog

# UNRELEASED

### feat: expose canister upgrade options in CLI

`dfx canister install` and `dfx deploy` takes options `--skip-pre-upgrade` and `--wasm-memory-persistence`.

`dfx deploy --mode` now takes the same possible values as `dfx canister install --mode`: "install", "reinstall", "upgrade" and "auto".

In "auto" mode, the upgrade options are hints which only take effects when the actual install mode is "upgrade". 

To maintain backward compatibility, a minor difference between the two commands remains.
If the `--mode` is not set, `dfx deploy` defaults to "auto", while `dfx canister install` defaults to "install".

### feat: Also report Motoko stable compatibility warnings

Report upgrade compatibility warnings for Motoko, such as deleted stable variables, in addition to compatibility errors.

### feat: Support for Motoko's enhanced orthogonal persistence.

Support Motoko's enhanced orthogonal persistence by automatically setting the canister upgrade option `wasm_memory_persistence` based on the Wasm metadata.

### feat: PocketIC state

`dfx start --pocketic` no longer requires `--clean`, and can persist replica state between runs.

### fix: Scripts always run with current directory set to the project root

Build scripts and other scripts now always run with the working directory
set to the project root (directory containing dfx.json).

This applies to the following:
 - build scripts
 - extension run
 - tech stack value computation
 - packtool (vessel, mops etc)

<<<<<<< HEAD
### chore: update Candid UI canister with commit 8c20762b734316613792226fb247a2aabd8fb823

## Dependencies

### Replica

Updated replica to elected commit 3d6a76efba59d6f03026d6b7c1c9a1dfce96ee93.
This incorporates the following executed proposals:

- [132149](https://dashboard.internetcomputer.org/proposal/132149)
- [132148](https://dashboard.internetcomputer.org/proposal/132148)
- [131787](https://dashboard.internetcomputer.org/proposal/131787)
- [131757](https://dashboard.internetcomputer.org/proposal/131757)
- [131697](https://dashboard.internetcomputer.org/proposal/131697)

### Frontend canister

Updated dependencies.

- Module hash: 40b724e15709e9a7ac546e845c5922ed9c1c62a105bb1c906b717e142e536631
- https://github.com/dfinity/sdk/pull/3889
=======
### feat: `dfx extension list` supports listing available extensions

`dfx extension list` now support `--available` flag to list available extensions from the
[extension catalog](https://github.com/dfinity/dfx-extensions/blob/main/catalog.json).
The extension catalog can be overridden with the `--catalog-url` parameter.

## Dependencies

### Frontend canister

Added `create_chunks`. It has the same behavior as `create_chunk`, except that it takes a `vec blob` and returns a `vec BatchId` instead of non-`vec` variants.

Module hash: 3a533f511b3960b4186e76cf9abfbd8222a2c507456a66ec55671204ee70cae3
>>>>>>> 8072c829

# 0.23.0

### feat: Add canister snapshots

The new `dfx canister snapshot` command can be used to create, apply, and delete snapshots of stopped canisters.

### feat: PocketIC HTTP gateway

icx-proxy's HTTP gateway has been replaced with PocketIC's. (This does not impact the meaning of `--pocketic` in `dfx start`.)

### feat: Enable threshold schnorr signatures for Ed25519

Schnorr signature signing for `Ed25519` is now enabled.
A test key id `Ed25519:dfx_test_key` is ready to be used by locally created canisters.

### feat: Added settings_digest field to the network-id file

### feat: install extensions using the catalog

`dfx extension install` now locates extensions using the
[extension catalog](https://github.com/dfinity/dfx-extensions/blob/main/catalog.json).
This can be overridden with the `--catalog-url` parameter.

## Dependencies

### Replica

Updated replica to elected commit 3d0b3f10417fc6708e8b5d844a0bac5e86f3e17d.
This incorporates the following executed proposals:

- [131473](https://dashboard.internetcomputer.org/proposal/131473)


## Dependencies

### Replica

Updated replica to elected commit 2c0b76cfc7e596d5c4304cff5222a2619294c8c1.
This incorporates the following executed proposals:

- [131390](https://dashboard.internetcomputer.org/proposal/131390)
- [131055](https://dashboard.internetcomputer.org/proposal/131055)
- [131054](https://dashboard.internetcomputer.org/proposal/131054)
- [131032](https://dashboard.internetcomputer.org/proposal/131032)
- [131028](https://dashboard.internetcomputer.org/proposal/131028)

### feat: generate .env files for Motoko canisters

### feat: support `"security_policy"` and `"disable_security_policy_warning"` in `.ic-assets.json5`

*This change has an accompanying migration guide. Please see the 0.23.0 migration guide for instructions on how to adapt your project to this feature.*

It is now possible to specify a `"security_policy"` field in `.ic-assets.json5` for asset configurations.
Valid options are `"disabled"`, `"standard"`, and `"hardened"`.
The security policy provides a set of standard headers to make frontends more secure.
Headers manually specified in the `"headers"` field take precedence over the security policy headers.

If `"security_policy"` is not specified or `"disabled"` is set, then no headers are added. If `"security_policy"` is not set at all, a warning is displayed that there is no security policy set.

If `"standard"` is specified, a set of security headers is added to the asset. The headers can be displayed with `dfx info security-policy`.
It is a set of security headers that will work for most dapps. A warning is displayed that the headers could be hardened.

If `"hardened"` is set, the same headers as with `"standard"` are added.
The asset sync expects that improved headers are set that would improve security where appropriate.
If no custom headers are present the asset sync will fail with an error.

All warnings regarding security policies can be disabled with ``"disable_security_policy_warning": true`. It needs to be set per asset.

The standard/hardened security policy headers can be seen with `dfx info security-policy`.
It also contains a lot of suggestions on how to harden the policy.

Updated the starter projects to use `"security_policy"` instead of including the whole security policy by defining individual headers.

### feat: `dfx info security-policy`

Shows the headers that get applied to assets that are configured to `"security_policy": "standard"` or `"security_policy": "hardened"` in `.ic-assets.json5`.
Produces output that can be directly pasted into a `.json5` document.

### feat: `dfx extension install <url to extension.json>`

It's now possible for `dfx extension install` to install an extension from
somewhere other than https://github.com/dfinity/dfx-extensions, by passing
a URL to an extension.json file rather than an extension name.

For example, these are equivalent:
```bash
dfx extension install nns
dfx extension install https://raw.githubusercontent.com/dfinity/dfx-extensions/main/extensions/nns/extension.json
```

This update also adds the optional field `download_url_template` to extension.json,
which dfx will use to locate an extension release archive.

### fix: `dfx extension install` no longer reports an error if the extension is already installed

However, if a version is specified with `--version`, and the installed version is different,
then `dfx extension install` will still report an error.

### fix: `dfx ledger create-canister` sets controller properly

A recent [hotfix](https://forum.dfinity.org/t/nns-update-2024-05-15-cycles-minting-canister-hotfix-proposal-129728/30807) to the CMC changed how the arguments to `notify_create_canister` need to be passed.
`dfx` now again properly calls that function.

### feat: display replica port in `dfx start`

This replaces the dashboard link, which is now shown only in verbose mode. This should hopefully be less confusing for new users.

### feat!: add `crate` field to dfx.json

It is now possible to specify a particular crate within a Rust package to use for a canister module, using the `crate` field.
This enables specifying crates with different names than the package. In a few cases these were previously auto-detected
by dfx, you will need to add this field if you were using such a setup.

### feat: the `--wallet` parameter now accepts an identity name

The `--wallet` parameter can now be either a principal or the name of an identity.

If the name of an identity, dfx looks up the associated wallet's principal.

This means `--wallet <name>` is the equivalent of `--wallet $(dfx identity get-wallet --identity <name>)`.

### fix: display error cause of some http-related errors

Some commands that download http resources, for example `dfx extension install`, will
once again display any error cause.

### chore: remove the deprecated --use-old-metering flag

# 0.22.0

### asset uploads: retry some HTTP errors returned by the replica

Now retries the following, with exponential backoff as is already done for connect and transport errors:
- 500 internal server error
- 502 bad gateway
- 503 service unavailable
- 504 gateway timeout
- 429 many requests

### fix: Allow canisters to be deployed even if unrelated canisters in dfx.json are malformed

### feat!: enable cycles ledger support unconditionally

### chore!: removed `unsafe-eval` CSP from default starter template

To do this, the `@dfinity/agent` version was updated as well.

### fix: `dfx build` no longer requires a password for password-protected identities

### chore!: enforce `--wallet` requirement for `dfx canister call --with-cycles` earlier

### feat: add `dfx schema` support for .json files related to extensions

- `dfx schema --for extension-manifest` corresponds to extension.json
- `dfx schema --for extension-dependencies` corresponds to dependencies.json

### chore!: enforce minimum password length of 9 characters

The [NIST guidelines](https://pages.nist.gov/800-63-3/sp800-63b.html) require passwords to be longer than 8 characters.
This is now enforced when creating new identities.
Identities protected by a shorter password can still be decrypted.

### feat: `dfx extension install` now uses the extension's dependencies.json file to pick the highest compatible version

### feat: Enable threshold schnorr signatures for Bip340Secp256k1

Schnorr signature signing for `Bip340Secp256k1` is now enabled.
A test key id `Bip340Secp256k1:dfx_test_key` is ready to be used by locally created canisters.

## Dependencies

### Replica

Updated replica to elected commit 5849c6daf2037349bd36dcb6e26ce61c2c6570d0.
This incorporates the following executed proposals:

- [130985](https://dashboard.internetcomputer.org/proposal/130985)
- [130984](https://dashboard.internetcomputer.org/proposal/130984)
- [130819](https://dashboard.internetcomputer.org/proposal/130819)
- [130818](https://dashboard.internetcomputer.org/proposal/130818)
- [130748](https://dashboard.internetcomputer.org/proposal/130748)
- [130749](https://dashboard.internetcomputer.org/proposal/130749)
- [130728](https://dashboard.internetcomputer.org/proposal/130728)
- [130727](https://dashboard.internetcomputer.org/proposal/130727)
- [130409](https://dashboard.internetcomputer.org/proposal/130409)
- [130408](https://dashboard.internetcomputer.org/proposal/130408)

### Motoko

Updated Motoko to [0.11.2](https://github.com/dfinity/motoko/releases/tag/0.11.2)

# 0.21.0

### feat: dfx killall

Introduced `dfx killall`, a command for killing DFX-started processes.

### feat!: remove support for bitcoin query API

`dfx call --query aaaaa-aa bitcoin_get_balance_query/bitcoin_get_utxos_query` will result in an error.

### fix: simplified log message when using the default shared network configuration

Now displays `Using the default configuration for the local shared network.`
instead of `Using the default definition for the 'local' shared network because ~/.config/dfx/networks.json does not define it.`

### chore!: Improved error message about canister ranges when directly connecting to a node on a non-root subnet

### feat: `dfx start` for the shared local network stores replica state files in unique directories by options

The state files for different replica versions are often incompatible,
so `dfx start` requires the `--clean` argument in order to reset data when
using different replica versions or different replica options.

For the local shared network, dfx now stores replica state files in different
directories, split up by replica version and options.

As an example, you'll be able to do things like this going forward:
```bash
dfx +0.21.0 start
(cd project1 && dfx deploy && dfx canister call ...)
dfx stop

dfx +0.22.0 start
# notice --clean is not required.
# even if --clean were passed, the canisters for project1 would be unaffected.
(cd project2 && dfx deploy)
# project1 won't be affected unless you call dfx in its directory
dfx stop

dfx +0.21.0 start
# the canisters are still deployed
(cd project1 && dfx canister call ...)
```

Prior to this change, the second `dfx start` would have had to include `--clean`,
which would have reset the state of the shared local network, affecting all projects.

This also means `dfx start` for the shared local network won't ever require you to pass `--clean`.

`dfx start` will delete old replica state directories.  At present, it retains the 10 most recently used.

This doesn't apply to project-specific networks, and it doesn't apply with `--pocketic`.

It doesn't apply to project-specific networks because the project's canister ids would
reset anyway on first access. If you run `dfx start` in a project directory where dfx.json
defines the local network, you'll still be prompted to run with `--clean` if using a
different replica version or different replica options.

It doesn't apply to `--pocketic` because PocketIC does not yet persist any data.

### feat: allow specifying encodings in `.ic-assets.json`

When uploading assets to an asset canister, `dfx` by default uploads `.txt`, `.html` and `.js` files in `identity` encoding but also in `gzip` encoding to the frontend canister if encoding saves bytes.
It is now possible to specify in `.ic-assets.json` which encodings are used besides `identity`.
Note that encodings are only used if the encoding saves bytes compared to `identity` or if `identity` is not a specified encoding.

Example: To turn off `gzip` for `.js` files and to turn on `gzip` for `.jpg` files, use this in `.ic-assets.json`:
``` json
{
  "match": "**/*.js",
  "encodings": ["identity"]
},
{
  "match": "**/*.jpg",
  "encodings": ["identity", "gzip"]
}
```

### feat: `dfx canister url`

Add `dfx canister url` subcommand to display the url of a given canister. Basic usage as below:

``` bash
dfx canister url <canister>
```

The `<canister>` argument specifies the name or id of the canister for which you want to display the url.

### feat: `log_visibility` canister setting

Adds support for the `log_visibility` canister setting, which configures which users are allowed to read a canister's logs.
Valid options are `controllers` and `public`. The setting can be used with the `--log-visibility` flag in `dfx canister create`
and `dfx canister update-settings`, or in `dfx.json` under `canisters[].initialization_values.log_visibility`.

## Asset canister synchronization

### feat: support `brotli` encoding

Asset synchronization now not only supports `identity` and `gzip`, but also `brotli` encoding.
The default encodings are still
- `identity` and `gzip` for MIME types `.txt`, `.html` and `.js`
- `identity` for anything else

## Dependencies

### Frontend canister

**fix!: URL decoding follows the whatwg standard**

Previously, the frontend canister used custom logic to decode URLs.
The logic was replaced with a dependency that follows https://url.spec.whatwg.org/#percent-decode, which is what JavaScript's `new Request("https://example.com/% $").url` also uses.
This also drops support for decoding `%%` to `%`. `%` does no longer need to be encoded.

URLs that contain invalid encodings now return `400 Bad Request` instead of `500 Internal Server Error`

- Module hash: 2cc4ec4381dee231379270a08403c984986c9fc0c2eaadb64488b704a3104cc0
- https://github.com/dfinity/sdk/pull/3767

### Replica

Updated replica to elected commit 246d0ce0784d9990c06904809722ce5c2c816269.
This incorporates the following executed proposals:

- [130392](https://dashboard.internetcomputer.org/proposal/130392)
- [130400](https://dashboard.internetcomputer.org/proposal/130400)
- [130315](https://dashboard.internetcomputer.org/proposal/130315)
- [130134](https://dashboard.internetcomputer.org/proposal/130134)

# 0.20.2

### fix: `dfx canister delete` fails

`dfx canister delete` occasionally fails because it attempts to withdraw too many cycles from the canister before it is deleted.
Usually, `dfx` tries again with a larger margin of cycles, but sometimes this gets stuck.
It is now possible to use `--initial-margin` to manually supply a margin in case the automatic margin does not work.

### perf: improve sync command performance

Improves `sync` (eg. `dfx deploy`, `icx-asset sync`) performance by parallelization:
- Make asset properties query faster by parallelization, significant improvement for canisters that have many assets
- Make chunk creation process faster, by increasing parallelization 4=>25, significant improvement when deploying lots of small assets

`icx-asset`: add support for log levels, defaulting to `info`

### PocketIC support

Passing `--pocketic` to `dfx start` now starts a PocketIC server instead of the replica. PocketIC is lighter-weight than the replica and execution environment internals can be manipulated by REST commands. For more information, see the [PocketIC readme](https://github.com/dfinity/pocketic).

### feat: subaccount can be derived from principal in `dfx ledger account-id`

### feat: `dfx info candid-ui-url`

`dfx info candid-ui-url` displays the URL to the Candid UI canister for an explicitly specified `--network <network name>` (or `local` by default).

### chore: Improve help text of `dfx identity new` to include which characters are valid in identity names

### fix: Capitalization of "Wasm" in docs and messages

The output of `dfx canister status` has been also changed to use consistent capitalization of words.

### fix!(frontend-canister): include `.well-known` directory by default for asset upload

When uploading assets to an asset canister, `dfx` by default excludes directories and files with names that start with `.`.
`dfx` will start including folders with the name `.well-known` by default.
It is possible to override this in `.ic-assets.json` like this:

``` json
{
  "match": ".well-known",
  "ignore": true
}
```

### fix: Transferring funds too early in `dfx ledger create-canister` with --next-to

When creating a canister with `dfx ledger create-canister --next-to` on a canister that does not exist (e.g., 2vxsx-fae), then the funds are first transferred away from the users account, but the call then fails to create the new canister, and the funds are not returned to the user's account.

## Dependencies

### Updated to [agent-rs 0.35.0](https://github.com/dfinity/agent-rs/blob/main/CHANGELOG.md#0350---2024-05-10)

### Replica

Updated replica to elected commit ec35ebd252d4ffb151d2cfceba3a86c4fb87c6d6.
This incorporates the following executed proposals:

- [130083](https://dashboard.internetcomputer.org/proposal/130083)
- [129747](https://dashboard.internetcomputer.org/proposal/129747)
- [129746](https://dashboard.internetcomputer.org/proposal/129746)
- [129706](https://dashboard.internetcomputer.org/proposal/129706)
- [129697](https://dashboard.internetcomputer.org/proposal/129697)
- [129696](https://dashboard.internetcomputer.org/proposal/129696)
- [129628](https://dashboard.internetcomputer.org/proposal/129628)
- [129627](https://dashboard.internetcomputer.org/proposal/129627)

# 0.20.1

### feat: reformatted error output

Rather than increasing indentation, dfx now aligns the error causes with a "Caused by: " prefix.

Also changed error types to report error causes as causes, rather than embedding their error cause in the error text.

Before:
```bash
Error: Failed while trying to deploy canisters.
Caused by: Failed while trying to deploy canisters.
  Failed to build all canisters.
    Failed while trying to build all canisters.
      The build step failed for canister 'bw4dl-smaaa-aaaaa-qaacq-cai' (wasminst_backend) with an embedded error: Failed to build Motoko canister 'wasminst_backend'.: Failed to compile Motoko.: Failed to run 'moc'.: The command '"/Users/ericswanson/.cache/dfinity/versions/0.19.0/moc" ... params ...  failed with exit status 'exit status: 1'.
Stdout:

Stderr:
/Users/ericswanson/w/wasminst/src/wasminst_backend/main2.mo: No such file or directory
```

After:
```bash
Error: Failed while trying to deploy canisters.
Caused by: Failed to build all canisters.
Caused by: Failed while trying to build all canisters.
Caused by: The build step failed for canister 'bw4dl-smaaa-aaaaa-qaacq-cai' (wasminst_backend)
Caused by: Failed to build Motoko canister 'wasminst_backend'.
Caused by: Failed to compile Motoko.
Caused by: Failed to run 'moc'.
Caused by: The command '"/Users/ericswanson/.cache/dfinity/versions/0.20.0/moc" ... params ... failed with exit status 'exit status: 1'.
Stdout:

Stderr:
/Users/ericswanson/w/wasminst/src/wasminst_backend/main2.mo: No such file or directory
```

### fix: "Failed to decrypt PEM file" errors messages will now include the cause

### feat: Wasm memory soft-limit

Adds support for the `wasm_memory_limit` canister setting, which limits the canister's heap during most calls but does not affect queries. As with other canister settings, it can be set in `dfx canister create` or `dfx canister update-settings` via the `--wasm-memory-limit` flag, as well as in `dfx.json` under `canisters[].initialization_values.wasm_memory_limit`.

### feat: extensions can define a canister type

Please see [extension-defined-canister-types](docs/concepts/extension-defined-canister-types.md) for details.

### feat: init_arg_file in dfx.json

Introduces support for the `init_arg_file` field in `dfx.json`, providing an alternative method to specify initialization arguments.

This field accepts a relative path, from the directory containing the `dfx.json` file.

**Note**

- Only one of `init_arg` and `init_arg_file` can be defined at a time.
- If `--argument` or `--argument-file` are set, the argument from the command line takes precedence over the one in dfx.json.

### fix: dfx new failure when node is available but npm is not

`dfx new` could fail with "Failed to scaffold frontend code" if node was installed but npm was not installed.

## Dependencies

### Cycles wallet

Updated cycles wallet to a gzipped version of `20240410` release:
- Module hash: `7745d3114e3e5fbafe8a7150a0a8c15a5b8dc9257f294d5ced67d41be76065bc`, in gzipped form: `664df1045e093084f4ebafedd3a793cc3b3be0a7ef1b245d8d3defe20b33057c`
- https://github.com/dfinity/cycles-wallet/commit/b013764dd827560d8538ee2b7be9ecf66bed6be7

### Replica

Updated replica to elected commit 5e285dcaf77db014ac85d6f96ff392fe461945f5.
This incorporates the following executed proposals:

- [129494](https://dashboard.internetcomputer.org/proposal/129494)
- [129493](https://dashboard.internetcomputer.org/proposal/129493)
- [129428](https://dashboard.internetcomputer.org/proposal/129428)
- [129427](https://dashboard.internetcomputer.org/proposal/129427)
- [129423](https://dashboard.internetcomputer.org/proposal/129423)
- [129408](https://dashboard.internetcomputer.org/proposal/129408)
- [129379](https://dashboard.internetcomputer.org/proposal/129379)
- [129378](https://dashboard.internetcomputer.org/proposal/129378)

# 0.20.0

### fix: set `CANISTER_CANDID_PATH_<canister name>` properly for remote canisters

In the remote canister declaration it is possible to set a candid file to use when the canister is remote on a specific network.
`dfx` now correctly sets the `CANISTER_CANDID_PATH_<canister name>` environment variable during the build process on remote networks if the file exists.

### feat: display schema for dfx metadata json

`dfx schema --for dfx-metadata` to display JSON schema of the "dfx" metadata.

### feat: add tech_stack to the Canister Metadata Standard

The standardized `dfx` metadata is extended with another object: `tech_stack`.

Please check [tech-stack](docs/concepts/tech-stack.md) for more details.

### chore: updated management canister .did file

### feat: added `dfx completion` command

This command generates shell completion scripts for `bash`, `elvish`, `fish`, `zsh`, or PowerShell.

Describing how to install shell completion scripts is beyond the scope of this document.
Here are two commands that would enable command completion in the current shell:

In zsh:

```bash
source <(dfx completion zsh)
```

In bash:

```bash
source <(dfx completion)
```

### fix: dfx no longer always creates .dfx directory if dfx.json is present

Previously, `dfx` would always create a `.dfx` directory in the project root if `dfx.json` was present.
Now, it only does so if the command accesses the .dfx directory in some way.

### fix: dfx only loads dfx.json for commands that need it

For example, this will work now:
```bash
echo garbage >dfx.json && dfx identity get-principal
```

## Dependencies

### Replica

Updated replica to elected commit 02dcaf3ccdfe46bd959d683d43c5513d37a1420d.
This incorporates the following executed proposals:

- [129084](https://dashboard.internetcomputer.org/proposal/129084)
- [129081](https://dashboard.internetcomputer.org/proposal/129081)
- [129035](https://dashboard.internetcomputer.org/proposal/129035)
- [128876](https://dashboard.internetcomputer.org/proposal/128876)
- [128904](https://dashboard.internetcomputer.org/proposal/128904)
- [128864](https://dashboard.internetcomputer.org/proposal/128864)
- [128816](https://dashboard.internetcomputer.org/proposal/128816)
- [128846](https://dashboard.internetcomputer.org/proposal/128846)

# 0.19.0

### fix: call management canister Bitcoin query API without replica-signed query

`dfx canister call --query` defaults to use "Replica-signed query" feature.

It doesn't work with bitcoin query calls to the management canister because the Boundary Nodes cannot route the `read_state` call.

Only for these particular queries, `dfx` will make the query calls without checking the replica signatures.

If the response reliability is a concern, you can make update calls to the secure alternatives.

### feat(beta): enable cycles ledger support

If the environment variable `DFX_CYCLES_LEDGER_SUPPORT_ENABLE` is set and no cycles wallet is configured, then dfx will try to use the cycles ledger to perform any operation that the cycles wallet usually is used for.

The following commands/options have been unhidden:
- `dfx cycles`
- `--from-subaccount` for `dfx deploy`, `dfx canister create`, `dfx canister deposit-cycles` to determine which cycles ledger subaccount the used cycles should be used from
- `--created-at-time` for `dfx deploy`, `dfx create canister`, `dfx canister deposit-cycles` to control transaction deduplication on the cycles ledger
- `--to-subaccount` for `dfx canister delete` to control into which subaccount cycles are withdrawn before the canister is deleted

The cycles ledger will not be supported by default until the cycles ledger canister is under NNS control.

### feat: dfx canister call ... --output json

This is the same as `dfx canister call ... | idl2json`, for convenience.

See also: https://github.com/dfinity/idl2json

### fix: Output of dfx ping is now valid JSON

Added commas in between fields, and newlines to improve formatting.

### fix: canister status output to be grep compatible

`dfx canister status` now outputs to `stdout`, rather than `stderr`, so that its output is `grep` compatible.

### fix: fetching canister logs to be grep & tail compatible

`dfx canister logs` now outputs to stdout, rather than stderr, so that its output is `grep` and `tail` compatible.

### fix: fetching canister logs

The management canister method `fetch_canister_logs` can be called only as a query, not as an update call. Therefore, `dfx canister logs <canister_id>` now uses a query call for this purpose.

### `dfx wallet set-name` now actually sets the name of the wallet

### feat: hyphenated project names

DFX no longer forbids hyphens in project names. Anywhere they appear as the name of a variable, e.g. environment variables or generated JS variables, they will be replaced with underscores.

### fix: .ic-assets.json configuration entries no longer overwrite the default for `allow_raw_access`

Previously, any configuration element in .ic-assets.json functioned as if a setting of
`"allow_raw_access": true` were present in the json object.

For example, given the following configuration, all files would be configured
with `allow_raw_access` set to `true`, as if the second entry specified
`"allow_raw_access": true` (which is the default), even though it does not.

```json
[
  {
    "match": "**/*",
    "allow_raw_access": false
  },
  {
    "match": "**/*",
    "headers": {
      "X-Anything": "Something"
    }
  }
]
```

Now, given the same configuration, all files would be configured with `allow_raw_access` set to false, as expected.

Note that the default value of `allow_raw_access` is still `true`.

### fix: removed version switching logic

Removed the logic for calling a different version of dfx based on DFX_VERSION or the `dfx` field in
dfx.json.  This is now performed by dfxvm.

### feat: --always-assist flag for `dfx canister call/install/sign and dfx deploy`

When all the arguments are optional, dfx automatically provides a `null` value when no arguments are provided.
`--always-assist` flag enables the candid assist feature for optional arguments, instead of providing a default `null` value.

### fix(deps): the second pull forget to set wasm_hash_download in pulled.json

When the dependency has been in the cache, `dfx deps pull` forgot to set correct `wasm_hash_download` in `pulled.json`.

It caused the following `init/deploy` commands to fail.

## Dependencies

### Replica

Updated replica to elected commit 425a0012aeb40008e2e72d913318bc9dbdf3b4f4.
This incorporates the following executed proposals:

- [128806](https://dashboard.internetcomputer.org/proposal/128806)
- [128805](https://dashboard.internetcomputer.org/proposal/128805)
- [128296](https://dashboard.internetcomputer.org/proposal/128296)
- [128295](https://dashboard.internetcomputer.org/proposal/128295)
- [128171](https://dashboard.internetcomputer.org/proposal/128171)

### Bitcoin canister

Downgraded Bitcoin canister to [release/2023-10-13](https://github.com/dfinity/bitcoin-canister/releases/tag/release%2F2023-10-13)

### Motoko

Updated Motoko to [0.11.1](https://github.com/dfinity/motoko/releases/tag/0.11.1)

# 0.18.0

### fix!: removed the `dfx upgrade` command

The `dfx upgrade` command now prints a message directing the user to install dfxvm.

### fix!: Remove fallback .env formats

In dfx 0.14.0, we standardized on `CANISTER_ID_<CANISTER_NAME_UPPERCASE>` and
`CANISTER_CANDID_PATH_<CANISTER_NAME_UPPERCASE>` for
environment variables for canister IDs and candid paths respectively,
and deprecated the old formats.  This version removes the old formats.

The only variable names now provided are the following,
all uppercase, with any '-' replaced by '_':
- `CANISTER_CANDID_PATH_<CANISTER_NAME>`
- `CANISTER_ID_<CANISTER_NAME>`

For reference, these formats were removed (any '-' characters were replaced by '_'):
- `CANISTER_CANDID_PATH_<canister_name_case_from_dfx_json>`
- `<CANISTER_NAME_UPPERCASE>_CANISTER_ID`

### feat: add `dfx canister logs <canister_id>` for fetching canister's logs (preview)

There is a new subcommand `logs` to fetch canister's logs. 
When printing the log entries it tries to guess if the content can be converted to UTF-8 text and prints an array of hex bytes if it fails.

**Note**

This feature is still in development. Changes may occur in following releases.

### feat: display local asset canister URLs in subdomain format

Locally, canisters can either be accessed via `<canister_id>.localhost:<port>` or `localhost:<port>?canisterId=<canister_id>`.
The query parameter format is annoying to handle in SPAs, therefore the subdomain format is now displayed alongside the subdomain version after deployments.

The query parameter format is not removed because Safari does not support localhost subdomains.

### fix: .env files sometimes missing some canister ids

Made it so `dfx deploy` and `dfx canister install` will always write 
environment variables for all canisters in the project that have canister ids
to the .env file, even if they aren't being deployed/installed
or a dependency of a canister being deployed/installed.

### feat: unify CLI options to specify arguments

There are a few subcommands that take `--argument`/`--argument-file` options to set canister call/init arguments.

We unify the related logic to provide consistent user experience.
 
The notable changes are:

- `dfx deploy` now accepts `--argument-file`.
- `dfx deps init` now accepts `--argument-file`.

### feat: candid assist feature

Ask for user input when Candid argument is not provided in `dfx canister call`, `dfx canister install` and `dfx deploy`. 
Previously, we cannot call `dfx deploy --all` when multiple canisters require init args, unless the init args are specified in `dfx.json`. With the Candid assist feature, dfx now asks for init args in terminal when a canister requires init args.

### fix: restored access to URLs like http://localhost:8080/api/v2/status through icx-proxy

Pinned icx-proxy at 69e1408347723dbaa7a6cd2faa9b65c42abbe861, shipped with dfx 0.15.2

This means commands like the following will work again:
```
curl -v --http2-prior-knowledge "http://localhost:$(dfx info webserver-port)/api/v2/status" --output -
```

### feat: `dfx cycles approve` and `transfer --from`

It is now possible to approve other principals to spend cycles on your behalf using `dfx cycles approve <spender> <amount>`.
`dfx cycles transfer` now also supports `--from`, `--from-subaccount`, and `--spender-subaccount`.
For detailed explanations on how these fields work please refer to the [ICRC-2 specification](https://github.com/dfinity/ICRC-1/blob/main/standards/ICRC-2/README.md).

### feat: cut over to dfxvm

The script at https://internetcomputer.org/install.sh now installs
the [dfxvm version manager](https://github.com/dfinity/dfxvm) instead of the dfx binary.

### fix(deps): init/deploy still requires hash check

`dfx deps pull` was recently changed to allow hash mismatch wasm. But `init` and `deploy` weren't change accordingly.

Also the warning of hash mismatch is removed since it scares users and users can't fix it locally.

### fix(generate): Rust canister source candid wrongly deleted

Fixed a bug where `dfx generate` would delete a canister's source candid file if the `declarations.bindings` in `dfx.json` did not include "did".

### fix: failed to install when specify id without dfx.json

Fixed a bug where `dfx canister install` would fail when specify a canister id and there is no dfx.json.

### fix: failed to call a canister removed from dfx.json

Fixed a bug where `dfx canister call` would fail when the deployed canister was removed from dfx.json.

### chore: bump candid to 0.10.4

Fix the Typescript binding for init args.

## Dependencies

### Replica

Updated replica to elected commit d966b2737ca75f1bfaa84f21e7f3f7c54b5d7f33.
This incorporates the following executed proposals:

- [128155](https://dashboard.internetcomputer.org/proposal/128155)
- [128154](https://dashboard.internetcomputer.org/proposal/128154)
- [128099](https://dashboard.internetcomputer.org/proposal/128099)
- [128088](https://dashboard.internetcomputer.org/proposal/128088)
- [127707](https://dashboard.internetcomputer.org/proposal/127707)
- [127706](https://dashboard.internetcomputer.org/proposal/127706)

### Motoko

Updated Motoko to [0.11.0](https://github.com/dfinity/motoko/releases/tag/0.11.0)

### Asset canister

Module hash: 32e92f1190d8321e97f8d8f3e793019e4fd2812bfc595345d46d2c23f74c1ab5

bump ic-cdk to 0.13.1

### Candid UI

Module hash: 1208093dcc5b31286a073f00f748ac6612dbae17b66c22332762705960a8aaad

bump ic-cdk to 0.13.1

### Bitcoin canister

Updated Bitcoin canister to [release/2024-01-22](https://github.com/dfinity/bitcoin-canister/releases/tag/release%2F2024-01-22)

# 0.17.0

### feat: new starter templates

`dfx new` now has a new set of customizable project templates and an interactive menu for selecting them. Supports the Svelte, Vue, and React frameworks, and Azle and Kybra backends.

### fix: --no-frontend no longer creates a frontend

Previously `dfx new --no-frontend` still created a frontend canister. This behavior is now accessed via `--frontend simple-assets`.

### feat: `dfx cycles redeem-faucet-coupon`

It is now possible to redeem faucet coupons to cycles ledger accounts.

### feat: `dfx cycles convert`

It is now possible to turn ICP into cycles that are stored on the cycles ledger using `dfx cycles convert --amount <amount of ICP>`

### feat: specified_id in dfx.json

In addition to passing `--specified-id` in `dfx deploy` and `dfx canister create`, `specified_id` can be set in `dfx.json`.

If it is set in both places, the specified ID from the command line takes precedence over the one in dfx.json.

### feat: create canister on same subnet as other canisters

`dfx deploy`, `dfx canister create`, and `dfx ledger create-canister` now support the option `--next-to <canister principal>` to create canisters on the same subnet as other canisters.
The [registry canister](https://dashboard.internetcomputer.org/canister/rwlgt-iiaaa-aaaaa-aaaaa-cai#get_subnet_for_canister) is used as the source of truth to figure out the subnet id.

### feat: init_arg in dfx.json

In addition to passing `--argument` or `--argument-file` in `dfx deploy` and `dfx canister install`, `init_arg` can be set in `dfx.json`.

If it is set in both places, the argument from the command line takes precedence over the one in dfx.json.

### feat(deps): init_arg in pullable metadata

Providers can set an optional `init_arg` field in `pullable` metadata.

When consumers run `dfx deps init` without `--argument`, the value in `init_arg` will be used automatically.

Consumers won't have to figure out the init argument by themselves. It can be overwritten by `dfx deps init --argument`.

### fix(deps): dfx deps init will try to set "(null)" init argument

For pulled canisters which have no `init_arg` in `pullable` metadata, `dfx deps init` without `--argument` will try to set `"(null)"` automatically.

This works for canisters with top-level `opt` in init argument. This behavior is consistent with `dfx deploy` and `dfx canister install`.

The init argument can be overwritten by `dfx deps init --argument`.

### fix(deps): content of wasm_hash_url can have extra fields than the hash

It is natural to point `wasm_hash_url` to the `<FILE>.sha256` file generated by `shasum` or `sha256sum` which consists of the hash and the file name.

Now when `dfx deps pull`, such content will be accept properly.

### feat: dfx upgrade will direct the user to install dfxvm if it has been released.

If the latest release of https://github.com/dfinity/dfxvm is \>\= 1.0, `dfx upgrade` will
direct the user to install dfxvm and then exit.

### feat: fetch did file from canister metadata when making canister calls

`dfx canister call` will always fetch the `.did` file from the canister metadata. If the canister doesn't have the `candid:service` metadata, dfx will fallback to the current behavior of reading the `.did` file from the local build artifact. This fallback behavior is deprecated and we will remove it in a future release. This should not affect Motoko and Rust canisters built from dfx, as `dfx build` automatically writes the Candid metadata into the canister.

If you build with custom canister type, add the following into `dfx.json`:

```
"metadata": [
  { 
    "name": "candid:service"
  }
]
```

If you build the canister without using `dfx`, you can use [ic-wasm](https://github.com/dfinity/ic-wasm/releases) to store the metadata:

```
ic-wasm canister.wasm -o canister.wasm metadata candid:service -f service.did -v public
```

### fix: removed the `dfx toolchain` command

Please use the [dfx version manager](https://github.com/dfinity/dfxvm) instead.

### feat: allow dfxvm install script to bypass confirmation

The dfxvm install script now accepts `DFXVM_INIT_YES=<non empty string>` to skip confirmation.

### chore: bump `ic-agent`, `ic-utils` and `ic-identity-hsm` to 0.32.0

# 0.16.1

### feat: query stats support

When using `dfx canister status`, the output now includes the new query statistics. Those might initially be 0, if the feature is not yet enabled on the subnet the canister is installed in.

### fix: Candid parser when parsing `vec \{number\}` with `blob` type

Fix the bug that when parsing `vec \{1;2;3\}` with `blob` type, dfx silently ignores the numbers.

### fix: support `import` for local did file

If the local did file contains `import` or init args, dfx will rewrite the did file when storing in canister metadata.
Due to current limitations of the Candid parser, comments will be dropped during rewriting. 
If the local did file doesn't contain `import` or init args, we will not perform the rewriting, thus preserving the comments.

### fix: subtyping check reports the special opt rule as error

### fix: can now run several dfx canister commands outside of a project

The following commands now work outside of a project:
- `dfx canister start <specific canister id>`
- `dfx canister stop <specific canister id>`
- `dfx canister deposit-cycles <amount> <specific canister id>`
- `dfx canister uninstall-code <specific canister id>`

## Dependencies

### Replica

Updated replica to elected commit 044cfd5147fc97d7e5a214966941b6580c325d72.
This incorporates the following executed proposals:

- [127463](https://dashboard.internetcomputer.org/proposal/127463)
- [127461](https://dashboard.internetcomputer.org/proposal/127461)
- [127104](https://dashboard.internetcomputer.org/proposal/127104)

### Candid UI

Module hash: e5f049a97041217554c1849791c093c4103a6844625be3d6453df2e91abeed35

Fix the HTTP header for deploying in remote environments

# 0.16.0

### feat: large canister modules now supported

When using `dfx deploy` or `dfx canister install`, previously Wasm modules larger than 2MiB would be rejected.
They are now automatically submitted via the chunking API if they are large enough.
From a user perspective the limitation will simply have been lifted.

### feat: dfx deps: wasm_hash_url and loose the hash check

Providers can provide the hash through `wasm_hash_url` instead of hard coding the hash directly.

If the hash of downloaded wasm doesn’t match the provided hash (`wasm_hash`, `wasm_hash_url` or read from mainnet state tree), dfx deps won’t abort. Instead, it will print a warning message.

### feat: create canister on specific subnets or subnet types

`dfx deploy`, `dfx canister create`, and `dfx ledger create-canister` now support the option `--subnet <subnet principal>` to create canisters on specific subnets.

`dfx canister create` and `dfx deploy` now support the option `--subnet-type <subnet type>` to create canisters on a random subnet of a certain type.
Use `dfx ledger show-subnet-types` to list the available subnet types

### feat!: update `dfx cycles` commands with mainnet `cycles-ledger` canister ID

The `dfx cycles` command no longer needs nor accepts the `--cycles-ledger-canister-id <canister id>` parameter.

### chore: removed the dfx start --emulator mode

This was deprecated in dfx 0.15.1.

### chore: removed ic-ref from the binary cache

### chore: updated dependencies for new rust projects

Updated to candid 0.10, ic-cdk 0.12, and ic-cdk-timers 0.6

### fix: store playground canister acquisition timestamps with nanosecond precision on all platforms

They've always been stored with nanosecond precisions on Linux and Macos.
Now they are stored with nanosecond precision on Windows too.

### fix: dfx canister delete, when using an HSM identity, no longer fails by trying to open two sessions to the HSM

Previously, this would fail with a PKCS#11: CKR_CRYPTOKI_ALREADY_INITIALIZED error.

## Dependencies

### Motoko

Updated Motoko to [0.10.4](https://github.com/dfinity/motoko/releases/tag/0.10.4)

### Frontend canister

Module hash: 3c86d912ead6de7133b9f787df4ca9feee07bea8835d3ed594b47ee89e6cb730

### Candid UI

Module hash: b91e3dd381aedb002633352f8ebad03b6eee330b7e30c3d15a5657e6f428d815

Fix the routing error when deploying to gitpod/github workspace.
Fix that Candid UI cannot be opened using localhost URL.

### Replica

Updated replica to elected commit 324eb99eb7531369a5ef75560f1a1a652d123714.
This incorporates the following executed proposals:

- [127096](https://dashboard.internetcomputer.org/proposal/127096)
- [127094](https://dashboard.internetcomputer.org/proposal/127094)
- [127034](https://dashboard.internetcomputer.org/proposal/127034)
- [127031](https://dashboard.internetcomputer.org/proposal/127031)
- [126879](https://dashboard.internetcomputer.org/proposal/126879)
- [126878](https://dashboard.internetcomputer.org/proposal/126878)
- [126730](https://dashboard.internetcomputer.org/proposal/126730)
- [126729](https://dashboard.internetcomputer.org/proposal/126729)
- [126727](https://dashboard.internetcomputer.org/proposal/126727)
- [126366](https://dashboard.internetcomputer.org/proposal/126366)
- [126365](https://dashboard.internetcomputer.org/proposal/126365)
- [126293](https://dashboard.internetcomputer.org/proposal/126293)

# 0.15.3

### fix: allow `http://localhost:*` as `connect-src` in the asset canister's CSP

This will enable browsing the asset canister at `http://<canister-id>.localhost:<port>` in most browsers.

### fix: frontend code crashing when there is no canister ID

### feat: `dfx ledger top-up` also accepts canister names

Previously, `dfx ledger top-up` only accepted canister principals. Now it accepts both principals and canister names.

### fix: installer once again detects if curl supports tlsv1.2

A change to `curl --help` output made it so the install script did not detect
that the `--proto` and `--tlsv1.2` options are available.

### chore: skip reserving 8GB of memory when deleting a canister

When dfx deletes a canister, it first withdraws as many cycles as possible from the canister.
While doing so, dfx previously set the memory allocation of the canister to 8GB in order to not run into any memory problems while withdrawing.
This, however, lead to problems with dynamic memory pricing in subnets with a lot of data because then it becomes very expensive to reserve that much data.
dfx now no longer sets a memory allocation. We anticipate fewer problems this way.

### feat: Added support for icx-proxy `--domain` parameter

In order to access a local replica through a domain name or domain names,
it's necessary to pass the `--domain` parameter to icx-proxy.  dfx now supports
this in configuration and as a parameter to dfx start.  You can specify a single
domain or a list of domains in any of the following ways:

- in networks.json, in `.<network>.proxy.domain`
- in dfx.json, in `.networks.<network>.proxy.domain`
- in dfx.json, in `.defaults.proxy.domain`
- to dfx start, as `dfx start --domain <domain1> --domain <domain2> ...`

## Dependencies

### Candid UI

- Module hash: d172df265a14397a460b752ff07598380bc7ebd9c43ece1e82495ae478a88719c
- Internet identity integration in Candid UI. Thanks to @Web3NL!
  + You can customize the II url and derivationOrigin via URL parameter `ii` and `origin` respectively.
- Update with the new profiling API

### Motoko

Updated Motoko to [0.10.3](https://github.com/dfinity/motoko/releases/tag/0.10.3)

# 0.15.2

### fix: `dfx canister delete <canister id>` removes the related entry from the canister id store

Previously, deleting a canister in the project by id rather than by name
would leave the canister id in the canister id store. This would cause
`dfx deploy` to fail.

### fix: dfx extension install can no longer create a corrupt cache directory

Running `dfx cache delete && dfx extension install nns` would previously
create a cache directory containing only an `extensions` subdirectory.
dfx only looks for the existence of a cache version subdirectory to
determine whether it has been installed. The end result was that later
commands would fail when the cache did not contain expected files.

### fix: output_env_file is now considered relative to project root

The .env file location, whether specified as `output_env_file` in dfx.json
or `--output-env-file <file>` on the commandline, is now considered relative
to the project root, rather than relative to the current working directory.

### feat: Read dfx canister install argument from a file

Enables passing large arguments that cannot be passed directly in the command line using the `--argument-file` flag. For example `dfx canister install --argument-file ./my/argument/file.txt my_canister_name`.


### feat: change `list_permitted` and `list_authorized` to an update call.

This requires the `list_authorized` and `list_permitted` methods to be called as an update and disables the ability to
call it as a query call. This resolves a potential security risk.

### fix: `dfx ledger transfer` now logs to stderr messages about duplicates rather than printing them to stdout

The message "transaction is a duplicate of another transaction in block ...", previously printed to stdout, is now logged to stderr. This means that the output of `dfx ledger transfer` to stdout will contain only `Transfer sent at block height <block height>`.

### feat: accept more ways to specify cycle and e8s amounts

Underscores (`_`) can now be used to make large numbers more readable. For example: `dfx canister deposit-cycles 1_234_567 mycanister`

Certain suffixes that replace a number of zeros are now supported. The (case-insensitive) suffixes are:
- `k` for `000`, e.g. `500k`
- `m` for `000_000`, e.g. `5m`
- `b` for `000_000_000`, e.g. `50B`
- `t` for `000_000_000_000`, e.g. `0.3T`

For cycles an additional `c` or `C` is also acceptable. For example: `dfx canister deposit-cycles 3TC mycanister`

### feat: added `dfx cycles` command

This won't work on mainnet yet, but can work locally after installing the cycles ledger.

Added the following subcommands:
 - `dfx cycles balance`
 - `dfx cycles transfer <to> <amount>` (transfer cycles from one account to another account)
 - `dfx cycles top-up <to> <amount>` (send cycles from an account to a canister)

## Dependencies

### Motoko

Updated Motoko to [0.10.2](https://github.com/dfinity/motoko/releases/tag/0.10.2)

### Frontend canister

Defining a custom `etag` header no longer breaks certification.

Fixed a certification issue where under certain conditions the fallback file (`/index.html`) was served with an incomplete certificate tree, not proving sufficiently that the fallback file may be used as a replacement.

Add the option to (re)set all permissions using upgrade arguments. This is especially useful for SNSes that cannot make calls as the canister's controller.

- Module hash: 657938477f1dee46db70b5a9f0bd167ec5ffcd2f930a1d96593c17dcddef61b3
- https://github.com/dfinity/sdk/pull/3443
- https://github.com/dfinity/sdk/pull/3451
- https://github.com/dfinity/sdk/pull/3429
- https://github.com/dfinity/sdk/pull/3428
- https://github.com/dfinity/sdk/pull/3421

### Replica

Updated replica to elected commit 69e1408347723dbaa7a6cd2faa9b65c42abbe861.
This incorporates the following executed proposals:

- [126095](https://dashboard.internetcomputer.org/proposal/126095)
- [126000](https://dashboard.internetcomputer.org/proposal/126000)
- [125592](https://dashboard.internetcomputer.org/proposal/125592)
- [125591](https://dashboard.internetcomputer.org/proposal/125591)
- [125504](https://dashboard.internetcomputer.org/proposal/125504)
- [125503](https://dashboard.internetcomputer.org/proposal/125503)
- [125343](https://dashboard.internetcomputer.org/proposal/125343)
- [125342](https://dashboard.internetcomputer.org/proposal/125342)
- [125321](https://dashboard.internetcomputer.org/proposal/125321)
- [125320](https://dashboard.internetcomputer.org/proposal/125320)
- [125002](https://dashboard.internetcomputer.org/proposal/125002)
- [125001](https://dashboard.internetcomputer.org/proposal/125001)
- [124858](https://dashboard.internetcomputer.org/proposal/124858)
- [124857](https://dashboard.internetcomputer.org/proposal/124857)

### Bitcoin canister

Updated Bitcoin canister to [release/2023-10-13](https://github.com/dfinity/bitcoin-canister/releases/tag/release%2F2023-10-13)

# 0.15.1

### feat: Added support for reserved_cycles and reserved_cycles_limit

`dfx canister status` will now display the reserved cycles balance and reserved cycles limit for a canister.

Added command-line options:
  - `dfx canister create --reserved-cycles-limit <limit>`
  - `dfx canister update-settings --reserved-cycles-limit <limit>`

In addition, `dfx deploy` will set `reserved_cycles_limit` when creating canisters if specified in `canisters.<canister>.initialization_values.reserved_cycles_limit` in dfx.json.

### feat: emit management canister idl when imported by Motoko canister

`import management "ic:aaaaa-aa;`

This will automatically produce the idl in the `.dfx` folder.

### fix: Include remote canisters in canisters_to_generate

Generate frontend declarations for remote canisters too because frontend JS code may want to call them.

### feat: `dfx extension install <extension> --version <specific version>`

Install a specific version of an extension, bypassing version checks.

### feat: Updated handling of missing values in state tree certificates

The `Unknown` lookup of a path in a certificate results in an `AgentError` (the IC returns `Absent` for non-existing paths).

### fix: dfx deploy urls printed for asset canisters

### chore: --emulator parameter is deprecated and will be discontinued soon

Added warning that the `--emulator` is deprecated and will be discontinued soon.

### fix: node engines in starter

Updates node engines to reflect the same engines supported in agent-js.
```
"node": "^12 || ^14 || ^16 || >=17",
"npm": "^7.17 || >=8"
```

### feat: deploy to playground

Introduced a new network type called `playground`. Canisters on such networks are not created through standard means, but are instead borrowed from a canister pool.
The canisters time out after a while and new canisters need to be borrowed for further deployments.
To define custom playground networks, use a network definition that includes the `playground` key:
```json
"<network name>": {
  "playground": {
    "playground_canister": "<canister pool id>",
    "timeout_seconds": <amount of seconds after which a canister is returned to the pool>
  }
}
```

Introduced a new network that is available by default called `playground`. Additionally, `--playground` is an alias for `--network playground`.
By default, this network targets the Motoko Playground backend to borrow canisters. The borrowed canisters will be available for 20 minutes, and the timer restarts on new deployments.
When the timer runs out the canister(s) will be uninstalled and are returned to the pool.
Any commands that allow choosing a target network (e.g. `dfx canister call`) require `--playground` or `--network playground` in order to target the borrowed canister(s).
Use `dfx deploy --playground` to deploy simple projects to a canister borrowed from the Motoko Playground.

### feat: `--ic` is shorthand for `--network ic`

For example, `dfx deploy --ic` rather than `dfx deploy --network ic`.

### fix: Motoko base library files in cache are no longer executable

### feat: `dfx start` for shared network warns if ignoring 'defaults' in dfx.json

Background: In order to determine whether to start a project-specific network or the shared network, `dfx start` looks for the `local` network in dfx.json.
   - If found, `dfx start` starts the project-specific local network, applying any `defaults` from dfx.json.
   - If there is no dfx.json, or if dfx.json does not define a `local` network, `dfx start` starts the shared network.  Because the shared network is not specific to any project, `dfx start` ignores any other settings from dfx.json, including `defaults`.

If `dfx start` is starting the shared network from within a dfx project, and that dfx.json contains settings in the `defaults` key for `bitcoin`, `replica`, or `canister_http`, then `dfx start` will warn that it is ignoring those settings.  It will also describe how to define equivalent settings in networks.json.

### fix: dfx canister call --wallet no longer passes the parameter twice

The parameter was erroneously passed twice.  Now it is passed only once.

### fix: Removed deprecation warning about project-specific networks

Removed this warning: "Project-specific networks are deprecated and will be removed after February 2023." While we may remove project-specific networks in the future, it is not imminent.  One key requirement is the ability to run more than one subnet type at one time.

## Dependencies

### icx-proxy

Updated to a version of the icx-proxy that is released with the replica and other related binaries.

Changes in behavior:
- "%%" is no longer accepted when url-decoding filenames for the asset canister.  Though curl supports this, it's not part of the standard. Please replace with %25.
- The icx-proxy now performs response verification.  This has exposed some bugs in the asset canister.  However, since this new icx-proxy matches what the boundary nodes use, this will better match the behavior seen on the mainnet.
- Bugs that this has exposed in the asset canister:
  - after disabling aliasing for an asset, the asset canister will return an incorrect certification in the 404 response.
  - after setting a custom "etag" header in .ic-assets.json, the asset canister will return an incorrect certification in the 200 response.
  - assets with certain characters in the filename (example: "æ") will no longer be served correctly.  The definition of "certain characters" is not yet known.

### Candid UI

- Module hash: 934756863c010898a24345ce4842d173b3ea7639a8eb394a0d027a9423c70b5c
- Add `merge_init_args` method in Candid UI.
- Draw flamegraph for canister upgrade.

### Frontend canister

For certification v1, if none of the requested encoding are certified but another encoding is certified, then the frontend canister once again returns the certificatie even though the response hash won't match.
This allows the verifying side to try to transform the response such that it matches the response hash.
For example, if only the encoding `gzip` is requested but the `identity` encoding is certified, the `gzip` encoding is returned with the certificate for the `identity` encoding.
The verifying side can then unzip the response and will have a valid certificate for the `identity` response.

- Module hash: baf9bcab2ebc2883f850b965af658e66725087933df012ebd35c03929c39efe3
- https://github.com/dfinity/sdk/pull/3369
- https://github.com/dfinity/sdk/pull/3298
- https://github.com/dfinity/sdk/pull/3281

### Replica

Updated replica to elected commit 91bf38ff3cb927cb94027d9da513cd15f91a5b04.
This incorporates the following executed proposals:

- [124795](https://dashboard.internetcomputer.org/proposal/124795)
- [124790](https://dashboard.internetcomputer.org/proposal/124790)
- [124538](https://dashboard.internetcomputer.org/proposal/124538)
- [124537](https://dashboard.internetcomputer.org/proposal/124537)
- [124488](https://dashboard.internetcomputer.org/proposal/124488)
- [124487](https://dashboard.internetcomputer.org/proposal/124487)
  
# 0.15.0

## DFX

### chore: add `--use-old-metering` flag

The `use-old-metering` flag enables old metering in replica. The new metering is enabled in the `starter` by default, so this flag is to compare the default new metering with the old one.

The flag is temporary and will be removed in a few months.

### fix: added https://icp-api.io to the default Content-Security-Policy header

Existing projects will need to change this value in .ic-assets.json or .ic-assets.json5 to include https://icp-api.io

All projects will need to redeploy.

### fix: access to raw assets is now enabled by default

The default value for `allow_raw_access` is now `true`.  This means that by default, the frontend canister will no longer restrict the access of traffic to the `<canister-id>.raw.icp0.io` domain, and will no longer automatically redirect all requests to the certified domain (`<canister-id>.icp0.io`), unless configured explicitly.

Note that existing projects that specify `"allow_raw_access": false` in .ic-assets.json5 will need to change or remove this value manually in order to allow raw access.

### feat!: Removed dfx nns and dfx sns commands

Both have now been turned into the dfx extensions. In order to obtain them, please run `dfx extension install nns` and `dfx extension install sns` respectively. After the installation, you can use them as you did before: `dfx nns ...`, and `dfx sns ...`.

### feat!: Removed dfx replica and dfx bootstrap commands

Use `dfx start` instead.  If you have a good reason why we should keep these commands, please contribute to the discussion at https://github.com/dfinity/sdk/discussions/3163

### fix: Wait for new module hash when installing wallet

A previous change made dfx wait after installing a canister until the replica updated its reported module hash, but this change did not affect wallets. Now dfx waits for wallets too, to eliminate a class of wallet installation errors.

### fix: Ctrl-C right after dfx start will hang for minutes and panics

Early break out from actors starting procedure.

### feat: can disable the warnings about using an unencrypted identity on mainnet

It's now possible to suppress warnings of this form:

```
WARN: The <identity> identity is not stored securely. Do not use it to control a lot of cycles/ICP. Create a new identity with `dfx identity new` and use it in mainnet-facing commands with the `--identity` flag
```

To do so, export the environment variable `DFX_WARNING` with the value `-mainnet_plaintext_identity`.
```bash
export DFX_WARNING="-mainnet_plaintext_identity"
```

Note that this can be combined to also disable the dfx version check warning:
```bash
export DFX_WARNING="-version_check,-mainnet_plaintext_identity"
```

### fix!: restrict `dfx identity new` to safe characters

New identities like `dfx identity new my/identity` or `dfx identity new 'my identity'` can easily lead to problems, either for dfx internals or for usability.
New identities are now restricted to the characters `ABCDEFGHIJKLMNOPQRSTUVWXYZabcdefghijklmnopqrstuvwxyz.-_@0123456789`.
Existing identities are not affected by this change.

## Frontend canister

> **NOTE**: We've re-enabled response verification v2 in the asset canister.

### fix: Certification for aliasing updates on asset deletion

Best explained by an example: Two assets exist with aliasing enabled: `/content` and `/content.html`. Usually, when requesting `/content`, `/content.html` is served because it has aliasing enabled.
But in this scenario, because `/content` exists, it overwrites the alias and `/content` is served when requesting the path `/content`.
When the file `/content` is deleted, `/content` is once again a valid alias of `/content.html`.
Previously, the alias of `/content.html` was not properly updated in the certification tree, making `/content` inaccessible.

### fix: 404 response is now certified for certification v2

Certification v2 allows certifying arbitrary responses. If the requested file does not exist, and the fallback file (`/index.html`) does not exist either,
the frontend canister serves a HTTP 404 response. This response was previously not certified.

### fix!: The CreateAsset batch operation now fails if the asset already exists

Previously, the operation was a no-op if the content type matched, but ignored other, possibly different, asset properties. Now, it fails with an error.

### fix!: http_request_streaming_callback and get_chunk now require the sha256 parameter to be set

The `http_request_streaming_callback()` and `get_chunk()` methods use the `sha256` parameter to ensure that the chunks they return are part of the same asset contents returned by the initial call.  This parameter is now required to be Some(hash).

For `http_request()` and `http_request_streaming_callback()`, there should be no change: all callers of `http_request_streaming_callback()` are expected to pass the entire token returned by `http_request()`, which includes the sha256 parameter.

Any callers of `get_chunk()` should make sure to always pass the `sha256` value returned by the `get()` method.  It will always be present.

## Dependencies

### Motoko

Updated Motoko to [0.9.7](https://github.com/dfinity/motoko/releases/tag/0.9.7)

### Updated candid to 0.9.0

### Candid UI

- Module hash: b9173bb25dabe5e2b736a8f2816e68fba14ca72132f5485ce7b8f16a85737a17
- https://github.com/dfinity/sdk/pull/3260
- https://github.com/dfinity/sdk/pull/3252
- https://github.com/dfinity/candid/pull/449
- https://github.com/dfinity/candid/pull/453

### Frontend canister

- Module hash: e20be8df2c392937a6ae0f70d20ff23b75e8c71d9085a8b8bb438b8c2d4eafe5
- https://github.com/dfinity/sdk/pull/3337
- https://github.com/dfinity/sdk/pull/3298
- https://github.com/dfinity/sdk/pull/3256
- https://github.com/dfinity/sdk/pull/3252
- https://github.com/dfinity/sdk/pull/3249
- https://github.com/dfinity/sdk/pull/3212
- https://github.com/dfinity/sdk/pull/3227

### Replica

Updated replica to elected commit cabe2ae3ca115b1a3f24d75814d4f8e317b2964d.
This incorporates the following executed proposals:

- [124331](https://dashboard.internetcomputer.org/proposal/124331)
- [124330](https://dashboard.internetcomputer.org/proposal/124330)
- [124272](https://dashboard.internetcomputer.org/proposal/124272)
- [124021](https://dashboard.internetcomputer.org/proposal/124021)
- [123977](https://dashboard.internetcomputer.org/proposal/123977)
- [123976](https://dashboard.internetcomputer.org/proposal/123976)
- [123922](https://dashboard.internetcomputer.org/proposal/123922)
- [123784](https://dashboard.internetcomputer.org/proposal/123784)
- [123730](https://dashboard.internetcomputer.org/proposal/123730)
- [123711](https://dashboard.internetcomputer.org/proposal/123711)
- [123474](https://dashboard.internetcomputer.org/proposal/123474)
- [123410](https://dashboard.internetcomputer.org/proposal/123410)
- [123311](https://dashboard.internetcomputer.org/proposal/123311)

# 0.14.2

## DFX

### feat: deprecate `dfx bootstrap` and `dfx replica` commands

Please use `dfx start` instead, which is a combination of the two commands.

If you have a good reason why we should keep these commands, please contribute to the discussion at https://github.com/dfinity/sdk/discussions/3163

### feat: add optional custom build command for asset canisters

The custom build command can be set in `dfx.json` the same way it is set for `custom` type canisters. If the command is not provided, DFX will fallback to the default `npm run build` command.

```json
{
  "canisters": {
    "ui": {
      "type": "assets",
      "build": ["<custom build command>"]
    }
  }
}
```

### fix: Diagnose duplicate assets and display upgrade steps

If `dfx deploy` detects duplicate assets in the dist/ and frontend assets/ directories, it will now suggest upgrade steps.

### fix: motoko canisters can import other canisters with service constructor

After specific canister builder output wasm and candid file, `dfx` will do some post processing on the candid file.

The complete IDL will be copied into `.dfx` folder with name `constructor.did`.
It will be used for type checking during canister installation.

Then it is separated into two parts: `service.did` and `init_args.txt`, corresponding to canister metadata `candid:service` and `candid:args`.

`service.did` will be imported during dependent canisters building. And it will also be used by the Motoko LSP to provide IDE support.

### fix: dfx start now respects the network replica port configuration in dfx.json or networks.json

## Frontend canister

> **NOTE**: We've disabled response verification v2 in the asset canister while we improve test coverage.

The redirect from `.raw.ic0.app` now redirects to `.ic0.app` instead of `.icp0.io`

The `validate_commit_proposed_batch()` method no longer requires any permission to call.

The asset canister now enforces limits during upload.  These limits to not apply to assets already uploaded.

Unconditional limits:
- `create_batch()` now fails if `dfx deploy --by-proposal` got as far as calling `propose_commit_batch()`, and the batch has not since been committed or deleted.

Configurable limits:
- `max_batches`: limits number of batches being uploaded.
- `max_chunks`: limits total number of chunks across all batches being uploaded.
- `max_bytes`: limits total size of content bytes across all chunks being uploaded.

Added methods:
- `configure()` to set limits
- `validate_configure()`: companion method for SNS
- `get_configuration()`: to view limits

Suggestions for configured limits:
- dapps controlled by SNS: max_batches=1; max_chunks and max_bytes based on asset composition.
- dapps not controlled by SNS: unlimited (which is the default)

Note that as always, if `dfx deploy` does not completely upload and commit a batch, the asset canister will retain the batch until 5 minutes have passed since the last chunk was uploaded.  If you have configured limits and the combination of an unsuccessful deployment and a subsequent attempt would exceed those limits, you can either wait 5 minutes before running `dfx deploy` again, or delete the incomplete batch with `delete_batch()`.

### fix: return the correct expr_path for index.html fallback routes

Previously, the requested path was used to construct the `expr_path` for the `index.html` fallback route.  This was incorrect, as the `expr_path` should be the path of the `index.html` file itself in this case.

## Frontend canister assets synchronization

### fix: now retries failed `create_chunk()` calls

Previously, it would only retry when waiting for the request to complete.

### fix: now considers fewer error types to be retryable

Previously, errors were assumed to be retryable, except for a few specific error messages and 403/unauthorized responses.  This could cause deployment to appear to hang until timeout.

Now, only transport errors and timeout errors are considered retryable.

## Dependencies

### Frontend canister

- Module hash: 1286960c50eb7a773cfb5fdd77cc238588f39e21f189cc3eb0f35199a99b9c7e
- https://github.com/dfinity/sdk/pull/3205
- https://github.com/dfinity/sdk/pull/3198
- https://github.com/dfinity/sdk/pull/3154
- https://github.com/dfinity/sdk/pull/3158
- https://github.com/dfinity/sdk/pull/3144

### ic-ref

Updated ic-ref to 0.0.1-a9f73dba

### Cycles wallet

Updated cycles wallet to `20230530` release:
- Module hash: c1290ad65e6c9f840928637ed7672b688216a9c1e919eacbacc22af8c904a5e3
- https://github.com/dfinity/cycles-wallet/commit/313fb01d59689df90bd3381659d94164c2a61cf4

### Motoko

Updated Motoko to 0.9.3

### Replica

Updated replica to elected commit ef8ca68771baa20a14af650ab89c9b31b1dc9a5e.
This incorporates the following executed proposals:
- [123248](https://dashboard.internetcomputer.org/proposal/123248)
- [123021](https://dashboard.internetcomputer.org/proposal/123021)
- [123007](https://dashboard.internetcomputer.org/proposal/123007)
- [122923](https://dashboard.internetcomputer.org/proposal/122923)
- [122924](https://dashboard.internetcomputer.org/proposal/122924)
- [122910](https://dashboard.internetcomputer.org/proposal/122910)
- [122911](https://dashboard.internetcomputer.org/proposal/122911)
- [122746](https://dashboard.internetcomputer.org/proposal/122746)
- [122748](https://dashboard.internetcomputer.org/proposal/122748)
- [122617](https://dashboard.internetcomputer.org/proposal/122617)
- [122615](https://dashboard.internetcomputer.org/proposal/122615)

# 0.14.1

## DFX

### fix: `dfx canister delete` without stopping first

When running `dfx canister delete` on a canister that has not been stopped, dfx will now confirm the deletion instead of erroring.

### feat: gzip option in dfx.json

`dfx` can gzip wasm module as the final step in building canisters.

This behavior is disabled by default.

You can enable it in `dfx.json`:

```json
{
  "canisters" : {
    "app" : {
      "gzip" : true
    }
  }
}
```

You can still specify `.wasm.gz` file for custom canisters directly. If any metadata/optimize/shrink options are set in `dfx.json`, the `.wasm.gz` file will be decompressed, applied all the wasm modifications, and compressed as `.wasm.gz` in the end.

### fix: prevented using --argument with --all in canister installation

Removed `dfx deploy`'s behavior of providing the same argument to all canisters, and `dfx canister install`'s behavior of providing an empty argument to all canisters regardless of what was specified. Now installing multiple canisters and providing an installation argument is an error in both commands.

### chore: make `sns` subcommands visible in `dfx help`

### chore: upgraded to clap v4

Updated the command-parsing library to v4. Some colors may be different.

### feat: dfx deps subcommands

This feature was named `dfx pull` before. To make a complete, intuitive user experience, we present a set of subcommands under `dfx deps`:

- `dfx deps pull`: pull the dependencies from mainnet and generate `deps/pulled.json`, the candid files of direct dependencies will also be put into `deps/candid/`;
- `dfx deps init`: set the init arguments for the pulled dependencies and save the data in `deps/init.json`;
- `dfx deps deploy`: deploy the pulled dependencies on local replica with the init arguments recorded in `deps/init.json`;

All generated files in `deps/` are encouraged to be version controlled.

### chore: Add the `nns-dapp` and `internet_identity` to the local canister IDs set by `dfx nns import`
`dfx nns install` installs a set of canisters in a local replica.  `dfx nns import` complements this by setting the canister IDs so that they can be queried by the user.  But `dfx nns import` is incomplete.  Now it will also provide the IDs of the `nns-dapp` and `internet_identity` canisters.

### feat: `.env` file includes all created canister IDs
Previously the `.env` file only included canister IDs for canisters that were listed as explicit dependencies during the build process.
Now all canisters that have a canister ID for the specified network are included in `.env`.

### feat!: Ask for user consent when removing themselves as principal

Removing oneself (or the wallet one uses) can result in the loss of control over a canister.
Therefore `dfx canister update-settings` now asks for extra confirmation when removing the currently used principal/wallet from the list of controllers.
To skip this check in CI, use either the `--yes`/`-y` argument or use `echo "yes" | dfx canister update-settings <...>`.

### fix: dfx start will restart replica if it does not report healthy after launch

If the replica does not report healthy at least once after launch,
dfx will terminate and restart it.

### fix: dfx start now installs the bitcoin canister when bitcoin support is enabled

This is required for future replica versions.

Adds a new field `canister_init_arg` to the bitcoin configuration in dfx.json and networks.json.  Its default is documented in the JSON schema and is appropriate for the canister wasm bundled with dfx.

### fix: no longer enable the bitcoin_regtest feature

### docs: cleanup of documentation

Cleaned up documentation of IC SDK.

## Asset Canister Synchronization

### feat: Added more detailed logging to `ic-asset`.

Now, `dfx deploy -v` (or `-vv`) will print the following information:
- The count for each `BatchOperationKind` in `CommitBatchArgs`
- The number of chunks uploaded and the total bytes
- The API version of both the `ic-asset` and the canister
- (Only for `-vv`) The value of `CommitBatchArgs`

### fix: Commit batches incrementally in order to account for more expensive v2 certification calculation

In order to allow larger changes without exceeding the per-message instruction limit, the sync process now:
- sets properties of assets already in the canister separately from the rest of the batch.
- splits up the rest of the batch into groups of up to 500 operations.

### fix: now retries failed `create_chunk()` calls

Previously, it would only retry when waiting for the request to complete.

### fix: now considers fewer error types to be retryable

Previously, errors were assumed to be retryable, except for a few specific error messages and 403/unauthorized responses.  This could cause deployment to appear to hang until timeout.

Now, only transport errors and timeout errors are considered retryable.

## Dependencies

### Frontend canister

The asset canister now properly removes the v2-certified response when `/index.html` is deleted.

Fix: The fallback file (`/index.html`) will now be served when using certification v2 if the requested path was not found.

The HttpResponse type now explicitly mentions the `upgrade : Option<bool>` field instead of implicitly returning `None` all the time.

The asset canister no longer needs to use `await` for access control checks. This will speed up certain operations.

- Module hash: 651425d92d3796ddae581191452e0e87484eeff4ff6352fe9a59c7e1f97a2310
- https://github.com/dfinity/sdk/pull/3120
- https://github.com/dfinity/sdk/pull/3112

### Motoko

Updated Motoko to 0.8.8

### Replica

Updated replica to elected commit b3b00ba59c366384e3e0cd53a69457e9053ec987.
This incorporates the following executed proposals:
- [122529](https://dashboard.internetcomputer.org/proposal/122529)
- [122284](https://dashboard.internetcomputer.org/proposal/122284)
- [122198](https://dashboard.internetcomputer.org/proposal/122198)
- [120591](https://dashboard.internetcomputer.org/proposal/120591)
- [119318](https://dashboard.internetcomputer.org/proposal/119318)
- [118023](https://dashboard.internetcomputer.org/proposal/118023)
- [116294](https://dashboard.internetcomputer.org/proposal/116294)
- [116135](https://dashboard.internetcomputer.org/proposal/116135)
- [114479](https://dashboard.internetcomputer.org/proposal/114479)
- [113136](https://dashboard.internetcomputer.org/proposal/113136)
- [111932](https://dashboard.internetcomputer.org/proposal/111932)
- [111724](https://dashboard.internetcomputer.org/proposal/111724)
- [110724](https://dashboard.internetcomputer.org/proposal/110724)
- [109500](https://dashboard.internetcomputer.org/proposal/109500)
- [108153](https://dashboard.internetcomputer.org/proposal/108153)
- [107668](https://dashboard.internetcomputer.org/proposal/107668)
- [107667](https://dashboard.internetcomputer.org/proposal/107667)
- [106868](https://dashboard.internetcomputer.org/proposal/106868)
- [106817](https://dashboard.internetcomputer.org/proposal/106817)
- [105666](https://dashboard.internetcomputer.org/proposal/105666)
- [104470](https://dashboard.internetcomputer.org/proposal/104470)
- [103281](https://dashboard.internetcomputer.org/proposal/103281)
- [103231](https://dashboard.internetcomputer.org/proposal/103231)
- [101987](https://dashboard.internetcomputer.org/proposal/101987)

# 0.14.0

## DFX

### fix: stop `dfx deploy` from creating a wallet if all canisters exist

### feat: expose `wasm-opt` optimizer in `ic-wasm` to users

Add option to specify an "optimize" field for canisters to invoke the `wasm-opt` optimizer through `ic-wasm`.

This behavior is disabled by default.

If you want to enable this behavior, you can do so in dfx.json:
```json
"canisters": {
  "app": {
    "optimize" : "cycles"
  }
}
```

The options are "cycles", "size", "O4", "O3", "O2", "O1", "O0", "Oz", and "Os".  The options starting with "O" are the optimization levels that `wasm-opt` provides. The "cycles" and "size" options are recommended defaults for optimizing for cycle usage and binary size respectively.

### feat: updates the dfx new starter project for env vars

- Updates the starter project for env vars to use the new `dfx build` & `dfx deploy` environment variables
- Changes the format of the canister id env vars to be `CANISTER_ID_<canister_name_uppercase>`, for the frontend declaraction file to be consistent with the dfx environment variables. `CANISTER_ID` as both a prefix and suffix are supported for backwards compatibility.

### fix!: --clean required when network configuration changes

If the network configuration has changed since last time `dfx start` was run, `dfx start` will now error if you try to run it without `--clean`, to avoid spurious errors. You can provide the `--force` flag if you are sure you want to start it without cleaning state.

### feat: --artificial-delay flag

The local replica uses a 600ms delay by default when performing update calls. With `dfx start --artificial-delay <ms>`, you can decrease this value (e.g. 100ms) for faster integration tests, or increase it (e.g. 2500ms) to mimick mainnet latency for e.g. UI responsiveness checks.

### fix: make sure assetstorage did file is created as writeable.

### feat: specify id when provisional create canister

When creating a canister on non-mainnet replica, you can now specify the canister ID.

`dfx canister create <CANISTER_NAME> --specified-id <PRINCIPAL>`

`dfx deploy <CANISTER_NAME> --specified-id <PRINCIPAL>`

You can specify the ID in the range of `[0, u64::MAX / 2]`.
If not specify the ID, the canister will be created in the range of `[u64::MAX / 2 + 1, u64::MAX]`.
This canister ID allocation behavior only applies to the replica, not the emulator (ic-ref).

### feat: dfx nns install --ledger-accounts

`dfx nns install` now takes an option `--ledger-accounts` to initialize the ledger canister with these accounts.

### fix: update Rust canister template.

`ic-cdk-timers` is included in the dependencies.

### chore: change the default Internet Computer gateway domain to `icp0.io`

By default, DFX now uses the `icp0.io` domain to connect to Internet Computer as opposed to using `ic0.app`.
Canisters communicating with `ic0.app` will continue to function nominally.

### feat: --no-asset-upgrade

### feat: confirmation dialogues are no longer case sensitive and accept 'y' in addition to 'yes'

### fix: `dfx generate` no longer requires canisters to have a canister ID
Previously, canisters required that the canister was created before `dfx generate` could be called.

As a result, the `--network` parameter does not have an impact on the result of `dfx generate` anymore.
This means that `dfx generate` now also generates type declarations for remote canisters.

### fix: Make `build` field optional in dfx.json

The `build` field in custom canisters was already optional in code, but this fixes it in the schema.

By specifying the `--no-asset-upgrade` flag in `dfx deploy` or `dfx canister install`, you can ensure that the asset canister itself is not upgraded, but instead only the assets themselves are installed.

### feat: Get identity from env var if present

The identity may be specified using the environment variable `DFX_IDENTITY`.

### feat: Add DFX_ASSETS_WASM

Added the ability to configure the Wasm module used for assets canisters through the environment variable `DFX_ASSETS_WASM`.

### fix: dfx deploy and icx-asset no longer retry on permission failure

### feat: --created-at-time for the ledger functions: transfer, create-canister, and top-up

### fix: ledger transfer duplicate transaction prints the duplicate transaction response before returning success to differentiate between a new transaction response and between a duplicate transaction response.

Before it was possible that a user could send 2 ledger transfers with the same arguments at the same timestamp and both would show success but there would have been only 1 ledger transfer. Now dfx prints different messages when the ledger returns a duplicate transaction response and when the ledger returns a new transaction response.

### chore: clarify `dfx identity new` help text

### chore: Add a message that `redeem_faucet_coupon` may take a while to complete

### feat: `dfx deploy <frontend canister name> --by-proposal`

This supports asset updates through SNS proposal.

Uploads asset changes to an asset canister (propose_commit_batch()), but does not commit them.

The SNS will call `commit_proposed_batch()` to commit the changes.  If the proposal fails, the caller of `dfx deploy --by-proposal` should call `delete_batch()`.

### feat: `dfx deploy <frontend canister name> --compute-evidence`

Builds the specified asset canister, determines the batch operations required to synchronize the assets, and computes a hash ("evidence") over those batch operations.  This evidence will match the evidence computed by `dfx deploy --by-proposal`, and which will be specified in the update proposal.

No permissions are required to compute evidence, so this can be called with `--identity anonymous` or any other identity.

## Asset Canister

Added `validate_take_ownership()` method so that an SNS is able to add a custom call to `take_ownership()`.

Added `is_aliased` field to `get_asset_properties` and `set_asset_properties`.

Added partial support for proposal-based asset updates:
- Batch ids are now stable.  With upcoming changes to support asset updates by proposal,
  having the asset canister not reuse batch ids will make it easier to verify that a particular
  batch has been proposed.
- Added methods:
  - `propose_commit_batch()` stores batch arguments for later commit
  - `delete_batch()` deletes a batch, intended for use after compute_evidence if cancellation needed
  - `compute_evidence()` computes a hash ("evidence") over the proposed batch arguments. Once evidence computation is complete, batch will not expire.
  - `commit_proposed_batch()` commits batch previously proposed (must have evidence computed)
  - `validate_commit_proposed_batch()` required validation method for SNS

Added `api_version` endpoint. With upcoming changes we will introduce breaking changes to asset canister's batch upload process. New endpoint will help `ic-asset` with differentiation between API version, and allow it to support all versions of the asset canister.

Added support for v2 asset certification. In comparison to v1, v2 asset certification not only certifies the http response body, but also the headers. The v2 spec is first published in [this PR](https://github.com/dfinity/interface-spec/pull/147)

Added canister metadata field `supported_certificate_versions`, which contains a comma-separated list of all asset certification protocol versions. You can query it e.g. using `dfx canister --network ic metadata <canister name or id> supported_certificate_versions`. In this release, the value of this metadata field value is `1,2` because certification v1 and v2 are supported.

Fixed a bug in `http_request` that served assets with the wrong certificate. If no encoding specified in the `Accept-Encoding` header is available with a certificate, an available encoding is returned without a certificate (instead of a wrong certificate, which was the case previously). Otherwise, nothing changed.
For completeness' sake, the new behavior is as follows:
- If one of the encodings specified in the `Accept-Encoding` header is available with certification, it now is served with the correct certificate.
- If no requested encoding is available with certification, one of the requested encodings is returned without a certificate (instead of a wrong certificate, which was the case previously).
- If no encoding specified in the `Accept-Encoding` header is available, a certified encoding that is available is returned instead.

Added support for API versioning of the asset canister in `ic-asset`.

Added functionality that allows you to set asset properties during `dfx deploy`, even if the asset has already been deployed to a canister in the past. This eliminates the need to delete and re-deploy assets to modify properties - great news! This feature is also available when deploying assets using the `--by-proposal` flag. As a result, the API version of the frontend canister has been incremented from `0` to `1`. The updated `ic-asset` version (which is what is being used during `dfx deploy`) will remain compatible with frontend canisters implementing both API `0` and `1`. However, please note that the new frontend canister version (with API `v1`) will not work with tooling from before the dfx release (0.14.0).

## Dependencies

### Frontend canister

- API version: 1
- Module hash: e7866e1949e3688a78d8d29bd63e1c13cd6bfb8fbe29444fa606a20e0b1e33f0
- https://github.com/dfinity/sdk/pull/3094
- https://github.com/dfinity/sdk/pull/3002
- https://github.com/dfinity/sdk/pull/3065
- https://github.com/dfinity/sdk/pull/3058
- https://github.com/dfinity/sdk/pull/3057
- https://github.com/dfinity/sdk/pull/2960
- https://github.com/dfinity/sdk/pull/3051
- https://github.com/dfinity/sdk/pull/3034
- https://github.com/dfinity/sdk/pull/3023
- https://github.com/dfinity/sdk/pull/3022
- https://github.com/dfinity/sdk/pull/3021
- https://github.com/dfinity/sdk/pull/3019
- https://github.com/dfinity/sdk/pull/3016
- https://github.com/dfinity/sdk/pull/3015
- https://github.com/dfinity/sdk/pull/3001
- https://github.com/dfinity/sdk/pull/2987
- https://github.com/dfinity/sdk/pull/2982

### Motoko

Updated Motoko to 0.8.7

### ic-ref

Updated ic-ref to 0.0.1-ca6aca90

### ic-btc-canister

Started bundling ic-btc-canister, release 2023-03-31

# 0.13.1

## Asset Canister

Added validate_grant_permission() and validate_revoke_permission() methods per SNS requirements.

## Dependencies

### Frontend canister

- Module hash: 98863747bb8b1366ae5e3c5721bfe08ce6b7480fe4c3864d4fec3d9827255480
- https://github.com/dfinity/sdk/pull/2958

# 0.13.0

## DFX

### feat: Add dfx sns download

This allows users to download SNS canister Wasm binaries.

### fix: fixed error text
- `dfx nns install` had the wrong instructions for setting up the local replica type

### fix: creating an identity with `--force` no longer switches to the newly created identity

### feat(frontend-canister)!: reworked to use permissions-based access control

The permissions are as follows:
- ManagePermissions: Can grant and revoke permissions to any principal.  Controllers implicitly have this permission.
- Prepare: Can call create_batch and create_chunk
- Commit: Can call commit_batch and methods that manipulate assets directly, as well as any method permitted by Prepare.

For upgraded frontend canisters, all authorized principals will be granted the Commit permission.
For newly deployed frontend canisters, the initializer (first deployer of the canister) will be granted the Commit permission.

Added three new methods:
- list_permitted: lists principals with a given permission.
  - Callable by anyone.
- grant_permission: grants a single permission to a principal
  - Callable by Controllers and principals with the ManagePermissions permission.
- revoke_permission: removes a single permission from a principal
  - Any principal can revoke its own permissions.
  - Only Controllers and principals with the ManagePermissions permission can revoke the permissions of other principals.

Altered the behavior of the existing authorization-related methods to operate only on the "Commit" permission.  In this way, they are backwards-compatible.
- authorize(principal): same as grant_permission(principal, Commit)
- deauthorize(principal): same as revoke_permission(permission, Commit)
- list_authorized(): same as list_permitted(Commit)

### fix(frontend-canister)!: removed ability of some types of authorized principals to manage the ACL

It used to be the case that any authorized principal could authorize and deauthorize any other principal.
This is no longer the case.  See rules above for grant_permission and revoke_permission.

### feat(frontend-canister)!: default secure configuration for assets in frontend project template

- Secure HTTP headers, preventing several typical security vulnerabilities (e.g. XSS, clickjacking, and many more). For more details, see comments in `headers` section in [default `.ic-assets.json5`](https://raw.githubusercontent.com/dfinity/sdk/master/src/dfx/assets/new_project_node_files/src/__project_name___frontend/src/.ic-assets.json5).
- Configures `allow_raw_access` option in starter `.ic-assets.json5` config files, with the value set to its default value (which is `false`). We are showing that configuration in the default starter projects for the sake of easier discoverability, even though its value is set to the default.

### feat(frontend-canister)!: add `allow_raw_access` config option

By default, the frontend canister will now restrict the access of traffic to the `<canister-id>.raw.ic0.app` domain, and will automatically redirect all requests to the certified domain (`<canister-id>.ic0.app`), unless configured explicitly. Below is an example configuration to allow access to the `robots.txt` file from the "raw" domain:
```json
[
  {
    "match": "robots.txt",
    "allow_raw_access": true
  }
]
```

**Important**: Note that any assets already uploaded to an asset canister will be protected by this redirection, because at present the asset synchronization process does not update the `allow_raw_access` property, or any other properties, after creating an asset.  This also applies to assets that are deployed without any configuration, and later configured to allow raw access.
At the present time, there are two ways to reconfigure an existing asset:
1. re-create the asset
    1. delete the asset in your project's directory
    1. execute `dfx deploy`
    1. re-create the asset in your project's directory
    1. modify `.ic-assets.json` acordingly
    1. execute `dfx deploy`
2. via manual candid call
    ```
    dfx canister call PROJECT_NAME_frontend set_asset_properties '( record { key="/robots.txt"; allow_raw_access=opt(opt(true)) })'
    ```

### feat(frontend-canister): pretty print asset properties when deploying assets to the canister

### feat(frontend-canister): add take_ownership() method

Callable only by a controller.  Clears list of authorized principals and adds the caller (controller) as the only authorized principal.

### feat(ic-ref):
- `effective_canister_id` used for `provisional_create_canister_with_cycles` is passed as an command-line argument (defaults to `rwlgt-iiaaa-aaaaa-aaaaa-cai` if not provided or upon parse failure)

### feat(frontend-canister): add `get_asset_properties` and `set_asset_properties` to frontend canister

As part of creating the support for future work, it's now possible to get and set AssetProperties for assets in frontend canister.

### feat: add `--argument-file` argument to the `dfx canister sign` command

Similar to how this argument works in `dfx canister call`, this argument allows providing arguments for the request from a file.

### feat: Add support for a default network key

A remote canister ID can now be specified for the `__default` network.  If specified, `dfx` will assume that the canister is remote at the specified canister ID for all networks that don't have a dedicated entry.

### feat: use OS-native keyring for pem file storage

If keyring integration is available, PEM files (except for the default identity) are now by default stored in the OS-provided keyring.
If it is not available, it will fall back on the already existing password-encrypted PEM files.
Plaintext PEM files are still available (e.g. for use in non-interactive situations like CI), but not recommended for use since they put the keys at risk.

To force the use of one specific storage mode, use the `--storage-mode` flag with either `--storage-mode password-protected` or `--storage-mode plaintext`.
This works for both `dfx identity new` and `dfx identity import`.

The flag `--disable-encryption` is deprecated in favour of `--storage-mode plaintext`. It has the same behavior.

### feat(frontend-canister): better control and overview for asset canister authorized principals

The asset canister now has two new functions:
- Query function `list_authorized` displays a list of all principals that are currently authorized to change assets and the list of authorized principals.
- Update function `deauthorize` that removes a principal from the list of authorized principals. It can be called by authorized principals and cotrollers of the canister.

In addition, the update function `authorize` has new behavior:
Now, controllers of the asset canister are always allowed to authorize new principals (including themselves).

### fix: add retry logic to `dfx canister delete`

`dfx canister delete` tries to withdraw as many cycles as possible from a canister before deleting it.
To do so, dfx has to manually send all cycles in the canister, minus some margin.
The margin was previously hard-coded, meaning that withdrawals can fail if the margin is not generous enough.
Now, upon failure with some margin, dfx will retry withdrawing cycles with a continuously larger margin until withdrawing succeeds or the margin becomes larger than the cycles balance.

### fix: dfx deploy --mode reinstall for a single Motoko canister fails to compile

The Motoko compiler expects all imported canisters' .did files to be in one folder when it compiles a canister.
`dfx` failed to organize the .did files correctly when running `dfx deploy <single Motoko canister>` in combintaion with the `--mode reinstall` flag.

### fix: give more cycles margin when deleting canisters

There have been a few reports of people not being able to delete canisters.
The error happens if the temporary wallet tries to transfer out too many cycles.
The number of cycles left in the canister is bumped a little bit so that people can again reliably delete their canisters.

## Dependencies

Updated candid to 0.8.4
- Bug fix in TS bindings
- Pretty print numbers

### Frontend canister

- Module hash: d12e4493878911c21364c550ca90b81be900ebde43e7956ae1873c51504a8757
- https://github.com/dfinity/sdk/pull/2942

### ic-ref

Updated ic-ref to master commit `3cc51be5`

### Motoko

Updated Motoko to 0.7.6

### Replica

Updated replica to elected commit b5a1a8c0e005216f2d945f538fc27163bafc3bf7.
This incorporates the following executed proposals:

- [100821](https://dashboard.internetcomputer.org/proposal/100821)
- [97472](https://dashboard.internetcomputer.org/proposal/97472)
- [96114](https://dashboard.internetcomputer.org/proposal/96114)
- [94953](https://dashboard.internetcomputer.org/proposal/94953)
- [94852](https://dashboard.internetcomputer.org/proposal/94852)
- [93761](https://dashboard.internetcomputer.org/proposal/93761)
- [93507](https://dashboard.internetcomputer.org/proposal/93507)
- [92573](https://dashboard.internetcomputer.org/proposal/92573)
- [92338](https://dashboard.internetcomputer.org/proposal/92338)
- [91732](https://dashboard.internetcomputer.org/proposal/91732)
- [91257](https://dashboard.internetcomputer.org/proposal/91257)

# 0.12.1

## DFX

### fix: default not shrink for custom canisters

## Dependencies

### Replica

Updated replica to elected commit dcbf401f27d9b48354e68389c6d8293c4233b055.
This incorporates the following executed proposals:

- [90485](https://dashboard.internetcomputer.org/proposal/90485)
- [90008](https://dashboard.internetcomputer.org/proposal/90008)

### Frontend canister

- Module hash: db07e7e24f6f8ddf53c33a610713259a7c1eb71c270b819ebd311e2d223267f0
- https://github.com/dfinity/sdk/pull/2753

# 0.12.0

## DFX

### feat(frontend-canister): add warning if config is provided in `.ic-assets.json` but not used

### fix(frontend-canister): Allow overwriting default HTTP Headers for assets in frontend canister

Allows to overwrite `Content-Type`, `Content-Encoding`, and `Cache-Control` HTTP headers with custom values via `.ic-assets.json5` config file. Example `.ic-assets.json5` file:
```json5
[
    {
        "match": "web-gz.data.gz",
        "headers": {
            "Content-Type": "application/octet-stream",
            "Content-Encoding": "gzip"
        }
    }
]
```
This change will trigger the update process for frontend canister (new module hash: `2ff0513123f11c57716d889ca487083fac7d94a4c9434d5879f8d0342ad9d759`).

### feat: warn if an unencrypted identity is used on mainnet

### fix: Save SNS canister IDs

SNS canister IDs were not being parsed reliably.  Now the candid file is being specified explicitly, which resolves the issue in at least some cases.

### feat: NNS usability improvements

The command line interface for nns commands has been updated to:

- Give better help when the subnet type is incorrect
- Not offer --network as a flag given that it is unused
- List nns subcommands

### feat: -y flag for canister installation

`dfx canister install` and `dfx deploy` now have a `-y` flag that will automatically confirm any y/n checks made during canister installation.

### fix: Compute Motoko dependencies in linear (not exponential) time by detecting visited imports.

### fix(generate): add missing typescript types and fix issues with bindings array in dfx.json

### chore: update Candid UI canister with commit 79d55e7f568aec00e16dd0329926cc7ea8e3a28b

### refactor: Factor out code for calling arbitrary bundled binaries

The function for calling sns can now call any bundled binary.

### docs: Document dfx nns subcommands

`dfx nns` commands are used to deploy and manage local NNS canisters, such as:

- Governance for integration with the Internet Computer voting system
- Ledger for financial integration testing
- Internet Identity for user registration and authenttication

### feat(frontend-canister): Add simple aliases from `<asset>` to `<asset>.html` and `<asset>/index.html`

The asset canister now by default aliases any request to `<asset>` to `<asset>.html` or `<asset>/index.html`.
This can be disabled by setting the field `"enable_aliasing"` to `false` in a rule for that asset in .ic-assets.json.
This change will trigger frontend canister upgrades upon redeploying any asset canister.

### fix: Only kill main process on `dfx stop`
Removes misleading panics when running `dfx stop`.

### feat: `dfx nns install` works offline if all assets have been cached.

### feat: Initialise the nns with an account controlled by a secp256k1 key

This enables easy access to toy ICP using command line tools and this key:
```
-----BEGIN EC PRIVATE KEY-----
MHQCAQEEICJxApEbuZznKFpV+VKACRK30i6+7u5Z13/DOl18cIC+oAcGBSuBBAAK
oUQDQgAEPas6Iag4TUx+Uop+3NhE6s3FlayFtbwdhRVjvOar0kPTfE/N8N6btRnd
74ly5xXEBNSXiENyxhEuzOZrIWMCNQ==
-----END EC PRIVATE KEY-----
```
For example, you can create an identity in dfx by putting this key in the file `ident-1.pem` and importing it:
```
dfx identity import ident-1 ident-1.pem
dfx --identity ident-1 ledger balance
```

### feat: default to run ic-wasm shrink when build canisters
This behavior applies to Motoko, Rust and Custom canisters.
If you want to disable this behavior, you can config it in dfx.json:
```json
"canisters" : {
  "app" : {
    "shrink" : false,
  }
}
```

### feat: configurable custom wasm sections

It's now possible to define custom wasm metadata sections and their visibility in dfx.json.

At present, dfx can only add wasm metadata sections to canisters that are in wasm format.  It cannot add metadata sections to compressed canisters.  Since the frontend canister is now compressed, this means that at present it is not possible to add custom metadata sections to the frontend canister.

dfx no longer adds `candid:service` metadata to canisters of type `"custom"` by default.  If you want dfx to add your canister's candid definition to your custom canister, you can do so like this:

```
    "my_canister_name": {
      "type": "custom",
      "candid": "main.did",
      "wasm": "main.wasm",
      "metadata": [
        {
          "name": "candid:service"
        }
      ]
    },
```

This changelog entry doesn't go into all of the details of the possible configuration.  For that, please see [concepts/canister-metadata](docs/concepts/canister-metadata.md) and the docs in the JSON schema.

### fix: Valid canister-based env vars

Hyphens are not valid in shell environment variables, but do occur in canister names such as `smiley-dapp`. This poses a problem for vars with names such as `CANISTER_ID_$\{CANISTER_NAME\}`.  With this change, hyphens are replaced with underscores in environment variables.  The canister id of `smiley-dapp` will be available as `CANISTER_ID_smiley_dapp`.  Other environment variables are unaffected.

### feat: Add dfx sns deploy

This allows users to deploy a set of SNS canisters.

### fix: `cargo run -p dfx -- --version` prints correct version

### feat: add --mode=auto

When using `dfx canister install`, you can now pass `auto` for the `--mode` flag, which will auto-select `install` or `upgrade` depending on need, the same way `dfx deploy` does. The default remains `install` to prevent mistakes.

### feat: add `--network` flag to `dfx generate`

`dfx generate`'s generated bindings use network-specific canister IDs depending on the generated language, but there was previously no way to configure which network this was, so it defaulted to local. A `--network` flag has been added for this purpose.

### feat: sns config validate

There is a new command that verifies that an SNS initialization config is valid.

### feat: sns config create

There is a new command that creates an sns config template.

### fix: remove $ from wasms dir

The wasms dir path had a $ which is unwanted and now gone.

### fix: Correct wasm for the SNS swap canister

Previously the incorrect wasm canister was installed.

### fix: Use NNS did files that matches the wasms

Previously the did files and wasms could be incompatible.

### fix: allow users to skip compatibility check if parsing fails

### feat: canister HTTP support is now enabled by default.

`dfx start` and `dfx replica` now ignore the `--enable-canister-http` parameter.

You can still disable the canister http feature through configuration:
- ~/.config/dfx/networks.json: `.local.canister_http.enabled=false`
- dfx.json (project-specific networks) : `.networks.local.canister_http.enabled=false`

### feat: custom canister `wasm` field can now specify a URL from which to download

- note that dfx will report an error if a custom canister's `wasm` field is a URL and the canister also has `build` steps.

### feat: custom canister `candid` field can now specify a URL from which to download

### feat: deploy NNS canisters

A developer is now able to install NNS canisters, including back end canisters such as ledger and governance, and front end canisters such as nns-dapp and internet-identity, on their local DFX server.  Usage:
```
dfx start --clean --background
dfx nns install
```

This feature currently requires that the network 'local' is used and that it runs on port 8080.
The network's port can be controlled by using the field `"provider"` in the network's definition, e.g. by setting it to `"127.0.0.1:8080"`.

### feat: configure logging level of http adapter

It is now possible to set the http adapter's log level in dfx.json or in networks.json:
```
"http": {
  "enabled": true,
  "log_level": "info"
}
```

By default, a log level of "error" is used, in order to keep the output of a first-time `dfx start` minimal. Change it to "debug" for more verbose logging.

### fix(typescript): add index.d.ts file for type safety when importing generated declarations

Adds an index.d.ts file to the generated declarations, allowing for better type safety in TypeScript projects.

### chore: reduce verbosity of dfx start

`dfx start` produces a lot of log output that is at best irrelevant for most users.
Most output is no longer visible unless either `--verbose` is used with dfx or the relevant part's (e.g. http adapter, btc adapter, or replica) log level is changed in dfx.json or networks.json.

### feat: generate secp256k1 keys by default

When creating a new identity with `dfx identity new`, whereas previously it would have generated an Ed25519 key, it now generates a secp256k1 key. This is to enable users to write down a BIP39-style seed phrase, to recover their key in case of emergency, which will be printed when the key is generated and can be used with a new `--seed-phrase` flag in `dfx identity import`. `dfx identity import` is however still capable of importing an Ed25519 key.

### chore: update Candid UI canister with commit 528a4b04807904899f67b919a88597656e0cd6fa

* Allow passing did files larger than 2KB.
* Better integration with Motoko Playground.

### feat: simplify verification of assets served by asset canister

* SHA256 hashes of all assets are displayed when deploying the asset canister.
* A query method is added to the asset canister that returns the entire asset hash tree together with the certificate containing the certified variables of the asset canister.

### breaking change: dfx canister update-settings --compute-allocation always fails

See https://forum.dfinity.org/t/fixing-incorrect-compute-allocation-fee/14830

Until the rollout is complete, `dfx canister update-settings --compute-allocation <N>`
will fail with an error from the replica such as the following:
```
The Replica returned an error: code 1, message: "Canister requested a compute allocation of 1% which cannot be satisfied because the Subnet's remaining compute capacity is 0%"
```

### fix: For default node starter template: copy `ic-assets.json5` file from `src` to `dist`

### fix: For `dfx start --clean --background`, the background process no longer cleans a second time.

### fix: do not build or generate remote canisters

Canisters that specify a remote id for the network that's getting built falsely had their build steps run, blocking some normal use patterns of `dfx deploy`.
Canisters with a remote id specified no longer get built.
The same applies to `dfx generate`.

### refactor: Move replica URL functions into a module for reuse

The running replica port and url are generally useful information. Previously the code to get the URL was embedded in the network proxy code. This moves it out into a library for reuse.

### chore: Frontend canister build process no longer depends on `dfx` or `ic-cdk-optimizer`

Instead, the build process relies on `ic-wasm` to provide candid metadata for the canister, and
shrinking the canister size by stripping debug symbols and unused fuctions.
Additionally, after build step, the `.wasm` file is archived with `gzip`.

### chore: Move all `frontend canister`-related code into the SDK repo

| from (`repository` `path`)                  | to (path in `dfinity/sdk` repository)          | summary                                                                                     |
|:--------------------------------------------|:-----------------------------------------------|:--------------------------------------------------------------------------------------------|
| `dfinity/cdk-rs` `/src/ic-certified-assets` | `/src/canisters/frontend/ic-certified-asset`   | the core of the frontend canister                                                           |
| `dfinity/certified-assets` `/`              | `/src/canisters/frontend/ic-frontend-canister` | wraps `ic-certified-assets` to build the canister wasm                                      |
| `dfinity/agent-rs` `/ic-asset`              | `/src/canisters/frontend/ic-asset`             | library facilitating interactions with frontend canister (e.g. uploading or listing assets) |
| `dfinity/agent-rs` `/icx-asset`             | `/src/canisters/frontend/icx-asset`            | CLI executable tool - wraps `ic-asset`                                                      |

### feat: use JSON5 file format for frontend canister asset configuration

Both `.ic-assets.json` and `.ic-assets.json5` are valid filenames config filename, though both will get parsed
as if they were [JSON5](https://json5.org/) format. Example content of the `.ic-assets.json5` file:
```json5
// comment
[
  {
    "match": "*", // comment
    /*
    keys below not wrapped in quotes
*/  cache: { max_age: 999 }, // trailing comma
  },
]
```
- Learn more about JSON5: https://json5.org/

### fix: Update nns binaries unless `NO_CLOBBER` is set

Previously existing NNS binaries were not updated regardless of the `NO_CLOBBER` setting.

### feat!: Support installing canisters not in dfx.json

`install_canister_wasm` used to fail if installing a canister not listed in dfx.json.  This use case is now supported.

### feat: print the dashboard URL on startup

When running `dfx start` or `dfx replica`, the path to the dashboard page is now printed.

### feat!: changed the default port of the shared local network from 8000 to 4943.

This is so dfx doesn't connect to a project-specific network instead of the local shared network.

In combination with the "system-wide dfx start" feature, there is a potential difference to be aware of with respect to existing projects.

Since previous versions of dfx populate dfx.json with a `networks.local` definition that specifies port 8000, the behavior for existing projects won't change.

However, if you've edited dfx.json and removed the `networks.local` definition, the behavior within the project will change: dfx will connect to the shared local network on port 4943 rather than to the project-specific network on port 8000.  You would need to edit webpack.config.js to match.  If you have scripts, you can run the new command `dfx info webserver-port` from the project directory to retrieve the port value.

### feat!: "system-wide dfx start"

By default, dfx now manages the replica process in a way that is independent of any given dfx project.  We've called this feature "system-wide dfx", even though it's actually specific to your user
(storing data files under $HOME), because we think it communicates the idea adequately.

The intended benefits:
- deploying dapps from separate projects alongside one another, similar to working with separate dapps on mainnet
- run `dfx start` from any directory
- run `dfx stop` from any directory, rather than having to remember where you last ran `dfx start`

We're calling this the "shared local network."  `dfx start` and `dfx stop` will manage this network when run outside any project directory, or when a project's dfx.json does not define the `local` network.  The dfx.json template for new projects no longer defines any networks.

We recommend that you remove the `local` network definition from dfx.json and instead use the shared local network.  As mentioned above, doing so will make dfx use port 4943 rather than port 8000.

See [Local Server Configuration](docs/cli-reference/dfx-start.md#local-server-configuration) for details.

dfx now stores data and control files in one of three places, rather than directly under `.dfx/`:
- `.dfx/network/local` (for projects in which dfx.json defines the local network)
- `$HOME/.local/share/dfx/network/local` (for the shared local network on Linux)
- `$HOME/Library/Application Support/org.dfinity.dfx/network/local` (for the shared local network on MacOS)

There is also a new configuration file: `$HOME/.config/dfx/networks.json`.  Its [schema](docs/networks-json-schema.json) is the same as the `networks` element in dfx.json.  Any networks you define here will be available from any project, unless a project's dfx.json defines a network with the same name.  See [The Shared Local Network](docs/cli-reference/dfx-start.md#the-shared-local-network) for the default definitions that dfx provides if this file does not exist or does not define a `local` network.

### fix: `dfx start` and `dfx stop` will take into account dfx/replica processes from dfx \<\= 0.11.x

### feat: added command `dfx info`

#### feat: `dfx info webserver-port`

This displays the port that the icx-proxy process listens on, meaning the port to connect to with curl or from a web browser.

#### feat: `dfx info replica-port`

This displays the listening port of the replica.

#### feat: `dfx info replica-rev`

This displays the revision of the replica bundled with dfx, which is the same revision referenced in replica election governance proposals.

#### feat: `dfx info networks-json-path`

This displays the path to your user's `networks.json` file where all networks are defined.

### feat: added ic-nns-init, ic-admin, and sns executables to the binary cache

### fix: improved responsiveness of `greet` method call in default Motoko project template

`greet` method was marked as an `update` call, but it performs no state updates. Changing it to `query` call will result in faster execution.

### feat: dfx schema --for networks

The `dfx schema` command can now display the schema for either dfx.json or for networks.json.  By default, it still displays the schema for dfx.json.

```bash
dfx schema --for networks
```

### feat: createActor options accept pre-initialized agent

If you have a pre-initialized agent in your JS code, you can now pass it to createActor's options. Conflicts with the agentOptions config - if you pass both the agent option will be used and you will receive a warning.

```js
const plugActor = createActor(canisterId, {
  agent: plugAgent
})
```

### feat!: option for nodejs compatibility in dfx generate

Users can now specify `node_compatibility: true` in `declarations`. The flag introduces `node.js` enhancements, which include importing `isomorphic-fetch` and configuring the default actor with `isomorphic-fetch` and `host`.

```json
// dfx.json
"declarations": {
  "output": "src/declarations",
  "node_compatibility": true
}
```

#### JS codegen location deprecation

DFX new template now uses `dfx generate` instead of `rsync`. Adds deprecation warning to `index.js` in `.dfx/<network-name>/<canister-name>` encouringing developers to migrate to the `dfx generate` command instead. If you have a `package.json` file that uses `rsync` from `.dfx`, consider switching to something like this:

```json
"scripts": {
  "build": "webpack",
  "prebuild": "npm run generate",
  "start": "webpack serve --mode development --env development",
  "prestart": "npm run generate",
  // It's faster to only generate canisters you depend on, omitting the frontend canister
  "generate": "dfx generate hello_backend"
},
```

### feat: simple cycles faucet code redemption

Using `dfx wallet --network ic redeem-faucet-coupon <my coupon>` faucet users have a much easier time to redeem their codes.
If the active identity has no wallet configured, the faucet supplies a wallet to the user that this command will automatically configure.
If the active identity has a wallet configured already, the faucet will top up the existing wallet.

Alternative faucets can be used, assuming they follow the same interface. To direct dfx to a different faucet, use the `--faucet <alternative faucet id>` flag.
The expected interface looks like the following candid functions:
``` candid
redeem: (text) -> (principal);
redeem_to_wallet: (text, principal) -> (nat);
```
The function `redeem` takes a coupon code and returns the principal to an already-installed wallet that is controlled by the identity that called the function.
The function `redeem_to_wallet` takes a coupon code and a wallet (or any other canister) principal, deposits the cycles into that canister and returns how many cycles were deposited.

### feat: disable automatic wallet creation on non-ic networks

By default, if dfx is not running on the `ic` (or networks with a different name but the same configuration), it will automatically create a cycles wallet in case it hasn't been created yet.
It is now possible to inhibit automatic wallet creation by setting the `DFX_DISABLE_AUTO_WALLET` environment variable.

### fix!: removed unused --root parameter from dfx bootstrap

### feat: canister installation now waits for the replica

When installing a new Wasm module to a canister, DFX will now wait for the updated state (i.e. the new module hash) to be visible in the replica's certified state tree before proceeding with post-installation tasks or producing a success status.

### feat!: remove `dfx config`

`dfx config` has been removed. Please update Bash scripts to use `jq`, PowerShell scripts to use `ConvertTo-Json`, nushell scripts to use `to json`, etc.

### feat: move all the flags to the end

Command flags have been moved to a more traditional location; they are no longer positioned per subcommand, but instead are able to be all positioned after the final subcommand. In prior versions, a command might look like:
```bash
dfx --identity alice canister --network ic --wallet "$WALLET" create --all
```
This command can now be written:
```bash
dfx canister create --all --network ic --wallet "$WALLET" --identity alice
```
The old syntax is still available, though, so you don't need to migrate your scripts.

### feat!: changed update-settings syntax

When using `dfx canister update-settings`, it is easy to mistake `--controller` for `--add-controller`. For this reason `--controller` has been renamed to `--set-controller`.

### feat!: removed the internal webserver

This is a breaking change.  The only thing this was still serving was the /_/candid endpoint.  If you need to retrieve the candid interface for a local canister, you can use `dfx canister metadata <canister> candid:service`.

### fix: dfx wallet upgrade: improved error messages:

- if there is no wallet to upgrade
- if trying to upgrade a local wallet from outside of a project directory

### fix: canister creation cost is 0.1T cycles

Canister creation fee was calculated with 1T cycles instead of 0.1T.

### fix: dfx deploy and dfx canister install write .old.did files under .dfx/

When dfx deploy and dfx canister install upgrade a canister, they ensure that the
new candid interface is compatible with the previous candid interface.  They write
a file with extension .old.did that contains the previous interface.  In some
circumstances these files could be written in the project directory.  dfx now
always writes them under the .dfx/ directory.

### fix: dfx canister install now accepts arbitrary canister ids

This fixes the following error:
``` bash
> dfx canister install --wasm ~/counter.wasm eop7r-riaaa-aaaak-qasxq-cai
Error: Failed while determining if canister 'eop7r-riaaa-aaaak-qasxq-cai' is remote on network 'ic'.
Caused by: Failed while determining if canister 'eop7r-riaaa-aaaak-qasxq-cai' is remote on network 'ic'.
  Failed to figure out if canister 'eop7r-riaaa-aaaak-qasxq-cai' has a remote id on network 'ic'.
    Invalid argument: Canister eop7r-riaaa-aaaak-qasxq-cai not found in dfx.json
```

### feat: allow replica log level to be configured

It is now possible to specify the replica's log level. Possible values are `critical`, `error`, `warning`, `info`, `debug`, and `trace`.
The log level defaults to the level 'error'. Debug prints (e.g. `Debug.print("...")` in Motoko) still show up in the console.
The log level can be specified in the following places (See [system-wide dfx start](#feat-system-wide-dfx-start) for more detailed explanations on the network types):
- In file `networks.json` in the field `<network name>.replica.log_level` for shared networks.
- In file `dfx.json` in the field `networks.<network name>.replica.log_level` for project-specific networks.
- In file `dfx.json` in the field `defaults.replica.log_level` for project-specific networks. Requires a project-specific network to be run, otherwise this will have no effect.

### feat: enable canister sandboxing

Canister sandboxing is enabled to be consistent with the mainnet.

### chore: dfx ledger account-id --of-canister also accepts principal

It is now possible to do e.g. `dfx ledger account-id --of-canister fg7gi-vyaaa-aaaal-qadca-cai` as well as `dfx ledger account-id --of-canister my_canister_name` when checking the ledger account id of a canister.
Previously, dfx only accepted canister aliases and produced an error message that was hard to understand.

### chore: dfx canister deposit-cycles uses default wallet if none is specified

Motivated by [this forum post](https://forum.dfinity.org/t/dfx-0-10-0-dfx-canister-deposit-cycles-returns-error/13251/6).

### chore: projects created with `dfx new` are not pinned to a specific dfx version anymore

It is still possible to pin the dfx version by adding `"dfx":"<dfx version to pin to>"` to a project's `dfx.json`.

### fix: print links to cdk-rs docs in dfx new

### fix: broken link in new .mo project README

### fix: Small grammar change to identity password decryption prompt

The prompt for entering your passphrase in order to decrypt an identity password read:
    "Please enter a passphrase for your identity"
However, at that point, it isn't "a" passphrase.  It's either your passphrase, or incorrect.
Changed the text in this case to read:
    "Please enter the passphrase for your identity"

### chore: add retry logic to dfx download script

### feat: Add subnet type argument when creating canisters

`dfx ledger create-canister` gets a new option `--subnet-type` that allows users to choose a type of subnet that their canister can be created on. Additionally, a `dfx ledger show-subnet-types` is introduced which allows to list the available subnet types.

## Dependencies

### Replica

Updated replica to release candidate 93dcf2a2026c34330c76149dd713d89e37daa533.

This also incorporates the following executed proposals:

- [88831](https://dashboard.internetcomputer.org/proposal/88831)
- [88629](https://dashboard.internetcomputer.org/proposal/88629)
- [88109](https://dashboard.internetcomputer.org/proposal/88109)
- [87631](https://dashboard.internetcomputer.org/proposal/87631)
- [86738](https://dashboard.internetcomputer.org/proposal/86738)
- [86279](https://dashboard.internetcomputer.org/proposal/86279)
* [85007](https://dashboard.internetcomputer.org/proposal/85007)
* [84391](https://dashboard.internetcomputer.org/proposal/84391)
* [83786](https://dashboard.internetcomputer.org/proposal/83786)
* [82425](https://dashboard.internetcomputer.org/proposal/82425)
* [81788](https://dashboard.internetcomputer.org/proposal/81788)
* [81571](https://dashboard.internetcomputer.org/proposal/81571)
* [80992](https://dashboard.internetcomputer.org/proposal/80992)
* [79816](https://dashboard.internetcomputer.org/proposal/79816)
* [78693](https://dashboard.internetcomputer.org/proposal/78693)
* [77589](https://dashboard.internetcomputer.org/proposal/77589)
* [76228](https://dashboard.internetcomputer.org/proposal/76228)
* [75700](https://dashboard.internetcomputer.org/proposal/75700)
* [75109](https://dashboard.internetcomputer.org/proposal/75109)
* [74395](https://dashboard.internetcomputer.org/proposal/74395)
* [73959](https://dashboard.internetcomputer.org/proposal/73959)
* [73714](https://dashboard.internetcomputer.org/proposal/73714)
* [73368](https://dashboard.internetcomputer.org/proposal/73368)
* [72764](https://dashboard.internetcomputer.org/proposal/72764)

### ic-ref

Updated ic-ref to 0.0.1-1fba03ee
- introduce awaitKnown
- trivial implementation of idle_cycles_burned_per_day

### Updated Motoko from 0.6.29 to 0.7.3

- See https://github.com/dfinity/motoko/blob/master/Changelog.md#073-2022-11-01


### Cycles wallet

- Module hash: b944b1e5533064d12e951621d5045d5291bcfd8cf9d60c28fef02c8fdb68e783
- https://github.com/dfinity/cycles-wallet/commit/fa86dd3a65b2509ca1e0c2bb9d7d4c5be95de378

### Frontend canister:
- Module hash: 6c8f7a094060b096c35e4c4499551e7a8a29ee0f86c456e521c09480ebbaa8ab
- https://github.com/dfinity/sdk/pull/2720

# 0.11.2

## DFX

### fix: disable asset canister redirection of all HTTP traffic from `.raw.ic0.app` to `.ic0.app`

### fix: disable asset canister's ETag HTTP headers

The feature is not yet implemented on `icx-proxy`-level, and is causing 500 HTTP response for some type of assets every second request.

# 0.11.1

## DFX

### fix: dfx now only adds candid:service metadata to custom canisters that have at least one build step

This way, if a canister uses a premade canister wasm, dfx will use it as-is.

### fix: "canister alias not defined" in the Motoko language server

It is now possible to develop multiple-canister projects using the [Motoko VSCode extension](https://marketplace.visualstudio.com/items?itemName=dfinity-foundation.vscode-motoko).

### fix: improve browser compatibility for the JavaScript language binding

Patches a JavaScript language binding compatibility issue encountered in web browsers which do not support the (?.) operator.

### feat: print dfx.json schema

dfx is now capable of displaying the schema for `dfx.json`. You can see the schema by running `dfx schema` or write the schema to a file with `dfx schema --outfile path/to/file/schema.json`.

### feat: support for configuring assets in assets canister
- The `.ic-assets.json` file should be placed inside directory with assets, or its subdirectories. Multiple config files can be used (nested in subdirectories). Example of `.ic-assets.json` file format:
``` json
[
    {
        "match": ".*",
        "cache": {
            "max_age": 20
        },
        "headers": {
            "X-Content-Type-Options": "nosniff"
        },
        "ignore": false
    },
    {
        "match": "**/*",
        "headers": null
    },
    {
        "match": "file.json",
        "ignore": true
    }
]
```
- Configuring assets works only during asset creation - any changes to `.ic-assets.json` files won't have any effect effect for assets that have already been created. We are working on follow up implementation with improvements to handle updating these properties.
- `headers` from multiple applicable rules are being stacked/concatenated, unless `null` is specified, which resets/empties the headers.
- Both `"headers": {}` and absence of `headers` field don't have any effect on end result.
- Valid JSON format is required, i.e. the array of maps, `match` field is required. Only the following fields are accepted: `cache`, `ignore`, `headers`, `match`. The glob pattern has to be valid.
- The way matching rules work:
  1. The most deeply nested config file takes precedence over the one in parent dir. In other words, properties from a rule matching a file in a subdirectory override properties from a rule matching a file in a parent directory
  2. Order of rules within file matters - last rule in config file takes precedence over the first one

- The way `ignore` field works:
  1. By default, files that begin with a `.` are ignored, while all other files are included.
  2. The `.ignore` field overrides this, if present.
  3. If a directory is ignored, file and directories within it cannot be un-ignored.
  4. A file can be ignored and un-ignored many times, as long as any of its parent directories haven't been ignored.


### fix: Allow `dfx deploy` to not take arguments for canisters not being installed

A longstanding bug with `dfx deploy` is that if an installation is skipped (usually an implicitly included dependency), it still requires arguments even if the installed canister doesn't. As of this release that bug is now fixed.

### feat: Add additional logging from bitcoin canister in replica.

Configures the replica to emit additional logging from the bitcoin canister whenever the bitcoin feature is enabled. This helps show useful information to developers, such as the bitcoin height that the replica currently sees.

### fix: make `build` field optional for custom canisters

Prior to 0.11.0, a custom canister's `build` field could be left off if `dfx build` was never invoked. To aid in deploying prebuilt canisters, this behavior is now formalized; omitting `build` is equivalent to `build: []`.

### feat: Use `--locked` for Rust canisters

`dfx build`, in Rust canisters, now uses the `--locked` flag when building with Cargo. To offset this, `dfx new --type rust` now runs `cargo update` on the resulting project.

### feat: Enable threshold ecdsa signature

ECDSA signature signing is now enabled by default in new projects, or by running `dfx start --clean`.
A test key id "Secp256k1:dfx_test_key" is ready to be used by locally created canisters.

## Dependencies

### Updated `agent-rs` to 0.20.0

### Updated `candid` to 0.7.15

### Replica

Updated replica to elected commit 6e86169e98904047833ba6133e5413d2758d90eb.
This incorporates the following executed proposals:

* [72225](https://dashboard.internetcomputer.org/proposal/72225)
* [71669](https://dashboard.internetcomputer.org/proposal/71669)
* [71164](https://dashboard.internetcomputer.org/proposal/71164)
* [70375](https://dashboard.internetcomputer.org/proposal/70375)
* [70002](https://dashboard.internetcomputer.org/proposal/70002)

# 0.11.0

## DFX

### feat: renamed canisters in new projects to `<project>_frontend` and `<project>_backend`

The names of canisters created for new projects have changed.
After `dfx new <project>`, the canister names are:

- `<project>_backend` (previously `<project>`)
- `<project>_frontend` (previously `<project>_assets`)

### feat: Enable threshold ecdsa signature

### feat: new command: `dfx canister metadata <canister> <name>`

For example, to query a canister's candid service definition: `dfx canister metadata hello_backend candid:service`

### refactor: deprecate /_/candid internal webserver

The dfx internal webserver now only services the /_/candid endpoint.  This
is now deprecated.  If you were using this to query candid definitions, you
can instead use `dfx canister metadata`.

### refactor: optimize from ic-wasm

Optimize Rust canister Wasm module via ic-wasm library instead of ic-cdk-optimizer. A separate installation of ic-cdk-optimizer is no longer needed.

The actual optimization was kept the same.

### feat: Read dfx canister call argument from a file or stdin

Enables passing large arguments that cannot be passed directly in the command line using the `--argument-file` flag. For example:
 * Named file: `dfx canister call --argument-file ./my/argument/file.txt my_canister_name greet`
 * Stdin: `echo '( null )' | dfx canister call --argument-file - my_canister_name greet`

### fix: Use default setting for BTC adapter idle seconds

A lower threshold was no longer necessary.

### feat: Allow users to configure logging level of bitcoin adapter

The bitcoin adapter's logging can be very verbose if debug logging is enabled, making it difficult to make sense of what's going on. On the other hand, these logs are useful for triaging problems.

To get the best of both worlds, this release adds support for an additional configuration option in dfx.json:

```
"bitcoin": {
  "enabled": true,
  "nodes": ["127.0.0.1:18444"],
  "log_level": "info" <------- users can now configure the log level
}
```

By default, a log level of "info" is used, which is relatively quiet. Users can change it to "debug" for more verbose logging.

### chore: update Candid UI canister with commit bffa0ae3c416e8aa3c92c33722a6b1cb31d0f1c3

This includes the following changes:

* Fetch did file from canister metadata
* Better flamegraph support
* Fix bigint error for vec nat8 type

### feat: dfx will look up the port of the running webserver from .dfx/webserver-port, if present

After `dfx start --host 127.0.0.1:0`, the dfx webserver will listen on an ephemeral port.  It stores the port value in .dfx/webserver-port.  dfx will now look for this file, and if a port is contained within, use that port to connect to the dfx webserver.

### fix: dfx commands once again work from any subdirectory of a dfx project

Running `dfx deploy`, `dfx canister id`, `dfx canister call` and so forth work as expected
if run from within any subdirectory of a dfx project.  Previously, this would create
canister_ids.json or .dfx/local/canister_ids.json within the subdirectory.

### feat: Post-installation tasks

You can now add your own custom post-installation/post-deployment tasks to any canister type. The new `post-install` key for canister objects in `dfx.json` can be a command or list of commands, similar to the `build` key of `custom` canisters, and receives all the same environment variables. For example, to replicate the upload task performed with `assets` canisters, you might set `"post-install": "icx-asset sync $CANISTER_ID dist"`.

### feat: assets are no longer copied from source directories before being uploaded to asset canister

Assets are now uploaded directly from their source directories, rather than first being copied
to an output directory.

If you're using `dfx deploy`, you won't see any change in functionality.  If you're running
`dfx canister install --mode=upgrade`, changed files in asset source directories will
be detected and uploaded even without an intervening `dfx build`.

### fix: Added src/declarations to .gitignore for new projects

### fix: remove deprecated candid path environment variable

The environment variable format `CANISTER_CANDID_{name}`, used in Rust projects, was deprecated in 0.9.2, to be unified with the variables `CANISTER_CANDID_PATH_{name}` which are used in other project types. It has now been removed. Note that you will need to update `ic-cdk-macros` if you use the `#[import]` macro.

### feat: deprecate `dfx config` for removal

The `dfx config` command has several issues and is ultimately a poor replacement for [`jq`](https://stedolan.github.io/jq). The command is being deprecated, and will be removed in a later release; we recommend switching to `jq` or similar tools (e.g. `ConvertTo-Json` in PowerShell, `to json` in nushell, etc.)

### feat: Better build scripts for type:custom

Build scripts now always receive a CWD of the DFX project root, instead of wherever `dfx` was invoked from, and a bare script `script.sh` can be specified without needing to prefix with `./`.

### feat: rust, custom, and asset canisters now include candid:service metadata

Motoko canisters already included this metadata.

Also added this metadata to the asset canister wasm, which will cause the next deploy to
install this new version.

### feat: Add safeguard to freezing threshold

Some developers mistakenly think that the freezing threshold is measured in cycles, but it is actually measured in seconds. To stop them from accidentally freezing their canisters, setting a freezing threshold above 50M seconds (~1.5 years) now requires a confirmation.

### fix: restores assets to webpack devserver

### chore: updates webpack dependencies for dfx new project

Resolves an issue where `webpack-cli` was was breaking when users tried to run `npm start` in a fresh project. For affected users of 0.10.1, you can resolve this issue manually by running `npm install webpack@latest webpack-cli@latest terser-webpack-plugin@latest`.

### feat: Support for new ledger notify function

Ledger 7424ea8 deprecates the existing `notify` function with a switch parameter between creating and topping up a canister, and introduces two
functions for doing the same. This should *mostly* be invisible to users, except that previously, if `dfx ledger create-canister` or `dfx ledger top-up`
failed, you would call `dfx ledger notify` after correcting the issue. In order to support the change, this command has been changed to two subcommands:
`dfx ledger notify create-canister` and `dfx ledger notify top-up`.

### feat: `--from-subaccount`

Previously, the ledger commands assumed all transfers were made from the default subaccount for the identity principal. This feature adds a `--from-subaccount` flag to `dfx ledger transfer`, `dfx ledger create-canister`, and `dfx ledger top-up`, to enable making transfers from a selected subaccount. A `--subaccount` flag is also added to `dfx ledger balance` for convenience. Subaccounts are expected as 64-character hex-strings (i.e. 32 bytes).

### feat: cargo audit when building rust canisters

When a canister with type `rust` is built and `cargo-audit` is installed, dfx will now check for vulnerabilities in the dependencies. If a vulnerability is found, dfx will recommend that the user update to a version without known vulnerabilities.

### fix: Freezing Threshold now documented

Calls made to retrieve the help output for `canister update-settings` was missing the `freezing-threshold` parameter.

### chore: warnings and errors are more visible

`WARN` and `ERROR` messages are now clearly labelled as such, and the labels are colored accordingly.
This is now included when running `dfx canister update-settings -h`.

### fix: `dfx schema` does not require valid dfx.json

There is no real reason for `dfx schema` to not work when a broken dfx.json is in the current folder - this is actually a very common scenario when `dfx schema` gets used.

### fix: canister call uses candid file if canister type cannot be determined

The candid file specified in the field `canisters.<canister name>.candid` of dfx.json, or if that not exists `canisters.<canister name>.remote.candid`, is now used when running `dfx canister call`, even when dfx fails to determine the canister type.

### fix: btc/canister http adapter socket not found by replica after restart

After running `dfx start --enable-bitcoin` twice in a row (stopping dfx in between), the second
launched replica would fail to connect to the btc adapter.  This is because ic-starter
does not write a new configuration file if one already exists, so the configuration file
used by the replica referred to one socket path, while dfx passed a different socket path
to the btc adapter.

Now dfx reuses the previously-used unix domain socket path, for both the btc adapter
and for the canister http adapter.

### fix: dfx stop now waits until dfx and any child processes exit

Previously, `dfx stop` would send the TERM signal to the running dfx and its child processes,
and then exit immediately.

This avoids interference between a dfx process performing cleanup at shutdown and
a dfx process that is starting.

### fix: dfx ping no longer creates a default identity

dfx ping now uses the anonymous identity, and no longer requires dfx.json to be present.


### fix: Initialize replica with bitcoin regtest flag

When the bitcoin feature is enabled, dfx was launching the replica with the "bitcoin_testnet" feature.
The correct feature to use is "bitcoin_regtest".

### dfx bootstrap now looks up the port of the local replica

`dfx replica` writes the port of the running replica to one of these locations:

- .dfx/replica-configuration/replica-1.port
- .dfx/ic-ref.port

`dfx bootstrap` will now use this port value, so it's no longer necessary to edit dfx.json after running `dfx replica`.

### feat: dfx.json local network settings can be set on the local network, rather than defaults

In `dfx.json`, the `bootstrap`, `bitcoin`, `canister_http`, and `replica` settings can
now be specified on the local network, rather than in the `defaults` field.
If one of these four fields is set for the local network, the corresponding field
in `defaults` will be ignored.

Example:
``` json
{
  "networks": {
    "local": {
      "bind": "127.0.0.1:8000",
      "canister_http": {
        "enabled": true
      }
    }
  }
}
```

## Dependencies

### Rust Agent

Updated agent-rs to 0.18.0

### Motoko

Updated Motoko from 0.6.28 to 0.6.29.

### Replica

Updated replica to elected commit 8993849de5fab76e796d67750facee55a0bf6649.
This incorporates the following executed proposals:

* [69804](https://dashboard.internetcomputer.org/proposal/69804)
* [67990](https://dashboard.internetcomputer.org/proposal/67990)
* [67483](https://dashboard.internetcomputer.org/proposal/67483)
* [66895](https://dashboard.internetcomputer.org/proposal/66895)
* [66888](https://dashboard.internetcomputer.org/proposal/66888)
* [65530](https://dashboard.internetcomputer.org/proposal/65530)
* [65327](https://dashboard.internetcomputer.org/proposal/65327)
* [65043](https://dashboard.internetcomputer.org/proposal/65043)
* [64355](https://dashboard.internetcomputer.org/proposal/64355)
* [63228](https://dashboard.internetcomputer.org/proposal/63228)
* [62143](https://dashboard.internetcomputer.org/proposal/62143)

### ic-ref

Updated ic-ref to 0.0.1-173cbe84
 - add ic0.performance_counter system interface
 - add system API for ECDSA signing
 - allow optional "error_code" field in responses
 - support gzip-compressed canister modules
 - enable canisters to send HTTP requests

# 0.10.1

## DFX

### fix: Webpack config no longer uses CopyPlugin

Dfx already points to the asset canister's assets directory, and copying to disk could sometimes
lead to an annoying "too many open files" error.

### fix: HSMs are once again supported on Linux

On Linux, dfx 0.10.0 failed any operation with an HSM with the following error:
```
Error: IO: Dynamic loading not supported
```
The fix was to once again dynamically-link the Linux build.

### feat: error explanation and fixing instructions engine

Dfx is now capable of providing explanations and remediation suggestions for entire categories of errors at a time.
Explanations and suggestions will slowly be added over time.
To see an example of an already existing suggestion, run `dfx deploy --network ic` while using an identity that has no wallet configured.

### chore: add context to errors

Most errors that happen within dfx are now reported in much more detail. No more plain `File not found` without explanation what even was attempted.

### fix: identities with configured wallets are not broken anymore and removed only when using the --drop-wallets flag

When an identity has a configured wallet, dfx no longer breaks the identity without actually removing it.
Instead, if the --drop-wallets flag is specified, it properly removes everything and logs what wallets were linked,
and when the flag is not specified, it does not remove anything.

The behavior for identities without any configured wallets is unchanged.

### feat: bitcoin integration: dfx now generates the bitcoin adapter config file

dfx command-line parameters for bitcoin integration:
``` bash
dfx start   --enable-bitcoin  # use default node 127.0.0.1:18444
dfx start   --enable-bitcoin --bitcoin-node <node>
```

The above examples also work for dfx replica.

These default to values from dfx.json:
```
.defaults.bitcoin.nodes
.defaults.bitcoin.enabled
```

The --bitcoin-node parameter, if specified on the command line, implies --enable-bitcoin.

If --enable-bitcoin or .defaults.bitcoin.enabled is set, then dfx start/replica will launch the ic-btc-adapter process and configure the replica to communicate with it.


### feat: print wallet balance in a human readable form #2184

Default behaviour changed for `dfx wallet balance`, it will now print cycles amount upscaled to trillions.

New flag `--precise` added to `dfx wallet balance`. Allows to get exact amount of cycles in wallet (without upscaling).

### feat: canister http integration

dfx command-line parameters for canister http requests integration:
```
dfx start --enable-canister-http
dfx replica --enable-canister-http
```

This defaults to the following value in dfx.json:
```
.defaults.canister_http.enabled
```

### fix: specifying ic provider with a trailing slash is recognised correctly

Specifying the network provider as `https://ic0.app/` instead of `https://ic0.app` is now recognised as the real IC network.

### Binary cache

Added ic-canister-http-adapter to the binary cache.

## Dependencies

### Updated agent-rs to 0.17.0

## Motoko

Updated Motoko from 0.6.26 to 0.6.28.

## Replica

Updated replica to elected commit b90edb9897718730f65e92eb4ff6057b1b25f766.
This incorporates the following executed proposals:

* [61004](https://dashboard.internetcomputer.org/proposal/61004)
* [60222](https://dashboard.internetcomputer.org/proposal/60222)
* [59187](https://dashboard.internetcomputer.org/proposal/59187)
* [58479](https://dashboard.internetcomputer.org/proposal/58479)
* [58376](https://dashboard.internetcomputer.org/proposal/58376)
* [57843](https://dashboard.internetcomputer.org/proposal/57843)
* [57395](https://dashboard.internetcomputer.org/proposal/57395)

## icx-proxy

Updated icx-proxy to commit c312760a62b20931431ba45e5b0168ee79ea5cda

* Added gzip and deflate body decoding before certification validation.
* Fixed unzip and streaming bugs
* Added Prometheus metrics endpoint
* Added root and invalid ssl and dns mapping

# 0.10.0

## DFX

### feat: Use null as default value for opt arguments


Before this, `deploy`ing a canister with an `opt Foo` init argument without specifying an `--argument` would lead to an error:

``` bash
$ dfx deploy
Error: Invalid data: Expected arguments but found none.
```

With this change, this isn't an error anymore, but instead `null` is passed as a value. In general, if the user does _not_ provide an `--argument`, and if the init method expects only `opt` arguments, then `dfx` will supply `null` for each argument.

Note in particular that this does not try to match `opt` arguments for heterogeneous (`opt`/non-`opt`) signatures. Note moreover that this only impacts a case that would previously error out, so no existing (working) workflows should be affected.

### feat: dfx identity set-wallet now checks that the provided canister is actually a wallet

This check was previously performed on local networks, but not on mainnet.

### feat: `dfx canister call --candid <path to candid file> ...`

Allows one to provide the .did file for calls to an arbitrary canister.

### feat: Install arbitrary wasm into canisters

You no longer need a DFX project setup with a build task to install an already-built wasm module into a canister ID. The new `--wasm <path>` flag to `dfx canister install` will bypass project configuration and install the wasm module at `<path>`. A DFX project setup is still recommended for general use; this should mostly be used for installing pre-built canisters. Note that DFX will also not perform its usual checks for API/ABI/stable-memory compatibility in this mode.

### feat: Support for 128-bit cycle counts

Cycle counts can now exceed the previously set maximum of 2^64. The new limit is 2^128. A new wallet version has been bundled with this release that supports the new cycle count. You will not be able to use this feature with your existing wallets without running `dfx wallet upgrade`, but old wallets will still work just fine with old cycle counts.

### fix: dfx start will once again notice if dfx is already running

dfx will once again display 'dfx is already running' if dfx is already running,
rather than 'Address already in use'.

As a consequence, after `dfx start` failed to notice that dfx was already running,
it would replace .dfx/pid with an empty file.  Later invocations of `dfx stop`
would display no output and return a successful exit code, but leave dfx running.

### fix: `dfx canister update-settings <canister id>` works even if the canister id is not known to the project.

This makes the behavior match the usage text of the command:
`<CANISTER> Specifies the canister name or id to update. You must specify either canister name/id or the --all option`

### feat: dfx deploy --upgrade-unchanged or dfx canister install --mode upgrade --upgrade-unchanged

When upgrading a canister, `dfx deploy` and `dfx canister install` skip installing the .wasm
if the wasm hash did not change.  This avoids a round trip through stable memory for all
assets on every dfx deploy, for example.  By passing this argument, dfx will instead
install the wasm even if its hash matches the already-installed wasm.

### feat: Introduce DFX_CACHE_ROOT environment variable

A new environment variable, `DFX_CACHE_ROOT`, has been introduced to allow setting the cache root directory to a different location than the configuration root directory. Previously `DFX_CONFIG_ROOT` was repurposed for this which only allowed one location to be set for both the cache and configuration root directories.

This is a breaking change since setting `DFX_CONFIG_ROOT` will no longer set the cache root directory to that location.

### fix: Error if nonzero cycles are passed without a wallet proxy

Previously, `dfx canister call --with-cycles 1` would silently ignore the `--with-cycles` argument as the DFX principal has no way to pass cycles and the call must be forwarded through the wallet. Now it will error instead of silently ignoring it. To forward a call through the wallet, use `--wallet $(dfx identity get-wallet)`, or `--wallet $(dfx identity --network ic get-wallet)` for mainnet.

### feat: Configure subnet type of local replica

The local replica sets its parameters according to the subnet type defined in defaults.replica.subnet_type, defaulting to 'application' when none is specified.
This makes it less likely to accidentally hit the 'cycles limit exceeded' error in production.  Since the previous default was `system`, you may see these types errors in development instead.
Possible values for defaults.replica.subnet_type are: "application", "verifiedapplication", "system"

Example how to specify the subnet type:
``` json
{
  "defaults": {
    "replica": {
      "subnet_type": "verifiedapplication"
    }
  }
}
```

### feat: Introduce command for local cycles top-up

`dfx ledger fabricate-cycles <canister (id)> <optional amount>` can be used during local development to create cycles out of thin air and add them to a canister. Instead of supplying a canister name or id it is also possible to use `--all` to add the cycles to every canister in the current project. When no amount is supplied, the command uses 10T cycles as default. Using this command with `--network ic` will result in an error.

### feat: Private keys can be stored in encrypted format

`dfx identity new` and `dfx identity import` now ask you for a password to encrypt the private key (PEM file) when it is stored on disk.
If you decide to use a password, your key will never be written to disk in plain text.
In case you don't want to enter your password all the time and want to take the risk of storing your private key in plain text, you can use the `--disable-encryption` flag.

The `default` identity as well as already existing identities will NOT be encrypted. If you want to encrypt an existing identity, use the following commands:
``` bash
dfx identity export identity_name > identity.pem
# if you have set old_identity_name as the identity that is used by default, switch to a different one
dfx identity use other_identity
dfx identity remove identity_name
dfx identity import identity_name identity.pem
```

### feat: Identity export

If you want to get your identity out of dfx, you can use `dfx identity export identityname > exported_identity.pem`. But be careful with storing this file as it is not protected with your password.

### feat: Identity new/import now has a --force flag

If you want to script identity creation and don't care about overwriting existing identities, you now can use the `--force` flag for the commands `dfx identity new` and `dfx identity import`.

### fix: Do not automatically create a wallet on IC

When running `dfx deploy --network ic`, `dfx canister --network ic create`, or `dfx identity --network ic get-wallet` dfx no longer automatically creates a cycles wallet for the user if none is configured. Instead, it will simply report that no wallet was found for that user.

Dfx still creates the wallet automatically when running on a local network, so the typical workflow of `dfx start --clean` and `dfx deploy` will still work without having to manually create the wallet.

### fix: Identities cannot exist and not at the same time

When something went wrong during identity creation, the identity was not listed as existing.
But when trying to create an identity with that name, it was considered to be already existing.

### feat: dfx start and dfx replica can now launch the ic-btc-adapter process

Added command-line parameters:
``` bash
dfx start   --enable-bitcoin --btc-adapter-config <path>
dfx replica --enable-bitcoin --btc-adapter-config <path>
```

These default to values from dfx.json:
```
.defaults.bitcoin.btc_adapter_config
.defaults.bitcoin.enabled
```

The --btc-adapter-config parameter, if specified on the command line, implies --enable-bitcoin.

If --enable-bitcoin or .defaults.bitcoin.enabled is set, and a btc adapter configuration is specified,
then dfx start/replica will launch the ic-btc-adapter process.

This integration is not yet complete, pending upcoming functionality in ic-starter.

### fix: report context of errors

dfx now displays the context of an error in several places where previously the only error
message would be something like "No such file or directory."

### chore: updates starter project for Node 18

Webpack dev server now works for Node 18 (and should work for Node 17). A few packages are also upgraded

## updating dependencies

Updated to version 0.14.0 of agent-rs

## Cycles wallet

- Module hash: bb001d1ebff044ba43c060956859f614963d05c77bd778468fce4de095fe8f92
- https://github.com/dfinity/cycles-wallet/commit/f18e9f5c2f96e9807b6f149c975e25638cc3356b

## Replica

Updated replica to elected commit b3788091fbdb8bed7e527d2df4cc5e50312f476c.
This incorporates the following executed proposals:

* [57150](https://dashboard.internetcomputer.org/proposal/57150)
* [54964](https://dashboard.internetcomputer.org/proposal/54964)
* [53702](https://dashboard.internetcomputer.org/proposal/53702)
* [53231](https://dashboard.internetcomputer.org/proposal/53231)
* [53134](https://dashboard.internetcomputer.org/proposal/53134)
* [52627](https://dashboard.internetcomputer.org/proposal/52627)
* [52144](https://dashboard.internetcomputer.org/proposal/52144)
* [50282](https://dashboard.internetcomputer.org/proposal/50282)

Added the ic-btc-adapter binary to the cache.

## Motoko

Updated Motoko from 0.6.25 to 0.6.26.

# 0.9.3

## DFX

### feat: dfx deploy now displays URLs for the frontend and candid interface

### dfx.json

In preparation for BTC integration, added configuration for the bitcoind port:

``` json
{
  "canisters": {},
  "defaults": {
    "bitcoind": {
      "port": 18333
    }
  }
}
```

## icx-proxy

Updated icx-proxy to commit 594b6c81cde6da4e08faee8aa8e5a2e6ae815602, now static-linked.

* upgrade HTTP calls upon canister request
* no longer proxies /_/raw to the dfx internal webserver
* allows for generic StreamingCallback tokens

## Replica

Updated replica to blessed commit d004accc3904e24dddb13a11d93451523e1a8a5f.
This incorporates the following executed proposals:

* [49653](https://dashboard.internetcomputer.org/proposal/49653)
* [49011](https://dashboard.internetcomputer.org/proposal/49011)
* [48427](https://dashboard.internetcomputer.org/proposal/48427)
* [47611](https://dashboard.internetcomputer.org/proposal/47611)
* [47512](https://dashboard.internetcomputer.org/proposal/47512)
* [47472](https://dashboard.internetcomputer.org/proposal/47472)
* [45984](https://dashboard.internetcomputer.org/proposal/45984)
* [45982](https://dashboard.internetcomputer.org/proposal/45982)

## Motoko

Updated Motoko from 0.6.21 to 0.6.25.

# 0.9.2

## DFX

### feat: Verify Candid and Motoko stable variable type safety of canister upgrades

Newly deployed Motoko canisters now embed the Candid interface and Motoko stable signatures in the Wasm module.
`dfx deploy` and `dfx canister install` will automatically check

	1) the backward compatible of Candid interface in both upgrade and reinstall mode;
	2) the type safety of Motoko stable variable type in upgrade mode to avoid accidentally lossing data;

See [Upgrade compatibility](https://internetcomputer.org/docs/language-guide/compatibility) for more details.

### feat: Unified environment variables across build commands

The three canister types that use a custom build tool - `assets`, `rust`, and `custom` - now all support the same set of environment variables during the build task:

* `DFX_VERSION` - The version of DFX that was used to build the canister.
* `DFX_NETWORK` - The network name being built for. Usually `ic` or `local`.
* `CANISTER_ID_{canister}` - The canister principal ID of the canister `{canister}` registered in `dfx.json`.
* `CANISTER_CANDID_PATH_{canister}` - The path to the Candid interface file for the canister `{canister}` among your canister's dependencies.
* `CANISTER_CANDID_{canister}` (deprecated) - the same as `CANISTER_CANDID_PATH_{canister}`.  This is provided for backwards compatibility with `rust` and `custom` canisters, and will be removed in dfx 0.10.0.
* `CANISTER_ID` - Same as `CANISTER_ID_{self}`, where `{self}` is the name of _this_ canister.
* `CANISTER_CANDID_PATH` - Same as `CANISTER_CANDID_PATH_{self}`, where `{self}` is the name of _this_ canister.

### feat: Support for local ledger calls

If you have an installation of the ICP Ledger (see [Ledger Installation Guide](https://github.com/dfinity/ic/tree/master/rs/rosetta-api/ledger_canister#deploying-locally)), `dfx ledger balance` and `dfx ledger transfer` now support
`--ledger-canister-id` parameter.

Some examples:
``` bash
$ dfx ledger \
  --network local \
  balance \
  --ledger-canister-id  rrkah-fqaaa-aaaaa-aaaaq-cai
1000.00000000 ICP

$ dfx ledger \
  --network local \
  transfer --amount 0.1 --memo 0 \
  --ledger-canister-id  rrkah-fqaaa-aaaaa-aaaaq-cai 8af54f1fa09faeca18d294e0787346264f9f1d6189ed20ff14f029a160b787e8
Transfer sent at block height: 1
```

### feat: `dfx ledger account-id` can now compute canister addresses

The `dfx ledger account-id` can now compute addresses of principals and canisters.
The command also supports ledger subaccounts now.

``` bash
dfx ledger account-id --of-principal 53zcu-tiaaa-aaaaa-qaaba-cai
dfx ledger --network small02 account-id --of-canister ledger_demo
dfx ledger account-id --of-principal 53zcu-tiaaa-aaaaa-qaaba-cai --subaccount 0000000000000000000000000000000000000000000000000000000000000001
```

### feat: Print the full error chain in case of a failure

All `dfx` commands will now print the full stack of errors that led to the problem, not just the most recent error.
Example:

```
Error: Subaccount '00000000000000000000000000000000000000000000000000000000000000000' is not a valid hex string
Caused by:
  Odd number of digits
```

### fix: dfx import will now import pem files created by `quill generate`

`quill generate` currently outputs .pem files without an `EC PARAMETERS` section.
`dfx identity import` will now correctly identify these as EC keys, rather than Ed25519.

### fix: retry on failure for ledger create-canister, top-up, transfer

dfx now calls `transfer` rather than `send_dfx`, and sets the created_at_time field in order to retry the following commands:

* dfx ledger create-canister
* dfx ledger top-up
* dfx ledger transfer

### feat: Remote canister support

It's now possible to specify that a canister in dfx.json references a "remote" canister on a specific network,
that is, a canister that already exists on that network and is managed by some other project.

Motoko, Rust, and custom canisters may be configured in this way.

This is the general format of the configuration in dfx.json:
``` json
{
  "canisters": {
    "<canister name>": {
      "remote": {
        "candid": "<path to candid file to use when building on remote networks>",
        "id": {
          "<network name>": "<principal on network>"
        }
      }
    }
  }
}
```

The "id" field, if set for a given network, specifies the canister ID for the canister on that network.
The canister will not be created or installed on these remote networks.
For other networks, the canister will be created and installed as usual.

The "candid" field, if set within the remote object, specifies the candid file to build against when
building other canisters on a network for which the canister is remote.  This definition can differ
from the candid definitions for local builds.

For example, if have an installation of the ICP Ledger (see [Ledger Installation Guide](https://github.com/dfinity/ic/tree/master/rs/rosetta-api/ledger_canister#deploying-locally))
in your dfx.json, you could configure the canister ID of the Ledger canister on the ic network as below.  In this case,
the private interfaces would be available for local builds, but only the public interfaces would be available
when building for `--network ic`.
``` json
{
  "canisters": {
    "ledger": {
      "type": "custom",
      "wasm": "ledger.wasm",
      "candid": "ledger.private.did",
      "remote": {
        "candid": "ledger.public.did",
        "id": {
          "ic": "ryjl3-tyaaa-aaaaa-aaaba-cai"
        }
      }
    },
    "app": {
      "type": "motoko",
      "main": "src/app/main.mo",
      "dependencies": [ "ledger" ]
    }
  }
}
```

As a second example, suppose that you wanted to write a mock of the ledger in Motoko.
In this case, since the candid definition is provided for remote networks,
`dfx build` (with implicit `--network local`) will build app against the candid
definitions defined by mock.mo, but `dfx build --network ic` will build app against
`ledger.public.did`.

This way, you can define public update/query functions to aid in local testing, but
when building/deploying to mainnet, references to methods not found in `ledger.public.did`
will be reports as compilation errors.

``` json
{
  "canisters": {
    "ledger": {
      "type": "motoko",
      "main": "src/ledger/mock.mo",
      "remote": {
        "candid": "ledger.public.did",
        "id": {
          "ic": "ryjl3-tyaaa-aaaaa-aaaba-cai"
        }
      }
    },
    "app": {
      "type": "motoko",
      "main": "src/app/main.mo",
      "dependencies": [ "ledger" ]
    }
  }
}
```

### feat: Generating remote canister bindings

It's now possible to generate the interface of a remote canister using a .did file using the `dfx remote generate-binding <canister name>|--all` command. This makes it easier to write mocks for local development.

Currently, dfx can generate .mo, .rs, .ts, and .js bindings.

This is how you specify how to generate the bindings in dfx.json:
``` json
{
  "canisters": {
    "<canister name>": {
      "main": "<path to mo/rs/ts/js file that will be generated>",
      "remote": {
        "candid": "<path to candid file to use when generating bindings>"
        "id": {}
      }
    }
  }
}
```

## ic-ref

Upgraded from a432156f24faa16d387c9d36815f7ddc5d50e09f to ab8e3f5a04f0f061b8157c2889f8f5de05f952bb

* Support 128-bit system api for cycles
* Include canister_ranges in the state tree
* Removed limit on cycles in a canister

## Replica

Updated replica to blessed commit 04fe8b0a1262f07c0cec1fdfa838a37607370a61.
This incorporates the following executed proposals:

* [45091](https://dashboard.internetcomputer.org/proposal/45091)
* [43635](https://dashboard.internetcomputer.org/proposal/43635)
* [43633](https://dashboard.internetcomputer.org/proposal/43633)
* [42783](https://dashboard.internetcomputer.org/proposal/42783)
* [42410](https://dashboard.internetcomputer.org/proposal/42410)
* [40908](https://dashboard.internetcomputer.org/proposal/40908)
* [40647](https://dashboard.internetcomputer.org/proposal/40647)
* [40328](https://dashboard.internetcomputer.org/proposal/40328)
* [39791](https://dashboard.internetcomputer.org/proposal/39791)
* [38541](https://dashboard.internetcomputer.org/proposal/38541)

## Motoko

Updated Motoko from 0.6.20 to 0.6.21.

# 0.9.0

## DFX

### feat!: Remove the wallet proxy and the --no-wallet flag

Breaking change: Canister commands, except for `dfx canister create`, will make the call directly, rather than via the user's wallet. The `--no-wallet` flag is thus removed from `dfx canister` as its behavior is the default.

When working with existing canisters, use the `--wallet` flag in conjunction with `dfx identity get-wallet` in order to restore the old behavior.

You will need to upgrade your wallet and each of your existing canisters to work with the new system.  To do so, execute the following in each of your dfx projects:
``` bash
dfx wallet upgrade
dfx canister --wallet "$(dfx identity get-wallet)" update-settings --all --add-controller "$(dfx identity get-principal)"
```
To upgrade projects that you have deployed to the IC mainnet, execute the following:
``` bash
dfx wallet --network ic upgrade
dfx canister --network ic --wallet "$(dfx identity --network ic get-wallet)" update-settings --all --add-controller "$(dfx identity get-principal)"
```

### feat: Add --add-controller and --remove-controller flags for "canister update-settings"

`dfx canister update-settings` previously only let you overwrite the entire controller list; `--add-controller` and `--remove-controller` instead add or remove from the list.

### feat: Add --no-withdrawal flag for "canister delete" for when the canister is out of cycles

`dfx canister delete --no-withdrawal <canister>` can be used to delete a canister without attempting to withdraw cycles.

### fix: set RUST_MIN_STACK to 8MB for ic-starter (and therefore replica)

This matches the value used in production and is meant to exceed the configured 5 MB wasmtime stack.

### fix: asset uploads will retry failed requests as expected

Fixed a defect in asset synchronization where no retries would be attempted after the first 30 seconds overall.

## Motoko

Updated Motoko from 0.6.11 to 0.6.20.

* Implement type union/intersection
* Transform for-loops on arrays into while-loops
* Tighten typing rules for type annotations in patterns
* Candid decoding: skip vec any fast
* Bump up MAX_HP_FOR_GC from 1GB to 3GB
* Candid decoder: Trap if a principal value is too large
* Eliminate bignum calls from for-iteration on arrays
* Improve scheduling
* Improve performance of bignum equality
* Stable signatures: frontend, metadata, command-line args
* Added heartbeat support

## Cycles wallet

- Module hash: 53ec1b030f1891bf8fd3877773b15e66ca040da539412cc763ff4ebcaf4507c5
- https://github.com/dfinity/cycles-wallet/commit/57e53fcb679d1ea33cc713d2c0c24fc5848a9759

## Replica

Updated replica to blessed commit 75138bbf11e201aac47266f07bee289dc18a082b.
This incorporates the following executed proposals:

* [33828](https://dashboard.internetcomputer.org/proposal/33828)
* [31275](https://dashboard.internetcomputer.org/proposal/31275)
* [31165](https://dashboard.internetcomputer.org/proposal/31165)
* [30392](https://dashboard.internetcomputer.org/proposal/30392)
* [30078](https://dashboard.internetcomputer.org/proposal/30078)
* [29235](https://dashboard.internetcomputer.org/proposal/29235)
* [28784](https://dashboard.internetcomputer.org/proposal/28784)
* [27975](https://dashboard.internetcomputer.org/proposal/27975)
* [26833](https://dashboard.internetcomputer.org/proposal/26833)
* [25343](https://dashboard.internetcomputer.org/proposal/25343)
* [23633](https://dashboard.internetcomputer.org/proposal/23633)

# 0.8.4

## DFX

### feat: "rust" canister type

You can now declare "rust" canisters in dfx.json.
``` json
{
  "canisters": {
    "canister_name": {
      "type": "rust",
      "package": "crate_name",
      "candid": "path/to/canister_name.did"
    }
  }
}
```

Don't forget to place a `Cargo.toml` in your project root.
Then dfx will build the rust canister with your rust toolchain.
Please also make sure that you have added the WebAssembly compilation target.

``` bash
rustup target add wasm32-unknown-unknown
```

You can also create new dfx project with a default rust canister.

``` bash
dfx new --type=rust <project-name>
```

### chore: updating dfx new template

Updates dependencies to latest for Webpack, and updates config. Additionally simplifies environment variables for canister ID's in config.

Additionally adds some polish to the starter template, including a favicon and using more semantic html in the example app

### feat: environment variable overrides for executable pathnames

You can now override the location of any executable normally called from the cache by specifying
an environment variable. For example, DFX_ICX_PROXY_PATH will specify the path for `icx-proxy`.

### feat: `dfx deploy --mode=reinstall <canister>`

`dfx deploy` can now reinstall a single canister, controlled by a new `--mode=reinstall` parameter.
This is destructive (it resets the state of the canister), so it requires a confirmation
and can only be performed on a single canister at a time.

`dfx canister install --mode=reinstall <canister>` also requires the same confirmation,
and no longer works with `--all`.

## Replica

The included replica now supports canister_heartbeat.  This only works with rust canisters for the time being,
and does not work with the emulator (`dfx start --emulator`).

# 0.8.3

## DFX

### fix: ic-ref linux binary no longer references /nix/store

This means `dfx start --emulator` has a chance of working if nix is not installed.
This has always been broken, even before dfx 0.7.0.

### fix: replica and ic-starter linux binaries no longer reference /nix/store

This means `dfx start` will work again on linux.  This bug was introduced in dfx 0.8.2.

### feat: replaced --no_artificial_delay option with a sensible default.

The `--no-artificial-delay` option not being the default has been causing a lot of confusion.
Now that we have measured in production and already applied a default of 600ms to most subnets deployed out there,
we have set the same default for dfx and removed the option.

## Motoko

Updated Motoko from 0.6.10 to 0.6.11.

* Assertion error messages are now reproducible (#2821)

# 0.8.2

## DFX

### feat: dfx canister delete can now return cycles to a wallet or dank

By default `dfx canister delete` will return cycles to the default cycles wallet.
Cycles can be returned to a designated canister with `--withdraw-cycles-to-canister` and
cycles can be returned to dank at the current identity principal with `--withdraw-cycles-to-dank`
and to a designated principal with `--withdraw-cycles-to-dank-principal`.

### feat: dfx canister create now accepts multiple instances of --controller argument

It is now possible to create canisters with more than one controller by
passing multiple instances of the `--controller parameter to `dfx canister create`.

You will need to upgrade your wallet with `dfx wallet upgrade`, or `dfx wallet --network ic upgrade`

### feat: dfx canister update-settings now accepts multiple instance of --controller argument

It is now possible to configure a canister to have more than one controller by
passing multiple instances of the `--controller parameter to `dfx canister update-settings`.

### feat: dfx canister info and dfx canister status now display all controllers

### feat!: `dfx canister create --controller <controller>` named parameter

Breaking change: The controller parameter for `dfx canister create` is now passed as a named parameter,
rather than optionally following the canister name.

Old: `dfx canister create [canister name] [controller]`
New: `dfx canister create --controller <controller> [canister name]`

### fix: dfx now respects $DFX_CONFIG_ROOT when looking for legacy credentials

Previously this would always look in `$HOME/.dfinity/identity/creds.pem`.

### fix: changed dfx canister (create|update-settings) --memory-allocation limit to 12 GiB

Updated the maximum value for the --memory-allocation value to be 12 GiB (12,884,901,888 bytes)

## Cycles Wallet

- Module hash: 9183a38dd2eb1a4295f360990f87e67aa006f225910ab14880748e091248e086
- https://github.com/dfinity/cycles-wallet/commit/9ef38bb7cd0fe17cda749bf8e9bbec5723da0e95

### Added support for multiple controllers

You will need to upgrade your wallet with `dfx wallet upgrade`, or `dfx wallet --network ic upgrade`

## Replica

The included replica now supports public spec 0.18.0

* Canisters can now have more than one controller
* Adds support for 64-bit stable memory
* The replica now goes through an initialization sequence, reported in its status
as `replica_health_status`.  Until this reports as `healthy`, queries or updates will
fail.
** `dfx start --background` waits to exit until `replica_health_status` is `healthy`.
** If you run `dfx start` without `--background`, you can call `dfx ping --wait-healthy`
to wait until the replica is healthy.

## Motoko

Updated Motoko from 0.6.7 to 0.6.10

* add Debug.trap : Text -> None (motoko-base #288)
* Introduce primitives for `Int` ⇔ `Float` conversions (#2733)
* Fix crashing bug for formatting huge floats (#2737)

# 0.8.1

## DFX

### feat: dfx generate types command

``` bash
dfx generate
```

This new command will generate type declarations for canisters in dfx.json.

You can control what will be generated and how with corresponding configuration in dfx.json.

Under dfx.json → `canisters` → `<canister_name>`, developers can add a "declarations" config. Options are:

* "output" → directory to place declarations for that canister | default is `src/declarations/<canister_name>`

* "bindings" → [] list of options, ("js", "ts", "did", "mo") | default is "js", "ts", "did"

* "env_override" → a string that will replace process.env.\{canister_name_uppercase\}_CANISTER_ID in the "src/dfx/assets/language_bindings/canister.js" template.

js declarations output

* index.js (generated from "src/dfx/assets/language_bindings/canister.js" template)

* `<canister_name>.did.js` - candid js binding output

ts declarations output

  * `<canister_name>.did.d.ts` - candid ts binding output

did declarations output

  * `<canister_name>.did` - candid did binding output

mo declarations output

  * `<canister_name>.mo` - candid mo binding output

### feat: dfx now supports the anonymous identity

Use it with either of these forms:
``` bash
dfx identity use anonymous
dfx --identity anonymous ...
```

### feat: import default identities

Default identities are the pem files generated by `dfx identity new ...` which contain Ed25519 private keys.
They are located at `~/.config/dfx/identity/xxx/identity.pem`.
Now, you can copy such pem file to another computer and import it there.

``` bash
dfx identity new alice
cp ~/.config/dfx/identity/xxx/identity.pem alice.pem
# copy the pem file to another computer, then
dfx identity import alice alice.pem
```

Before, people can manually copy the pem files to the target directory to "import". Such workaround still works.
We suggest to use the `import` subcommand since it also validate the private key.

### feat: Can now provide a nonstandard wallet module with DFX_WALLET_WASM environment variable

Define DFX_WALLET_WASM in the environment to use a different wasm module when creating or upgrading the wallet.

## Asset Canister

### fix: trust full asset SHA-256 hashes provided by the caller

When the caller provides SHA-256 hashes (which dfx does), the asset canister will no longer
recompute these hashes when committing the changes.  These recomputations were causing
canisters to run out of cycles, or to attempt to exceed the maximum cycle limit per update.

# 0.8.0

The 0.8.0 release includes updates and fixes that are primarily internal to improve existing features and functions rather than user-visible.

## DFX

### fix: dfx identity set-wallet no longer requires --force when used with --network ic

This was intended to skip verification of the wallet canister on the IC network,
but ended up only writing to the wallets.json file if --force was passed.

### chore: updating dependencies

* Support for the latest version of the \{IC\} specification and replica.

* Updating to latest versions of Motoko, Candid, and agent-rs

### feat: Type Inference Update

* Changes to `dfx new` project template and JavaScript codegen to support type inference in IDE's

* Adding webpack dev server to project template

* Migration path documented at https://sdk.dfinity.org/docs/release-notes/0.8.0-rn.html

# 0.7.7

Breaking changes to frontend code generation, documented in 0.8.0

## DFX

### feat: deploy and canister install will now only upgrade a canister if the wasm actually changed

dfx deploy and dfx canister install now compare the hash of the already-installed module
with the hash of the built canister's wasm output.  If they are the same, they leave the canister
in place rather than upgrade it.  They will still synchronize assets to an asset canister regardless
of the result of this comparison.


# 0.7.6

## icx-proxy

The streaming callback mechanism now requires the following record structure for the token:
```
type StreamingCallbackToken = record {
    key: text;
    content_encoding: text;
    index: nat;
    sha256: opt blob;
};
```

Previously, the token could be a record with any set of fields.

# 0.7.2

## DFX

### fix: set default cycle balance to 3T

Change the default cycle balance of a canister from 10T cycles to 3T cycles.

## Cycles Wallet

- Module hash: 1404b28b1c66491689b59e184a9de3c2be0dbdd75d952f29113b516742b7f898
- https://github.com/dfinity/cycles-wallet/commit/e902708853ab621e52cb68342866d36e437a694b

### fix: It is no longer possible to remove the last controller.

Fixed an issue where the controller can remove itself from the list of controllers even if it's the only one,
leaving the wallet uncontrolled.
Added defensive checks to the wallet's remove_controller and deauthorize methods.

# 0.7.1

## DFX

### feat: sign request_status for update call

When using `dfx canister sign` to generate a update message, a corresponding
request_status message is also signed and append to the json as `signed_request_status`.
Then after sending the update message, the user can check the request_status using
`dfx canister send message.json --status`.

### fix: wallet will not proxy dfx canister call by default

Previously, `dfx canister call` would proxy queries and update calls via the wallet canister by default.
(There was the `--no-wallet` flag to bypass the proxy and perform the calls as the selected identity.)
However, this behavior had drawbacks, namely each `dfx canister call` was an inter-canister call
by default and calls would take a while to resolve. This fix makes it so that `dfx canister call` no longer
proxies via the wallet by default. To proxy calls via the wallet, you can do
`dfx canister --wallet=<wallet-id> call`.

### feat: add --no-artificial-delay to dfx replica and start

This change adds the `--no-artificial-delay` flag to `dfx start` and `dfx replica`.
The replica shipped with dfx has always had an artificial consensus delay (introduced to simulate
a delay users might see in a networked environment.) With this new flag, that delay can
be lessened. However, you might see increased CPU utilization by the replica process.

### feat: add deposit cycles and uninstall code

This change introduces the `deposit_cycles` and `uninstall_code` management canister
methods as dedicated `dfx canister` subcommands.

### fix: allow consistent use of canisters ids in canister command

This change updates the dfx commands so that they will accept either a canister name
(sourced from your local project) or a valid canister id.

# 0.7.0

## DFX

### feat: add output type to request-status

This change allows you to specify the format the return result for `dfx canister request-status`.

### fix: deleting a canister on a network removes entries for other networks

This change fixes a bug where deleting a canister on a network removed all other entries for
the canister in the canister_ids.json file.

### feat: point built-in `ic` network provider at mainnet

`--network ic` now points to the mainnet IC (as Sodium has been deprecated.)

### feat: add candid UI canister

The dedicated candid UI canister is installed on a local network when doing a `dfx canister install`
or `dfx deploy`.

### fix: Address already in use (os error 48) when issuing dfx start

This fixes an error which occurred when starting a replica right after stopping it.

### feat: ledger subcommands

dfx now supports a dedicated `dfx ledger` subcommand. This allows you to interact with the ledger
canister installed on the Internet Computer. Example commands include `dfx ledger account-id` which
prints the Account Identifier associated with your selected identity, `dfx ledger transfer` which
allows you to transfer ICP from your ledger account to another, and `dfx ledger create-canister` which
allows you to create a canister from ICP.

### feat: update to 0.17.0 of the Interface Spec

This is a breaking change to support 0.17.0 of the Interface Spec. Compute & memory allocation values
are set when creating a canister. An optional controller can also be specified when creating a canister.
Furthermore, `dfx canister set-controller` is removed, in favor of `dfx canister update-settings` which
allows the controller to update the controller, the compute allocation, and the memory allocation of the
canister. The freezing threshold value isn't exposed via dfx cli yet, but it may still be modified by
calling the management canister via `dfx canister call aaaaa-aa update-settings`

### feat: add wallet subcommands

dfx now supports a dedicated `dfx wallet` subcommand. This allows you to interact with the cycles wallet
associated with your selected identity. For example, `dfx wallet balance` to get the cycle balance,
`dfx wallet list-addresses` to display the associated controllers & custodians, and `dfx wallet send <destination> <amount>`
to send cycles to another wallet.

## Cycles Wallet

- Module Hash: a609400f2576d1d6df72ce868b359fd08e1d68e58454ef17db2361d2f1c242a1
- https://github.com/dfinity/cycles-wallet/commit/06bb256ca0738640be51cf84caaced7ea02ca29d

### feat: Use Internet Identity Service.

# 0.7.0-beta.5

## Cycles Wallet

- Module Hash: 3d5b221387875574a9fd75b3165403cf1b301650a602310e9e4229d2f6766dcc
- https://github.com/dfinity/cycles-wallet/commit/c3cbfc501564da89e669a2d9de810d32240baf5f

### feat: Updated to Public Interface 0.17.0

### feat: The wallet_create_canister method now takes a single record argument, which includes canister settings.

### fix: Return correct content type and encoding for non-gz files.

### fix: Updated frontend for changes to canister creation interface.

# 0.7.0-beta.3

## DFX

### fix: assets with an unrecognized file extension will use content-type "application/octet-stream"

# 0.7.0-beta.2

## DFX

### feat: synchronize assets rather than uploading even assets that did not change

DFX will now also delete assets from the container that do not exist in the project.
This means if you stored assets in the container, and they are not in the project,
dfx deploy or dfx install will delete them.

## Asset Canister

### Breaking change: change to store() method signature

- now takes arguments as a single record parameter
- must now specify content type and content encoding, and may specify the sha256

# 0.7.0-beta.1

## DFX

### fix: now deletes from the asset canister assets that no longer exist in the project

### feat: get certified canister info from read state #1514

Added `dfx canister info` command to get certified canister information. Currently this information is limited to the controller of the canister and the SHA256 hash of its Wasm module. If there is no Wasm module installed, the hash will be None.

## Asset Canister

### Breaking change: change to list() method signature

- now takes a parameter, which is an empty record
- now returns an array of records

### Breaking change: removed the keys() method

- use list() instead

# 0.7.0-beta.0

## DFX

### feat: webserver can now serve large assets

# 0.6.26

## DFX

### feat: add --no-wallet flag and --wallet option to allow Users to bypass Wallet or specify a Wallet to use for calls (#1476)

Added `--no-wallet` flag to `dfx canister` and `dfx deploy`. This allows users to call canister management functionality with their Identity as the Sender (bypassing their Wallet canister.)
Added `--wallet` option to `dfx canister` and `dfx deploy`. This allows users to specify a wallet canister id to use as the Sender for calls.
`--wallet` and `--no-wallet` conflict with each other. Omitting both will invoke the selected Identity's wallet canister to perform calls.

### feat: add canister subcommands `sign` and `send`

Users can use `dfx canister sign ...` to generated a signed canister call in a json file. Then `dfx canister send [message.json]` to the network.

Users can sign the message on an air-gapped computer which is secure to host private keys.

#### Note

* `sign` and `send` currently don't proxy through wallet canister. Users should use the subcommands with `dfx canister --no-wallet sign ...`.

* The `sign` option `--expire-after` will set the `ingress_expiry` to a future timestamp which is current plus the duration.
Then users can send the message during a 5 minutes time window ending in that `ingress_expiry` timestamp. Sending the message earlier or later than the time window will both result in a replica error.

### feat: implement the HTTP Request proposal in dfx' bootstrap webserver. +
And add support for http requests in the base storage canister (with a default to `/index.html`).

This does not support other encodings than `identity` for now (and doesn't even return any headers). This support will be added to the upgraded asset storage canister built in #1482.

Added a test that uses `curl localhost` to test that the asset storage AND the webserver properly support the http requests.

This commit also upgrades tokio and reqwest in order to work correctly. There are also _some_ performance issues noted (this is slower than the `icx-http-server` for some reason), but those are not considered criticals and could be improved later on.

Renamed the `project_name` in our own generated assets to `canister_name`, for things that are generated during canister build (and not project generation).

### feat: add support for ECDSA on secp256k1

You can now a generate private key via OpenSSL or a simlar tool, import it into dfx, and use it to sign an ingress message.

``` bash
openssl ecparam -name secp256k1 -genkey -out identity.pem
dfx identity import <name> identity.pem
dfx identity use <name>
dfx canister call ...
```

## Asset Canister

### feat: The asset canister can now store assets that exceed the message ingress limit (2 MB)

* Please note that neither the JS agent nor the HTTP server have been updated yet to server such large assets.
* The existing interface is left in place for backwards-compatibility, but deprecated:
** retrieve(): use get() and get_chunk() instead
** store(): use create_batch(), create_chunk(), and commit_batch() instead
** list(): use keys() instead

# 0.6.25

## DFX

- feat: dfx now provides `CANISTER_ID_<canister_name>` environment variables for all canisters to "npm build" when building the frontend.

## Agents

### Rust Agent

- feat: AgentError due to request::Error will now include the reqwest error message
in addition to "Could not reach the server"
- feat: Add secp256k1 support (dfx support to follow)

# 0.6.24

## DFX

- feat: add option to specify initial cycles for newly created canisters (#1433)

Added option to `dfx canister create` and `dfx deploy` commands: `--with-cycles <with-cycles>`.
This allows the user to specify the initial cycle balance of a canister created by their wallet.
This option is a no-op for the Sodium network.

``` bash
dfx canister create --with-cycles 8000000000 some_canister
dfx deploy --with-cycles 8000000000
```

Help string:
```
Specifies the initial cycle balance to deposit into the newly
created canister. The specified amount needs to take the
canister create fee into account. This amount is deducted
from the wallet's cycle balance
```

- feat: install `dfx` by version or tag (#1426)

This feature adds a new dfx command `toolchain` which have intuitive subcommands.
The toolchain specifiers can be a complete version number, major minor version, or a tag name.

``` bash
dfx toolchain install 0.6.24 # complete version
dfx toolchain install 0.6    # major minor
dfx toolchain install latest # tag name
dfx toolchain default latest
dfx toolchain list
dfx toolchain uninstall latest
```

- fix: onboarding related fixups (#1420)

Now that the Mercury Alpha application subnetwork is up and we are getting ready to onboard devs, the dfx error message for wallet creation has changed:
For example,
``` bash
dfx canister --network=alpha create hello
Creating canister "hello"...
Creating the canister using the wallet canister...
Creating a wallet canister on the alpha network.
Unable to create a wallet canister on alpha:
The Replica returned an error: code 3, message: "Sender not authorized to use method."
Wallet canisters on alpha may only be created by an administrator.
Please submit your Principal ("dfx identity get-principal") in the intake form to have one created for you.
```

- feat: add deploy wallet subcommand to identity (#1414)

This feature adds the deploy-wallet subcommand to the dfx identity.
The User provides the ID of the canister onto which the wallet Wasm is deployed.

``` bash
dfx identity deploy-wallet --help
dfx-identity-deploy-wallet
Installs the wallet Wasm to the provided canister id

USAGE:
    dfx identity deploy-wallet <canister-id>

ARGS:
    <canister-id>    The ID of the canister where the wallet Wasm will be deployed

FLAGS:
    -h, --help       Prints help information
    -V, --version    Prints version information
```

# 0.6.22

## DFX

- feat: dfx call random value when argument is not provided (#1376)

- fix: canister call can take canister ids for local canisters even if … (#1368)
- fix: address panic in dfx replica command (#1338)
- fix: dfx new webpack.config.js does not encourage running 'js' through ts-… (#1341)

## Sample apps

- There have been updates, improvements, and new sample apps added to the [examples](https://github.com/dfinity/examples/tree/master/motoko) repository.

    All of Motoko sample apps in the [examples](https://github.com/dfinity/examples/tree/master/motoko) repository have been updated to work with the latest release of the SDK.

    There are new sample apps to illustrate using arrays ([Quicksort](https://github.com/dfinity/examples/tree/master/motoko/quicksort)) and building create/read/update/delete (CRUD) operations for a web application [Superheroes](https://github.com/dfinity/examples/tree/master/motoko/superheroes).

- The [LinkedUp](https://github.com/dfinity/linkedup) sample application has been updated to work with the latest release of Motoko and the SDK.

## Motoko

## Agents

## Canister Development Kit (CDK)<|MERGE_RESOLUTION|>--- conflicted
+++ resolved
@@ -36,8 +36,13 @@
  - tech stack value computation
  - packtool (vessel, mops etc)
 
-<<<<<<< HEAD
 ### chore: update Candid UI canister with commit 8c20762b734316613792226fb247a2aabd8fb823
+
+### feat: `dfx extension list` supports listing available extensions
+
+`dfx extension list` now support `--available` flag to list available extensions from the
+[extension catalog](https://github.com/dfinity/dfx-extensions/blob/main/catalog.json).
+The extension catalog can be overridden with the `--catalog-url` parameter.
 
 ## Dependencies
 
@@ -54,25 +59,13 @@
 
 ### Frontend canister
 
+Added `create_chunks`. It has the same behavior as `create_chunk`, except that it takes a `vec blob` and returns a `vec BatchId` instead of non-`vec` variants.
+
 Updated dependencies.
 
 - Module hash: 40b724e15709e9a7ac546e845c5922ed9c1c62a105bb1c906b717e142e536631
+- https://github.com/dfinity/sdk/pull/3898
 - https://github.com/dfinity/sdk/pull/3889
-=======
-### feat: `dfx extension list` supports listing available extensions
-
-`dfx extension list` now support `--available` flag to list available extensions from the
-[extension catalog](https://github.com/dfinity/dfx-extensions/blob/main/catalog.json).
-The extension catalog can be overridden with the `--catalog-url` parameter.
-
-## Dependencies
-
-### Frontend canister
-
-Added `create_chunks`. It has the same behavior as `create_chunk`, except that it takes a `vec blob` and returns a `vec BatchId` instead of non-`vec` variants.
-
-Module hash: 3a533f511b3960b4186e76cf9abfbd8222a2c507456a66ec55671204ee70cae3
->>>>>>> 8072c829
 
 # 0.23.0
 
