--- conflicted
+++ resolved
@@ -88,16 +88,14 @@
 
 By default, a log level of "error" is used, in order to keep the output of a first-time `dfx start` minimal. Change it to "debug" for more verbose logging.
 
-<<<<<<< HEAD
 ### fix(typescript): add index.d.ts file for type safety when importing generated declarations
 
 Adds an index.d.ts file to the generated declarations, allowing for better type safety in TypeScript projects.
-=======
+
 ### chore: reduce verbosity of dfx start
 
 `dfx start` produces a lot of log output that is at best irrelevant for most users.
 Most output is no longer visible unless either `--verbose` is used with dfx or the relevant part's (e.g. http adapter, btc adapter, or replica) log level is changed in dfx.json or networks.json.
->>>>>>> 6b8015be
 
 ### feat: generate secp256k1 keys by default
 
