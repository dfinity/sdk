--- conflicted
+++ resolved
@@ -4,13 +4,11 @@
 
 ## DFX
 
-<<<<<<< HEAD
 ### fix: remove $ from wasms dir
 
 The wasms dir path had a $ which is unwanted and now gone.
-=======
+
 ### fix: allow users to skip compatibility check if parsing fails
->>>>>>> 5a68da4d
 
 ### feat: canister HTTP support is now enabled by default.
 
