# dfx changelog

# UNRELEASED

### feat: Add canister snapshots

The new `dfx canister snapshot` command can be used to create, apply, and delete snapshots of stopped canisters.

### feat: PocketIC HTTP gateway

icx-proxy's HTTP gateway has been replaced with PocketIC's. (This does not impact the meaning of `--pocketic` in `dfx start`.)

### feat: Enable threshold schnorr signatures for Ed25519

Schnorr signature signing for `Ed25519` is now enabled.
A test key id `Ed25519:dfx_test_key` is ready to be used by locally created canisters.

<<<<<<< HEAD
## Dependencies

### Replica

Updated replica to elected commit 3d0b3f10417fc6708e8b5d844a0bac5e86f3e17d.
This incorporates the following executed proposals:

- [131473](https://dashboard.internetcomputer.org/proposal/131473)
=======
### feat: Added settings_digest field to the network-id file
>>>>>>> ef201f5c

# 0.22.1

## Dependencies

### Replica

Updated replica to elected commit 2c0b76cfc7e596d5c4304cff5222a2619294c8c1.
This incorporates the following executed proposals:

- [131390](https://dashboard.internetcomputer.org/proposal/131390)
- [131055](https://dashboard.internetcomputer.org/proposal/131055)
- [131054](https://dashboard.internetcomputer.org/proposal/131054)
- [131032](https://dashboard.internetcomputer.org/proposal/131032)
- [131028](https://dashboard.internetcomputer.org/proposal/131028)

### feat: generate .env files for Motoko canisters

### feat: support `"security_policy"` and `"disable_security_policy_warning"` in `.ic-assets.json5`

*This change has an accompanying migration guide. Please see the 0.23.0 migration guide for instructions on how to adapt your project to this feature.*

It is now possible to specify a `"security_policy"` field in `.ic-assets.json5` for asset configurations.
Valid options are `"disabled"`, `"standard"`, and `"hardened"`.
The security policy provides a set of standard headers to make frontends more secure.
Headers manually specified in the `"headers"` field take precedence over the security policy headers.

If `"security_policy"` is not specified or `"disabled"` is set, then no headers are added. If `"security_policy"` is not set at all, a warning is displayed that there is no security policy set.

If `"standard"` is specified, a set of security headers is added to the asset. The headers can be displayed with `dfx info security-policy`.
It is a set of security headers that will work for most dapps. A warning is displayed that the headers could be hardened.

If `"hardened"` is set, the same headers as with `"standard"` are added.
The asset sync expects that improved headers are set that would improve security where appropriate.
If no custom headers are present the asset sync will fail with an error.

All warnings regarding security policies can be disabled with ``"disable_security_policy_warning": true`. It needs to be set per asset.

The standard/hardened security policy headers can be seen with `dfx info security-policy`.
It also contains a lot of suggestions on how to harden the policy.

Updated the starter projects to use `"security_policy"` instead of including the whole security policy by defining individual headers.

### feat: `dfx info security-policy`

Shows the headers that get applied to assets that are configured to `"security_policy": "standard"` or `"security_policy": "hardened"` in `.ic-assets.json5`.
Produces output that can be directly pasted into a `.json5` document.

### feat: `dfx extension install <url to extension.json>`

It's now possible for `dfx extension install` to install an extension from
somewhere other than https://github.com/dfinity/dfx-extensions, by passing
a URL to an extension.json file rather than an extension name.

For example, these are equivalent:
```bash
dfx extension install nns
dfx extension install https://raw.githubusercontent.com/dfinity/dfx-extensions/main/extensions/nns/extension.json
```

This update also adds the optional field `download_url_template` to extension.json,
which dfx will use to locate an extension release archive.

### fix: `dfx extension install` no longer reports an error if the extension is already installed

However, if a version is specified with `--version`, and the installed version is different,
then `dfx extension install` will still report an error.

### fix: `dfx ledger create-canister` sets controller properly

A recent [hotfix](https://forum.dfinity.org/t/nns-update-2024-05-15-cycles-minting-canister-hotfix-proposal-129728/30807) to the CMC changed how the arguments to `notify_create_canister` need to be passed.
`dfx` now again properly calls that function.

### feat: display replica port in `dfx start`

This replaces the dashboard link, which is now shown only in verbose mode. This should hopefully be less confusing for new users.

### feat!: add `crate` field to dfx.json

It is now possible to specify a particular crate within a Rust package to use for a canister module, using the `crate` field.
This enables specifying crates with different names than the package. In a few cases these were previously auto-detected
by dfx, you will need to add this field if you were using such a setup.

### feat: the `--wallet` parameter now accepts an identity name

The `--wallet` parameter can now be either a principal or the name of an identity.

If the name of an identity, dfx looks up the associated wallet's principal.

This means `--wallet <name>` is the equivalent of `--wallet $(dfx identity get-wallet --identity <name>)`.

### fix: display error cause of some http-related errors

Some commands that download http resources, for example `dfx extension install`, will
once again display any error cause.

### chore: remove the deprecated --use-old-metering flag

# 0.22.0

### asset uploads: retry some HTTP errors returned by the replica

Now retries the following, with exponential backoff as is already done for connect and transport errors:
- 500 internal server error
- 502 bad gateway
- 503 service unavailable
- 504 gateway timeout
- 429 many requests

### fix: Allow canisters to be deployed even if unrelated canisters in dfx.json are malformed

### feat!: enable cycles ledger support unconditionally

### chore!: removed `unsafe-eval` CSP from default starter template

To do this, the `@dfinity/agent` version was updated as well.

### fix: `dfx build` no longer requires a password for password-protected identities

### chore!: enforce `--wallet` requirement for `dfx canister call --with-cycles` earlier

### feat: add `dfx schema` support for .json files related to extensions

- `dfx schema --for extension-manifest` corresponds to extension.json
- `dfx schema --for extension-dependencies` corresponds to dependencies.json

### chore!: enforce minimum password length of 9 characters

The [NIST guidelines](https://pages.nist.gov/800-63-3/sp800-63b.html) require passwords to be longer than 8 characters.
This is now enforced when creating new identities.
Identities protected by a shorter password can still be decrypted.

### feat: `dfx extension install` now uses the extension's dependencies.json file to pick the highest compatible version

### feat: Enable threshold schnorr signatures for Bip340Secp256k1

Schnorr signature signing for `Bip340Secp256k1` is now enabled.
A test key id `Bip340Secp256k1:dfx_test_key` is ready to be used by locally created canisters.

## Dependencies

### Replica

Updated replica to elected commit 5849c6daf2037349bd36dcb6e26ce61c2c6570d0.
This incorporates the following executed proposals:

- [130985](https://dashboard.internetcomputer.org/proposal/130985)
- [130984](https://dashboard.internetcomputer.org/proposal/130984)
- [130819](https://dashboard.internetcomputer.org/proposal/130819)
- [130818](https://dashboard.internetcomputer.org/proposal/130818)
- [130748](https://dashboard.internetcomputer.org/proposal/130748)
- [130749](https://dashboard.internetcomputer.org/proposal/130749)
- [130728](https://dashboard.internetcomputer.org/proposal/130728)
- [130727](https://dashboard.internetcomputer.org/proposal/130727)
- [130409](https://dashboard.internetcomputer.org/proposal/130409)
- [130408](https://dashboard.internetcomputer.org/proposal/130408)

### Motoko

Updated Motoko to [0.11.2](https://github.com/dfinity/motoko/releases/tag/0.11.2)

# 0.21.0

### feat: dfx killall

Introduced `dfx killall`, a command for killing DFX-started processes.

### feat!: remove support for bitcoin query API

`dfx call --query aaaaa-aa bitcoin_get_balance_query/bitcoin_get_utxos_query` will result in an error.

### fix: simplified log message when using the default shared network configuration

Now displays `Using the default configuration for the local shared network.`
instead of `Using the default definition for the 'local' shared network because ~/.config/dfx/networks.json does not define it.`

### chore!: Improved error message about canister ranges when directly connecting to a node on a non-root subnet

### feat: `dfx start` for the shared local network stores replica state files in unique directories by options

The state files for different replica versions are often incompatible,
so `dfx start` requires the `--clean` argument in order to reset data when
using different replica versions or different replica options.

For the local shared network, dfx now stores replica state files in different
directories, split up by replica version and options.

As an example, you'll be able to do things like this going forward:
```bash
dfx +0.21.0 start
(cd project1 && dfx deploy && dfx canister call ...)
dfx stop

dfx +0.22.0 start
# notice --clean is not required.
# even if --clean were passed, the canisters for project1 would be unaffected.
(cd project2 && dfx deploy)
# project1 won't be affected unless you call dfx in its directory
dfx stop

dfx +0.21.0 start
# the canisters are still deployed
(cd project1 && dfx canister call ...)
```

Prior to this change, the second `dfx start` would have had to include `--clean`,
which would have reset the state of the shared local network, affecting all projects.

This also means `dfx start` for the shared local network won't ever require you to pass `--clean`.

`dfx start` will delete old replica state directories.  At present, it retains the 10 most recently used.

This doesn't apply to project-specific networks, and it doesn't apply with `--pocketic`.

It doesn't apply to project-specific networks because the project's canister ids would
reset anyway on first access. If you run `dfx start` in a project directory where dfx.json
defines the local network, you'll still be prompted to run with `--clean` if using a
different replica version or different replica options.

It doesn't apply to `--pocketic` because PocketIC does not yet persist any data.

### feat: allow specifying encodings in `.ic-assets.json`

When uploading assets to an asset canister, `dfx` by default uploads `.txt`, `.html` and `.js` files in `identity` encoding but also in `gzip` encoding to the frontend canister if encoding saves bytes.
It is now possible to specify in `.ic-assets.json` which encodings are used besides `identity`.
Note that encodings are only used if the encoding saves bytes compared to `identity` or if `identity` is not a specified encoding.

Example: To turn off `gzip` for `.js` files and to turn on `gzip` for `.jpg` files, use this in `.ic-assets.json`:
``` json
{
  "match": "**/*.js",
  "encodings": ["identity"]
},
{
  "match": "**/*.jpg",
  "encodings": ["identity", "gzip"]
}
```

### feat: `dfx canister url`

Add `dfx canister url` subcommand to display the url of a given canister. Basic usage as below:

``` bash
dfx canister url <canister>
```

The `<canister>` argument specifies the name or id of the canister for which you want to display the url.

### feat: `log_visibility` canister setting

Adds support for the `log_visibility` canister setting, which configures which users are allowed to read a canister's logs.
Valid options are `controllers` and `public`. The setting can be used with the `--log-visibility` flag in `dfx canister create`
and `dfx canister update-settings`, or in `dfx.json` under `canisters[].initialization_values.log_visibility`.

## Asset canister synchronization

### feat: support `brotli` encoding

Asset synchronization now not only supports `identity` and `gzip`, but also `brotli` encoding.
The default encodings are still
- `identity` and `gzip` for MIME types `.txt`, `.html` and `.js`
- `identity` for anything else

## Dependencies

### Frontend canister

**fix!: URL decoding follows the whatwg standard**

Previously, the frontend canister used custom logic to decode URLs.
The logic was replaced with a dependency that follows https://url.spec.whatwg.org/#percent-decode, which is what JavaScript's `new Request("https://example.com/% $").url` also uses.
This also drops support for decoding `%%` to `%`. `%` does no longer need to be encoded.

URLs that contain invalid encodings now return `400 Bad Request` instead of `500 Internal Server Error`

- Module hash: 2cc4ec4381dee231379270a08403c984986c9fc0c2eaadb64488b704a3104cc0
- https://github.com/dfinity/sdk/pull/3767

### Replica

Updated replica to elected commit 246d0ce0784d9990c06904809722ce5c2c816269.
This incorporates the following executed proposals:

- [130392](https://dashboard.internetcomputer.org/proposal/130392)
- [130400](https://dashboard.internetcomputer.org/proposal/130400)
- [130315](https://dashboard.internetcomputer.org/proposal/130315)
- [130134](https://dashboard.internetcomputer.org/proposal/130134)

# 0.20.2

### fix: `dfx canister delete` fails

`dfx canister delete` occasionally fails because it attempts to withdraw too many cycles from the canister before it is deleted.
Usually, `dfx` tries again with a larger margin of cycles, but sometimes this gets stuck.
It is now possible to use `--initial-margin` to manually supply a margin in case the automatic margin does not work.

### perf: improve sync command performance

Improves `sync` (eg. `dfx deploy`, `icx-asset sync`) performance by parallelization:
- Make asset properties query faster by parallelization, significant improvement for canisters that have many assets
- Make chunk creation process faster, by increasing parallelization 4=>25, significant improvement when deploying lots of small assets

`icx-asset`: add support for log levels, defaulting to `info`

### PocketIC support

Passing `--pocketic` to `dfx start` now starts a PocketIC server instead of the replica. PocketIC is lighter-weight than the replica and execution environment internals can be manipulated by REST commands. For more information, see the [PocketIC readme](https://github.com/dfinity/pocketic).

### feat: subaccount can be derived from principal in `dfx ledger account-id`

### feat: `dfx info candid-ui-url`

`dfx info candid-ui-url` displays the URL to the Candid UI canister for an explicitly specified `--network <network name>` (or `local` by default).

### chore: Improve help text of `dfx identity new` to include which characters are valid in identity names

### fix: Capitalization of "Wasm" in docs and messages

The output of `dfx canister status` has been also changed to use consistent capitalization of words.

### fix!(frontend-canister): include `.well-known` directory by default for asset upload

When uploading assets to an asset canister, `dfx` by default excludes directories and files with names that start with `.`.
`dfx` will start including folders with the name `.well-known` by default.
It is possible to override this in `.ic-assets.json` like this:

``` json
{
  "match": ".well-known",
  "ignore": true
}
```

### fix: Transferring funds too early in `dfx ledger create-canister` with --next-to

When creating a canister with `dfx ledger create-canister --next-to` on a canister that does not exist (e.g., 2vxsx-fae), then the funds are first transferred away from the users account, but the call then fails to create the new canister, and the funds are not returned to the user's account.

## Dependencies

### Updated to [agent-rs 0.35.0](https://github.com/dfinity/agent-rs/blob/main/CHANGELOG.md#0350---2024-05-10)

### Replica

Updated replica to elected commit ec35ebd252d4ffb151d2cfceba3a86c4fb87c6d6.
This incorporates the following executed proposals:

- [130083](https://dashboard.internetcomputer.org/proposal/130083)
- [129747](https://dashboard.internetcomputer.org/proposal/129747)
- [129746](https://dashboard.internetcomputer.org/proposal/129746)
- [129706](https://dashboard.internetcomputer.org/proposal/129706)
- [129697](https://dashboard.internetcomputer.org/proposal/129697)
- [129696](https://dashboard.internetcomputer.org/proposal/129696)
- [129628](https://dashboard.internetcomputer.org/proposal/129628)
- [129627](https://dashboard.internetcomputer.org/proposal/129627)

# 0.20.1

### feat: reformatted error output

Rather than increasing indentation, dfx now aligns the error causes with a "Caused by: " prefix.

Also changed error types to report error causes as causes, rather than embedding their error cause in the error text.

Before:
```bash
Error: Failed while trying to deploy canisters.
Caused by: Failed while trying to deploy canisters.
  Failed to build all canisters.
    Failed while trying to build all canisters.
      The build step failed for canister 'bw4dl-smaaa-aaaaa-qaacq-cai' (wasminst_backend) with an embedded error: Failed to build Motoko canister 'wasminst_backend'.: Failed to compile Motoko.: Failed to run 'moc'.: The command '"/Users/ericswanson/.cache/dfinity/versions/0.19.0/moc" ... params ...  failed with exit status 'exit status: 1'.
Stdout:

Stderr:
/Users/ericswanson/w/wasminst/src/wasminst_backend/main2.mo: No such file or directory
```

After:
```bash
Error: Failed while trying to deploy canisters.
Caused by: Failed to build all canisters.
Caused by: Failed while trying to build all canisters.
Caused by: The build step failed for canister 'bw4dl-smaaa-aaaaa-qaacq-cai' (wasminst_backend)
Caused by: Failed to build Motoko canister 'wasminst_backend'.
Caused by: Failed to compile Motoko.
Caused by: Failed to run 'moc'.
Caused by: The command '"/Users/ericswanson/.cache/dfinity/versions/0.20.0/moc" ... params ... failed with exit status 'exit status: 1'.
Stdout:

Stderr:
/Users/ericswanson/w/wasminst/src/wasminst_backend/main2.mo: No such file or directory
```

### fix: "Failed to decrypt PEM file" errors messages will now include the cause

### feat: Wasm memory soft-limit

Adds support for the `wasm_memory_limit` canister setting, which limits the canister's heap during most calls but does not affect queries. As with other canister settings, it can be set in `dfx canister create` or `dfx canister update-settings` via the `--wasm-memory-limit` flag, as well as in `dfx.json` under `canisters[].initialization_values.wasm_memory_limit`.

### feat: extensions can define a canister type

Please see [extension-defined-canister-types](docs/concepts/extension-defined-canister-types.md) for details.

### feat: init_arg_file in dfx.json

Introduces support for the `init_arg_file` field in `dfx.json`, providing an alternative method to specify initialization arguments.

This field accepts a relative path, from the directory containing the `dfx.json` file.

**Note**

- Only one of `init_arg` and `init_arg_file` can be defined at a time.
- If `--argument` or `--argument-file` are set, the argument from the command line takes precedence over the one in dfx.json.

### fix: dfx new failure when node is available but npm is not

`dfx new` could fail with "Failed to scaffold frontend code" if node was installed but npm was not installed.

## Dependencies

### Cycles wallet

Updated cycles wallet to a gzipped version of `20240410` release:
- Module hash: `7745d3114e3e5fbafe8a7150a0a8c15a5b8dc9257f294d5ced67d41be76065bc`, in gzipped form: `664df1045e093084f4ebafedd3a793cc3b3be0a7ef1b245d8d3defe20b33057c`
- https://github.com/dfinity/cycles-wallet/commit/b013764dd827560d8538ee2b7be9ecf66bed6be7

### Replica

Updated replica to elected commit 5e285dcaf77db014ac85d6f96ff392fe461945f5.
This incorporates the following executed proposals:

- [129494](https://dashboard.internetcomputer.org/proposal/129494)
- [129493](https://dashboard.internetcomputer.org/proposal/129493)
- [129428](https://dashboard.internetcomputer.org/proposal/129428)
- [129427](https://dashboard.internetcomputer.org/proposal/129427)
- [129423](https://dashboard.internetcomputer.org/proposal/129423)
- [129408](https://dashboard.internetcomputer.org/proposal/129408)
- [129379](https://dashboard.internetcomputer.org/proposal/129379)
- [129378](https://dashboard.internetcomputer.org/proposal/129378)

# 0.20.0

### fix: set `CANISTER_CANDID_PATH_<canister name>` properly for remote canisters

In the remote canister declaration it is possible to set a candid file to use when the canister is remote on a specific network.
`dfx` now correctly sets the `CANISTER_CANDID_PATH_<canister name>` environment variable during the build process on remote networks if the file exists.

### feat: display schema for dfx metadata json

`dfx schema --for dfx-metadata` to display JSON schema of the "dfx" metadata.

### feat: add tech_stack to the Canister Metadata Standard

The standardized `dfx` metadata is extended with another object: `tech_stack`.

Please check [tech-stack](docs/concepts/tech-stack.md) for more details.

### chore: updated management canister .did file

### feat: added `dfx completion` command

This command generates shell completion scripts for `bash`, `elvish`, `fish`, `zsh`, or PowerShell.

Describing how to install shell completion scripts is beyond the scope of this document.
Here are two commands that would enable command completion in the current shell:

In zsh:

```bash
source <(dfx completion zsh)
```

In bash:

```bash
source <(dfx completion)
```

### fix: dfx no longer always creates .dfx directory if dfx.json is present

Previously, `dfx` would always create a `.dfx` directory in the project root if `dfx.json` was present.
Now, it only does so if the command accesses the .dfx directory in some way.

### fix: dfx only loads dfx.json for commands that need it

For example, this will work now:
```bash
echo garbage >dfx.json && dfx identity get-principal
```

## Dependencies

### Replica

Updated replica to elected commit 02dcaf3ccdfe46bd959d683d43c5513d37a1420d.
This incorporates the following executed proposals:

- [129084](https://dashboard.internetcomputer.org/proposal/129084)
- [129081](https://dashboard.internetcomputer.org/proposal/129081)
- [129035](https://dashboard.internetcomputer.org/proposal/129035)
- [128876](https://dashboard.internetcomputer.org/proposal/128876)
- [128904](https://dashboard.internetcomputer.org/proposal/128904)
- [128864](https://dashboard.internetcomputer.org/proposal/128864)
- [128816](https://dashboard.internetcomputer.org/proposal/128816)
- [128846](https://dashboard.internetcomputer.org/proposal/128846)

# 0.19.0

### fix: call management canister Bitcoin query API without replica-signed query

`dfx canister call --query` defaults to use "Replica-signed query" feature.

It doesn't work with bitcoin query calls to the management canister because the Boundary Nodes cannot route the `read_state` call.

Only for these particular queries, `dfx` will make the query calls without checking the replica signatures.

If the response reliability is a concern, you can make update calls to the secure alternatives.

### feat(beta): enable cycles ledger support

If the environment variable `DFX_CYCLES_LEDGER_SUPPORT_ENABLE` is set and no cycles wallet is configured, then dfx will try to use the cycles ledger to perform any operation that the cycles wallet usually is used for.

The following commands/options have been unhidden:
- `dfx cycles`
- `--from-subaccount` for `dfx deploy`, `dfx canister create`, `dfx canister deposit-cycles` to determine which cycles ledger subaccount the used cycles should be used from
- `--created-at-time` for `dfx deploy`, `dfx create canister`, `dfx canister deposit-cycles` to control transaction deduplication on the cycles ledger
- `--to-subaccount` for `dfx canister delete` to control into which subaccount cycles are withdrawn before the canister is deleted

The cycles ledger will not be supported by default until the cycles ledger canister is under NNS control.

### feat: dfx canister call ... --output json

This is the same as `dfx canister call ... | idl2json`, for convenience.

See also: https://github.com/dfinity/idl2json

### fix: Output of dfx ping is now valid JSON

Added commas in between fields, and newlines to improve formatting.

### fix: canister status output to be grep compatible

`dfx canister status` now outputs to `stdout`, rather than `stderr`, so that its output is `grep` compatible.

### fix: fetching canister logs to be grep & tail compatible

`dfx canister logs` now outputs to stdout, rather than stderr, so that its output is `grep` and `tail` compatible.

### fix: fetching canister logs

The management canister method `fetch_canister_logs` can be called only as a query, not as an update call. Therefore, `dfx canister logs <canister_id>` now uses a query call for this purpose.

### `dfx wallet set-name` now actually sets the name of the wallet

### feat: hyphenated project names

DFX no longer forbids hyphens in project names. Anywhere they appear as the name of a variable, e.g. environment variables or generated JS variables, they will be replaced with underscores.

### fix: .ic-assets.json configuration entries no longer overwrite the default for `allow_raw_access`

Previously, any configuration element in .ic-assets.json functioned as if a setting of
`"allow_raw_access": true` were present in the json object.

For example, given the following configuration, all files would be configured
with `allow_raw_access` set to `true`, as if the second entry specified
`"allow_raw_access": true` (which is the default), even though it does not.

```json
[
  {
    "match": "**/*",
    "allow_raw_access": false
  },
  {
    "match": "**/*",
    "headers": {
      "X-Anything": "Something"
    }
  }
]
```

Now, given the same configuration, all files would be configured with `allow_raw_access` set to false, as expected.

Note that the default value of `allow_raw_access` is still `true`.

### fix: removed version switching logic

Removed the logic for calling a different version of dfx based on DFX_VERSION or the `dfx` field in
dfx.json.  This is now performed by dfxvm.

### feat: --always-assist flag for `dfx canister call/install/sign and dfx deploy`

When all the arguments are optional, dfx automatically provides a `null` value when no arguments are provided.
`--always-assist` flag enables the candid assist feature for optional arguments, instead of providing a default `null` value.

### fix(deps): the second pull forget to set wasm_hash_download in pulled.json

When the dependency has been in the cache, `dfx deps pull` forgot to set correct `wasm_hash_download` in `pulled.json`.

It caused the following `init/deploy` commands to fail.

## Dependencies

### Replica

Updated replica to elected commit 425a0012aeb40008e2e72d913318bc9dbdf3b4f4.
This incorporates the following executed proposals:

- [128806](https://dashboard.internetcomputer.org/proposal/128806)
- [128805](https://dashboard.internetcomputer.org/proposal/128805)
- [128296](https://dashboard.internetcomputer.org/proposal/128296)
- [128295](https://dashboard.internetcomputer.org/proposal/128295)
- [128171](https://dashboard.internetcomputer.org/proposal/128171)

### Bitcoin canister

Downgraded Bitcoin canister to [release/2023-10-13](https://github.com/dfinity/bitcoin-canister/releases/tag/release%2F2023-10-13)

### Motoko

Updated Motoko to [0.11.1](https://github.com/dfinity/motoko/releases/tag/0.11.1)

# 0.18.0

### fix!: removed the `dfx upgrade` command

The `dfx upgrade` command now prints a message directing the user to install dfxvm.

### fix!: Remove fallback .env formats

In dfx 0.14.0, we standardized on `CANISTER_ID_<CANISTER_NAME_UPPERCASE>` and
`CANISTER_CANDID_PATH_<CANISTER_NAME_UPPERCASE>` for
environment variables for canister IDs and candid paths respectively,
and deprecated the old formats.  This version removes the old formats.

The only variable names now provided are the following,
all uppercase, with any '-' replaced by '_':
- `CANISTER_CANDID_PATH_<CANISTER_NAME>`
- `CANISTER_ID_<CANISTER_NAME>`

For reference, these formats were removed (any '-' characters were replaced by '_'):
- `CANISTER_CANDID_PATH_<canister_name_case_from_dfx_json>`
- `<CANISTER_NAME_UPPERCASE>_CANISTER_ID`

### feat: add `dfx canister logs <canister_id>` for fetching canister's logs (preview)

There is a new subcommand `logs` to fetch canister's logs. 
When printing the log entries it tries to guess if the content can be converted to UTF-8 text and prints an array of hex bytes if it fails.

**Note**

This feature is still in development. Changes may occur in following releases.

### feat: display local asset canister URLs in subdomain format

Locally, canisters can either be accessed via `<canister_id>.localhost:<port>` or `localhost:<port>?canisterId=<canister_id>`.
The query parameter format is annoying to handle in SPAs, therefore the subdomain format is now displayed alongside the subdomain version after deployments.

The query parameter format is not removed because Safari does not support localhost subdomains.

### fix: .env files sometimes missing some canister ids

Made it so `dfx deploy` and `dfx canister install` will always write 
environment variables for all canisters in the project that have canister ids
to the .env file, even if they aren't being deployed/installed
or a dependency of a canister being deployed/installed.

### feat: unify CLI options to specify arguments

There are a few subcommands that take `--argument`/`--argument-file` options to set canister call/init arguments.

We unify the related logic to provide consistent user experience.
 
The notable changes are:

- `dfx deploy` now accepts `--argument-file`.
- `dfx deps init` now accepts `--argument-file`.

### feat: candid assist feature

Ask for user input when Candid argument is not provided in `dfx canister call`, `dfx canister install` and `dfx deploy`. 
Previously, we cannot call `dfx deploy --all` when multiple canisters require init args, unless the init args are specified in `dfx.json`. With the Candid assist feature, dfx now asks for init args in terminal when a canister requires init args.

### fix: restored access to URLs like http://localhost:8080/api/v2/status through icx-proxy

Pinned icx-proxy at 69e1408347723dbaa7a6cd2faa9b65c42abbe861, shipped with dfx 0.15.2

This means commands like the following will work again:
```
curl -v --http2-prior-knowledge "http://localhost:$(dfx info webserver-port)/api/v2/status" --output -
```

### feat: `dfx cycles approve` and `transfer --from`

It is now possible to approve other principals to spend cycles on your behalf using `dfx cycles approve <spender> <amount>`.
`dfx cycles transfer` now also supports `--from`, `--from-subaccount`, and `--spender-subaccount`.
For detailed explanations on how these fields work please refer to the [ICRC-2 specification](https://github.com/dfinity/ICRC-1/blob/main/standards/ICRC-2/README.md).

### feat: cut over to dfxvm

The script at https://internetcomputer.org/install.sh now installs
the [dfxvm version manager](https://github.com/dfinity/dfxvm) instead of the dfx binary.

### fix(deps): init/deploy still requires hash check

`dfx deps pull` was recently changed to allow hash mismatch wasm. But `init` and `deploy` weren't change accordingly.

Also the warning of hash mismatch is removed since it scares users and users can't fix it locally.

### fix(generate): Rust canister source candid wrongly deleted

Fixed a bug where `dfx generate` would delete a canister's source candid file if the `declarations.bindings` in `dfx.json` did not include "did".

### fix: failed to install when specify id without dfx.json

Fixed a bug where `dfx canister install` would fail when specify a canister id and there is no dfx.json.

### fix: failed to call a canister removed from dfx.json

Fixed a bug where `dfx canister call` would fail when the deployed canister was removed from dfx.json.

### chore: bump candid to 0.10.4

Fix the Typescript binding for init args.

## Dependencies

### Replica

Updated replica to elected commit d966b2737ca75f1bfaa84f21e7f3f7c54b5d7f33.
This incorporates the following executed proposals:

- [128155](https://dashboard.internetcomputer.org/proposal/128155)
- [128154](https://dashboard.internetcomputer.org/proposal/128154)
- [128099](https://dashboard.internetcomputer.org/proposal/128099)
- [128088](https://dashboard.internetcomputer.org/proposal/128088)
- [127707](https://dashboard.internetcomputer.org/proposal/127707)
- [127706](https://dashboard.internetcomputer.org/proposal/127706)

### Motoko

Updated Motoko to [0.11.0](https://github.com/dfinity/motoko/releases/tag/0.11.0)

### Asset canister

Module hash: 32e92f1190d8321e97f8d8f3e793019e4fd2812bfc595345d46d2c23f74c1ab5

bump ic-cdk to 0.13.1

### Candid UI

Module hash: 1208093dcc5b31286a073f00f748ac6612dbae17b66c22332762705960a8aaad

bump ic-cdk to 0.13.1

### Bitcoin canister

Updated Bitcoin canister to [release/2024-01-22](https://github.com/dfinity/bitcoin-canister/releases/tag/release%2F2024-01-22)

# 0.17.0

### feat: new starter templates

`dfx new` now has a new set of customizable project templates and an interactive menu for selecting them. Supports the Svelte, Vue, and React frameworks, and Azle and Kybra backends.

### fix: --no-frontend no longer creates a frontend

Previously `dfx new --no-frontend` still created a frontend canister. This behavior is now accessed via `--frontend simple-assets`.

### feat: `dfx cycles redeem-faucet-coupon`

It is now possible to redeem faucet coupons to cycles ledger accounts.

### feat: `dfx cycles convert`

It is now possible to turn ICP into cycles that are stored on the cycles ledger using `dfx cycles convert --amount <amount of ICP>`

### feat: specified_id in dfx.json

In addition to passing `--specified-id` in `dfx deploy` and `dfx canister create`, `specified_id` can be set in `dfx.json`.

If it is set in both places, the specified ID from the command line takes precedence over the one in dfx.json.

### feat: create canister on same subnet as other canisters

`dfx deploy`, `dfx canister create`, and `dfx ledger create-canister` now support the option `--next-to <canister principal>` to create canisters on the same subnet as other canisters.
The [registry canister](https://dashboard.internetcomputer.org/canister/rwlgt-iiaaa-aaaaa-aaaaa-cai#get_subnet_for_canister) is used as the source of truth to figure out the subnet id.

### feat: init_arg in dfx.json

In addition to passing `--argument` or `--argument-file` in `dfx deploy` and `dfx canister install`, `init_arg` can be set in `dfx.json`.

If it is set in both places, the argument from the command line takes precedence over the one in dfx.json.

### feat(deps): init_arg in pullable metadata

Providers can set an optional `init_arg` field in `pullable` metadata.

When consumers run `dfx deps init` without `--argument`, the value in `init_arg` will be used automatically.

Consumers won't have to figure out the init argument by themselves. It can be overwritten by `dfx deps init --argument`.

### fix(deps): dfx deps init will try to set "(null)" init argument

For pulled canisters which have no `init_arg` in `pullable` metadata, `dfx deps init` without `--argument` will try to set `"(null)"` automatically.

This works for canisters with top-level `opt` in init argument. This behavior is consistent with `dfx deploy` and `dfx canister install`.

The init argument can be overwritten by `dfx deps init --argument`.

### fix(deps): content of wasm_hash_url can have extra fields than the hash

It is natural to point `wasm_hash_url` to the `<FILE>.sha256` file generated by `shasum` or `sha256sum` which consists of the hash and the file name.

Now when `dfx deps pull`, such content will be accept properly.

### feat: dfx upgrade will direct the user to install dfxvm if it has been released.

If the latest release of https://github.com/dfinity/dfxvm is \>\= 1.0, `dfx upgrade` will
direct the user to install dfxvm and then exit.

### feat: fetch did file from canister metadata when making canister calls

`dfx canister call` will always fetch the `.did` file from the canister metadata. If the canister doesn't have the `candid:service` metadata, dfx will fallback to the current behavior of reading the `.did` file from the local build artifact. This fallback behavior is deprecated and we will remove it in a future release. This should not affect Motoko and Rust canisters built from dfx, as `dfx build` automatically writes the Candid metadata into the canister.

If you build with custom canister type, add the following into `dfx.json`:

```
"metadata": [
  { 
    "name": "candid:service"
  }
]
```

If you build the canister without using `dfx`, you can use [ic-wasm](https://github.com/dfinity/ic-wasm/releases) to store the metadata:

```
ic-wasm canister.wasm -o canister.wasm metadata candid:service -f service.did -v public
```

### fix: removed the `dfx toolchain` command

Please use the [dfx version manager](https://github.com/dfinity/dfxvm) instead.

### feat: allow dfxvm install script to bypass confirmation

The dfxvm install script now accepts `DFXVM_INIT_YES=<non empty string>` to skip confirmation.

### chore: bump `ic-agent`, `ic-utils` and `ic-identity-hsm` to 0.32.0

# 0.16.1

### feat: query stats support

When using `dfx canister status`, the output now includes the new query statistics. Those might initially be 0, if the feature is not yet enabled on the subnet the canister is installed in.

### fix: Candid parser when parsing `vec \{number\}` with `blob` type

Fix the bug that when parsing `vec \{1;2;3\}` with `blob` type, dfx silently ignores the numbers.

### fix: support `import` for local did file

If the local did file contains `import` or init args, dfx will rewrite the did file when storing in canister metadata.
Due to current limitations of the Candid parser, comments will be dropped during rewriting. 
If the local did file doesn't contain `import` or init args, we will not perform the rewriting, thus preserving the comments.

### fix: subtyping check reports the special opt rule as error

### fix: can now run several dfx canister commands outside of a project

The following commands now work outside of a project:
- `dfx canister start <specific canister id>`
- `dfx canister stop <specific canister id>`
- `dfx canister deposit-cycles <amount> <specific canister id>`
- `dfx canister uninstall-code <specific canister id>`

## Dependencies

### Replica

Updated replica to elected commit 044cfd5147fc97d7e5a214966941b6580c325d72.
This incorporates the following executed proposals:

- [127463](https://dashboard.internetcomputer.org/proposal/127463)
- [127461](https://dashboard.internetcomputer.org/proposal/127461)
- [127104](https://dashboard.internetcomputer.org/proposal/127104)

### Candid UI

Module hash: e5f049a97041217554c1849791c093c4103a6844625be3d6453df2e91abeed35

Fix the HTTP header for deploying in remote environments

# 0.16.0

### feat: large canister modules now supported

When using `dfx deploy` or `dfx canister install`, previously Wasm modules larger than 2MiB would be rejected.
They are now automatically submitted via the chunking API if they are large enough.
From a user perspective the limitation will simply have been lifted.

### feat: dfx deps: wasm_hash_url and loose the hash check

Providers can provide the hash through `wasm_hash_url` instead of hard coding the hash directly.

If the hash of downloaded wasm doesn’t match the provided hash (`wasm_hash`, `wasm_hash_url` or read from mainnet state tree), dfx deps won’t abort. Instead, it will print a warning message.

### feat: create canister on specific subnets or subnet types

`dfx deploy`, `dfx canister create`, and `dfx ledger create-canister` now support the option `--subnet <subnet principal>` to create canisters on specific subnets.

`dfx canister create` and `dfx deploy` now support the option `--subnet-type <subnet type>` to create canisters on a random subnet of a certain type.
Use `dfx ledger show-subnet-types` to list the available subnet types

### feat!: update `dfx cycles` commands with mainnet `cycles-ledger` canister ID

The `dfx cycles` command no longer needs nor accepts the `--cycles-ledger-canister-id <canister id>` parameter.

### chore: removed the dfx start --emulator mode

This was deprecated in dfx 0.15.1.

### chore: removed ic-ref from the binary cache

### chore: updated dependencies for new rust projects

Updated to candid 0.10, ic-cdk 0.12, and ic-cdk-timers 0.6

### fix: store playground canister acquisition timestamps with nanosecond precision on all platforms

They've always been stored with nanosecond precisions on Linux and Macos.
Now they are stored with nanosecond precision on Windows too.

### fix: dfx canister delete, when using an HSM identity, no longer fails by trying to open two sessions to the HSM

Previously, this would fail with a PKCS#11: CKR_CRYPTOKI_ALREADY_INITIALIZED error.

## Dependencies

### Motoko

Updated Motoko to [0.10.4](https://github.com/dfinity/motoko/releases/tag/0.10.4)

### Frontend canister

Module hash: 3c86d912ead6de7133b9f787df4ca9feee07bea8835d3ed594b47ee89e6cb730

### Candid UI

Module hash: b91e3dd381aedb002633352f8ebad03b6eee330b7e30c3d15a5657e6f428d815

Fix the routing error when deploying to gitpod/github workspace.
Fix that Candid UI cannot be opened using localhost URL.

### Replica

Updated replica to elected commit 324eb99eb7531369a5ef75560f1a1a652d123714.
This incorporates the following executed proposals:

- [127096](https://dashboard.internetcomputer.org/proposal/127096)
- [127094](https://dashboard.internetcomputer.org/proposal/127094)
- [127034](https://dashboard.internetcomputer.org/proposal/127034)
- [127031](https://dashboard.internetcomputer.org/proposal/127031)
- [126879](https://dashboard.internetcomputer.org/proposal/126879)
- [126878](https://dashboard.internetcomputer.org/proposal/126878)
- [126730](https://dashboard.internetcomputer.org/proposal/126730)
- [126729](https://dashboard.internetcomputer.org/proposal/126729)
- [126727](https://dashboard.internetcomputer.org/proposal/126727)
- [126366](https://dashboard.internetcomputer.org/proposal/126366)
- [126365](https://dashboard.internetcomputer.org/proposal/126365)
- [126293](https://dashboard.internetcomputer.org/proposal/126293)

# 0.15.3

### fix: allow `http://localhost:*` as `connect-src` in the asset canister's CSP

This will enable browsing the asset canister at `http://<canister-id>.localhost:<port>` in most browsers.

### fix: frontend code crashing when there is no canister ID

### feat: `dfx ledger top-up` also accepts canister names

Previously, `dfx ledger top-up` only accepted canister principals. Now it accepts both principals and canister names.

### fix: installer once again detects if curl supports tlsv1.2

A change to `curl --help` output made it so the install script did not detect
that the `--proto` and `--tlsv1.2` options are available.

### chore: skip reserving 8GB of memory when deleting a canister

When dfx deletes a canister, it first withdraws as many cycles as possible from the canister.
While doing so, dfx previously set the memory allocation of the canister to 8GB in order to not run into any memory problems while withdrawing.
This, however, lead to problems with dynamic memory pricing in subnets with a lot of data because then it becomes very expensive to reserve that much data.
dfx now no longer sets a memory allocation. We anticipate fewer problems this way.

### feat: Added support for icx-proxy `--domain` parameter

In order to access a local replica through a domain name or domain names,
it's necessary to pass the `--domain` parameter to icx-proxy.  dfx now supports
this in configuration and as a parameter to dfx start.  You can specify a single
domain or a list of domains in any of the following ways:

- in networks.json, in `.<network>.proxy.domain`
- in dfx.json, in `.networks.<network>.proxy.domain`
- in dfx.json, in `.defaults.proxy.domain`
- to dfx start, as `dfx start --domain <domain1> --domain <domain2> ...`

## Dependencies

### Candid UI

- Module hash: d172df265a14397a460b752ff07598380bc7ebd9c43ece1e82495ae478a88719c
- Internet identity integration in Candid UI. Thanks to @Web3NL!
  + You can customize the II url and derivationOrigin via URL parameter `ii` and `origin` respectively.
- Update with the new profiling API

### Motoko

Updated Motoko to [0.10.3](https://github.com/dfinity/motoko/releases/tag/0.10.3)

# 0.15.2

### fix: `dfx canister delete <canister id>` removes the related entry from the canister id store

Previously, deleting a canister in the project by id rather than by name
would leave the canister id in the canister id store. This would cause
`dfx deploy` to fail.

### fix: dfx extension install can no longer create a corrupt cache directory

Running `dfx cache delete && dfx extension install nns` would previously
create a cache directory containing only an `extensions` subdirectory.
dfx only looks for the existence of a cache version subdirectory to
determine whether it has been installed. The end result was that later
commands would fail when the cache did not contain expected files.

### fix: output_env_file is now considered relative to project root

The .env file location, whether specified as `output_env_file` in dfx.json
or `--output-env-file <file>` on the commandline, is now considered relative
to the project root, rather than relative to the current working directory.

### feat: Read dfx canister install argument from a file

Enables passing large arguments that cannot be passed directly in the command line using the `--argument-file` flag. For example `dfx canister install --argument-file ./my/argument/file.txt my_canister_name`.


### feat: change `list_permitted` and `list_authorized` to an update call.

This requires the `list_authorized` and `list_permitted` methods to be called as an update and disables the ability to
call it as a query call. This resolves a potential security risk.

### fix: `dfx ledger transfer` now logs to stderr messages about duplicates rather than printing them to stdout

The message "transaction is a duplicate of another transaction in block ...", previously printed to stdout, is now logged to stderr. This means that the output of `dfx ledger transfer` to stdout will contain only `Transfer sent at block height <block height>`.

### feat: accept more ways to specify cycle and e8s amounts

Underscores (`_`) can now be used to make large numbers more readable. For example: `dfx canister deposit-cycles 1_234_567 mycanister`

Certain suffixes that replace a number of zeros are now supported. The (case-insensitive) suffixes are:
- `k` for `000`, e.g. `500k`
- `m` for `000_000`, e.g. `5m`
- `b` for `000_000_000`, e.g. `50B`
- `t` for `000_000_000_000`, e.g. `0.3T`

For cycles an additional `c` or `C` is also acceptable. For example: `dfx canister deposit-cycles 3TC mycanister`

### feat: added `dfx cycles` command

This won't work on mainnet yet, but can work locally after installing the cycles ledger.

Added the following subcommands:
 - `dfx cycles balance`
 - `dfx cycles transfer <to> <amount>` (transfer cycles from one account to another account)
 - `dfx cycles top-up <to> <amount>` (send cycles from an account to a canister)

## Dependencies

### Motoko

Updated Motoko to [0.10.2](https://github.com/dfinity/motoko/releases/tag/0.10.2)

### Frontend canister

Defining a custom `etag` header no longer breaks certification.

Fixed a certification issue where under certain conditions the fallback file (`/index.html`) was served with an incomplete certificate tree, not proving sufficiently that the fallback file may be used as a replacement.

Add the option to (re)set all permissions using upgrade arguments. This is especially useful for SNSes that cannot make calls as the canister's controller.

- Module hash: 657938477f1dee46db70b5a9f0bd167ec5ffcd2f930a1d96593c17dcddef61b3
- https://github.com/dfinity/sdk/pull/3443
- https://github.com/dfinity/sdk/pull/3451
- https://github.com/dfinity/sdk/pull/3429
- https://github.com/dfinity/sdk/pull/3428
- https://github.com/dfinity/sdk/pull/3421

### Replica

Updated replica to elected commit 69e1408347723dbaa7a6cd2faa9b65c42abbe861.
This incorporates the following executed proposals:

- [126095](https://dashboard.internetcomputer.org/proposal/126095)
- [126000](https://dashboard.internetcomputer.org/proposal/126000)
- [125592](https://dashboard.internetcomputer.org/proposal/125592)
- [125591](https://dashboard.internetcomputer.org/proposal/125591)
- [125504](https://dashboard.internetcomputer.org/proposal/125504)
- [125503](https://dashboard.internetcomputer.org/proposal/125503)
- [125343](https://dashboard.internetcomputer.org/proposal/125343)
- [125342](https://dashboard.internetcomputer.org/proposal/125342)
- [125321](https://dashboard.internetcomputer.org/proposal/125321)
- [125320](https://dashboard.internetcomputer.org/proposal/125320)
- [125002](https://dashboard.internetcomputer.org/proposal/125002)
- [125001](https://dashboard.internetcomputer.org/proposal/125001)
- [124858](https://dashboard.internetcomputer.org/proposal/124858)
- [124857](https://dashboard.internetcomputer.org/proposal/124857)

### Bitcoin canister

Updated Bitcoin canister to [release/2023-10-13](https://github.com/dfinity/bitcoin-canister/releases/tag/release%2F2023-10-13)

# 0.15.1

### feat: Added support for reserved_cycles and reserved_cycles_limit

`dfx canister status` will now display the reserved cycles balance and reserved cycles limit for a canister.

Added command-line options:
  - `dfx canister create --reserved-cycles-limit <limit>`
  - `dfx canister update-settings --reserved-cycles-limit <limit>`

In addition, `dfx deploy` will set `reserved_cycles_limit` when creating canisters if specified in `canisters.<canister>.initialization_values.reserved_cycles_limit` in dfx.json.

### feat: emit management canister idl when imported by Motoko canister

`import management "ic:aaaaa-aa;`

This will automatically produce the idl in the `.dfx` folder.

### fix: Include remote canisters in canisters_to_generate

Generate frontend declarations for remote canisters too because frontend JS code may want to call them.

### feat: `dfx extension install <extension> --version <specific version>`

Install a specific version of an extension, bypassing version checks.

### feat: Updated handling of missing values in state tree certificates

The `Unknown` lookup of a path in a certificate results in an `AgentError` (the IC returns `Absent` for non-existing paths).

### fix: dfx deploy urls printed for asset canisters

### chore: --emulator parameter is deprecated and will be discontinued soon

Added warning that the `--emulator` is deprecated and will be discontinued soon.

### fix: node engines in starter

Updates node engines to reflect the same engines supported in agent-js.
```
"node": "^12 || ^14 || ^16 || >=17",
"npm": "^7.17 || >=8"
```

### feat: deploy to playground

Introduced a new network type called `playground`. Canisters on such networks are not created through standard means, but are instead borrowed from a canister pool.
The canisters time out after a while and new canisters need to be borrowed for further deployments.
To define custom playground networks, use a network definition that includes the `playground` key:
```json
"<network name>": {
  "playground": {
    "playground_canister": "<canister pool id>",
    "timeout_seconds": <amount of seconds after which a canister is returned to the pool>
  }
}
```

Introduced a new network that is available by default called `playground`. Additionally, `--playground` is an alias for `--network playground`.
By default, this network targets the Motoko Playground backend to borrow canisters. The borrowed canisters will be available for 20 minutes, and the timer restarts on new deployments.
When the timer runs out the canister(s) will be uninstalled and are returned to the pool.
Any commands that allow choosing a target network (e.g. `dfx canister call`) require `--playground` or `--network playground` in order to target the borrowed canister(s).
Use `dfx deploy --playground` to deploy simple projects to a canister borrowed from the Motoko Playground.

### feat: `--ic` is shorthand for `--network ic`

For example, `dfx deploy --ic` rather than `dfx deploy --network ic`.

### fix: Motoko base library files in cache are no longer executable

### feat: `dfx start` for shared network warns if ignoring 'defaults' in dfx.json

Background: In order to determine whether to start a project-specific network or the shared network, `dfx start` looks for the `local` network in dfx.json.
   - If found, `dfx start` starts the project-specific local network, applying any `defaults` from dfx.json.
   - If there is no dfx.json, or if dfx.json does not define a `local` network, `dfx start` starts the shared network.  Because the shared network is not specific to any project, `dfx start` ignores any other settings from dfx.json, including `defaults`.

If `dfx start` is starting the shared network from within a dfx project, and that dfx.json contains settings in the `defaults` key for `bitcoin`, `replica`, or `canister_http`, then `dfx start` will warn that it is ignoring those settings.  It will also describe how to define equivalent settings in networks.json.

### fix: dfx canister call --wallet no longer passes the parameter twice

The parameter was erroneously passed twice.  Now it is passed only once.

### fix: Removed deprecation warning about project-specific networks

Removed this warning: "Project-specific networks are deprecated and will be removed after February 2023." While we may remove project-specific networks in the future, it is not imminent.  One key requirement is the ability to run more than one subnet type at one time.

## Dependencies

### icx-proxy

Updated to a version of the icx-proxy that is released with the replica and other related binaries.

Changes in behavior:
- "%%" is no longer accepted when url-decoding filenames for the asset canister.  Though curl supports this, it's not part of the standard. Please replace with %25.
- The icx-proxy now performs response verification.  This has exposed some bugs in the asset canister.  However, since this new icx-proxy matches what the boundary nodes use, this will better match the behavior seen on the mainnet.
- Bugs that this has exposed in the asset canister:
  - after disabling aliasing for an asset, the asset canister will return an incorrect certification in the 404 response.
  - after setting a custom "etag" header in .ic-assets.json, the asset canister will return an incorrect certification in the 200 response.
  - assets with certain characters in the filename (example: "æ") will no longer be served correctly.  The definition of "certain characters" is not yet known.

### Candid UI

- Module hash: 934756863c010898a24345ce4842d173b3ea7639a8eb394a0d027a9423c70b5c
- Add `merge_init_args` method in Candid UI.
- Draw flamegraph for canister upgrade.

### Frontend canister

For certification v1, if none of the requested encoding are certified but another encoding is certified, then the frontend canister once again returns the certificatie even though the response hash won't match.
This allows the verifying side to try to transform the response such that it matches the response hash.
For example, if only the encoding `gzip` is requested but the `identity` encoding is certified, the `gzip` encoding is returned with the certificate for the `identity` encoding.
The verifying side can then unzip the response and will have a valid certificate for the `identity` response.

- Module hash: baf9bcab2ebc2883f850b965af658e66725087933df012ebd35c03929c39efe3
- https://github.com/dfinity/sdk/pull/3369
- https://github.com/dfinity/sdk/pull/3298
- https://github.com/dfinity/sdk/pull/3281

### Replica

Updated replica to elected commit 91bf38ff3cb927cb94027d9da513cd15f91a5b04.
This incorporates the following executed proposals:

- [124795](https://dashboard.internetcomputer.org/proposal/124795)
- [124790](https://dashboard.internetcomputer.org/proposal/124790)
- [124538](https://dashboard.internetcomputer.org/proposal/124538)
- [124537](https://dashboard.internetcomputer.org/proposal/124537)
- [124488](https://dashboard.internetcomputer.org/proposal/124488)
- [124487](https://dashboard.internetcomputer.org/proposal/124487)
  
# 0.15.0

## DFX

### chore: add `--use-old-metering` flag

The `use-old-metering` flag enables old metering in replica. The new metering is enabled in the `starter` by default, so this flag is to compare the default new metering with the old one.

The flag is temporary and will be removed in a few months.

### fix: added https://icp-api.io to the default Content-Security-Policy header

Existing projects will need to change this value in .ic-assets.json or .ic-assets.json5 to include https://icp-api.io

All projects will need to redeploy.

### fix: access to raw assets is now enabled by default

The default value for `allow_raw_access` is now `true`.  This means that by default, the frontend canister will no longer restrict the access of traffic to the `<canister-id>.raw.icp0.io` domain, and will no longer automatically redirect all requests to the certified domain (`<canister-id>.icp0.io`), unless configured explicitly.

Note that existing projects that specify `"allow_raw_access": false` in .ic-assets.json5 will need to change or remove this value manually in order to allow raw access.

### feat!: Removed dfx nns and dfx sns commands

Both have now been turned into the dfx extensions. In order to obtain them, please run `dfx extension install nns` and `dfx extension install sns` respectively. After the installation, you can use them as you did before: `dfx nns ...`, and `dfx sns ...`.

### feat!: Removed dfx replica and dfx bootstrap commands

Use `dfx start` instead.  If you have a good reason why we should keep these commands, please contribute to the discussion at https://github.com/dfinity/sdk/discussions/3163

### fix: Wait for new module hash when installing wallet

A previous change made dfx wait after installing a canister until the replica updated its reported module hash, but this change did not affect wallets. Now dfx waits for wallets too, to eliminate a class of wallet installation errors.

### fix: Ctrl-C right after dfx start will hang for minutes and panics

Early break out from actors starting procedure.

### feat: can disable the warnings about using an unencrypted identity on mainnet

It's now possible to suppress warnings of this form:

```
WARN: The <identity> identity is not stored securely. Do not use it to control a lot of cycles/ICP. Create a new identity with `dfx identity new` and use it in mainnet-facing commands with the `--identity` flag
```

To do so, export the environment variable `DFX_WARNING` with the value `-mainnet_plaintext_identity`.
```bash
export DFX_WARNING="-mainnet_plaintext_identity"
```

Note that this can be combined to also disable the dfx version check warning:
```bash
export DFX_WARNING="-version_check,-mainnet_plaintext_identity"
```

### fix!: restrict `dfx identity new` to safe characters

New identities like `dfx identity new my/identity` or `dfx identity new 'my identity'` can easily lead to problems, either for dfx internals or for usability.
New identities are now restricted to the characters `ABCDEFGHIJKLMNOPQRSTUVWXYZabcdefghijklmnopqrstuvwxyz.-_@0123456789`.
Existing identities are not affected by this change.

## Frontend canister

> **NOTE**: We've re-enabled response verification v2 in the asset canister.

### fix: Certification for aliasing updates on asset deletion

Best explained by an example: Two assets exist with aliasing enabled: `/content` and `/content.html`. Usually, when requesting `/content`, `/content.html` is served because it has aliasing enabled.
But in this scenario, because `/content` exists, it overwrites the alias and `/content` is served when requesting the path `/content`.
When the file `/content` is deleted, `/content` is once again a valid alias of `/content.html`.
Previously, the alias of `/content.html` was not properly updated in the certification tree, making `/content` inaccessible.

### fix: 404 response is now certified for certification v2

Certification v2 allows certifying arbitrary responses. If the requested file does not exist, and the fallback file (`/index.html`) does not exist either,
the frontend canister serves a HTTP 404 response. This response was previously not certified.

### fix!: The CreateAsset batch operation now fails if the asset already exists

Previously, the operation was a no-op if the content type matched, but ignored other, possibly different, asset properties. Now, it fails with an error.

### fix!: http_request_streaming_callback and get_chunk now require the sha256 parameter to be set

The `http_request_streaming_callback()` and `get_chunk()` methods use the `sha256` parameter to ensure that the chunks they return are part of the same asset contents returned by the initial call.  This parameter is now required to be Some(hash).

For `http_request()` and `http_request_streaming_callback()`, there should be no change: all callers of `http_request_streaming_callback()` are expected to pass the entire token returned by `http_request()`, which includes the sha256 parameter.

Any callers of `get_chunk()` should make sure to always pass the `sha256` value returned by the `get()` method.  It will always be present.

## Dependencies

### Motoko

Updated Motoko to [0.9.7](https://github.com/dfinity/motoko/releases/tag/0.9.7)

### Updated candid to 0.9.0

### Candid UI

- Module hash: b9173bb25dabe5e2b736a8f2816e68fba14ca72132f5485ce7b8f16a85737a17
- https://github.com/dfinity/sdk/pull/3260
- https://github.com/dfinity/sdk/pull/3252
- https://github.com/dfinity/candid/pull/449
- https://github.com/dfinity/candid/pull/453

### Frontend canister

- Module hash: e20be8df2c392937a6ae0f70d20ff23b75e8c71d9085a8b8bb438b8c2d4eafe5
- https://github.com/dfinity/sdk/pull/3337
- https://github.com/dfinity/sdk/pull/3298
- https://github.com/dfinity/sdk/pull/3256
- https://github.com/dfinity/sdk/pull/3252
- https://github.com/dfinity/sdk/pull/3249
- https://github.com/dfinity/sdk/pull/3212
- https://github.com/dfinity/sdk/pull/3227

### Replica

Updated replica to elected commit cabe2ae3ca115b1a3f24d75814d4f8e317b2964d.
This incorporates the following executed proposals:

- [124331](https://dashboard.internetcomputer.org/proposal/124331)
- [124330](https://dashboard.internetcomputer.org/proposal/124330)
- [124272](https://dashboard.internetcomputer.org/proposal/124272)
- [124021](https://dashboard.internetcomputer.org/proposal/124021)
- [123977](https://dashboard.internetcomputer.org/proposal/123977)
- [123976](https://dashboard.internetcomputer.org/proposal/123976)
- [123922](https://dashboard.internetcomputer.org/proposal/123922)
- [123784](https://dashboard.internetcomputer.org/proposal/123784)
- [123730](https://dashboard.internetcomputer.org/proposal/123730)
- [123711](https://dashboard.internetcomputer.org/proposal/123711)
- [123474](https://dashboard.internetcomputer.org/proposal/123474)
- [123410](https://dashboard.internetcomputer.org/proposal/123410)
- [123311](https://dashboard.internetcomputer.org/proposal/123311)

# 0.14.2

## DFX

### feat: deprecate `dfx bootstrap` and `dfx replica` commands

Please use `dfx start` instead, which is a combination of the two commands.

If you have a good reason why we should keep these commands, please contribute to the discussion at https://github.com/dfinity/sdk/discussions/3163

### feat: add optional custom build command for asset canisters

The custom build command can be set in `dfx.json` the same way it is set for `custom` type canisters. If the command is not provided, DFX will fallback to the default `npm run build` command.

```json
{
  "canisters": {
    "ui": {
      "type": "assets",
      "build": ["<custom build command>"]
    }
  }
}
```

### fix: Diagnose duplicate assets and display upgrade steps

If `dfx deploy` detects duplicate assets in the dist/ and frontend assets/ directories, it will now suggest upgrade steps.

### fix: motoko canisters can import other canisters with service constructor

After specific canister builder output wasm and candid file, `dfx` will do some post processing on the candid file.

The complete IDL will be copied into `.dfx` folder with name `constructor.did`.
It will be used for type checking during canister installation.

Then it is separated into two parts: `service.did` and `init_args.txt`, corresponding to canister metadata `candid:service` and `candid:args`.

`service.did` will be imported during dependent canisters building. And it will also be used by the Motoko LSP to provide IDE support.

### fix: dfx start now respects the network replica port configuration in dfx.json or networks.json

## Frontend canister

> **NOTE**: We've disabled response verification v2 in the asset canister while we improve test coverage.

The redirect from `.raw.ic0.app` now redirects to `.ic0.app` instead of `.icp0.io`

The `validate_commit_proposed_batch()` method no longer requires any permission to call.

The asset canister now enforces limits during upload.  These limits to not apply to assets already uploaded.

Unconditional limits:
- `create_batch()` now fails if `dfx deploy --by-proposal` got as far as calling `propose_commit_batch()`, and the batch has not since been committed or deleted.

Configurable limits:
- `max_batches`: limits number of batches being uploaded.
- `max_chunks`: limits total number of chunks across all batches being uploaded.
- `max_bytes`: limits total size of content bytes across all chunks being uploaded.

Added methods:
- `configure()` to set limits
- `validate_configure()`: companion method for SNS
- `get_configuration()`: to view limits

Suggestions for configured limits:
- dapps controlled by SNS: max_batches=1; max_chunks and max_bytes based on asset composition.
- dapps not controlled by SNS: unlimited (which is the default)

Note that as always, if `dfx deploy` does not completely upload and commit a batch, the asset canister will retain the batch until 5 minutes have passed since the last chunk was uploaded.  If you have configured limits and the combination of an unsuccessful deployment and a subsequent attempt would exceed those limits, you can either wait 5 minutes before running `dfx deploy` again, or delete the incomplete batch with `delete_batch()`.

### fix: return the correct expr_path for index.html fallback routes

Previously, the requested path was used to construct the `expr_path` for the `index.html` fallback route.  This was incorrect, as the `expr_path` should be the path of the `index.html` file itself in this case.

## Frontend canister assets synchronization

### fix: now retries failed `create_chunk()` calls

Previously, it would only retry when waiting for the request to complete.

### fix: now considers fewer error types to be retryable

Previously, errors were assumed to be retryable, except for a few specific error messages and 403/unauthorized responses.  This could cause deployment to appear to hang until timeout.

Now, only transport errors and timeout errors are considered retryable.

## Dependencies

### Frontend canister

- Module hash: 1286960c50eb7a773cfb5fdd77cc238588f39e21f189cc3eb0f35199a99b9c7e
- https://github.com/dfinity/sdk/pull/3205
- https://github.com/dfinity/sdk/pull/3198
- https://github.com/dfinity/sdk/pull/3154
- https://github.com/dfinity/sdk/pull/3158
- https://github.com/dfinity/sdk/pull/3144

### ic-ref

Updated ic-ref to 0.0.1-a9f73dba

### Cycles wallet

Updated cycles wallet to `20230530` release:
- Module hash: c1290ad65e6c9f840928637ed7672b688216a9c1e919eacbacc22af8c904a5e3
- https://github.com/dfinity/cycles-wallet/commit/313fb01d59689df90bd3381659d94164c2a61cf4

### Motoko

Updated Motoko to 0.9.3

### Replica

Updated replica to elected commit ef8ca68771baa20a14af650ab89c9b31b1dc9a5e.
This incorporates the following executed proposals:
- [123248](https://dashboard.internetcomputer.org/proposal/123248)
- [123021](https://dashboard.internetcomputer.org/proposal/123021)
- [123007](https://dashboard.internetcomputer.org/proposal/123007)
- [122923](https://dashboard.internetcomputer.org/proposal/122923)
- [122924](https://dashboard.internetcomputer.org/proposal/122924)
- [122910](https://dashboard.internetcomputer.org/proposal/122910)
- [122911](https://dashboard.internetcomputer.org/proposal/122911)
- [122746](https://dashboard.internetcomputer.org/proposal/122746)
- [122748](https://dashboard.internetcomputer.org/proposal/122748)
- [122617](https://dashboard.internetcomputer.org/proposal/122617)
- [122615](https://dashboard.internetcomputer.org/proposal/122615)

# 0.14.1

## DFX

### fix: `dfx canister delete` without stopping first

When running `dfx canister delete` on a canister that has not been stopped, dfx will now confirm the deletion instead of erroring.

### feat: gzip option in dfx.json

`dfx` can gzip wasm module as the final step in building canisters.

This behavior is disabled by default.

You can enable it in `dfx.json`:

```json
{
  "canisters" : {
    "app" : {
      "gzip" : true
    }
  }
}
```

You can still specify `.wasm.gz` file for custom canisters directly. If any metadata/optimize/shrink options are set in `dfx.json`, the `.wasm.gz` file will be decompressed, applied all the wasm modifications, and compressed as `.wasm.gz` in the end.

### fix: prevented using --argument with --all in canister installation

Removed `dfx deploy`'s behavior of providing the same argument to all canisters, and `dfx canister install`'s behavior of providing an empty argument to all canisters regardless of what was specified. Now installing multiple canisters and providing an installation argument is an error in both commands.

### chore: make `sns` subcommands visible in `dfx help`

### chore: upgraded to clap v4

Updated the command-parsing library to v4. Some colors may be different.

### feat: dfx deps subcommands

This feature was named `dfx pull` before. To make a complete, intuitive user experience, we present a set of subcommands under `dfx deps`:

- `dfx deps pull`: pull the dependencies from mainnet and generate `deps/pulled.json`, the candid files of direct dependencies will also be put into `deps/candid/`;
- `dfx deps init`: set the init arguments for the pulled dependencies and save the data in `deps/init.json`;
- `dfx deps deploy`: deploy the pulled dependencies on local replica with the init arguments recorded in `deps/init.json`;

All generated files in `deps/` are encouraged to be version controlled.

### chore: Add the `nns-dapp` and `internet_identity` to the local canister IDs set by `dfx nns import`
`dfx nns install` installs a set of canisters in a local replica.  `dfx nns import` complements this by setting the canister IDs so that they can be queried by the user.  But `dfx nns import` is incomplete.  Now it will also provide the IDs of the `nns-dapp` and `internet_identity` canisters.

### feat: `.env` file includes all created canister IDs
Previously the `.env` file only included canister IDs for canisters that were listed as explicit dependencies during the build process.
Now all canisters that have a canister ID for the specified network are included in `.env`.

### feat!: Ask for user consent when removing themselves as principal

Removing oneself (or the wallet one uses) can result in the loss of control over a canister.
Therefore `dfx canister update-settings` now asks for extra confirmation when removing the currently used principal/wallet from the list of controllers.
To skip this check in CI, use either the `--yes`/`-y` argument or use `echo "yes" | dfx canister update-settings <...>`.

### fix: dfx start will restart replica if it does not report healthy after launch

If the replica does not report healthy at least once after launch,
dfx will terminate and restart it.

### fix: dfx start now installs the bitcoin canister when bitcoin support is enabled

This is required for future replica versions.

Adds a new field `canister_init_arg` to the bitcoin configuration in dfx.json and networks.json.  Its default is documented in the JSON schema and is appropriate for the canister wasm bundled with dfx.

### fix: no longer enable the bitcoin_regtest feature

### docs: cleanup of documentation

Cleaned up documentation of IC SDK.

## Asset Canister Synchronization

### feat: Added more detailed logging to `ic-asset`.

Now, `dfx deploy -v` (or `-vv`) will print the following information:
- The count for each `BatchOperationKind` in `CommitBatchArgs`
- The number of chunks uploaded and the total bytes
- The API version of both the `ic-asset` and the canister
- (Only for `-vv`) The value of `CommitBatchArgs`

### fix: Commit batches incrementally in order to account for more expensive v2 certification calculation

In order to allow larger changes without exceeding the per-message instruction limit, the sync process now:
- sets properties of assets already in the canister separately from the rest of the batch.
- splits up the rest of the batch into groups of up to 500 operations.

### fix: now retries failed `create_chunk()` calls

Previously, it would only retry when waiting for the request to complete.

### fix: now considers fewer error types to be retryable

Previously, errors were assumed to be retryable, except for a few specific error messages and 403/unauthorized responses.  This could cause deployment to appear to hang until timeout.

Now, only transport errors and timeout errors are considered retryable.

## Dependencies

### Frontend canister

The asset canister now properly removes the v2-certified response when `/index.html` is deleted.

Fix: The fallback file (`/index.html`) will now be served when using certification v2 if the requested path was not found.

The HttpResponse type now explicitly mentions the `upgrade : Option<bool>` field instead of implicitly returning `None` all the time.

The asset canister no longer needs to use `await` for access control checks. This will speed up certain operations.

- Module hash: 651425d92d3796ddae581191452e0e87484eeff4ff6352fe9a59c7e1f97a2310
- https://github.com/dfinity/sdk/pull/3120
- https://github.com/dfinity/sdk/pull/3112

### Motoko

Updated Motoko to 0.8.8

### Replica

Updated replica to elected commit b3b00ba59c366384e3e0cd53a69457e9053ec987.
This incorporates the following executed proposals:
- [122529](https://dashboard.internetcomputer.org/proposal/122529)
- [122284](https://dashboard.internetcomputer.org/proposal/122284)
- [122198](https://dashboard.internetcomputer.org/proposal/122198)
- [120591](https://dashboard.internetcomputer.org/proposal/120591)
- [119318](https://dashboard.internetcomputer.org/proposal/119318)
- [118023](https://dashboard.internetcomputer.org/proposal/118023)
- [116294](https://dashboard.internetcomputer.org/proposal/116294)
- [116135](https://dashboard.internetcomputer.org/proposal/116135)
- [114479](https://dashboard.internetcomputer.org/proposal/114479)
- [113136](https://dashboard.internetcomputer.org/proposal/113136)
- [111932](https://dashboard.internetcomputer.org/proposal/111932)
- [111724](https://dashboard.internetcomputer.org/proposal/111724)
- [110724](https://dashboard.internetcomputer.org/proposal/110724)
- [109500](https://dashboard.internetcomputer.org/proposal/109500)
- [108153](https://dashboard.internetcomputer.org/proposal/108153)
- [107668](https://dashboard.internetcomputer.org/proposal/107668)
- [107667](https://dashboard.internetcomputer.org/proposal/107667)
- [106868](https://dashboard.internetcomputer.org/proposal/106868)
- [106817](https://dashboard.internetcomputer.org/proposal/106817)
- [105666](https://dashboard.internetcomputer.org/proposal/105666)
- [104470](https://dashboard.internetcomputer.org/proposal/104470)
- [103281](https://dashboard.internetcomputer.org/proposal/103281)
- [103231](https://dashboard.internetcomputer.org/proposal/103231)
- [101987](https://dashboard.internetcomputer.org/proposal/101987)

# 0.14.0

## DFX

### fix: stop `dfx deploy` from creating a wallet if all canisters exist

### feat: expose `wasm-opt` optimizer in `ic-wasm` to users

Add option to specify an "optimize" field for canisters to invoke the `wasm-opt` optimizer through `ic-wasm`.

This behavior is disabled by default.

If you want to enable this behavior, you can do so in dfx.json:
```json
"canisters": {
  "app": {
    "optimize" : "cycles"
  }
}
```

The options are "cycles", "size", "O4", "O3", "O2", "O1", "O0", "Oz", and "Os".  The options starting with "O" are the optimization levels that `wasm-opt` provides. The "cycles" and "size" options are recommended defaults for optimizing for cycle usage and binary size respectively.

### feat: updates the dfx new starter project for env vars

- Updates the starter project for env vars to use the new `dfx build` & `dfx deploy` environment variables
- Changes the format of the canister id env vars to be `CANISTER_ID_<canister_name_uppercase>`, for the frontend declaraction file to be consistent with the dfx environment variables. `CANISTER_ID` as both a prefix and suffix are supported for backwards compatibility.

### fix!: --clean required when network configuration changes

If the network configuration has changed since last time `dfx start` was run, `dfx start` will now error if you try to run it without `--clean`, to avoid spurious errors. You can provide the `--force` flag if you are sure you want to start it without cleaning state.

### feat: --artificial-delay flag

The local replica uses a 600ms delay by default when performing update calls. With `dfx start --artificial-delay <ms>`, you can decrease this value (e.g. 100ms) for faster integration tests, or increase it (e.g. 2500ms) to mimick mainnet latency for e.g. UI responsiveness checks.

### fix: make sure assetstorage did file is created as writeable.

### feat: specify id when provisional create canister

When creating a canister on non-mainnet replica, you can now specify the canister ID.

`dfx canister create <CANISTER_NAME> --specified-id <PRINCIPAL>`

`dfx deploy <CANISTER_NAME> --specified-id <PRINCIPAL>`

You can specify the ID in the range of `[0, u64::MAX / 2]`.
If not specify the ID, the canister will be created in the range of `[u64::MAX / 2 + 1, u64::MAX]`.
This canister ID allocation behavior only applies to the replica, not the emulator (ic-ref).

### feat: dfx nns install --ledger-accounts

`dfx nns install` now takes an option `--ledger-accounts` to initialize the ledger canister with these accounts.

### fix: update Rust canister template.

`ic-cdk-timers` is included in the dependencies.

### chore: change the default Internet Computer gateway domain to `icp0.io`

By default, DFX now uses the `icp0.io` domain to connect to Internet Computer as opposed to using `ic0.app`.
Canisters communicating with `ic0.app` will continue to function nominally.

### feat: --no-asset-upgrade

### feat: confirmation dialogues are no longer case sensitive and accept 'y' in addition to 'yes'

### fix: `dfx generate` no longer requires canisters to have a canister ID
Previously, canisters required that the canister was created before `dfx generate` could be called.

As a result, the `--network` parameter does not have an impact on the result of `dfx generate` anymore.
This means that `dfx generate` now also generates type declarations for remote canisters.

### fix: Make `build` field optional in dfx.json

The `build` field in custom canisters was already optional in code, but this fixes it in the schema.

By specifying the `--no-asset-upgrade` flag in `dfx deploy` or `dfx canister install`, you can ensure that the asset canister itself is not upgraded, but instead only the assets themselves are installed.

### feat: Get identity from env var if present

The identity may be specified using the environment variable `DFX_IDENTITY`.

### feat: Add DFX_ASSETS_WASM

Added the ability to configure the Wasm module used for assets canisters through the environment variable `DFX_ASSETS_WASM`.

### fix: dfx deploy and icx-asset no longer retry on permission failure

### feat: --created-at-time for the ledger functions: transfer, create-canister, and top-up

### fix: ledger transfer duplicate transaction prints the duplicate transaction response before returning success to differentiate between a new transaction response and between a duplicate transaction response.

Before it was possible that a user could send 2 ledger transfers with the same arguments at the same timestamp and both would show success but there would have been only 1 ledger transfer. Now dfx prints different messages when the ledger returns a duplicate transaction response and when the ledger returns a new transaction response.

### chore: clarify `dfx identity new` help text

### chore: Add a message that `redeem_faucet_coupon` may take a while to complete

### feat: `dfx deploy <frontend canister name> --by-proposal`

This supports asset updates through SNS proposal.

Uploads asset changes to an asset canister (propose_commit_batch()), but does not commit them.

The SNS will call `commit_proposed_batch()` to commit the changes.  If the proposal fails, the caller of `dfx deploy --by-proposal` should call `delete_batch()`.

### feat: `dfx deploy <frontend canister name> --compute-evidence`

Builds the specified asset canister, determines the batch operations required to synchronize the assets, and computes a hash ("evidence") over those batch operations.  This evidence will match the evidence computed by `dfx deploy --by-proposal`, and which will be specified in the update proposal.

No permissions are required to compute evidence, so this can be called with `--identity anonymous` or any other identity.

## Asset Canister

Added `validate_take_ownership()` method so that an SNS is able to add a custom call to `take_ownership()`.

Added `is_aliased` field to `get_asset_properties` and `set_asset_properties`.

Added partial support for proposal-based asset updates:
- Batch ids are now stable.  With upcoming changes to support asset updates by proposal,
  having the asset canister not reuse batch ids will make it easier to verify that a particular
  batch has been proposed.
- Added methods:
  - `propose_commit_batch()` stores batch arguments for later commit
  - `delete_batch()` deletes a batch, intended for use after compute_evidence if cancellation needed
  - `compute_evidence()` computes a hash ("evidence") over the proposed batch arguments. Once evidence computation is complete, batch will not expire.
  - `commit_proposed_batch()` commits batch previously proposed (must have evidence computed)
  - `validate_commit_proposed_batch()` required validation method for SNS

Added `api_version` endpoint. With upcoming changes we will introduce breaking changes to asset canister's batch upload process. New endpoint will help `ic-asset` with differentiation between API version, and allow it to support all versions of the asset canister.

Added support for v2 asset certification. In comparison to v1, v2 asset certification not only certifies the http response body, but also the headers. The v2 spec is first published in [this PR](https://github.com/dfinity/interface-spec/pull/147)

Added canister metadata field `supported_certificate_versions`, which contains a comma-separated list of all asset certification protocol versions. You can query it e.g. using `dfx canister --network ic metadata <canister name or id> supported_certificate_versions`. In this release, the value of this metadata field value is `1,2` because certification v1 and v2 are supported.

Fixed a bug in `http_request` that served assets with the wrong certificate. If no encoding specified in the `Accept-Encoding` header is available with a certificate, an available encoding is returned without a certificate (instead of a wrong certificate, which was the case previously). Otherwise, nothing changed.
For completeness' sake, the new behavior is as follows:
- If one of the encodings specified in the `Accept-Encoding` header is available with certification, it now is served with the correct certificate.
- If no requested encoding is available with certification, one of the requested encodings is returned without a certificate (instead of a wrong certificate, which was the case previously).
- If no encoding specified in the `Accept-Encoding` header is available, a certified encoding that is available is returned instead.

Added support for API versioning of the asset canister in `ic-asset`.

Added functionality that allows you to set asset properties during `dfx deploy`, even if the asset has already been deployed to a canister in the past. This eliminates the need to delete and re-deploy assets to modify properties - great news! This feature is also available when deploying assets using the `--by-proposal` flag. As a result, the API version of the frontend canister has been incremented from `0` to `1`. The updated `ic-asset` version (which is what is being used during `dfx deploy`) will remain compatible with frontend canisters implementing both API `0` and `1`. However, please note that the new frontend canister version (with API `v1`) will not work with tooling from before the dfx release (0.14.0).

## Dependencies

### Frontend canister

- API version: 1
- Module hash: e7866e1949e3688a78d8d29bd63e1c13cd6bfb8fbe29444fa606a20e0b1e33f0
- https://github.com/dfinity/sdk/pull/3094
- https://github.com/dfinity/sdk/pull/3002
- https://github.com/dfinity/sdk/pull/3065
- https://github.com/dfinity/sdk/pull/3058
- https://github.com/dfinity/sdk/pull/3057
- https://github.com/dfinity/sdk/pull/2960
- https://github.com/dfinity/sdk/pull/3051
- https://github.com/dfinity/sdk/pull/3034
- https://github.com/dfinity/sdk/pull/3023
- https://github.com/dfinity/sdk/pull/3022
- https://github.com/dfinity/sdk/pull/3021
- https://github.com/dfinity/sdk/pull/3019
- https://github.com/dfinity/sdk/pull/3016
- https://github.com/dfinity/sdk/pull/3015
- https://github.com/dfinity/sdk/pull/3001
- https://github.com/dfinity/sdk/pull/2987
- https://github.com/dfinity/sdk/pull/2982

### Motoko

Updated Motoko to 0.8.7

### ic-ref

Updated ic-ref to 0.0.1-ca6aca90

### ic-btc-canister

Started bundling ic-btc-canister, release 2023-03-31

# 0.13.1

## Asset Canister

Added validate_grant_permission() and validate_revoke_permission() methods per SNS requirements.

## Dependencies

### Frontend canister

- Module hash: 98863747bb8b1366ae5e3c5721bfe08ce6b7480fe4c3864d4fec3d9827255480
- https://github.com/dfinity/sdk/pull/2958

# 0.13.0

## DFX

### feat: Add dfx sns download

This allows users to download SNS canister Wasm binaries.

### fix: fixed error text
- `dfx nns install` had the wrong instructions for setting up the local replica type

### fix: creating an identity with `--force` no longer switches to the newly created identity

### feat(frontend-canister)!: reworked to use permissions-based access control

The permissions are as follows:
- ManagePermissions: Can grant and revoke permissions to any principal.  Controllers implicitly have this permission.
- Prepare: Can call create_batch and create_chunk
- Commit: Can call commit_batch and methods that manipulate assets directly, as well as any method permitted by Prepare.

For upgraded frontend canisters, all authorized principals will be granted the Commit permission.
For newly deployed frontend canisters, the initializer (first deployer of the canister) will be granted the Commit permission.

Added three new methods:
- list_permitted: lists principals with a given permission.
  - Callable by anyone.
- grant_permission: grants a single permission to a principal
  - Callable by Controllers and principals with the ManagePermissions permission.
- revoke_permission: removes a single permission from a principal
  - Any principal can revoke its own permissions.
  - Only Controllers and principals with the ManagePermissions permission can revoke the permissions of other principals.

Altered the behavior of the existing authorization-related methods to operate only on the "Commit" permission.  In this way, they are backwards-compatible.
- authorize(principal): same as grant_permission(principal, Commit)
- deauthorize(principal): same as revoke_permission(permission, Commit)
- list_authorized(): same as list_permitted(Commit)

### fix(frontend-canister)!: removed ability of some types of authorized principals to manage the ACL

It used to be the case that any authorized principal could authorize and deauthorize any other principal.
This is no longer the case.  See rules above for grant_permission and revoke_permission.

### feat(frontend-canister)!: default secure configuration for assets in frontend project template

- Secure HTTP headers, preventing several typical security vulnerabilities (e.g. XSS, clickjacking, and many more). For more details, see comments in `headers` section in [default `.ic-assets.json5`](https://raw.githubusercontent.com/dfinity/sdk/master/src/dfx/assets/new_project_node_files/src/__project_name___frontend/src/.ic-assets.json5).
- Configures `allow_raw_access` option in starter `.ic-assets.json5` config files, with the value set to its default value (which is `false`). We are showing that configuration in the default starter projects for the sake of easier discoverability, even though its value is set to the default.

### feat(frontend-canister)!: add `allow_raw_access` config option

By default, the frontend canister will now restrict the access of traffic to the `<canister-id>.raw.ic0.app` domain, and will automatically redirect all requests to the certified domain (`<canister-id>.ic0.app`), unless configured explicitly. Below is an example configuration to allow access to the `robots.txt` file from the "raw" domain:
```json
[
  {
    "match": "robots.txt",
    "allow_raw_access": true
  }
]
```

**Important**: Note that any assets already uploaded to an asset canister will be protected by this redirection, because at present the asset synchronization process does not update the `allow_raw_access` property, or any other properties, after creating an asset.  This also applies to assets that are deployed without any configuration, and later configured to allow raw access.
At the present time, there are two ways to reconfigure an existing asset:
1. re-create the asset
    1. delete the asset in your project's directory
    1. execute `dfx deploy`
    1. re-create the asset in your project's directory
    1. modify `.ic-assets.json` acordingly
    1. execute `dfx deploy`
2. via manual candid call
    ```
    dfx canister call PROJECT_NAME_frontend set_asset_properties '( record { key="/robots.txt"; allow_raw_access=opt(opt(true)) })'
    ```

### feat(frontend-canister): pretty print asset properties when deploying assets to the canister

### feat(frontend-canister): add take_ownership() method

Callable only by a controller.  Clears list of authorized principals and adds the caller (controller) as the only authorized principal.

### feat(ic-ref):
- `effective_canister_id` used for `provisional_create_canister_with_cycles` is passed as an command-line argument (defaults to `rwlgt-iiaaa-aaaaa-aaaaa-cai` if not provided or upon parse failure)

### feat(frontend-canister): add `get_asset_properties` and `set_asset_properties` to frontend canister

As part of creating the support for future work, it's now possible to get and set AssetProperties for assets in frontend canister.

### feat: add `--argument-file` argument to the `dfx canister sign` command

Similar to how this argument works in `dfx canister call`, this argument allows providing arguments for the request from a file.

### feat: Add support for a default network key

A remote canister ID can now be specified for the `__default` network.  If specified, `dfx` will assume that the canister is remote at the specified canister ID for all networks that don't have a dedicated entry.

### feat: use OS-native keyring for pem file storage

If keyring integration is available, PEM files (except for the default identity) are now by default stored in the OS-provided keyring.
If it is not available, it will fall back on the already existing password-encrypted PEM files.
Plaintext PEM files are still available (e.g. for use in non-interactive situations like CI), but not recommended for use since they put the keys at risk.

To force the use of one specific storage mode, use the `--storage-mode` flag with either `--storage-mode password-protected` or `--storage-mode plaintext`.
This works for both `dfx identity new` and `dfx identity import`.

The flag `--disable-encryption` is deprecated in favour of `--storage-mode plaintext`. It has the same behavior.

### feat(frontend-canister): better control and overview for asset canister authorized principals

The asset canister now has two new functions:
- Query function `list_authorized` displays a list of all principals that are currently authorized to change assets and the list of authorized principals.
- Update function `deauthorize` that removes a principal from the list of authorized principals. It can be called by authorized principals and cotrollers of the canister.

In addition, the update function `authorize` has new behavior:
Now, controllers of the asset canister are always allowed to authorize new principals (including themselves).

### fix: add retry logic to `dfx canister delete`

`dfx canister delete` tries to withdraw as many cycles as possible from a canister before deleting it.
To do so, dfx has to manually send all cycles in the canister, minus some margin.
The margin was previously hard-coded, meaning that withdrawals can fail if the margin is not generous enough.
Now, upon failure with some margin, dfx will retry withdrawing cycles with a continuously larger margin until withdrawing succeeds or the margin becomes larger than the cycles balance.

### fix: dfx deploy --mode reinstall for a single Motoko canister fails to compile

The Motoko compiler expects all imported canisters' .did files to be in one folder when it compiles a canister.
`dfx` failed to organize the .did files correctly when running `dfx deploy <single Motoko canister>` in combintaion with the `--mode reinstall` flag.

### fix: give more cycles margin when deleting canisters

There have been a few reports of people not being able to delete canisters.
The error happens if the temporary wallet tries to transfer out too many cycles.
The number of cycles left in the canister is bumped a little bit so that people can again reliably delete their canisters.

## Dependencies

Updated candid to 0.8.4
- Bug fix in TS bindings
- Pretty print numbers

### Frontend canister

- Module hash: d12e4493878911c21364c550ca90b81be900ebde43e7956ae1873c51504a8757
- https://github.com/dfinity/sdk/pull/2942

### ic-ref

Updated ic-ref to master commit `3cc51be5`

### Motoko

Updated Motoko to 0.7.6

### Replica

Updated replica to elected commit b5a1a8c0e005216f2d945f538fc27163bafc3bf7.
This incorporates the following executed proposals:

- [100821](https://dashboard.internetcomputer.org/proposal/100821)
- [97472](https://dashboard.internetcomputer.org/proposal/97472)
- [96114](https://dashboard.internetcomputer.org/proposal/96114)
- [94953](https://dashboard.internetcomputer.org/proposal/94953)
- [94852](https://dashboard.internetcomputer.org/proposal/94852)
- [93761](https://dashboard.internetcomputer.org/proposal/93761)
- [93507](https://dashboard.internetcomputer.org/proposal/93507)
- [92573](https://dashboard.internetcomputer.org/proposal/92573)
- [92338](https://dashboard.internetcomputer.org/proposal/92338)
- [91732](https://dashboard.internetcomputer.org/proposal/91732)
- [91257](https://dashboard.internetcomputer.org/proposal/91257)

# 0.12.1

## DFX

### fix: default not shrink for custom canisters

## Dependencies

### Replica

Updated replica to elected commit dcbf401f27d9b48354e68389c6d8293c4233b055.
This incorporates the following executed proposals:

- [90485](https://dashboard.internetcomputer.org/proposal/90485)
- [90008](https://dashboard.internetcomputer.org/proposal/90008)

### Frontend canister

- Module hash: db07e7e24f6f8ddf53c33a610713259a7c1eb71c270b819ebd311e2d223267f0
- https://github.com/dfinity/sdk/pull/2753

# 0.12.0

## DFX

### feat(frontend-canister): add warning if config is provided in `.ic-assets.json` but not used

### fix(frontend-canister): Allow overwriting default HTTP Headers for assets in frontend canister

Allows to overwrite `Content-Type`, `Content-Encoding`, and `Cache-Control` HTTP headers with custom values via `.ic-assets.json5` config file. Example `.ic-assets.json5` file:
```json5
[
    {
        "match": "web-gz.data.gz",
        "headers": {
            "Content-Type": "application/octet-stream",
            "Content-Encoding": "gzip"
        }
    }
]
```
This change will trigger the update process for frontend canister (new module hash: `2ff0513123f11c57716d889ca487083fac7d94a4c9434d5879f8d0342ad9d759`).

### feat: warn if an unencrypted identity is used on mainnet

### fix: Save SNS canister IDs

SNS canister IDs were not being parsed reliably.  Now the candid file is being specified explicitly, which resolves the issue in at least some cases.

### feat: NNS usability improvements

The command line interface for nns commands has been updated to:

- Give better help when the subnet type is incorrect
- Not offer --network as a flag given that it is unused
- List nns subcommands

### feat: -y flag for canister installation

`dfx canister install` and `dfx deploy` now have a `-y` flag that will automatically confirm any y/n checks made during canister installation.

### fix: Compute Motoko dependencies in linear (not exponential) time by detecting visited imports.

### fix(generate): add missing typescript types and fix issues with bindings array in dfx.json

### chore: update Candid UI canister with commit 79d55e7f568aec00e16dd0329926cc7ea8e3a28b

### refactor: Factor out code for calling arbitrary bundled binaries

The function for calling sns can now call any bundled binary.

### docs: Document dfx nns subcommands

`dfx nns` commands are used to deploy and manage local NNS canisters, such as:

- Governance for integration with the Internet Computer voting system
- Ledger for financial integration testing
- Internet Identity for user registration and authenttication

### feat(frontend-canister): Add simple aliases from `<asset>` to `<asset>.html` and `<asset>/index.html`

The asset canister now by default aliases any request to `<asset>` to `<asset>.html` or `<asset>/index.html`.
This can be disabled by setting the field `"enable_aliasing"` to `false` in a rule for that asset in .ic-assets.json.
This change will trigger frontend canister upgrades upon redeploying any asset canister.

### fix: Only kill main process on `dfx stop`
Removes misleading panics when running `dfx stop`.

### feat: `dfx nns install` works offline if all assets have been cached.

### feat: Initialise the nns with an account controlled by a secp256k1 key

This enables easy access to toy ICP using command line tools and this key:
```
-----BEGIN EC PRIVATE KEY-----
MHQCAQEEICJxApEbuZznKFpV+VKACRK30i6+7u5Z13/DOl18cIC+oAcGBSuBBAAK
oUQDQgAEPas6Iag4TUx+Uop+3NhE6s3FlayFtbwdhRVjvOar0kPTfE/N8N6btRnd
74ly5xXEBNSXiENyxhEuzOZrIWMCNQ==
-----END EC PRIVATE KEY-----
```
For example, you can create an identity in dfx by putting this key in the file `ident-1.pem` and importing it:
```
dfx identity import ident-1 ident-1.pem
dfx --identity ident-1 ledger balance
```

### feat: default to run ic-wasm shrink when build canisters
This behavior applies to Motoko, Rust and Custom canisters.
If you want to disable this behavior, you can config it in dfx.json:
```json
"canisters" : {
  "app" : {
    "shrink" : false,
  }
}
```

### feat: configurable custom wasm sections

It's now possible to define custom wasm metadata sections and their visibility in dfx.json.

At present, dfx can only add wasm metadata sections to canisters that are in wasm format.  It cannot add metadata sections to compressed canisters.  Since the frontend canister is now compressed, this means that at present it is not possible to add custom metadata sections to the frontend canister.

dfx no longer adds `candid:service` metadata to canisters of type `"custom"` by default.  If you want dfx to add your canister's candid definition to your custom canister, you can do so like this:

```
    "my_canister_name": {
      "type": "custom",
      "candid": "main.did",
      "wasm": "main.wasm",
      "metadata": [
        {
          "name": "candid:service"
        }
      ]
    },
```

This changelog entry doesn't go into all of the details of the possible configuration.  For that, please see [concepts/canister-metadata](docs/concepts/canister-metadata.md) and the docs in the JSON schema.

### fix: Valid canister-based env vars

Hyphens are not valid in shell environment variables, but do occur in canister names such as `smiley-dapp`. This poses a problem for vars with names such as `CANISTER_ID_$\{CANISTER_NAME\}`.  With this change, hyphens are replaced with underscores in environment variables.  The canister id of `smiley-dapp` will be available as `CANISTER_ID_smiley_dapp`.  Other environment variables are unaffected.

### feat: Add dfx sns deploy

This allows users to deploy a set of SNS canisters.

### fix: `cargo run -p dfx -- --version` prints correct version

### feat: add --mode=auto

When using `dfx canister install`, you can now pass `auto` for the `--mode` flag, which will auto-select `install` or `upgrade` depending on need, the same way `dfx deploy` does. The default remains `install` to prevent mistakes.

### feat: add `--network` flag to `dfx generate`

`dfx generate`'s generated bindings use network-specific canister IDs depending on the generated language, but there was previously no way to configure which network this was, so it defaulted to local. A `--network` flag has been added for this purpose.

### feat: sns config validate

There is a new command that verifies that an SNS initialization config is valid.

### feat: sns config create

There is a new command that creates an sns config template.

### fix: remove $ from wasms dir

The wasms dir path had a $ which is unwanted and now gone.

### fix: Correct wasm for the SNS swap canister

Previously the incorrect wasm canister was installed.

### fix: Use NNS did files that matches the wasms

Previously the did files and wasms could be incompatible.

### fix: allow users to skip compatibility check if parsing fails

### feat: canister HTTP support is now enabled by default.

`dfx start` and `dfx replica` now ignore the `--enable-canister-http` parameter.

You can still disable the canister http feature through configuration:
- ~/.config/dfx/networks.json: `.local.canister_http.enabled=false`
- dfx.json (project-specific networks) : `.networks.local.canister_http.enabled=false`

### feat: custom canister `wasm` field can now specify a URL from which to download

- note that dfx will report an error if a custom canister's `wasm` field is a URL and the canister also has `build` steps.

### feat: custom canister `candid` field can now specify a URL from which to download

### feat: deploy NNS canisters

A developer is now able to install NNS canisters, including back end canisters such as ledger and governance, and front end canisters such as nns-dapp and internet-identity, on their local DFX server.  Usage:
```
dfx start --clean --background
dfx nns install
```

This feature currently requires that the network 'local' is used and that it runs on port 8080.
The network's port can be controlled by using the field `"provider"` in the network's definition, e.g. by setting it to `"127.0.0.1:8080"`.

### feat: configure logging level of http adapter

It is now possible to set the http adapter's log level in dfx.json or in networks.json:
```
"http": {
  "enabled": true,
  "log_level": "info"
}
```

By default, a log level of "error" is used, in order to keep the output of a first-time `dfx start` minimal. Change it to "debug" for more verbose logging.

### fix(typescript): add index.d.ts file for type safety when importing generated declarations

Adds an index.d.ts file to the generated declarations, allowing for better type safety in TypeScript projects.

### chore: reduce verbosity of dfx start

`dfx start` produces a lot of log output that is at best irrelevant for most users.
Most output is no longer visible unless either `--verbose` is used with dfx or the relevant part's (e.g. http adapter, btc adapter, or replica) log level is changed in dfx.json or networks.json.

### feat: generate secp256k1 keys by default

When creating a new identity with `dfx identity new`, whereas previously it would have generated an Ed25519 key, it now generates a secp256k1 key. This is to enable users to write down a BIP39-style seed phrase, to recover their key in case of emergency, which will be printed when the key is generated and can be used with a new `--seed-phrase` flag in `dfx identity import`. `dfx identity import` is however still capable of importing an Ed25519 key.

### chore: update Candid UI canister with commit 528a4b04807904899f67b919a88597656e0cd6fa

* Allow passing did files larger than 2KB.
* Better integration with Motoko Playground.

### feat: simplify verification of assets served by asset canister

* SHA256 hashes of all assets are displayed when deploying the asset canister.
* A query method is added to the asset canister that returns the entire asset hash tree together with the certificate containing the certified variables of the asset canister.

### breaking change: dfx canister update-settings --compute-allocation always fails

See https://forum.dfinity.org/t/fixing-incorrect-compute-allocation-fee/14830

Until the rollout is complete, `dfx canister update-settings --compute-allocation <N>`
will fail with an error from the replica such as the following:
```
The Replica returned an error: code 1, message: "Canister requested a compute allocation of 1% which cannot be satisfied because the Subnet's remaining compute capacity is 0%"
```

### fix: For default node starter template: copy `ic-assets.json5` file from `src` to `dist`

### fix: For `dfx start --clean --background`, the background process no longer cleans a second time.

### fix: do not build or generate remote canisters

Canisters that specify a remote id for the network that's getting built falsely had their build steps run, blocking some normal use patterns of `dfx deploy`.
Canisters with a remote id specified no longer get built.
The same applies to `dfx generate`.

### refactor: Move replica URL functions into a module for reuse

The running replica port and url are generally useful information. Previously the code to get the URL was embedded in the network proxy code. This moves it out into a library for reuse.

### chore: Frontend canister build process no longer depends on `dfx` or `ic-cdk-optimizer`

Instead, the build process relies on `ic-wasm` to provide candid metadata for the canister, and
shrinking the canister size by stripping debug symbols and unused fuctions.
Additionally, after build step, the `.wasm` file is archived with `gzip`.

### chore: Move all `frontend canister`-related code into the SDK repo

| from (`repository` `path`)                  | to (path in `dfinity/sdk` repository)          | summary                                                                                     |
|:--------------------------------------------|:-----------------------------------------------|:--------------------------------------------------------------------------------------------|
| `dfinity/cdk-rs` `/src/ic-certified-assets` | `/src/canisters/frontend/ic-certified-asset`   | the core of the frontend canister                                                           |
| `dfinity/certified-assets` `/`              | `/src/canisters/frontend/ic-frontend-canister` | wraps `ic-certified-assets` to build the canister wasm                                      |
| `dfinity/agent-rs` `/ic-asset`              | `/src/canisters/frontend/ic-asset`             | library facilitating interactions with frontend canister (e.g. uploading or listing assets) |
| `dfinity/agent-rs` `/icx-asset`             | `/src/canisters/frontend/icx-asset`            | CLI executable tool - wraps `ic-asset`                                                      |

### feat: use JSON5 file format for frontend canister asset configuration

Both `.ic-assets.json` and `.ic-assets.json5` are valid filenames config filename, though both will get parsed
as if they were [JSON5](https://json5.org/) format. Example content of the `.ic-assets.json5` file:
```json5
// comment
[
  {
    "match": "*", // comment
    /*
    keys below not wrapped in quotes
*/  cache: { max_age: 999 }, // trailing comma
  },
]
```
- Learn more about JSON5: https://json5.org/

### fix: Update nns binaries unless `NO_CLOBBER` is set

Previously existing NNS binaries were not updated regardless of the `NO_CLOBBER` setting.

### feat!: Support installing canisters not in dfx.json

`install_canister_wasm` used to fail if installing a canister not listed in dfx.json.  This use case is now supported.

### feat: print the dashboard URL on startup

When running `dfx start` or `dfx replica`, the path to the dashboard page is now printed.

### feat!: changed the default port of the shared local network from 8000 to 4943.

This is so dfx doesn't connect to a project-specific network instead of the local shared network.

In combination with the "system-wide dfx start" feature, there is a potential difference to be aware of with respect to existing projects.

Since previous versions of dfx populate dfx.json with a `networks.local` definition that specifies port 8000, the behavior for existing projects won't change.

However, if you've edited dfx.json and removed the `networks.local` definition, the behavior within the project will change: dfx will connect to the shared local network on port 4943 rather than to the project-specific network on port 8000.  You would need to edit webpack.config.js to match.  If you have scripts, you can run the new command `dfx info webserver-port` from the project directory to retrieve the port value.

### feat!: "system-wide dfx start"

By default, dfx now manages the replica process in a way that is independent of any given dfx project.  We've called this feature "system-wide dfx", even though it's actually specific to your user
(storing data files under $HOME), because we think it communicates the idea adequately.

The intended benefits:
- deploying dapps from separate projects alongside one another, similar to working with separate dapps on mainnet
- run `dfx start` from any directory
- run `dfx stop` from any directory, rather than having to remember where you last ran `dfx start`

We're calling this the "shared local network."  `dfx start` and `dfx stop` will manage this network when run outside any project directory, or when a project's dfx.json does not define the `local` network.  The dfx.json template for new projects no longer defines any networks.

We recommend that you remove the `local` network definition from dfx.json and instead use the shared local network.  As mentioned above, doing so will make dfx use port 4943 rather than port 8000.

See [Local Server Configuration](docs/cli-reference/dfx-start.md#local-server-configuration) for details.

dfx now stores data and control files in one of three places, rather than directly under `.dfx/`:
- `.dfx/network/local` (for projects in which dfx.json defines the local network)
- `$HOME/.local/share/dfx/network/local` (for the shared local network on Linux)
- `$HOME/Library/Application Support/org.dfinity.dfx/network/local` (for the shared local network on MacOS)

There is also a new configuration file: `$HOME/.config/dfx/networks.json`.  Its [schema](docs/networks-json-schema.json) is the same as the `networks` element in dfx.json.  Any networks you define here will be available from any project, unless a project's dfx.json defines a network with the same name.  See [The Shared Local Network](docs/cli-reference/dfx-start.md#the-shared-local-network) for the default definitions that dfx provides if this file does not exist or does not define a `local` network.

### fix: `dfx start` and `dfx stop` will take into account dfx/replica processes from dfx \<\= 0.11.x

### feat: added command `dfx info`

#### feat: `dfx info webserver-port`

This displays the port that the icx-proxy process listens on, meaning the port to connect to with curl or from a web browser.

#### feat: `dfx info replica-port`

This displays the listening port of the replica.

#### feat: `dfx info replica-rev`

This displays the revision of the replica bundled with dfx, which is the same revision referenced in replica election governance proposals.

#### feat: `dfx info networks-json-path`

This displays the path to your user's `networks.json` file where all networks are defined.

### feat: added ic-nns-init, ic-admin, and sns executables to the binary cache

### fix: improved responsiveness of `greet` method call in default Motoko project template

`greet` method was marked as an `update` call, but it performs no state updates. Changing it to `query` call will result in faster execution.

### feat: dfx schema --for networks

The `dfx schema` command can now display the schema for either dfx.json or for networks.json.  By default, it still displays the schema for dfx.json.

```bash
dfx schema --for networks
```

### feat: createActor options accept pre-initialized agent

If you have a pre-initialized agent in your JS code, you can now pass it to createActor's options. Conflicts with the agentOptions config - if you pass both the agent option will be used and you will receive a warning.

```js
const plugActor = createActor(canisterId, {
  agent: plugAgent
})
```

### feat!: option for nodejs compatibility in dfx generate

Users can now specify `node_compatibility: true` in `declarations`. The flag introduces `node.js` enhancements, which include importing `isomorphic-fetch` and configuring the default actor with `isomorphic-fetch` and `host`.

```json
// dfx.json
"declarations": {
  "output": "src/declarations",
  "node_compatibility": true
}
```

#### JS codegen location deprecation

DFX new template now uses `dfx generate` instead of `rsync`. Adds deprecation warning to `index.js` in `.dfx/<network-name>/<canister-name>` encouringing developers to migrate to the `dfx generate` command instead. If you have a `package.json` file that uses `rsync` from `.dfx`, consider switching to something like this:

```json
"scripts": {
  "build": "webpack",
  "prebuild": "npm run generate",
  "start": "webpack serve --mode development --env development",
  "prestart": "npm run generate",
  // It's faster to only generate canisters you depend on, omitting the frontend canister
  "generate": "dfx generate hello_backend"
},
```

### feat: simple cycles faucet code redemption

Using `dfx wallet --network ic redeem-faucet-coupon <my coupon>` faucet users have a much easier time to redeem their codes.
If the active identity has no wallet configured, the faucet supplies a wallet to the user that this command will automatically configure.
If the active identity has a wallet configured already, the faucet will top up the existing wallet.

Alternative faucets can be used, assuming they follow the same interface. To direct dfx to a different faucet, use the `--faucet <alternative faucet id>` flag.
The expected interface looks like the following candid functions:
``` candid
redeem: (text) -> (principal);
redeem_to_wallet: (text, principal) -> (nat);
```
The function `redeem` takes a coupon code and returns the principal to an already-installed wallet that is controlled by the identity that called the function.
The function `redeem_to_wallet` takes a coupon code and a wallet (or any other canister) principal, deposits the cycles into that canister and returns how many cycles were deposited.

### feat: disable automatic wallet creation on non-ic networks

By default, if dfx is not running on the `ic` (or networks with a different name but the same configuration), it will automatically create a cycles wallet in case it hasn't been created yet.
It is now possible to inhibit automatic wallet creation by setting the `DFX_DISABLE_AUTO_WALLET` environment variable.

### fix!: removed unused --root parameter from dfx bootstrap

### feat: canister installation now waits for the replica

When installing a new Wasm module to a canister, DFX will now wait for the updated state (i.e. the new module hash) to be visible in the replica's certified state tree before proceeding with post-installation tasks or producing a success status.

### feat!: remove `dfx config`

`dfx config` has been removed. Please update Bash scripts to use `jq`, PowerShell scripts to use `ConvertTo-Json`, nushell scripts to use `to json`, etc.

### feat: move all the flags to the end

Command flags have been moved to a more traditional location; they are no longer positioned per subcommand, but instead are able to be all positioned after the final subcommand. In prior versions, a command might look like:
```bash
dfx --identity alice canister --network ic --wallet "$WALLET" create --all
```
This command can now be written:
```bash
dfx canister create --all --network ic --wallet "$WALLET" --identity alice
```
The old syntax is still available, though, so you don't need to migrate your scripts.

### feat!: changed update-settings syntax

When using `dfx canister update-settings`, it is easy to mistake `--controller` for `--add-controller`. For this reason `--controller` has been renamed to `--set-controller`.

### feat!: removed the internal webserver

This is a breaking change.  The only thing this was still serving was the /_/candid endpoint.  If you need to retrieve the candid interface for a local canister, you can use `dfx canister metadata <canister> candid:service`.

### fix: dfx wallet upgrade: improved error messages:

- if there is no wallet to upgrade
- if trying to upgrade a local wallet from outside of a project directory

### fix: canister creation cost is 0.1T cycles

Canister creation fee was calculated with 1T cycles instead of 0.1T.

### fix: dfx deploy and dfx canister install write .old.did files under .dfx/

When dfx deploy and dfx canister install upgrade a canister, they ensure that the
new candid interface is compatible with the previous candid interface.  They write
a file with extension .old.did that contains the previous interface.  In some
circumstances these files could be written in the project directory.  dfx now
always writes them under the .dfx/ directory.

### fix: dfx canister install now accepts arbitrary canister ids

This fixes the following error:
``` bash
> dfx canister install --wasm ~/counter.wasm eop7r-riaaa-aaaak-qasxq-cai
Error: Failed while determining if canister 'eop7r-riaaa-aaaak-qasxq-cai' is remote on network 'ic'.
Caused by: Failed while determining if canister 'eop7r-riaaa-aaaak-qasxq-cai' is remote on network 'ic'.
  Failed to figure out if canister 'eop7r-riaaa-aaaak-qasxq-cai' has a remote id on network 'ic'.
    Invalid argument: Canister eop7r-riaaa-aaaak-qasxq-cai not found in dfx.json
```

### feat: allow replica log level to be configured

It is now possible to specify the replica's log level. Possible values are `critical`, `error`, `warning`, `info`, `debug`, and `trace`.
The log level defaults to the level 'error'. Debug prints (e.g. `Debug.print("...")` in Motoko) still show up in the console.
The log level can be specified in the following places (See [system-wide dfx start](#feat-system-wide-dfx-start) for more detailed explanations on the network types):
- In file `networks.json` in the field `<network name>.replica.log_level` for shared networks.
- In file `dfx.json` in the field `networks.<network name>.replica.log_level` for project-specific networks.
- In file `dfx.json` in the field `defaults.replica.log_level` for project-specific networks. Requires a project-specific network to be run, otherwise this will have no effect.

### feat: enable canister sandboxing

Canister sandboxing is enabled to be consistent with the mainnet.

### chore: dfx ledger account-id --of-canister also accepts principal

It is now possible to do e.g. `dfx ledger account-id --of-canister fg7gi-vyaaa-aaaal-qadca-cai` as well as `dfx ledger account-id --of-canister my_canister_name` when checking the ledger account id of a canister.
Previously, dfx only accepted canister aliases and produced an error message that was hard to understand.

### chore: dfx canister deposit-cycles uses default wallet if none is specified

Motivated by [this forum post](https://forum.dfinity.org/t/dfx-0-10-0-dfx-canister-deposit-cycles-returns-error/13251/6).

### chore: projects created with `dfx new` are not pinned to a specific dfx version anymore

It is still possible to pin the dfx version by adding `"dfx":"<dfx version to pin to>"` to a project's `dfx.json`.

### fix: print links to cdk-rs docs in dfx new

### fix: broken link in new .mo project README

### fix: Small grammar change to identity password decryption prompt

The prompt for entering your passphrase in order to decrypt an identity password read:
    "Please enter a passphrase for your identity"
However, at that point, it isn't "a" passphrase.  It's either your passphrase, or incorrect.
Changed the text in this case to read:
    "Please enter the passphrase for your identity"

### chore: add retry logic to dfx download script

### feat: Add subnet type argument when creating canisters

`dfx ledger create-canister` gets a new option `--subnet-type` that allows users to choose a type of subnet that their canister can be created on. Additionally, a `dfx ledger show-subnet-types` is introduced which allows to list the available subnet types.

## Dependencies

### Replica

Updated replica to release candidate 93dcf2a2026c34330c76149dd713d89e37daa533.

This also incorporates the following executed proposals:

- [88831](https://dashboard.internetcomputer.org/proposal/88831)
- [88629](https://dashboard.internetcomputer.org/proposal/88629)
- [88109](https://dashboard.internetcomputer.org/proposal/88109)
- [87631](https://dashboard.internetcomputer.org/proposal/87631)
- [86738](https://dashboard.internetcomputer.org/proposal/86738)
- [86279](https://dashboard.internetcomputer.org/proposal/86279)
* [85007](https://dashboard.internetcomputer.org/proposal/85007)
* [84391](https://dashboard.internetcomputer.org/proposal/84391)
* [83786](https://dashboard.internetcomputer.org/proposal/83786)
* [82425](https://dashboard.internetcomputer.org/proposal/82425)
* [81788](https://dashboard.internetcomputer.org/proposal/81788)
* [81571](https://dashboard.internetcomputer.org/proposal/81571)
* [80992](https://dashboard.internetcomputer.org/proposal/80992)
* [79816](https://dashboard.internetcomputer.org/proposal/79816)
* [78693](https://dashboard.internetcomputer.org/proposal/78693)
* [77589](https://dashboard.internetcomputer.org/proposal/77589)
* [76228](https://dashboard.internetcomputer.org/proposal/76228)
* [75700](https://dashboard.internetcomputer.org/proposal/75700)
* [75109](https://dashboard.internetcomputer.org/proposal/75109)
* [74395](https://dashboard.internetcomputer.org/proposal/74395)
* [73959](https://dashboard.internetcomputer.org/proposal/73959)
* [73714](https://dashboard.internetcomputer.org/proposal/73714)
* [73368](https://dashboard.internetcomputer.org/proposal/73368)
* [72764](https://dashboard.internetcomputer.org/proposal/72764)

### ic-ref

Updated ic-ref to 0.0.1-1fba03ee
- introduce awaitKnown
- trivial implementation of idle_cycles_burned_per_day

### Updated Motoko from 0.6.29 to 0.7.3

- See https://github.com/dfinity/motoko/blob/master/Changelog.md#073-2022-11-01


### Cycles wallet

- Module hash: b944b1e5533064d12e951621d5045d5291bcfd8cf9d60c28fef02c8fdb68e783
- https://github.com/dfinity/cycles-wallet/commit/fa86dd3a65b2509ca1e0c2bb9d7d4c5be95de378

### Frontend canister:
- Module hash: 6c8f7a094060b096c35e4c4499551e7a8a29ee0f86c456e521c09480ebbaa8ab
- https://github.com/dfinity/sdk/pull/2720

# 0.11.2

## DFX

### fix: disable asset canister redirection of all HTTP traffic from `.raw.ic0.app` to `.ic0.app`

### fix: disable asset canister's ETag HTTP headers

The feature is not yet implemented on `icx-proxy`-level, and is causing 500 HTTP response for some type of assets every second request.

# 0.11.1

## DFX

### fix: dfx now only adds candid:service metadata to custom canisters that have at least one build step

This way, if a canister uses a premade canister wasm, dfx will use it as-is.

### fix: "canister alias not defined" in the Motoko language server

It is now possible to develop multiple-canister projects using the [Motoko VSCode extension](https://marketplace.visualstudio.com/items?itemName=dfinity-foundation.vscode-motoko).

### fix: improve browser compatibility for the JavaScript language binding

Patches a JavaScript language binding compatibility issue encountered in web browsers which do not support the (?.) operator.

### feat: print dfx.json schema

dfx is now capable of displaying the schema for `dfx.json`. You can see the schema by running `dfx schema` or write the schema to a file with `dfx schema --outfile path/to/file/schema.json`.

### feat: support for configuring assets in assets canister
- The `.ic-assets.json` file should be placed inside directory with assets, or its subdirectories. Multiple config files can be used (nested in subdirectories). Example of `.ic-assets.json` file format:
``` json
[
    {
        "match": ".*",
        "cache": {
            "max_age": 20
        },
        "headers": {
            "X-Content-Type-Options": "nosniff"
        },
        "ignore": false
    },
    {
        "match": "**/*",
        "headers": null
    },
    {
        "match": "file.json",
        "ignore": true
    }
]
```
- Configuring assets works only during asset creation - any changes to `.ic-assets.json` files won't have any effect effect for assets that have already been created. We are working on follow up implementation with improvements to handle updating these properties.
- `headers` from multiple applicable rules are being stacked/concatenated, unless `null` is specified, which resets/empties the headers.
- Both `"headers": {}` and absence of `headers` field don't have any effect on end result.
- Valid JSON format is required, i.e. the array of maps, `match` field is required. Only the following fields are accepted: `cache`, `ignore`, `headers`, `match`. The glob pattern has to be valid.
- The way matching rules work:
  1. The most deeply nested config file takes precedence over the one in parent dir. In other words, properties from a rule matching a file in a subdirectory override properties from a rule matching a file in a parent directory
  2. Order of rules within file matters - last rule in config file takes precedence over the first one

- The way `ignore` field works:
  1. By default, files that begin with a `.` are ignored, while all other files are included.
  2. The `.ignore` field overrides this, if present.
  3. If a directory is ignored, file and directories within it cannot be un-ignored.
  4. A file can be ignored and un-ignored many times, as long as any of its parent directories haven't been ignored.


### fix: Allow `dfx deploy` to not take arguments for canisters not being installed

A longstanding bug with `dfx deploy` is that if an installation is skipped (usually an implicitly included dependency), it still requires arguments even if the installed canister doesn't. As of this release that bug is now fixed.

### feat: Add additional logging from bitcoin canister in replica.

Configures the replica to emit additional logging from the bitcoin canister whenever the bitcoin feature is enabled. This helps show useful information to developers, such as the bitcoin height that the replica currently sees.

### fix: make `build` field optional for custom canisters

Prior to 0.11.0, a custom canister's `build` field could be left off if `dfx build` was never invoked. To aid in deploying prebuilt canisters, this behavior is now formalized; omitting `build` is equivalent to `build: []`.

### feat: Use `--locked` for Rust canisters

`dfx build`, in Rust canisters, now uses the `--locked` flag when building with Cargo. To offset this, `dfx new --type rust` now runs `cargo update` on the resulting project.

### feat: Enable threshold ecdsa signature

ECDSA signature signing is now enabled by default in new projects, or by running `dfx start --clean`.
A test key id "Secp256k1:dfx_test_key" is ready to be used by locally created canisters.

## Dependencies

### Updated `agent-rs` to 0.20.0

### Updated `candid` to 0.7.15

### Replica

Updated replica to elected commit 6e86169e98904047833ba6133e5413d2758d90eb.
This incorporates the following executed proposals:

* [72225](https://dashboard.internetcomputer.org/proposal/72225)
* [71669](https://dashboard.internetcomputer.org/proposal/71669)
* [71164](https://dashboard.internetcomputer.org/proposal/71164)
* [70375](https://dashboard.internetcomputer.org/proposal/70375)
* [70002](https://dashboard.internetcomputer.org/proposal/70002)

# 0.11.0

## DFX

### feat: renamed canisters in new projects to `<project>_frontend` and `<project>_backend`

The names of canisters created for new projects have changed.
After `dfx new <project>`, the canister names are:

- `<project>_backend` (previously `<project>`)
- `<project>_frontend` (previously `<project>_assets`)

### feat: Enable threshold ecdsa signature

### feat: new command: `dfx canister metadata <canister> <name>`

For example, to query a canister's candid service definition: `dfx canister metadata hello_backend candid:service`

### refactor: deprecate /_/candid internal webserver

The dfx internal webserver now only services the /_/candid endpoint.  This
is now deprecated.  If you were using this to query candid definitions, you
can instead use `dfx canister metadata`.

### refactor: optimize from ic-wasm

Optimize Rust canister Wasm module via ic-wasm library instead of ic-cdk-optimizer. A separate installation of ic-cdk-optimizer is no longer needed.

The actual optimization was kept the same.

### feat: Read dfx canister call argument from a file or stdin

Enables passing large arguments that cannot be passed directly in the command line using the `--argument-file` flag. For example:
 * Named file: `dfx canister call --argument-file ./my/argument/file.txt my_canister_name greet`
 * Stdin: `echo '( null )' | dfx canister call --argument-file - my_canister_name greet`

### fix: Use default setting for BTC adapter idle seconds

A lower threshold was no longer necessary.

### feat: Allow users to configure logging level of bitcoin adapter

The bitcoin adapter's logging can be very verbose if debug logging is enabled, making it difficult to make sense of what's going on. On the other hand, these logs are useful for triaging problems.

To get the best of both worlds, this release adds support for an additional configuration option in dfx.json:

```
"bitcoin": {
  "enabled": true,
  "nodes": ["127.0.0.1:18444"],
  "log_level": "info" <------- users can now configure the log level
}
```

By default, a log level of "info" is used, which is relatively quiet. Users can change it to "debug" for more verbose logging.

### chore: update Candid UI canister with commit bffa0ae3c416e8aa3c92c33722a6b1cb31d0f1c3

This includes the following changes:

* Fetch did file from canister metadata
* Better flamegraph support
* Fix bigint error for vec nat8 type

### feat: dfx will look up the port of the running webserver from .dfx/webserver-port, if present

After `dfx start --host 127.0.0.1:0`, the dfx webserver will listen on an ephemeral port.  It stores the port value in .dfx/webserver-port.  dfx will now look for this file, and if a port is contained within, use that port to connect to the dfx webserver.

### fix: dfx commands once again work from any subdirectory of a dfx project

Running `dfx deploy`, `dfx canister id`, `dfx canister call` and so forth work as expected
if run from within any subdirectory of a dfx project.  Previously, this would create
canister_ids.json or .dfx/local/canister_ids.json within the subdirectory.

### feat: Post-installation tasks

You can now add your own custom post-installation/post-deployment tasks to any canister type. The new `post-install` key for canister objects in `dfx.json` can be a command or list of commands, similar to the `build` key of `custom` canisters, and receives all the same environment variables. For example, to replicate the upload task performed with `assets` canisters, you might set `"post-install": "icx-asset sync $CANISTER_ID dist"`.

### feat: assets are no longer copied from source directories before being uploaded to asset canister

Assets are now uploaded directly from their source directories, rather than first being copied
to an output directory.

If you're using `dfx deploy`, you won't see any change in functionality.  If you're running
`dfx canister install --mode=upgrade`, changed files in asset source directories will
be detected and uploaded even without an intervening `dfx build`.

### fix: Added src/declarations to .gitignore for new projects

### fix: remove deprecated candid path environment variable

The environment variable format `CANISTER_CANDID_{name}`, used in Rust projects, was deprecated in 0.9.2, to be unified with the variables `CANISTER_CANDID_PATH_{name}` which are used in other project types. It has now been removed. Note that you will need to update `ic-cdk-macros` if you use the `#[import]` macro.

### feat: deprecate `dfx config` for removal

The `dfx config` command has several issues and is ultimately a poor replacement for [`jq`](https://stedolan.github.io/jq). The command is being deprecated, and will be removed in a later release; we recommend switching to `jq` or similar tools (e.g. `ConvertTo-Json` in PowerShell, `to json` in nushell, etc.)

### feat: Better build scripts for type:custom

Build scripts now always receive a CWD of the DFX project root, instead of wherever `dfx` was invoked from, and a bare script `script.sh` can be specified without needing to prefix with `./`.

### feat: rust, custom, and asset canisters now include candid:service metadata

Motoko canisters already included this metadata.

Also added this metadata to the asset canister wasm, which will cause the next deploy to
install this new version.

### feat: Add safeguard to freezing threshold

Some developers mistakenly think that the freezing threshold is measured in cycles, but it is actually measured in seconds. To stop them from accidentally freezing their canisters, setting a freezing threshold above 50M seconds (~1.5 years) now requires a confirmation.

### fix: restores assets to webpack devserver

### chore: updates webpack dependencies for dfx new project

Resolves an issue where `webpack-cli` was was breaking when users tried to run `npm start` in a fresh project. For affected users of 0.10.1, you can resolve this issue manually by running `npm install webpack@latest webpack-cli@latest terser-webpack-plugin@latest`.

### feat: Support for new ledger notify function

Ledger 7424ea8 deprecates the existing `notify` function with a switch parameter between creating and topping up a canister, and introduces two
functions for doing the same. This should *mostly* be invisible to users, except that previously, if `dfx ledger create-canister` or `dfx ledger top-up`
failed, you would call `dfx ledger notify` after correcting the issue. In order to support the change, this command has been changed to two subcommands:
`dfx ledger notify create-canister` and `dfx ledger notify top-up`.

### feat: `--from-subaccount`

Previously, the ledger commands assumed all transfers were made from the default subaccount for the identity principal. This feature adds a `--from-subaccount` flag to `dfx ledger transfer`, `dfx ledger create-canister`, and `dfx ledger top-up`, to enable making transfers from a selected subaccount. A `--subaccount` flag is also added to `dfx ledger balance` for convenience. Subaccounts are expected as 64-character hex-strings (i.e. 32 bytes).

### feat: cargo audit when building rust canisters

When a canister with type `rust` is built and `cargo-audit` is installed, dfx will now check for vulnerabilities in the dependencies. If a vulnerability is found, dfx will recommend that the user update to a version without known vulnerabilities.

### fix: Freezing Threshold now documented

Calls made to retrieve the help output for `canister update-settings` was missing the `freezing-threshold` parameter.

### chore: warnings and errors are more visible

`WARN` and `ERROR` messages are now clearly labelled as such, and the labels are colored accordingly.
This is now included when running `dfx canister update-settings -h`.

### fix: `dfx schema` does not require valid dfx.json

There is no real reason for `dfx schema` to not work when a broken dfx.json is in the current folder - this is actually a very common scenario when `dfx schema` gets used.

### fix: canister call uses candid file if canister type cannot be determined

The candid file specified in the field `canisters.<canister name>.candid` of dfx.json, or if that not exists `canisters.<canister name>.remote.candid`, is now used when running `dfx canister call`, even when dfx fails to determine the canister type.

### fix: btc/canister http adapter socket not found by replica after restart

After running `dfx start --enable-bitcoin` twice in a row (stopping dfx in between), the second
launched replica would fail to connect to the btc adapter.  This is because ic-starter
does not write a new configuration file if one already exists, so the configuration file
used by the replica referred to one socket path, while dfx passed a different socket path
to the btc adapter.

Now dfx reuses the previously-used unix domain socket path, for both the btc adapter
and for the canister http adapter.

### fix: dfx stop now waits until dfx and any child processes exit

Previously, `dfx stop` would send the TERM signal to the running dfx and its child processes,
and then exit immediately.

This avoids interference between a dfx process performing cleanup at shutdown and
a dfx process that is starting.

### fix: dfx ping no longer creates a default identity

dfx ping now uses the anonymous identity, and no longer requires dfx.json to be present.


### fix: Initialize replica with bitcoin regtest flag

When the bitcoin feature is enabled, dfx was launching the replica with the "bitcoin_testnet" feature.
The correct feature to use is "bitcoin_regtest".

### dfx bootstrap now looks up the port of the local replica

`dfx replica` writes the port of the running replica to one of these locations:

- .dfx/replica-configuration/replica-1.port
- .dfx/ic-ref.port

`dfx bootstrap` will now use this port value, so it's no longer necessary to edit dfx.json after running `dfx replica`.

### feat: dfx.json local network settings can be set on the local network, rather than defaults

In `dfx.json`, the `bootstrap`, `bitcoin`, `canister_http`, and `replica` settings can
now be specified on the local network, rather than in the `defaults` field.
If one of these four fields is set for the local network, the corresponding field
in `defaults` will be ignored.

Example:
``` json
{
  "networks": {
    "local": {
      "bind": "127.0.0.1:8000",
      "canister_http": {
        "enabled": true
      }
    }
  }
}
```

## Dependencies

### Rust Agent

Updated agent-rs to 0.18.0

### Motoko

Updated Motoko from 0.6.28 to 0.6.29.

### Replica

Updated replica to elected commit 8993849de5fab76e796d67750facee55a0bf6649.
This incorporates the following executed proposals:

* [69804](https://dashboard.internetcomputer.org/proposal/69804)
* [67990](https://dashboard.internetcomputer.org/proposal/67990)
* [67483](https://dashboard.internetcomputer.org/proposal/67483)
* [66895](https://dashboard.internetcomputer.org/proposal/66895)
* [66888](https://dashboard.internetcomputer.org/proposal/66888)
* [65530](https://dashboard.internetcomputer.org/proposal/65530)
* [65327](https://dashboard.internetcomputer.org/proposal/65327)
* [65043](https://dashboard.internetcomputer.org/proposal/65043)
* [64355](https://dashboard.internetcomputer.org/proposal/64355)
* [63228](https://dashboard.internetcomputer.org/proposal/63228)
* [62143](https://dashboard.internetcomputer.org/proposal/62143)

### ic-ref

Updated ic-ref to 0.0.1-173cbe84
 - add ic0.performance_counter system interface
 - add system API for ECDSA signing
 - allow optional "error_code" field in responses
 - support gzip-compressed canister modules
 - enable canisters to send HTTP requests

# 0.10.1

## DFX

### fix: Webpack config no longer uses CopyPlugin

Dfx already points to the asset canister's assets directory, and copying to disk could sometimes
lead to an annoying "too many open files" error.

### fix: HSMs are once again supported on Linux

On Linux, dfx 0.10.0 failed any operation with an HSM with the following error:
```
Error: IO: Dynamic loading not supported
```
The fix was to once again dynamically-link the Linux build.

### feat: error explanation and fixing instructions engine

Dfx is now capable of providing explanations and remediation suggestions for entire categories of errors at a time.
Explanations and suggestions will slowly be added over time.
To see an example of an already existing suggestion, run `dfx deploy --network ic` while using an identity that has no wallet configured.

### chore: add context to errors

Most errors that happen within dfx are now reported in much more detail. No more plain `File not found` without explanation what even was attempted.

### fix: identities with configured wallets are not broken anymore and removed only when using the --drop-wallets flag

When an identity has a configured wallet, dfx no longer breaks the identity without actually removing it.
Instead, if the --drop-wallets flag is specified, it properly removes everything and logs what wallets were linked,
and when the flag is not specified, it does not remove anything.

The behavior for identities without any configured wallets is unchanged.

### feat: bitcoin integration: dfx now generates the bitcoin adapter config file

dfx command-line parameters for bitcoin integration:
``` bash
dfx start   --enable-bitcoin  # use default node 127.0.0.1:18444
dfx start   --enable-bitcoin --bitcoin-node <node>
```

The above examples also work for dfx replica.

These default to values from dfx.json:
```
.defaults.bitcoin.nodes
.defaults.bitcoin.enabled
```

The --bitcoin-node parameter, if specified on the command line, implies --enable-bitcoin.

If --enable-bitcoin or .defaults.bitcoin.enabled is set, then dfx start/replica will launch the ic-btc-adapter process and configure the replica to communicate with it.


### feat: print wallet balance in a human readable form #2184

Default behaviour changed for `dfx wallet balance`, it will now print cycles amount upscaled to trillions.

New flag `--precise` added to `dfx wallet balance`. Allows to get exact amount of cycles in wallet (without upscaling).

### feat: canister http integration

dfx command-line parameters for canister http requests integration:
```
dfx start --enable-canister-http
dfx replica --enable-canister-http
```

This defaults to the following value in dfx.json:
```
.defaults.canister_http.enabled
```

### fix: specifying ic provider with a trailing slash is recognised correctly

Specifying the network provider as `https://ic0.app/` instead of `https://ic0.app` is now recognised as the real IC network.

### Binary cache

Added ic-canister-http-adapter to the binary cache.

## Dependencies

### Updated agent-rs to 0.17.0

## Motoko

Updated Motoko from 0.6.26 to 0.6.28.

## Replica

Updated replica to elected commit b90edb9897718730f65e92eb4ff6057b1b25f766.
This incorporates the following executed proposals:

* [61004](https://dashboard.internetcomputer.org/proposal/61004)
* [60222](https://dashboard.internetcomputer.org/proposal/60222)
* [59187](https://dashboard.internetcomputer.org/proposal/59187)
* [58479](https://dashboard.internetcomputer.org/proposal/58479)
* [58376](https://dashboard.internetcomputer.org/proposal/58376)
* [57843](https://dashboard.internetcomputer.org/proposal/57843)
* [57395](https://dashboard.internetcomputer.org/proposal/57395)

## icx-proxy

Updated icx-proxy to commit c312760a62b20931431ba45e5b0168ee79ea5cda

* Added gzip and deflate body decoding before certification validation.
* Fixed unzip and streaming bugs
* Added Prometheus metrics endpoint
* Added root and invalid ssl and dns mapping

# 0.10.0

## DFX

### feat: Use null as default value for opt arguments


Before this, `deploy`ing a canister with an `opt Foo` init argument without specifying an `--argument` would lead to an error:

``` bash
$ dfx deploy
Error: Invalid data: Expected arguments but found none.
```

With this change, this isn't an error anymore, but instead `null` is passed as a value. In general, if the user does _not_ provide an `--argument`, and if the init method expects only `opt` arguments, then `dfx` will supply `null` for each argument.

Note in particular that this does not try to match `opt` arguments for heterogeneous (`opt`/non-`opt`) signatures. Note moreover that this only impacts a case that would previously error out, so no existing (working) workflows should be affected.

### feat: dfx identity set-wallet now checks that the provided canister is actually a wallet

This check was previously performed on local networks, but not on mainnet.

### feat: `dfx canister call --candid <path to candid file> ...`

Allows one to provide the .did file for calls to an arbitrary canister.

### feat: Install arbitrary wasm into canisters

You no longer need a DFX project setup with a build task to install an already-built wasm module into a canister ID. The new `--wasm <path>` flag to `dfx canister install` will bypass project configuration and install the wasm module at `<path>`. A DFX project setup is still recommended for general use; this should mostly be used for installing pre-built canisters. Note that DFX will also not perform its usual checks for API/ABI/stable-memory compatibility in this mode.

### feat: Support for 128-bit cycle counts

Cycle counts can now exceed the previously set maximum of 2^64. The new limit is 2^128. A new wallet version has been bundled with this release that supports the new cycle count. You will not be able to use this feature with your existing wallets without running `dfx wallet upgrade`, but old wallets will still work just fine with old cycle counts.

### fix: dfx start will once again notice if dfx is already running

dfx will once again display 'dfx is already running' if dfx is already running,
rather than 'Address already in use'.

As a consequence, after `dfx start` failed to notice that dfx was already running,
it would replace .dfx/pid with an empty file.  Later invocations of `dfx stop`
would display no output and return a successful exit code, but leave dfx running.

### fix: `dfx canister update-settings <canister id>` works even if the canister id is not known to the project.

This makes the behavior match the usage text of the command:
`<CANISTER> Specifies the canister name or id to update. You must specify either canister name/id or the --all option`

### feat: dfx deploy --upgrade-unchanged or dfx canister install --mode upgrade --upgrade-unchanged

When upgrading a canister, `dfx deploy` and `dfx canister install` skip installing the .wasm
if the wasm hash did not change.  This avoids a round trip through stable memory for all
assets on every dfx deploy, for example.  By passing this argument, dfx will instead
install the wasm even if its hash matches the already-installed wasm.

### feat: Introduce DFX_CACHE_ROOT environment variable

A new environment variable, `DFX_CACHE_ROOT`, has been introduced to allow setting the cache root directory to a different location than the configuration root directory. Previously `DFX_CONFIG_ROOT` was repurposed for this which only allowed one location to be set for both the cache and configuration root directories.

This is a breaking change since setting `DFX_CONFIG_ROOT` will no longer set the cache root directory to that location.

### fix: Error if nonzero cycles are passed without a wallet proxy

Previously, `dfx canister call --with-cycles 1` would silently ignore the `--with-cycles` argument as the DFX principal has no way to pass cycles and the call must be forwarded through the wallet. Now it will error instead of silently ignoring it. To forward a call through the wallet, use `--wallet $(dfx identity get-wallet)`, or `--wallet $(dfx identity --network ic get-wallet)` for mainnet.

### feat: Configure subnet type of local replica

The local replica sets its parameters according to the subnet type defined in defaults.replica.subnet_type, defaulting to 'application' when none is specified.
This makes it less likely to accidentally hit the 'cycles limit exceeded' error in production.  Since the previous default was `system`, you may see these types errors in development instead.
Possible values for defaults.replica.subnet_type are: "application", "verifiedapplication", "system"

Example how to specify the subnet type:
``` json
{
  "defaults": {
    "replica": {
      "subnet_type": "verifiedapplication"
    }
  }
}
```

### feat: Introduce command for local cycles top-up

`dfx ledger fabricate-cycles <canister (id)> <optional amount>` can be used during local development to create cycles out of thin air and add them to a canister. Instead of supplying a canister name or id it is also possible to use `--all` to add the cycles to every canister in the current project. When no amount is supplied, the command uses 10T cycles as default. Using this command with `--network ic` will result in an error.

### feat: Private keys can be stored in encrypted format

`dfx identity new` and `dfx identity import` now ask you for a password to encrypt the private key (PEM file) when it is stored on disk.
If you decide to use a password, your key will never be written to disk in plain text.
In case you don't want to enter your password all the time and want to take the risk of storing your private key in plain text, you can use the `--disable-encryption` flag.

The `default` identity as well as already existing identities will NOT be encrypted. If you want to encrypt an existing identity, use the following commands:
``` bash
dfx identity export identity_name > identity.pem
# if you have set old_identity_name as the identity that is used by default, switch to a different one
dfx identity use other_identity
dfx identity remove identity_name
dfx identity import identity_name identity.pem
```

### feat: Identity export

If you want to get your identity out of dfx, you can use `dfx identity export identityname > exported_identity.pem`. But be careful with storing this file as it is not protected with your password.

### feat: Identity new/import now has a --force flag

If you want to script identity creation and don't care about overwriting existing identities, you now can use the `--force` flag for the commands `dfx identity new` and `dfx identity import`.

### fix: Do not automatically create a wallet on IC

When running `dfx deploy --network ic`, `dfx canister --network ic create`, or `dfx identity --network ic get-wallet` dfx no longer automatically creates a cycles wallet for the user if none is configured. Instead, it will simply report that no wallet was found for that user.

Dfx still creates the wallet automatically when running on a local network, so the typical workflow of `dfx start --clean` and `dfx deploy` will still work without having to manually create the wallet.

### fix: Identities cannot exist and not at the same time

When something went wrong during identity creation, the identity was not listed as existing.
But when trying to create an identity with that name, it was considered to be already existing.

### feat: dfx start and dfx replica can now launch the ic-btc-adapter process

Added command-line parameters:
``` bash
dfx start   --enable-bitcoin --btc-adapter-config <path>
dfx replica --enable-bitcoin --btc-adapter-config <path>
```

These default to values from dfx.json:
```
.defaults.bitcoin.btc_adapter_config
.defaults.bitcoin.enabled
```

The --btc-adapter-config parameter, if specified on the command line, implies --enable-bitcoin.

If --enable-bitcoin or .defaults.bitcoin.enabled is set, and a btc adapter configuration is specified,
then dfx start/replica will launch the ic-btc-adapter process.

This integration is not yet complete, pending upcoming functionality in ic-starter.

### fix: report context of errors

dfx now displays the context of an error in several places where previously the only error
message would be something like "No such file or directory."

### chore: updates starter project for Node 18

Webpack dev server now works for Node 18 (and should work for Node 17). A few packages are also upgraded

## updating dependencies

Updated to version 0.14.0 of agent-rs

## Cycles wallet

- Module hash: bb001d1ebff044ba43c060956859f614963d05c77bd778468fce4de095fe8f92
- https://github.com/dfinity/cycles-wallet/commit/f18e9f5c2f96e9807b6f149c975e25638cc3356b

## Replica

Updated replica to elected commit b3788091fbdb8bed7e527d2df4cc5e50312f476c.
This incorporates the following executed proposals:

* [57150](https://dashboard.internetcomputer.org/proposal/57150)
* [54964](https://dashboard.internetcomputer.org/proposal/54964)
* [53702](https://dashboard.internetcomputer.org/proposal/53702)
* [53231](https://dashboard.internetcomputer.org/proposal/53231)
* [53134](https://dashboard.internetcomputer.org/proposal/53134)
* [52627](https://dashboard.internetcomputer.org/proposal/52627)
* [52144](https://dashboard.internetcomputer.org/proposal/52144)
* [50282](https://dashboard.internetcomputer.org/proposal/50282)

Added the ic-btc-adapter binary to the cache.

## Motoko

Updated Motoko from 0.6.25 to 0.6.26.

# 0.9.3

## DFX

### feat: dfx deploy now displays URLs for the frontend and candid interface

### dfx.json

In preparation for BTC integration, added configuration for the bitcoind port:

``` json
{
  "canisters": {},
  "defaults": {
    "bitcoind": {
      "port": 18333
    }
  }
}
```

## icx-proxy

Updated icx-proxy to commit 594b6c81cde6da4e08faee8aa8e5a2e6ae815602, now static-linked.

* upgrade HTTP calls upon canister request
* no longer proxies /_/raw to the dfx internal webserver
* allows for generic StreamingCallback tokens

## Replica

Updated replica to blessed commit d004accc3904e24dddb13a11d93451523e1a8a5f.
This incorporates the following executed proposals:

* [49653](https://dashboard.internetcomputer.org/proposal/49653)
* [49011](https://dashboard.internetcomputer.org/proposal/49011)
* [48427](https://dashboard.internetcomputer.org/proposal/48427)
* [47611](https://dashboard.internetcomputer.org/proposal/47611)
* [47512](https://dashboard.internetcomputer.org/proposal/47512)
* [47472](https://dashboard.internetcomputer.org/proposal/47472)
* [45984](https://dashboard.internetcomputer.org/proposal/45984)
* [45982](https://dashboard.internetcomputer.org/proposal/45982)

## Motoko

Updated Motoko from 0.6.21 to 0.6.25.

# 0.9.2

## DFX

### feat: Verify Candid and Motoko stable variable type safety of canister upgrades

Newly deployed Motoko canisters now embed the Candid interface and Motoko stable signatures in the Wasm module.
`dfx deploy` and `dfx canister install` will automatically check

	1) the backward compatible of Candid interface in both upgrade and reinstall mode;
	2) the type safety of Motoko stable variable type in upgrade mode to avoid accidentally lossing data;

See [Upgrade compatibility](https://internetcomputer.org/docs/language-guide/compatibility) for more details.

### feat: Unified environment variables across build commands

The three canister types that use a custom build tool - `assets`, `rust`, and `custom` - now all support the same set of environment variables during the build task:

* `DFX_VERSION` - The version of DFX that was used to build the canister.
* `DFX_NETWORK` - The network name being built for. Usually `ic` or `local`.
* `CANISTER_ID_{canister}` - The canister principal ID of the canister `{canister}` registered in `dfx.json`.
* `CANISTER_CANDID_PATH_{canister}` - The path to the Candid interface file for the canister `{canister}` among your canister's dependencies.
* `CANISTER_CANDID_{canister}` (deprecated) - the same as `CANISTER_CANDID_PATH_{canister}`.  This is provided for backwards compatibility with `rust` and `custom` canisters, and will be removed in dfx 0.10.0.
* `CANISTER_ID` - Same as `CANISTER_ID_{self}`, where `{self}` is the name of _this_ canister.
* `CANISTER_CANDID_PATH` - Same as `CANISTER_CANDID_PATH_{self}`, where `{self}` is the name of _this_ canister.

### feat: Support for local ledger calls

If you have an installation of the ICP Ledger (see [Ledger Installation Guide](https://github.com/dfinity/ic/tree/master/rs/rosetta-api/ledger_canister#deploying-locally)), `dfx ledger balance` and `dfx ledger transfer` now support
`--ledger-canister-id` parameter.

Some examples:
``` bash
$ dfx ledger \
  --network local \
  balance \
  --ledger-canister-id  rrkah-fqaaa-aaaaa-aaaaq-cai
1000.00000000 ICP

$ dfx ledger \
  --network local \
  transfer --amount 0.1 --memo 0 \
  --ledger-canister-id  rrkah-fqaaa-aaaaa-aaaaq-cai 8af54f1fa09faeca18d294e0787346264f9f1d6189ed20ff14f029a160b787e8
Transfer sent at block height: 1
```

### feat: `dfx ledger account-id` can now compute canister addresses

The `dfx ledger account-id` can now compute addresses of principals and canisters.
The command also supports ledger subaccounts now.

``` bash
dfx ledger account-id --of-principal 53zcu-tiaaa-aaaaa-qaaba-cai
dfx ledger --network small02 account-id --of-canister ledger_demo
dfx ledger account-id --of-principal 53zcu-tiaaa-aaaaa-qaaba-cai --subaccount 0000000000000000000000000000000000000000000000000000000000000001
```

### feat: Print the full error chain in case of a failure

All `dfx` commands will now print the full stack of errors that led to the problem, not just the most recent error.
Example:

```
Error: Subaccount '00000000000000000000000000000000000000000000000000000000000000000' is not a valid hex string
Caused by:
  Odd number of digits
```

### fix: dfx import will now import pem files created by `quill generate`

`quill generate` currently outputs .pem files without an `EC PARAMETERS` section.
`dfx identity import` will now correctly identify these as EC keys, rather than Ed25519.

### fix: retry on failure for ledger create-canister, top-up, transfer

dfx now calls `transfer` rather than `send_dfx`, and sets the created_at_time field in order to retry the following commands:

* dfx ledger create-canister
* dfx ledger top-up
* dfx ledger transfer

### feat: Remote canister support

It's now possible to specify that a canister in dfx.json references a "remote" canister on a specific network,
that is, a canister that already exists on that network and is managed by some other project.

Motoko, Rust, and custom canisters may be configured in this way.

This is the general format of the configuration in dfx.json:
``` json
{
  "canisters": {
    "<canister name>": {
      "remote": {
        "candid": "<path to candid file to use when building on remote networks>",
        "id": {
          "<network name>": "<principal on network>"
        }
      }
    }
  }
}
```

The "id" field, if set for a given network, specifies the canister ID for the canister on that network.
The canister will not be created or installed on these remote networks.
For other networks, the canister will be created and installed as usual.

The "candid" field, if set within the remote object, specifies the candid file to build against when
building other canisters on a network for which the canister is remote.  This definition can differ
from the candid definitions for local builds.

For example, if have an installation of the ICP Ledger (see [Ledger Installation Guide](https://github.com/dfinity/ic/tree/master/rs/rosetta-api/ledger_canister#deploying-locally))
in your dfx.json, you could configure the canister ID of the Ledger canister on the ic network as below.  In this case,
the private interfaces would be available for local builds, but only the public interfaces would be available
when building for `--network ic`.
``` json
{
  "canisters": {
    "ledger": {
      "type": "custom",
      "wasm": "ledger.wasm",
      "candid": "ledger.private.did",
      "remote": {
        "candid": "ledger.public.did",
        "id": {
          "ic": "ryjl3-tyaaa-aaaaa-aaaba-cai"
        }
      }
    },
    "app": {
      "type": "motoko",
      "main": "src/app/main.mo",
      "dependencies": [ "ledger" ]
    }
  }
}
```

As a second example, suppose that you wanted to write a mock of the ledger in Motoko.
In this case, since the candid definition is provided for remote networks,
`dfx build` (with implicit `--network local`) will build app against the candid
definitions defined by mock.mo, but `dfx build --network ic` will build app against
`ledger.public.did`.

This way, you can define public update/query functions to aid in local testing, but
when building/deploying to mainnet, references to methods not found in `ledger.public.did`
will be reports as compilation errors.

``` json
{
  "canisters": {
    "ledger": {
      "type": "motoko",
      "main": "src/ledger/mock.mo",
      "remote": {
        "candid": "ledger.public.did",
        "id": {
          "ic": "ryjl3-tyaaa-aaaaa-aaaba-cai"
        }
      }
    },
    "app": {
      "type": "motoko",
      "main": "src/app/main.mo",
      "dependencies": [ "ledger" ]
    }
  }
}
```

### feat: Generating remote canister bindings

It's now possible to generate the interface of a remote canister using a .did file using the `dfx remote generate-binding <canister name>|--all` command. This makes it easier to write mocks for local development.

Currently, dfx can generate .mo, .rs, .ts, and .js bindings.

This is how you specify how to generate the bindings in dfx.json:
``` json
{
  "canisters": {
    "<canister name>": {
      "main": "<path to mo/rs/ts/js file that will be generated>",
      "remote": {
        "candid": "<path to candid file to use when generating bindings>"
        "id": {}
      }
    }
  }
}
```

## ic-ref

Upgraded from a432156f24faa16d387c9d36815f7ddc5d50e09f to ab8e3f5a04f0f061b8157c2889f8f5de05f952bb

* Support 128-bit system api for cycles
* Include canister_ranges in the state tree
* Removed limit on cycles in a canister

## Replica

Updated replica to blessed commit 04fe8b0a1262f07c0cec1fdfa838a37607370a61.
This incorporates the following executed proposals:

* [45091](https://dashboard.internetcomputer.org/proposal/45091)
* [43635](https://dashboard.internetcomputer.org/proposal/43635)
* [43633](https://dashboard.internetcomputer.org/proposal/43633)
* [42783](https://dashboard.internetcomputer.org/proposal/42783)
* [42410](https://dashboard.internetcomputer.org/proposal/42410)
* [40908](https://dashboard.internetcomputer.org/proposal/40908)
* [40647](https://dashboard.internetcomputer.org/proposal/40647)
* [40328](https://dashboard.internetcomputer.org/proposal/40328)
* [39791](https://dashboard.internetcomputer.org/proposal/39791)
* [38541](https://dashboard.internetcomputer.org/proposal/38541)

## Motoko

Updated Motoko from 0.6.20 to 0.6.21.

# 0.9.0

## DFX

### feat!: Remove the wallet proxy and the --no-wallet flag

Breaking change: Canister commands, except for `dfx canister create`, will make the call directly, rather than via the user's wallet. The `--no-wallet` flag is thus removed from `dfx canister` as its behavior is the default.

When working with existing canisters, use the `--wallet` flag in conjunction with `dfx identity get-wallet` in order to restore the old behavior.

You will need to upgrade your wallet and each of your existing canisters to work with the new system.  To do so, execute the following in each of your dfx projects:
``` bash
dfx wallet upgrade
dfx canister --wallet "$(dfx identity get-wallet)" update-settings --all --add-controller "$(dfx identity get-principal)"
```
To upgrade projects that you have deployed to the IC mainnet, execute the following:
``` bash
dfx wallet --network ic upgrade
dfx canister --network ic --wallet "$(dfx identity --network ic get-wallet)" update-settings --all --add-controller "$(dfx identity get-principal)"
```

### feat: Add --add-controller and --remove-controller flags for "canister update-settings"

`dfx canister update-settings` previously only let you overwrite the entire controller list; `--add-controller` and `--remove-controller` instead add or remove from the list.

### feat: Add --no-withdrawal flag for "canister delete" for when the canister is out of cycles

`dfx canister delete --no-withdrawal <canister>` can be used to delete a canister without attempting to withdraw cycles.

### fix: set RUST_MIN_STACK to 8MB for ic-starter (and therefore replica)

This matches the value used in production and is meant to exceed the configured 5 MB wasmtime stack.

### fix: asset uploads will retry failed requests as expected

Fixed a defect in asset synchronization where no retries would be attempted after the first 30 seconds overall.

## Motoko

Updated Motoko from 0.6.11 to 0.6.20.

* Implement type union/intersection
* Transform for-loops on arrays into while-loops
* Tighten typing rules for type annotations in patterns
* Candid decoding: skip vec any fast
* Bump up MAX_HP_FOR_GC from 1GB to 3GB
* Candid decoder: Trap if a principal value is too large
* Eliminate bignum calls from for-iteration on arrays
* Improve scheduling
* Improve performance of bignum equality
* Stable signatures: frontend, metadata, command-line args
* Added heartbeat support

## Cycles wallet

- Module hash: 53ec1b030f1891bf8fd3877773b15e66ca040da539412cc763ff4ebcaf4507c5
- https://github.com/dfinity/cycles-wallet/commit/57e53fcb679d1ea33cc713d2c0c24fc5848a9759

## Replica

Updated replica to blessed commit 75138bbf11e201aac47266f07bee289dc18a082b.
This incorporates the following executed proposals:

* [33828](https://dashboard.internetcomputer.org/proposal/33828)
* [31275](https://dashboard.internetcomputer.org/proposal/31275)
* [31165](https://dashboard.internetcomputer.org/proposal/31165)
* [30392](https://dashboard.internetcomputer.org/proposal/30392)
* [30078](https://dashboard.internetcomputer.org/proposal/30078)
* [29235](https://dashboard.internetcomputer.org/proposal/29235)
* [28784](https://dashboard.internetcomputer.org/proposal/28784)
* [27975](https://dashboard.internetcomputer.org/proposal/27975)
* [26833](https://dashboard.internetcomputer.org/proposal/26833)
* [25343](https://dashboard.internetcomputer.org/proposal/25343)
* [23633](https://dashboard.internetcomputer.org/proposal/23633)

# 0.8.4

## DFX

### feat: "rust" canister type

You can now declare "rust" canisters in dfx.json.
``` json
{
  "canisters": {
    "canister_name": {
      "type": "rust",
      "package": "crate_name",
      "candid": "path/to/canister_name.did"
    }
  }
}
```

Don't forget to place a `Cargo.toml` in your project root.
Then dfx will build the rust canister with your rust toolchain.
Please also make sure that you have added the WebAssembly compilation target.

``` bash
rustup target add wasm32-unknown-unknown
```

You can also create new dfx project with a default rust canister.

``` bash
dfx new --type=rust <project-name>
```

### chore: updating dfx new template

Updates dependencies to latest for Webpack, and updates config. Additionally simplifies environment variables for canister ID's in config.

Additionally adds some polish to the starter template, including a favicon and using more semantic html in the example app

### feat: environment variable overrides for executable pathnames

You can now override the location of any executable normally called from the cache by specifying
an environment variable. For example, DFX_ICX_PROXY_PATH will specify the path for `icx-proxy`.

### feat: `dfx deploy --mode=reinstall <canister>`

`dfx deploy` can now reinstall a single canister, controlled by a new `--mode=reinstall` parameter.
This is destructive (it resets the state of the canister), so it requires a confirmation
and can only be performed on a single canister at a time.

`dfx canister install --mode=reinstall <canister>` also requires the same confirmation,
and no longer works with `--all`.

## Replica

The included replica now supports canister_heartbeat.  This only works with rust canisters for the time being,
and does not work with the emulator (`dfx start --emulator`).

# 0.8.3

## DFX

### fix: ic-ref linux binary no longer references /nix/store

This means `dfx start --emulator` has a chance of working if nix is not installed.
This has always been broken, even before dfx 0.7.0.

### fix: replica and ic-starter linux binaries no longer reference /nix/store

This means `dfx start` will work again on linux.  This bug was introduced in dfx 0.8.2.

### feat: replaced --no_artificial_delay option with a sensible default.

The `--no-artificial-delay` option not being the default has been causing a lot of confusion.
Now that we have measured in production and already applied a default of 600ms to most subnets deployed out there,
we have set the same default for dfx and removed the option.

## Motoko

Updated Motoko from 0.6.10 to 0.6.11.

* Assertion error messages are now reproducible (#2821)

# 0.8.2

## DFX

### feat: dfx canister delete can now return cycles to a wallet or dank

By default `dfx canister delete` will return cycles to the default cycles wallet.
Cycles can be returned to a designated canister with `--withdraw-cycles-to-canister` and
cycles can be returned to dank at the current identity principal with `--withdraw-cycles-to-dank`
and to a designated principal with `--withdraw-cycles-to-dank-principal`.

### feat: dfx canister create now accepts multiple instances of --controller argument

It is now possible to create canisters with more than one controller by
passing multiple instances of the `--controller parameter to `dfx canister create`.

You will need to upgrade your wallet with `dfx wallet upgrade`, or `dfx wallet --network ic upgrade`

### feat: dfx canister update-settings now accepts multiple instance of --controller argument

It is now possible to configure a canister to have more than one controller by
passing multiple instances of the `--controller parameter to `dfx canister update-settings`.

### feat: dfx canister info and dfx canister status now display all controllers

### feat!: `dfx canister create --controller <controller>` named parameter

Breaking change: The controller parameter for `dfx canister create` is now passed as a named parameter,
rather than optionally following the canister name.

Old: `dfx canister create [canister name] [controller]`
New: `dfx canister create --controller <controller> [canister name]`

### fix: dfx now respects $DFX_CONFIG_ROOT when looking for legacy credentials

Previously this would always look in `$HOME/.dfinity/identity/creds.pem`.

### fix: changed dfx canister (create|update-settings) --memory-allocation limit to 12 GiB

Updated the maximum value for the --memory-allocation value to be 12 GiB (12,884,901,888 bytes)

## Cycles Wallet

- Module hash: 9183a38dd2eb1a4295f360990f87e67aa006f225910ab14880748e091248e086
- https://github.com/dfinity/cycles-wallet/commit/9ef38bb7cd0fe17cda749bf8e9bbec5723da0e95

### Added support for multiple controllers

You will need to upgrade your wallet with `dfx wallet upgrade`, or `dfx wallet --network ic upgrade`

## Replica

The included replica now supports public spec 0.18.0

* Canisters can now have more than one controller
* Adds support for 64-bit stable memory
* The replica now goes through an initialization sequence, reported in its status
as `replica_health_status`.  Until this reports as `healthy`, queries or updates will
fail.
** `dfx start --background` waits to exit until `replica_health_status` is `healthy`.
** If you run `dfx start` without `--background`, you can call `dfx ping --wait-healthy`
to wait until the replica is healthy.

## Motoko

Updated Motoko from 0.6.7 to 0.6.10

* add Debug.trap : Text -> None (motoko-base #288)
* Introduce primitives for `Int` ⇔ `Float` conversions (#2733)
* Fix crashing bug for formatting huge floats (#2737)

# 0.8.1

## DFX

### feat: dfx generate types command

``` bash
dfx generate
```

This new command will generate type declarations for canisters in dfx.json.

You can control what will be generated and how with corresponding configuration in dfx.json.

Under dfx.json → `canisters` → `<canister_name>`, developers can add a "declarations" config. Options are:

* "output" → directory to place declarations for that canister | default is `src/declarations/<canister_name>`

* "bindings" → [] list of options, ("js", "ts", "did", "mo") | default is "js", "ts", "did"

* "env_override" → a string that will replace process.env.\{canister_name_uppercase\}_CANISTER_ID in the "src/dfx/assets/language_bindings/canister.js" template.

js declarations output

* index.js (generated from "src/dfx/assets/language_bindings/canister.js" template)

* `<canister_name>.did.js` - candid js binding output

ts declarations output

  * `<canister_name>.did.d.ts` - candid ts binding output

did declarations output

  * `<canister_name>.did` - candid did binding output

mo declarations output

  * `<canister_name>.mo` - candid mo binding output

### feat: dfx now supports the anonymous identity

Use it with either of these forms:
``` bash
dfx identity use anonymous
dfx --identity anonymous ...
```

### feat: import default identities

Default identities are the pem files generated by `dfx identity new ...` which contain Ed25519 private keys.
They are located at `~/.config/dfx/identity/xxx/identity.pem`.
Now, you can copy such pem file to another computer and import it there.

``` bash
dfx identity new alice
cp ~/.config/dfx/identity/xxx/identity.pem alice.pem
# copy the pem file to another computer, then
dfx identity import alice alice.pem
```

Before, people can manually copy the pem files to the target directory to "import". Such workaround still works.
We suggest to use the `import` subcommand since it also validate the private key.

### feat: Can now provide a nonstandard wallet module with DFX_WALLET_WASM environment variable

Define DFX_WALLET_WASM in the environment to use a different wasm module when creating or upgrading the wallet.

## Asset Canister

### fix: trust full asset SHA-256 hashes provided by the caller

When the caller provides SHA-256 hashes (which dfx does), the asset canister will no longer
recompute these hashes when committing the changes.  These recomputations were causing
canisters to run out of cycles, or to attempt to exceed the maximum cycle limit per update.

# 0.8.0

The 0.8.0 release includes updates and fixes that are primarily internal to improve existing features and functions rather than user-visible.

## DFX

### fix: dfx identity set-wallet no longer requires --force when used with --network ic

This was intended to skip verification of the wallet canister on the IC network,
but ended up only writing to the wallets.json file if --force was passed.

### chore: updating dependencies

* Support for the latest version of the \{IC\} specification and replica.

* Updating to latest versions of Motoko, Candid, and agent-rs

### feat: Type Inference Update

* Changes to `dfx new` project template and JavaScript codegen to support type inference in IDE's

* Adding webpack dev server to project template

* Migration path documented at https://sdk.dfinity.org/docs/release-notes/0.8.0-rn.html

# 0.7.7

Breaking changes to frontend code generation, documented in 0.8.0

## DFX

### feat: deploy and canister install will now only upgrade a canister if the wasm actually changed

dfx deploy and dfx canister install now compare the hash of the already-installed module
with the hash of the built canister's wasm output.  If they are the same, they leave the canister
in place rather than upgrade it.  They will still synchronize assets to an asset canister regardless
of the result of this comparison.


# 0.7.6

## icx-proxy

The streaming callback mechanism now requires the following record structure for the token:
```
type StreamingCallbackToken = record {
    key: text;
    content_encoding: text;
    index: nat;
    sha256: opt blob;
};
```

Previously, the token could be a record with any set of fields.

# 0.7.2

## DFX

### fix: set default cycle balance to 3T

Change the default cycle balance of a canister from 10T cycles to 3T cycles.

## Cycles Wallet

- Module hash: 1404b28b1c66491689b59e184a9de3c2be0dbdd75d952f29113b516742b7f898
- https://github.com/dfinity/cycles-wallet/commit/e902708853ab621e52cb68342866d36e437a694b

### fix: It is no longer possible to remove the last controller.

Fixed an issue where the controller can remove itself from the list of controllers even if it's the only one,
leaving the wallet uncontrolled.
Added defensive checks to the wallet's remove_controller and deauthorize methods.

# 0.7.1

## DFX

### feat: sign request_status for update call

When using `dfx canister sign` to generate a update message, a corresponding
request_status message is also signed and append to the json as `signed_request_status`.
Then after sending the update message, the user can check the request_status using
`dfx canister send message.json --status`.

### fix: wallet will not proxy dfx canister call by default

Previously, `dfx canister call` would proxy queries and update calls via the wallet canister by default.
(There was the `--no-wallet` flag to bypass the proxy and perform the calls as the selected identity.)
However, this behavior had drawbacks, namely each `dfx canister call` was an inter-canister call
by default and calls would take a while to resolve. This fix makes it so that `dfx canister call` no longer
proxies via the wallet by default. To proxy calls via the wallet, you can do
`dfx canister --wallet=<wallet-id> call`.

### feat: add --no-artificial-delay to dfx replica and start

This change adds the `--no-artificial-delay` flag to `dfx start` and `dfx replica`.
The replica shipped with dfx has always had an artificial consensus delay (introduced to simulate
a delay users might see in a networked environment.) With this new flag, that delay can
be lessened. However, you might see increased CPU utilization by the replica process.

### feat: add deposit cycles and uninstall code

This change introduces the `deposit_cycles` and `uninstall_code` management canister
methods as dedicated `dfx canister` subcommands.

### fix: allow consistent use of canisters ids in canister command

This change updates the dfx commands so that they will accept either a canister name
(sourced from your local project) or a valid canister id.

# 0.7.0

## DFX

### feat: add output type to request-status

This change allows you to specify the format the return result for `dfx canister request-status`.

### fix: deleting a canister on a network removes entries for other networks

This change fixes a bug where deleting a canister on a network removed all other entries for
the canister in the canister_ids.json file.

### feat: point built-in `ic` network provider at mainnet

`--network ic` now points to the mainnet IC (as Sodium has been deprecated.)

### feat: add candid UI canister

The dedicated candid UI canister is installed on a local network when doing a `dfx canister install`
or `dfx deploy`.

### fix: Address already in use (os error 48) when issuing dfx start

This fixes an error which occurred when starting a replica right after stopping it.

### feat: ledger subcommands

dfx now supports a dedicated `dfx ledger` subcommand. This allows you to interact with the ledger
canister installed on the Internet Computer. Example commands include `dfx ledger account-id` which
prints the Account Identifier associated with your selected identity, `dfx ledger transfer` which
allows you to transfer ICP from your ledger account to another, and `dfx ledger create-canister` which
allows you to create a canister from ICP.

### feat: update to 0.17.0 of the Interface Spec

This is a breaking change to support 0.17.0 of the Interface Spec. Compute & memory allocation values
are set when creating a canister. An optional controller can also be specified when creating a canister.
Furthermore, `dfx canister set-controller` is removed, in favor of `dfx canister update-settings` which
allows the controller to update the controller, the compute allocation, and the memory allocation of the
canister. The freezing threshold value isn't exposed via dfx cli yet, but it may still be modified by
calling the management canister via `dfx canister call aaaaa-aa update-settings`

### feat: add wallet subcommands

dfx now supports a dedicated `dfx wallet` subcommand. This allows you to interact with the cycles wallet
associated with your selected identity. For example, `dfx wallet balance` to get the cycle balance,
`dfx wallet list-addresses` to display the associated controllers & custodians, and `dfx wallet send <destination> <amount>`
to send cycles to another wallet.

## Cycles Wallet

- Module Hash: a609400f2576d1d6df72ce868b359fd08e1d68e58454ef17db2361d2f1c242a1
- https://github.com/dfinity/cycles-wallet/commit/06bb256ca0738640be51cf84caaced7ea02ca29d

### feat: Use Internet Identity Service.

# 0.7.0-beta.5

## Cycles Wallet

- Module Hash: 3d5b221387875574a9fd75b3165403cf1b301650a602310e9e4229d2f6766dcc
- https://github.com/dfinity/cycles-wallet/commit/c3cbfc501564da89e669a2d9de810d32240baf5f

### feat: Updated to Public Interface 0.17.0

### feat: The wallet_create_canister method now takes a single record argument, which includes canister settings.

### fix: Return correct content type and encoding for non-gz files.

### fix: Updated frontend for changes to canister creation interface.

# 0.7.0-beta.3

## DFX

### fix: assets with an unrecognized file extension will use content-type "application/octet-stream"

# 0.7.0-beta.2

## DFX

### feat: synchronize assets rather than uploading even assets that did not change

DFX will now also delete assets from the container that do not exist in the project.
This means if you stored assets in the container, and they are not in the project,
dfx deploy or dfx install will delete them.

## Asset Canister

### Breaking change: change to store() method signature

- now takes arguments as a single record parameter
- must now specify content type and content encoding, and may specify the sha256

# 0.7.0-beta.1

## DFX

### fix: now deletes from the asset canister assets that no longer exist in the project

### feat: get certified canister info from read state #1514

Added `dfx canister info` command to get certified canister information. Currently this information is limited to the controller of the canister and the SHA256 hash of its Wasm module. If there is no Wasm module installed, the hash will be None.

## Asset Canister

### Breaking change: change to list() method signature

- now takes a parameter, which is an empty record
- now returns an array of records

### Breaking change: removed the keys() method

- use list() instead

# 0.7.0-beta.0

## DFX

### feat: webserver can now serve large assets

# 0.6.26

## DFX

### feat: add --no-wallet flag and --wallet option to allow Users to bypass Wallet or specify a Wallet to use for calls (#1476)

Added `--no-wallet` flag to `dfx canister` and `dfx deploy`. This allows users to call canister management functionality with their Identity as the Sender (bypassing their Wallet canister.)
Added `--wallet` option to `dfx canister` and `dfx deploy`. This allows users to specify a wallet canister id to use as the Sender for calls.
`--wallet` and `--no-wallet` conflict with each other. Omitting both will invoke the selected Identity's wallet canister to perform calls.

### feat: add canister subcommands `sign` and `send`

Users can use `dfx canister sign ...` to generated a signed canister call in a json file. Then `dfx canister send [message.json]` to the network.

Users can sign the message on an air-gapped computer which is secure to host private keys.

#### Note

* `sign` and `send` currently don't proxy through wallet canister. Users should use the subcommands with `dfx canister --no-wallet sign ...`.

* The `sign` option `--expire-after` will set the `ingress_expiry` to a future timestamp which is current plus the duration.
Then users can send the message during a 5 minutes time window ending in that `ingress_expiry` timestamp. Sending the message earlier or later than the time window will both result in a replica error.

### feat: implement the HTTP Request proposal in dfx' bootstrap webserver. +
And add support for http requests in the base storage canister (with a default to `/index.html`).

This does not support other encodings than `identity` for now (and doesn't even return any headers). This support will be added to the upgraded asset storage canister built in #1482.

Added a test that uses `curl localhost` to test that the asset storage AND the webserver properly support the http requests.

This commit also upgrades tokio and reqwest in order to work correctly. There are also _some_ performance issues noted (this is slower than the `icx-http-server` for some reason), but those are not considered criticals and could be improved later on.

Renamed the `project_name` in our own generated assets to `canister_name`, for things that are generated during canister build (and not project generation).

### feat: add support for ECDSA on secp256k1

You can now a generate private key via OpenSSL or a simlar tool, import it into dfx, and use it to sign an ingress message.

``` bash
openssl ecparam -name secp256k1 -genkey -out identity.pem
dfx identity import <name> identity.pem
dfx identity use <name>
dfx canister call ...
```

## Asset Canister

### feat: The asset canister can now store assets that exceed the message ingress limit (2 MB)

* Please note that neither the JS agent nor the HTTP server have been updated yet to server such large assets.
* The existing interface is left in place for backwards-compatibility, but deprecated:
** retrieve(): use get() and get_chunk() instead
** store(): use create_batch(), create_chunk(), and commit_batch() instead
** list(): use keys() instead

# 0.6.25

## DFX

- feat: dfx now provides `CANISTER_ID_<canister_name>` environment variables for all canisters to "npm build" when building the frontend.

## Agents

### Rust Agent

- feat: AgentError due to request::Error will now include the reqwest error message
in addition to "Could not reach the server"
- feat: Add secp256k1 support (dfx support to follow)

# 0.6.24

## DFX

- feat: add option to specify initial cycles for newly created canisters (#1433)

Added option to `dfx canister create` and `dfx deploy` commands: `--with-cycles <with-cycles>`.
This allows the user to specify the initial cycle balance of a canister created by their wallet.
This option is a no-op for the Sodium network.

``` bash
dfx canister create --with-cycles 8000000000 some_canister
dfx deploy --with-cycles 8000000000
```

Help string:
```
Specifies the initial cycle balance to deposit into the newly
created canister. The specified amount needs to take the
canister create fee into account. This amount is deducted
from the wallet's cycle balance
```

- feat: install `dfx` by version or tag (#1426)

This feature adds a new dfx command `toolchain` which have intuitive subcommands.
The toolchain specifiers can be a complete version number, major minor version, or a tag name.

``` bash
dfx toolchain install 0.6.24 # complete version
dfx toolchain install 0.6    # major minor
dfx toolchain install latest # tag name
dfx toolchain default latest
dfx toolchain list
dfx toolchain uninstall latest
```

- fix: onboarding related fixups (#1420)

Now that the Mercury Alpha application subnetwork is up and we are getting ready to onboard devs, the dfx error message for wallet creation has changed:
For example,
``` bash
dfx canister --network=alpha create hello
Creating canister "hello"...
Creating the canister using the wallet canister...
Creating a wallet canister on the alpha network.
Unable to create a wallet canister on alpha:
The Replica returned an error: code 3, message: "Sender not authorized to use method."
Wallet canisters on alpha may only be created by an administrator.
Please submit your Principal ("dfx identity get-principal") in the intake form to have one created for you.
```

- feat: add deploy wallet subcommand to identity (#1414)

This feature adds the deploy-wallet subcommand to the dfx identity.
The User provides the ID of the canister onto which the wallet Wasm is deployed.

``` bash
dfx identity deploy-wallet --help
dfx-identity-deploy-wallet
Installs the wallet Wasm to the provided canister id

USAGE:
    dfx identity deploy-wallet <canister-id>

ARGS:
    <canister-id>    The ID of the canister where the wallet Wasm will be deployed

FLAGS:
    -h, --help       Prints help information
    -V, --version    Prints version information
```

# 0.6.22

## DFX

- feat: dfx call random value when argument is not provided (#1376)

- fix: canister call can take canister ids for local canisters even if … (#1368)
- fix: address panic in dfx replica command (#1338)
- fix: dfx new webpack.config.js does not encourage running 'js' through ts-… (#1341)

## Sample apps

- There have been updates, improvements, and new sample apps added to the [examples](https://github.com/dfinity/examples/tree/master/motoko) repository.

    All of Motoko sample apps in the [examples](https://github.com/dfinity/examples/tree/master/motoko) repository have been updated to work with the latest release of the SDK.

    There are new sample apps to illustrate using arrays ([Quicksort](https://github.com/dfinity/examples/tree/master/motoko/quicksort)) and building create/read/update/delete (CRUD) operations for a web application [Superheroes](https://github.com/dfinity/examples/tree/master/motoko/superheroes).

- The [LinkedUp](https://github.com/dfinity/linkedup) sample application has been updated to work with the latest release of Motoko and the SDK.

## Motoko

## Agents

## Canister Development Kit (CDK)<|MERGE_RESOLUTION|>--- conflicted
+++ resolved
@@ -15,7 +15,8 @@
 Schnorr signature signing for `Ed25519` is now enabled.
 A test key id `Ed25519:dfx_test_key` is ready to be used by locally created canisters.
 
-<<<<<<< HEAD
+### feat: Added settings_digest field to the network-id file
+
 ## Dependencies
 
 ### Replica
@@ -24,9 +25,6 @@
 This incorporates the following executed proposals:
 
 - [131473](https://dashboard.internetcomputer.org/proposal/131473)
-=======
-### feat: Added settings_digest field to the network-id file
->>>>>>> ef201f5c
 
 # 0.22.1
 
