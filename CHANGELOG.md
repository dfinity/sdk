--- conflicted
+++ resolved
@@ -2,13 +2,11 @@
 
 # UNRELEASED
 
-<<<<<<< HEAD
 ### feat: PocketIC state
 
 `dfx start --pocketic` no longer requires `--clean`, and can persist replica state between runs.
-=======
+
 # 0.23.0
->>>>>>> bc960ac9
 
 ### feat: Add canister snapshots
 
