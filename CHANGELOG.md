# dfx changelog

# UNRELEASED

## DFX

<<<<<<< HEAD
### feat: Includes motoko-dev-server in new motoko projects

The Motoko project now includes a few new quality-of-life enhancements:

- `npm start` now starts the `motoko-dev-server` in addition to the `webpack` server.
  - This means that you can now use the `motoko-dev-server` to hot-reload your motoko canisters and frontends as you make changes.
- `mops` package manager is now included and configured
  - This installs the `motoko-base` and `test` libraries
- hello world now includes a `lib.mo` and `lib.test.mo` file
  - This demonstrates write tests for your canisters and run them with `npm run test:motoko`
=======
### feat: gzip option in dfx.json

`dfx` can gzip wasm module as the final step in building canisters. 

This behavior is disabled by default.

You can enable it in `dfx.json`:

```json
{
  "canisters" : {
    "app" : {
      "gzip" : true
    }
  }
}
```

You can still specify `.wasm.gz` file for custom canisters directly. If any metadata/optimize/shrink options are set in `dfx.json`, the `.wasm.gz` file will be decompressed, applied all the wasm modifications, and compressed as `.wasm.gz` in the end.
>>>>>>> 58d64559

### fix: prevented using --argument with --all in canister installation

Removed `dfx deploy`'s behavior of providing the same argument to all canisters, and `dfx canister install`'s behavior of providing an empty argument to all canisters regardless of what was specified. Now installing multiple canisters and providing an installation argument is an error in both commands.

### chore: make `sns` subcommands visible in `dfx help`

### chore: upgraded to clap v4

Updated the command-parsing library to v4. Some colors may be different.

### feat: dfx deps subcommands

This feature was named `dfx pull` before. To make a complete, intuitive user experience, we present a set of subcommands under `dfx deps`:

- `dfx deps pull`: pull the dependencies from mainnet and generate `deps/pulled.json`, the candid files of direct dependencies will also be put into `deps/candid/`;
- `dfx deps init`: set the init arguments for the pulled dependencies and save the data in `deps/init.json`;
- `dfx deps deploy`: deploy the pulled dependencies on local replica with the init arguments recorded in `deps/init.json`;

All generated files in `deps/` are encouraged to be version controlled.

### chore: Add the `nns-dapp` and `internet_identity` to the local canister IDs set by `dfx nns import`
`dfx nns install` installs a set of canisters in a local replica.  `dfx nns import` complements this by setting the canister IDs so that they can be queried by the user.  But `dfx nns import` is incomplete.  Now it will also provide the IDs of the `nns-dapp` and `internet_identity` canisters.

### feat: `.env` file includes all created canister IDs
Previously the `.env` file only included canister IDs for canisters that were listed as explicit dependencies during the build process.
Now all canisters that have a canister ID for the specified network are included in `.env`.

## Asset Canister Synchronization

Added more detailed logging to `ic-asset`. Now, when running `dfx deploy -v` (or `-vv`), the following information will be printed:
- The count for each `BatchOperationKind` in `CommitBatchArgs`
- The number of chunks uploaded and the total bytes
- The API version of both the `ic-asset` and the canister
- (Only for `-vv`) The value of `CommitBatchArgs`

In order to allow larger changes without exceeding the per-message instruction limit, the sync process now:
- sets properties of assets already in the canister separately from the rest of the batch.
- splits up the rest of the batch into groups of up to 500 operations.

## Dependencies

### Frontend canister

The asset canister now properly removes the v2-certified response when `/index.html` is deleted.

The HttpResponse type now explicitly mentions the `upgrade : Option<bool>` field instead of implicitly returning `None` all the time.

- Module hash: 651425d92d3796ddae581191452e0e87484eeff4ff6352fe9a59c7e1f97a2310
- https://github.com/dfinity/sdk/pull/3120
- https://github.com/dfinity/sdk/pull/3112

### Motoko

Updated Motoko to 0.8.8

# 0.14.0

## DFX

### fix: stop `dfx deploy` from creating a wallet if all canisters exist

### feat: expose `wasm-opt` optimizer in `ic-wasm` to users

Add option to specify an "optimize" field for canisters to invoke the `wasm-opt` optimizer through `ic-wasm`.

This behavior is disabled by default.

If you want to enable this behavior, you can do so in dfx.json:

    "canisters" : {
        "app" : {
            "optimize" : "cycles"
        }
    }

The options are "cycles", "size", "O4", "O3", "O2", "O1", "O0", "Oz", and "Os".  The options starting with "O" are the optimization levels that `wasm-opt` provides. The "cycles" and "size" options are recommended defaults for optimizing for cycle usage and binary size respectively.

### feat: updates the dfx new starter project for env vars

- Updates the starter project for env vars to use the new `dfx build` & `dfx deploy` environment variables
- Changes the format of the canister id env vars to be `CANISTER_ID_<canister_name_uppercase>`, for the frontend declaraction file to be consistent with the dfx environment variables. `CANISTER_ID` as both a prefix and suffix are supported for backwards compatibility.

### fix!: --clean required when network configuration changes

If the network configuration has changed since last time `dfx start` was run, `dfx start` will now error if you try to run it without `--clean`, to avoid spurious errors. You can provide the `--force` flag if you are sure you want to start it without cleaning state.

### feat: --artificial-delay flag

The local replica uses a 600ms delay by default when performing update calls. With `dfx start --artificial-delay <ms>`, you can decrease this value (e.g. 100ms) for faster integration tests, or increase it (e.g. 2500ms) to mimick mainnet latency for e.g. UI responsiveness checks.

### fix: make sure assetstorage did file is created as writeable.

### feat: specify id when provisional create canister

When creating a canister on non-mainnet replica, you can now specify the canister ID.

`dfx canister create <CANISTER_NAME> --specified-id <PRINCIPAL>`

`dfx deploy <CANISTER_NAME> --specified-id <PRINCIPAL>`

You can specify the ID in the range of `[0, u64::MAX / 2]`.
If not specify the ID, the canister will be created in the range of `[u64::MAX / 2 + 1, u64::MAX]`.
This canister ID allocation behavior only applies to the replica, not the emulator (ic-ref).

### feat: dfx nns install --ledger-accounts

`dfx nns install` now takes an option `--ledger-accounts` to initialize the ledger canister with these accounts.

### fix: update Rust canister template.

`ic-cdk-timers` is included in the dependencies.

### chore: change the default Internet Computer gateway domain to `icp0.io`

By default, DFX now uses the `icp0.io` domain to connect to Internet Computer as opposed to using `ic0.app`.
Canisters communicating with `ic0.app` will continue to function nominally.

### feat: --no-asset-upgrade

### fix: `dfx generate` no longer requires non-Motoko canisters to have a canister ID

Previously, non-Motoko canisters required that the canister was created before `dfx generate` could be called.
This requirement is now lifted for all canisters except for canisters of type `"motoko"` or canisters that are listed in (transitive) dependencies of a canister of type `"motoko"`.
It is planned to lift this requirement for Motoko canisters as well, but this requires more work.

### feat: confirmation dialogues are no longer case sensitive and accept 'y' in addition to 'yes'

### fix: `dfx generate` no longer requires canisters to have a canister ID
Previously, canisters required that the canister was created before `dfx generate` could be called.

As a result, the `--network` parameter does not have an impact on the result of `dfx generate` anymore.
This means that `dfx generate` now also generates type declarations for remote canisters.

### fix: Make `build` field optional in dfx.json

The `build` field in custom canisters was already optional in code, but this fixes it in the schema.

By specifying the `--no-asset-upgrade` flag in `dfx deploy` or `dfx canister install`, you can ensure that the asset canister itself is not upgraded, but instead only the assets themselves are installed.

### feat: Get identity from env var if present

The identity may be specified using the environment variable `DFX_IDENTITY`.

### feat: Add DFX_ASSETS_WASM

Added the ability to configure the WASM module used for assets canisters through the environment variable `DFX_ASSETS_WASM`.

### fix: dfx deploy and icx-asset no longer retry on permission failure

### feat: --created-at-time for the ledger functions: transfer, create-canister, and top-up

### fix: ledger transfer duplicate transaction prints the duplicate transaction response before returning success to differentiate between a new transaction response and between a duplicate transaction response.

Before it was possible that a user could send 2 ledger transfers with the same arguments at the same timestamp and both would show success but there would have been only 1 ledger transfer. Now dfx prints different messages when the ledger returns a duplicate transaction response and when the ledger returns a new transaction response.

### chore: clarify `dfx identity new` help text

### chore: Add a message that `redeem_faucet_coupon` may take a while to complete

### feat: dfx deploy <frontend canister name> --by-proposal

This supports asset updates through SNS proposal.

Uploads asset changes to an asset canister (propose_commit_batch()), but does not commit them.

The SNS will call `commit_proposed_batch()` to commit the changes.  If the proposal fails, the caller of `dfx deploy --by-proposal` should call `delete_batch()`.

### feat: dfx deploy <frontend canister name> --compute-evidence

Builds the specified asset canister, determines the batch operations required to synchronize the assets, and computes a hash ("evidence") over those batch operations.  This evidence will match the evidence computed by `dfx deploy --by-proposal`, and which will be specified in the update proposal.

No permissions are required to compute evidence, so this can be called with `--identity anonymous` or any other identity.

## Asset Canister

Added `validate_take_ownership()` method so that an SNS is able to add a custom call to `take_ownership()`.

Added `is_aliased` field to `get_asset_properties` and `set_asset_properties`.

Added partial support for proposal-based asset updates:

- Batch ids are now stable. With upcoming changes to support asset updates by proposal,
  having the asset canister not reuse batch ids will make it easier to verify that a particular
  batch has been proposed.
- Added methods:
  - `propose_commit_batch()` stores batch arguments for later commit
  - `delete_batch()` deletes a batch, intended for use after compute_evidence if cancellation needed
  - `compute_evidence()` computes a hash ("evidence") over the proposed batch arguments. Once evidence computation is complete, batch will not expire.
  - `commit_proposed_batch()` commits batch previously proposed (must have evidence computed)
  - `validate_commit_proposed_batch()` required validation method for SNS

Added `api_version` endpoint. With upcoming changes we will introduce breaking changes to asset canister's batch upload process. New endpoint will help `ic-asset` with differentiation between API version, and allow it to support all versions of the asset canister.

Added support for v2 asset certification. In comparison to v1, v2 asset certification not only certifies the http response body, but also the headers. The v2 spec is first published in [this PR](https://github.com/dfinity/interface-spec/pull/147)

Added `api_version` endpoint. With upcoming changes we will introduce breaking changes to asset canister's batch upload process. New endpoint will help `ic-asset` with differentiation between API version, and allow it to support all versions of the asset canister.

Added canister metadata field `supported_certificate_versions`, which contains a comma-separated list of all asset certification protocol versions. You can query it e.g. using `dfx canister --network ic metadata <canister name or id> supported_certificate_versions`. In this release, the value of this metadata field value is `1,2` because certification v1 and v2 are supported.

Fixed a bug in `http_request` that served assets with the wrong certificate. If no encoding specified in the `Accept-Encoding` header is available with a certificate, an available encoding is returned without a certificate (instead of a wrong certificate, which was the case previously). Otherwise, nothing changed.
For completeness' sake, the new behavior is as follows:
- If one of the encodings specified in the `Accept-Encoding` header is available with certification, it now is served with the correct certificate.
- If no requested encoding is available with certification, one of the requested encodings is returned without a certificate (instead of a wrong certificate, which was the case previously).
- If no encoding specified in the `Accept-Encoding` header is available, a certified encoding that is available is returned instead.

Added support for API versioning of the asset canister in `ic-asset`.

Added functionality that allows you to set asset properties during `dfx deploy`, even if the asset has already been deployed to a canister in the past. This eliminates the need to delete and re-deploy assets to modify properties - great news! This feature is also available when deploying assets using the `--by-proposal` flag. As a result, the API version of the frontend canister has been incremented from `0` to `1`. The updated `ic-asset` version (which is what is being used during `dfx deploy`) will remain compatible with frontend canisters implementing both API `0` and `1`. However, please note that the new frontend canister version (with API `v1`) will not work with tooling from before the dfx release (0.14.0).

## Dependencies

### Frontend canister

- API version: 1
- Module hash: e7866e1949e3688a78d8d29bd63e1c13cd6bfb8fbe29444fa606a20e0b1e33f0
- https://github.com/dfinity/sdk/pull/3094
- https://github.com/dfinity/sdk/pull/3002
- https://github.com/dfinity/sdk/pull/3065
- https://github.com/dfinity/sdk/pull/3058
- https://github.com/dfinity/sdk/pull/3057
- https://github.com/dfinity/sdk/pull/2960
- https://github.com/dfinity/sdk/pull/3051
- https://github.com/dfinity/sdk/pull/3034
- https://github.com/dfinity/sdk/pull/3023
- https://github.com/dfinity/sdk/pull/3022
- https://github.com/dfinity/sdk/pull/3021
- https://github.com/dfinity/sdk/pull/3019
- https://github.com/dfinity/sdk/pull/3016
- https://github.com/dfinity/sdk/pull/3015
- https://github.com/dfinity/sdk/pull/3001
- https://github.com/dfinity/sdk/pull/2987
- https://github.com/dfinity/sdk/pull/2982

### Motoko

Updated Motoko to 0.8.7

### ic-ref

Updated ic-ref to 0.0.1-ca6aca90

### ic-btc-canister

Started bundling ic-btc-canister, release 2023-03-31

# 0.13.1

## Asset Canister

Added validate_grant_permission() and validate_revoke_permission() methods per SNS requirements.

## Dependencies

### Frontend canister

- Module hash: 98863747bb8b1366ae5e3c5721bfe08ce6b7480fe4c3864d4fec3d9827255480
- https://github.com/dfinity/sdk/pull/2958

# 0.13.0

## DFX

### feat: Add dfx sns download

This allows users to download SNS canister WASMs.

### fix: fixed error text

- `dfx nns install` had the wrong instructions for setting up the local replica type

### fix: creating an identity with `--force` no longer switches to the newly created identity

### feat(frontend-canister)!: reworked to use permissions-based access control

The permissions are as follows:

- ManagePermissions: Can grant and revoke permissions to any principal. Controllers implicitly have this permission.
- Prepare: Can call create_batch and create_chunk
- Commit: Can call commit_batch and methods that manipulate assets directly, as well as any method permitted by Prepare.

For upgraded frontend canisters, all authorized principals will be granted the Commit permission.
For newly deployed frontend canisters, the initializer (first deployer of the canister) will be granted the Commit permission.

Added three new methods:

- list_permitted: lists principals with a given permission.
  - Callable by anyone.
- grant_permission: grants a single permission to a principal
  - Callable by Controllers and principals with the ManagePermissions permission.
- revoke_permission: removes a single permission from a principal
  - Any principal can revoke its own permissions.
  - Only Controllers and principals with the ManagePermissions permission can revoke the permissions of other principals.

Altered the behavior of the existing authorization-related methods to operate only on the "Commit" permission. In this way, they are backwards-compatible.

- authorize(principal): same as grant_permission(principal, Commit)
- deauthorize(principal): same as revoke_permission(permission, Commit)
- list_authorized(): same as list_permitted(Commit)

### fix(frontend-canister)!: removed ability of some types of authorized principals to manage the ACL

It used to be the case that any authorized principal could authorize and deauthorize any other principal.
This is no longer the case. See rules above for grant_permission and revoke_permission.

### feat(frontend-canister)!: default secure configuration for assets in frontend project template

- Secure HTTP headers, preventing several typical security vulnerabilities (e.g. XSS, clickjacking, and many more). For more details, see comments in `headers` section in [default `.ic-assets.json5`](https://raw.githubusercontent.com/dfinity/sdk/master/src/dfx/assets/new_project_node_files/src/__project_name___frontend/src/.ic-assets.json5).
- Configures `allow_raw_access` option in starter `.ic-assets.json5` config files, with the value set to its default value (which is `false`). We are showing that configuration in the default starter projects for the sake of easier discoverability, even though its value is set to the default.

### feat(frontend-canister)!: add `allow_raw_access` config option

By default, the frontend canister will now restrict the access of traffic to the `<canister-id>.raw.ic0.app` domain, and will automatically redirect all requests to the certified domain (`<canister-id>.ic0.app`), unless configured explicitly. Below is an example configuration to allow access to the `robots.txt` file from the "raw" domain:

```json
[
  {
    "match": "robots.txt",
    "allow_raw_access": true
  }
]
```

**Important**: Note that any assets already uploaded to an asset canister will be protected by this redirection, because at present the asset synchronization process does not update the `allow_raw_access` property, or any other properties, after creating an asset. This also applies to assets that are deployed without any configuration, and later configured to allow raw access.
At the present time, there are two ways to reconfigure an existing asset:

1. re-create the asset
   1. delete the asset in your project's directory
   1. execute `dfx deploy`
   1. re-create the asset in your project's directory
   1. modify `.ic-assets.json` acordingly
   1. execute `dfx deploy`
2. via manual candid call
   ```
   dfx canister call PROJECT_NAME_frontend set_asset_properties '( record { key="/robots.txt"; allow_raw_access=opt(opt(true)) })'
   ```

### feat(frontend-canister): pretty print asset properties when deploying assets to the canister

### feat(frontend-canister): add take_ownership() method

Callable only by a controller. Clears list of authorized principals and adds the caller (controller) as the only authorized principal.

### feat(ic-ref):

- `effective_canister_id` used for `provisional_create_canister_with_cycles` is passed as an command-line argument (defaults to `rwlgt-iiaaa-aaaaa-aaaaa-cai` if not provided or upon parse failure)

### feat(frontend-canister): add `get_asset_properties` and `set_asset_properties` to frontend canister

As part of creating the support for future work, it's now possible to get and set AssetProperties for assets in frontend canister.

### feat: add `--argument-file` argument to the `dfx canister sign` command

Similar to how this argument works in `dfx canister call`, this argument allows providing arguments for the request from a file.

### feat: Add support for a default network key

A remote canister ID can now be specified for the `__default` network. If specified, `dfx` will assume that the canister is remote at the specified canister ID for all networks that don't have a dedicated entry.

### feat: use OS-native keyring for pem file storage

If keyring integration is available, PEM files (except for the default identity) are now by default stored in the OS-provided keyring.
If it is not available, it will fall back on the already existing password-encrypted PEM files.
Plaintext PEM files are still available (e.g. for use in non-interactive situations like CI), but not recommended for use since they put the keys at risk.

To force the use of one specific storage mode, use the `--storage-mode` flag with either `--storage-mode password-protected` or `--storage-mode plaintext`.
This works for both `dfx identity new` and `dfx identity import`.

The flag `--disable-encryption` is deprecated in favour of `--storage-mode plaintext`. It has the same behavior.

### feat(frontend-canister): better control and overview for asset canister authorized principals

The asset canister now has two new functions:

- Query function `list_authorized` displays a list of all principals that are currently authorized to change assets and the list of authorized principals.
- Update function `deauthorize` that removes a principal from the list of authorized principals. It can be called by authorized principals and cotrollers of the canister.

In addition, the update function `authorize` has new behavior:
Now, controllers of the asset canister are always allowed to authorize new principals (including themselves).

### fix: add retry logic to `dfx canister delete`

`dfx canister delete` tries to withdraw as many cycles as possible from a canister before deleting it.
To do so, dfx has to manually send all cycles in the canister, minus some margin.
The margin was previously hard-coded, meaning that withdrawals can fail if the margin is not generous enough.
Now, upon failure with some margin, dfx will retry withdrawing cycles with a continuously larger margin until withdrawing succeeds or the margin becomes larger than the cycles balance.

### fix: dfx deploy --mode reinstall for a single Motoko canister fails to compile

The Motoko compiler expects all imported canisters' .did files to be in one folder when it compiles a canister.
`dfx` failed to organize the .did files correctly when running `dfx deploy <single Motoko canister>` in combintaion with the `--mode reinstall` flag.

### fix: give more cycles margin when deleting canisters

There have been a few reports of people not being able to delete canisters.
The error happens if the temporary wallet tries to transfer out too many cycles.
The number of cycles left in the canister is bumped a little bit so that people can again reliably delete their canisters.

## Dependencies

Updated candid to 0.8.4

- Bug fix in TS bindings
- Pretty print numbers

### Frontend canister

- Module hash: d12e4493878911c21364c550ca90b81be900ebde43e7956ae1873c51504a8757
- https://github.com/dfinity/sdk/pull/2942

### ic-ref

Updated ic-ref to master commit `3cc51be5`

### Motoko

Updated Motoko to 0.7.6

### Replica

Updated replica to elected commit b5a1a8c0e005216f2d945f538fc27163bafc3bf7.
This incorporates the following executed proposals:

- [100821](https://dashboard.internetcomputer.org/proposal/100821)
- [97472](https://dashboard.internetcomputer.org/proposal/97472)
- [96114](https://dashboard.internetcomputer.org/proposal/96114)
- [94953](https://dashboard.internetcomputer.org/proposal/94953)
- [94852](https://dashboard.internetcomputer.org/proposal/94852)
- [93761](https://dashboard.internetcomputer.org/proposal/93761)
- [93507](https://dashboard.internetcomputer.org/proposal/93507)
- [92573](https://dashboard.internetcomputer.org/proposal/92573)
- [92338](https://dashboard.internetcomputer.org/proposal/92338)
- [91732](https://dashboard.internetcomputer.org/proposal/91732)
- [91257](https://dashboard.internetcomputer.org/proposal/91257)

# 0.12.1

## DFX

### fix: default not shrink for custom canisters

## Dependencies

### Replica

Updated replica to elected commit dcbf401f27d9b48354e68389c6d8293c4233b055.
This incorporates the following executed proposals:

- [90485](https://dashboard.internetcomputer.org/proposal/90485)
- [90008](https://dashboard.internetcomputer.org/proposal/90008)

### Frontend canister

- Module hash: db07e7e24f6f8ddf53c33a610713259a7c1eb71c270b819ebd311e2d223267f0
- https://github.com/dfinity/sdk/pull/2753

# 0.12.0

## DFX

### feat(frontend-canister): add warning if config is provided in `.ic-assets.json` but not used

### fix(frontend-canister): Allow overwriting default HTTP Headers for assets in frontend canister

Allows to overwrite `Content-Type`, `Content-Encoding`, and `Cache-Control` HTTP headers with custom values via `.ic-assets.json5` config file. Example `.ic-assets.json5` file:

```json5
[
  {
    match: "web-gz.data.gz",
    headers: {
      "Content-Type": "application/octet-stream",
      "Content-Encoding": "gzip",
    },
  },
]
```

This change will trigger the update process for frontend canister (new module hash: `2ff0513123f11c57716d889ca487083fac7d94a4c9434d5879f8d0342ad9d759`).

### feat: warn if an unencrypted identity is used on mainnet

### fix: Save SNS canister IDs

SNS canister IDs were not being parsed reliably. Now the candid file is being specified explicitly, which resolves the issue in at least some cases.

### feat: NNS usability improvements

The command line interface for nns commands has been updated to:

- Give better help when the subnet type is incorrect
- Not offer --network as a flag given that it is unused
- List nns subcommands

### feat: -y flag for canister installation

`dfx canister install` and `dfx deploy` now have a `-y` flag that will automatically confirm any y/n checks made during canister installation.

### fix: Compute Motoko dependencies in linear (not exponential) time by detecting visited imports.

### fix(generate): add missing typescript types and fix issues with bindings array in dfx.json

### chore: update Candid UI canister with commit 79d55e7f568aec00e16dd0329926cc7ea8e3a28b

### refactor: Factor out code for calling arbitrary bundled binaries

The function for calling sns can now call any bundled binary.

### docs: Document dfx nns subcommands

`dfx nns` commands are used to deploy and manage local NNS canisters, such as:

- Governance for integration with the Internet Computer voting system
- Ledger for financial integration testing
- Internet Identity for user registration and authenttication

### feat(frontend-canister): Add simple aliases from `<asset>` to `<asset>.html` and `<asset>/index.html`

The asset canister now by default aliases any request to `<asset>` to `<asset>.html` or `<asset>/index.html`.
This can be disabled by setting the field `"enable_aliasing"` to `false` in a rule for that asset in .ic-assets.json.
This change will trigger frontend canister upgrades upon redeploying any asset canister.

### fix: Only kill main process on `dfx stop`

Removes misleading panics when running `dfx stop`.

### feat: `dfx nns install` works offline if all assets have been cached.

### feat: Initialise the nns with an account controlled by a secp256k1 key

This enables easy access to toy ICP using command line tools and this key:

```
-----BEGIN EC PRIVATE KEY-----
MHQCAQEEICJxApEbuZznKFpV+VKACRK30i6+7u5Z13/DOl18cIC+oAcGBSuBBAAK
oUQDQgAEPas6Iag4TUx+Uop+3NhE6s3FlayFtbwdhRVjvOar0kPTfE/N8N6btRnd
74ly5xXEBNSXiENyxhEuzOZrIWMCNQ==
-----END EC PRIVATE KEY-----
```

For example, you can create an identity in dfx by putting this key in the file `ident-1.pem` and importing it:

```
dfx identity import ident-1 ident-1.pem
dfx --identity ident-1 ledger balance
```

### feat: default to run ic-wasm shrink when build canisters

This behavior applies to Motoko, Rust and Custom canisters.
If you want to disable this behavior, you can config it in dfx.json:

    "canisters" : {
        "app" : {
            "shrink" : false,
        }
    }

### feat: configurable custom wasm sections

It's now possible to define custom wasm metadata sections and their visibility in dfx.json.

At present, dfx can only add wasm metadata sections to canisters that are in wasm format. It cannot add metadata sections to compressed canisters. Since the frontend canister is now compressed, this means that at present it is not possible to add custom metadata sections to the frontend canister.

dfx no longer adds `candid:service` metadata to canisters of type `"custom"` by default. If you want dfx to add your canister's candid definition to your custom canister, you can do so like this:

```
    "my_canister_name": {
      "type": "custom",
      "candid": "main.did",
      "wasm": "main.wasm",
      "metadata": [
        {
          "name": "candid:service"
        }
      ]
    },
```

This changelog entry doesn't go into all of the details of the possible configuration. For that, please see [concepts/canister-metadata](docs/concepts/canister-metadata.md) and the docs in the JSON schema.

### fix: Valid canister-based env vars

Hyphens are not valid in shell environment variables, but do occur in canister names such as `smiley-dapp`. This poses a problem for vars with names such as `CANISTER_ID_${CANISTER_NAME}`. With this change, hyphens are replaced with underscores in environment variables. The canister id of `smiley-dapp` will be available as `CANISTER_ID_smiley_dapp`. Other environment variables are unaffected.

### feat: Add dfx sns deploy

This allows users to deploy a set of SNS canisters.

### fix: `cargo run -p dfx -- --version` prints correct version

### feat: add --mode=auto

When using `dfx canister install`, you can now pass `auto` for the `--mode` flag, which will auto-select `install` or `upgrade` depending on need, the same way `dfx deploy` does. The default remains `install` to prevent mistakes.

### feat: add `--network` flag to `dfx generate`

`dfx generate`'s generated bindings use network-specific canister IDs depending on the generated language, but there was previously no way to configure which network this was, so it defaulted to local. A `--network` flag has been added for this purpose.

### feat: sns config validate

There is a new command that verifies that an SNS initialization config is valid.

### feat: sns config create

There is a new command that creates an sns config template.

### fix: remove $ from wasms dir

The wasms dir path had a $ which is unwanted and now gone.

### fix: Correct wasm for the SNS swap canister

Previously the incorrect wasm canister was installed.

### fix: Use NNS did files that matches the wasms

Previously the did files and wasms could be incompatible.

### fix: allow users to skip compatibility check if parsing fails

### feat: canister HTTP support is now enabled by default.

`dfx start` and `dfx replica` now ignore the `--enable-canister-http` parameter.

You can still disable the canister http feature through configuration:

- ~/.config/dfx/networks.json: `.local.canister_http.enabled=false`
- dfx.json (project-specific networks) : `.networks.local.canister_http.enabled=false`

### feat: custom canister `wasm` field can now specify a URL from which to download

- note that dfx will report an error if a custom canister's `wasm` field is a URL and the canister also has `build` steps.

### feat: custom canister `candid` field can now specify a URL from which to download

### feat: deploy NNS canisters

A developer is now able to install NNS canisters, including back end canisters such as ledger and governance, and front end canisters such as nns-dapp and internet-identity, on their local DFX server. Usage:

```
dfx start --clean --background
dfx nns install
```

This feature currently requires that the network 'local' is used and that it runs on port 8080.
The network's port can be controlled by using the field `"provider"` in the network's definition, e.g. by setting it to `"127.0.0.1:8080"`.

### feat: configure logging level of http adapter

It is now possible to set the http adapter's log level in dfx.json or in networks.json:

    "http": {
      "enabled": true,
      "log_level": "info"
    }

By default, a log level of "error" is used, in order to keep the output of a first-time `dfx start` minimal. Change it to "debug" for more verbose logging.

### fix(typescript): add index.d.ts file for type safety when importing generated declarations

Adds an index.d.ts file to the generated declarations, allowing for better type safety in TypeScript projects.

### chore: reduce verbosity of dfx start

`dfx start` produces a lot of log output that is at best irrelevant for most users.
Most output is no longer visible unless either `--verbose` is used with dfx or the relevant part's (e.g. http adapter, btc adapter, or replica) log level is changed in dfx.json or networks.json.

### feat: generate secp256k1 keys by default

When creating a new identity with `dfx identity new`, whereas previously it would have generated an Ed25519 key, it now generates a secp256k1 key. This is to enable users to write down a BIP39-style seed phrase, to recover their key in case of emergency, which will be printed when the key is generated and can be used with a new `--seed-phrase` flag in `dfx identity import`. `dfx identity import` is however still capable of importing an Ed25519 key.

### chore: update Candid UI canister with commit 528a4b04807904899f67b919a88597656e0cd6fa

- Allow passing did files larger than 2KB.
- Better integration with Motoko Playground.

### feat: simplify verification of assets served by asset canister

- SHA256 hashes of all assets are displayed when deploying the asset canister.
- A query method is added to the asset canister that returns the entire asset hash tree together with the certificate containing the certified variables of the asset canister.

### breaking change: dfx canister update-settings --compute-allocation always fails

See https://forum.dfinity.org/t/fixing-incorrect-compute-allocation-fee/14830

Until the rollout is complete, `dfx canister update-settings --compute-allocation <N>`
will fail with an error from the replica such as the following:

```
The Replica returned an error: code 1, message: "Canister requested a compute allocation of 1% which cannot be satisfied because the Subnet's remaining compute capacity is 0%"
```

### fix: For default node starter template: copy `ic-assets.json5` file from `src` to `dist`

### fix: For `dfx start --clean --background`, the background process no longer cleans a second time.

### fix: do not build or generate remote canisters

Canisters that specify a remote id for the network that's getting built falsely had their build steps run, blocking some normal use patterns of `dfx deploy`.
Canisters with a remote id specified no longer get built.
The same applies to `dfx generate`.

### refactor: Move replica URL functions into a module for reuse

The running replica port and url are generally useful information. Previously the code to get the URL was embedded in the network proxy code. This moves it out into a library for reuse.

### chore: Frontend canister build process no longer depends on `dfx` or `ic-cdk-optimizer`

Instead, the build process relies on `ic-wasm` to provide candid metadata for the canister, and
shrinking the canister size by stripping debug symbols and unused fuctions.
Additionally, after build step, the `.wasm` file is archived with `gzip`.

### chore: Move all `frontend canister`-related code into the SDK repo

| from (`repository` `path`)                  | to (path in `dfinity/sdk` repository)          | summary                                                                                     |
| :------------------------------------------ | :--------------------------------------------- | :------------------------------------------------------------------------------------------ |
| `dfinity/cdk-rs` `/src/ic-certified-assets` | `/src/canisters/frontend/ic-certified-asset`   | the core of the frontend canister                                                           |
| `dfinity/certified-assets` `/`              | `/src/canisters/frontend/ic-frontend-canister` | wraps `ic-certified-assets` to build the canister wasm                                      |
| `dfinity/agent-rs` `/ic-asset`              | `/src/canisters/frontend/ic-asset`             | library facilitating interactions with frontend canister (e.g. uploading or listing assets) |
| `dfinity/agent-rs` `/icx-asset`             | `/src/canisters/frontend/icx-asset`            | CLI executable tool - wraps `ic-asset`                                                      |

### feat: use JSON5 file format for frontend canister asset configuration

Both `.ic-assets.json` and `.ic-assets.json5` are valid filenames config filename, though both will get parsed
as if they were [JSON5](https://json5.org/) format. Example content of the `.ic-assets.json5` file:

```json5
// comment
[
  {
    match: "*", // comment
    /*
    keys below not wrapped in quotes
*/ cache: { max_age: 999 }, // trailing comma
  },
]
```

- Learn more about JSON5: https://json5.org/

### fix: Update nns binaries unless `NO_CLOBBER` is set

Previously existing NNS binaries were not updated regardless of the `NO_CLOBBER` setting.

### feat!: Support installing canisters not in dfx.json

`install_canister_wasm` used to fail if installing a canister not listed in dfx.json. This use case is now supported.

### feat: print the dashboard URL on startup

When running `dfx start` or `dfx replica`, the path to the dashboard page is now printed.

### feat!: changed the default port of the shared local network from 8000 to 4943.

This is so dfx doesn't connect to a project-specific network instead of the local shared network.

In combination with the "system-wide dfx start" feature, there is a potential difference to be aware of with respect to existing projects.

Since previous versions of dfx populate dfx.json with a `networks.local` definition that specifies port 8000, the behavior for existing projects won't change.

However, if you've edited dfx.json and removed the `networks.local` definition, the behavior within the project will change: dfx will connect to the shared local network on port 4943 rather than to the project-specific network on port 8000. You would need to edit webpack.config.js to match. If you have scripts, you can run the new command `dfx info webserver-port` from the project directory to retrieve the port value.

### feat!: "system-wide dfx start"

By default, dfx now manages the replica process in a way that is independent of any given dfx project. We've called this feature "system-wide dfx", even though it's actually specific to your user
(storing data files under $HOME), because we think it communicates the idea adequately.

The intended benefits:

- deploying dapps from separate projects alongside one another, similar to working with separate dapps on mainnet
- run `dfx start` from any directory
- run `dfx stop` from any directory, rather than having to remember where you last ran `dfx start`

We're calling this the "shared local network." `dfx start` and `dfx stop` will manage this network when run outside any project directory, or when a project's dfx.json does not define the `local` network. The dfx.json template for new projects no longer defines any networks.

We recommend that you remove the `local` network definition from dfx.json and instead use the shared local network. As mentioned above, doing so will make dfx use port 4943 rather than port 8000.

See [Local Server Configuration](docs/cli-reference/dfx-start.md#local-server-configuration) for details.

dfx now stores data and control files in one of three places, rather than directly under `.dfx/`:

- `.dfx/network/local` (for projects in which dfx.json defines the local network)
- `$HOME/.local/share/dfx/network/local` (for the shared local network on Linux)
- `$HOME/Library/Application Support/org.dfinity.dfx/network/local` (for the shared local network on MacOS)

There is also a new configuration file: `$HOME/.config/dfx/networks.json`. Its [schema](docs/networks-json-schema.json) is the same as the `networks` element in dfx.json. Any networks you define here will be available from any project, unless a project's dfx.json defines a network with the same name. See [The Shared Local Network](docs/cli-reference/dfx-start.md#the-shared-local-network) for the default definitions that dfx provides if this file does not exist or does not define a `local` network.

### fix: `dfx start` and `dfx stop` will take into account dfx/replica processes from dfx <= 0.11.x

### feat: added command `dfx info`

#### feat: `dfx info webserver-port`

This displays the port that the icx-proxy process listens on, meaning the port to connect to with curl or from a web browser.

#### feat: `dfx info replica-port`

This displays the listening port of the replica.

#### feat: `dfx info replica-rev`

This displays the revision of the replica bundled with dfx, which is the same revision referenced in replica election governance proposals.

#### feat: `dfx info networks-json-path`

This displays the path to your user's `networks.json` file where all networks are defined.

### feat: added ic-nns-init, ic-admin, and sns executables to the binary cache

### fix: improved responsiveness of `greet` method call in default Motoko project template

`greet` method was marked as an `update` call, but it performs no state updates. Changing it to `query` call will result in faster execution.

### feat: dfx schema --for networks

The `dfx schema` command can now display the schema for either dfx.json or for networks.json. By default, it still displays the schema for dfx.json.

```bash
dfx schema --for networks
```

### feat: createActor options accept pre-initialized agent

If you have a pre-initialized agent in your JS code, you can now pass it to createActor's options. Conflicts with the agentOptions config - if you pass both the agent option will be used and you will receive a warning.

```js
const plugActor = createActor(canisterId, {
  agent: plugAgent,
});
```

### feat!: option for nodejs compatibility in dfx generate

Users can now specify `node_compatibility: true` in `declarations`. The flag introduces `node.js` enhancements, which include importing `isomorphic-fetch` and configuring the default actor with `isomorphic-fetch` and `host`.

```json
// dfx.json
"declarations": {
  "output": "src/declarations",
  "node_compatibility": true
}
```

#### JS codegen location deprecation

DFX new template now uses `dfx generate` instead of `rsync`. Adds deprecation warning to `index.js` in `.dfx/<network-name>/<canister-name>` encouringing developers to migrate to the `dfx generate` command instead. If you have a `package.json` file that uses `rsync` from `.dfx`, consider switching to something like this:

```json
"scripts": {
  "build": "webpack",
  "prebuild": "npm run generate",
  "start": "webpack serve --mode development --env development",
  "prestart": "npm run generate",
  // It's faster to only generate canisters you depend on, omitting the frontend canister
  "generate": "dfx generate hello_backend"
},
```

### feat: simple cycles faucet code redemption

Using `dfx wallet --network ic redeem-faucet-coupon <my coupon>` faucet users have a much easier time to redeem their codes.
If the active identity has no wallet configured, the faucet supplies a wallet to the user that this command will automatically configure.
If the active identity has a wallet configured already, the faucet will top up the existing wallet.

Alternative faucets can be used, assuming they follow the same interface. To direct dfx to a different faucet, use the `--faucet <alternative faucet id>` flag.
The expected interface looks like the following candid functions:

```candid
redeem: (text) -> (principal);
redeem_to_wallet: (text, principal) -> (nat);
```

The function `redeem` takes a coupon code and returns the principal to an already-installed wallet that is controlled by the identity that called the function.
The function `redeem_to_wallet` takes a coupon code and a wallet (or any other canister) principal, deposits the cycles into that canister and returns how many cycles were deposited.

### feat: disable automatic wallet creation on non-ic networks

By default, if dfx is not running on the `ic` (or networks with a different name but the same configuration), it will automatically create a cycles wallet in case it hasn't been created yet.
It is now possible to inhibit automatic wallet creation by setting the `DFX_DISABLE_AUTO_WALLET` environment variable.

### fix!: removed unused --root parameter from dfx bootstrap

### feat: canister installation now waits for the replica

When installing a new WASM module to a canister, DFX will now wait for the updated state (i.e. the new module hash) to be visible in the replica's certified state tree before proceeding with post-installation tasks or producing a success status.

### feat!: remove `dfx config`

`dfx config` has been removed. Please update Bash scripts to use `jq`, PowerShell scripts to use `ConvertTo-Json`, nushell scripts to use `to json`, etc.

### feat: move all the flags to the end

Command flags have been moved to a more traditional location; they are no longer positioned per subcommand, but instead are able to be all positioned after the final subcommand. In prior versions, a command might look like:

```bash
dfx --identity alice canister --network ic --wallet "$WALLET" create --all
```

This command can now be written:

```bash
dfx canister create --all --network ic --wallet "$WALLET" --identity alice
```

The old syntax is still available, though, so you don't need to migrate your scripts.

### feat!: changed update-settings syntax

When using `dfx canister update-settings`, it is easy to mistake `--controller` for `--add-controller`. For this reason `--controller` has been renamed to `--set-controller`.

### feat!: removed the internal webserver

This is a breaking change. The only thing this was still serving was the /\_/candid endpoint. If you need to retrieve the candid interface for a local canister, you can use `dfx canister metadata <canister> candid:service`.

### fix: dfx wallet upgrade: improved error messages:

- if there is no wallet to upgrade
- if trying to upgrade a local wallet from outside of a project directory

### fix: canister creation cost is 0.1T cycles

Canister creation fee was calculated with 1T cycles instead of 0.1T.

### fix: dfx deploy and dfx canister install write .old.did files under .dfx/

When dfx deploy and dfx canister install upgrade a canister, they ensure that the
new candid interface is compatible with the previous candid interface. They write
a file with extension .old.did that contains the previous interface. In some
circumstances these files could be written in the project directory. dfx now
always writes them under the .dfx/ directory.

### fix: dfx canister install now accepts arbitrary canister ids

This fixes the following error:

```bash
> dfx canister install --wasm ~/counter.wasm eop7r-riaaa-aaaak-qasxq-cai
Error: Failed while determining if canister 'eop7r-riaaa-aaaak-qasxq-cai' is remote on network 'ic'.
Caused by: Failed while determining if canister 'eop7r-riaaa-aaaak-qasxq-cai' is remote on network 'ic'.
  Failed to figure out if canister 'eop7r-riaaa-aaaak-qasxq-cai' has a remote id on network 'ic'.
    Invalid argument: Canister eop7r-riaaa-aaaak-qasxq-cai not found in dfx.json
```

### feat: allow replica log level to be configured

It is now possible to specify the replica's log level. Possible values are `critical`, `error`, `warning`, `info`, `debug`, and `trace`.
The log level defaults to the level 'error'. Debug prints (e.g. `Debug.print("...")` in Motoko) still show up in the console.
The log level can be specified in the following places (See [system-wide dfx start](#feat-system-wide-dfx-start) for more detailed explanations on the network types):

- In file `networks.json` in the field `<network name>.replica.log_level` for shared networks.
- In file `dfx.json` in the field `networks.<network name>.replica.log_level` for project-specific networks.
- In file `dfx.json` in the field `defaults.replica.log_level` for project-specific networks. Requires a project-specific network to be run, otherwise this will have no effect.

### feat: enable canister sandboxing

Canister sandboxing is enabled to be consistent with the mainnet.

### chore: dfx ledger account-id --of-canister also accepts principal

It is now possible to do e.g. `dfx ledger account-id --of-canister fg7gi-vyaaa-aaaal-qadca-cai` as well as `dfx ledger account-id --of-canister my_canister_name` when checking the ledger account id of a canister.
Previously, dfx only accepted canister aliases and produced an error message that was hard to understand.

### chore: dfx canister deposit-cycles uses default wallet if none is specified

Motivated by [this forum post](https://forum.dfinity.org/t/dfx-0-10-0-dfx-canister-deposit-cycles-returns-error/13251/6).

### chore: projects created with `dfx new` are not pinned to a specific dfx version anymore

It is still possible to pin the dfx version by adding `"dfx":"<dfx version to pin to>"` to a project's `dfx.json`.

### fix: print links to cdk-rs docs in dfx new

### fix: broken link in new .mo project README

### fix: Small grammar change to identity password decryption prompt

The prompt for entering your passphrase in order to decrypt an identity password read:
"Please enter a passphrase for your identity"
However, at that point, it isn't "a" passphrase. It's either your passphrase, or incorrect.
Changed the text in this case to read:
"Please enter the passphrase for your identity"

### chore: add retry logic to dfx download script

### feat: Add subnet type argument when creating canisters

`dfx ledger create-canister` gets a new option `--subnet-type` that allows users to choose a type of subnet that their canister can be created on. Additionally, a `dfx ledger show-subnet-types` is introduced which allows to list the available subnet types.

## Dependencies

### Replica

Updated replica to release candidate 93dcf2a2026c34330c76149dd713d89e37daa533.

This also incorporates the following executed proposals:

- [88831](https://dashboard.internetcomputer.org/proposal/88831)
- [88629](https://dashboard.internetcomputer.org/proposal/88629)
- [88109](https://dashboard.internetcomputer.org/proposal/88109)
- [87631](https://dashboard.internetcomputer.org/proposal/87631)
- [86738](https://dashboard.internetcomputer.org/proposal/86738)
- [86279](https://dashboard.internetcomputer.org/proposal/86279)

* [85007](https://dashboard.internetcomputer.org/proposal/85007)
* [84391](https://dashboard.internetcomputer.org/proposal/84391)
* [83786](https://dashboard.internetcomputer.org/proposal/83786)
* [82425](https://dashboard.internetcomputer.org/proposal/82425)
* [81788](https://dashboard.internetcomputer.org/proposal/81788)
* [81571](https://dashboard.internetcomputer.org/proposal/81571)
* [80992](https://dashboard.internetcomputer.org/proposal/80992)
* [79816](https://dashboard.internetcomputer.org/proposal/79816)
* [78693](https://dashboard.internetcomputer.org/proposal/78693)
* [77589](https://dashboard.internetcomputer.org/proposal/77589)
* [76228](https://dashboard.internetcomputer.org/proposal/76228)
* [75700](https://dashboard.internetcomputer.org/proposal/75700)
* [75109](https://dashboard.internetcomputer.org/proposal/75109)
* [74395](https://dashboard.internetcomputer.org/proposal/74395)
* [73959](https://dashboard.internetcomputer.org/proposal/73959)
* [73714](https://dashboard.internetcomputer.org/proposal/73714)
* [73368](https://dashboard.internetcomputer.org/proposal/73368)
* [72764](https://dashboard.internetcomputer.org/proposal/72764)

### ic-ref

Updated ic-ref to 0.0.1-1fba03ee

- introduce awaitKnown
- trivial implementation of idle_cycles_burned_per_day

### Updated Motoko from 0.6.29 to 0.7.3

- See https://github.com/dfinity/motoko/blob/master/Changelog.md#073-2022-11-01

### Cycles wallet

- Module hash: b944b1e5533064d12e951621d5045d5291bcfd8cf9d60c28fef02c8fdb68e783
- https://github.com/dfinity/cycles-wallet/commit/fa86dd3a65b2509ca1e0c2bb9d7d4c5be95de378

### Frontend canister:

- Module hash: 6c8f7a094060b096c35e4c4499551e7a8a29ee0f86c456e521c09480ebbaa8ab
- https://github.com/dfinity/sdk/pull/2720

# 0.11.2

## DFX

### fix: disable asset canister redirection of all HTTP traffic from `.raw.ic0.app` to `.ic0.app`

### fix: disable asset canister's ETag HTTP headers

The feature is not yet implemented on `icx-proxy`-level, and is causing 500 HTTP response for some type of assets every second request.

# 0.11.1

## DFX

### fix: dfx now only adds candid:service metadata to custom canisters that have at least one build step

This way, if a canister uses a premade canister wasm, dfx will use it as-is.

### fix: "canister alias not defined" in the Motoko language server

It is now possible to develop multiple-canister projects using the [Motoko VSCode extension](https://marketplace.visualstudio.com/items?itemName=dfinity-foundation.vscode-motoko).

### fix: improve browser compatibility for the JavaScript language binding

Patches a JavaScript language binding compatibility issue encountered in web browsers which do not support the (?.) operator.

### feat: print dfx.json schema

dfx is now capable of displaying the schema for `dfx.json`. You can see the schema by running `dfx schema` or write the schema to a file with `dfx schema --outfile path/to/file/schema.json`.

### feat: support for configuring assets in assets canister

- The `.ic-assets.json` file should be placed inside directory with assets, or its subdirectories. Multiple config files can be used (nested in subdirectories). Example of `.ic-assets.json` file format:

```json
[
  {
    "match": ".*",
    "cache": {
      "max_age": 20
    },
    "headers": {
      "X-Content-Type-Options": "nosniff"
    },
    "ignore": false
  },
  {
    "match": "**/*",
    "headers": null
  },
  {
    "match": "file.json",
    "ignore": true
  }
]
```

- Configuring assets works only during asset creation - any changes to `.ic-assets.json` files won't have any effect effect for assets that have already been created. We are working on follow up implementation with improvements to handle updating these properties.
- `headers` from multiple applicable rules are being stacked/concatenated, unless `null` is specified, which resets/empties the headers.
- Both `"headers": {}` and absence of `headers` field don't have any effect on end result.
- Valid JSON format is required, i.e. the array of maps, `match` field is required. Only the following fields are accepted: `cache`, `ignore`, `headers`, `match`. The glob pattern has to be valid.
- The way matching rules work:

  1. The most deeply nested config file takes precedence over the one in parent dir. In other words, properties from a rule matching a file in a subdirectory override properties from a rule matching a file in a parent directory
  2. Order of rules within file matters - last rule in config file takes precedence over the first one

- The way `ignore` field works:
  1. By default, files that begin with a `.` are ignored, while all other files are included.
  2. The `.ignore` field overrides this, if present.
  3. If a directory is ignored, file and directories within it cannot be un-ignored.
  4. A file can be ignored and un-ignored many times, as long as any of its parent directories haven't been ignored.

### fix: Allow `dfx deploy` to not take arguments for canisters not being installed

A longstanding bug with `dfx deploy` is that if an installation is skipped (usually an implicitly included dependency), it still requires arguments even if the installed canister doesn't. As of this release that bug is now fixed.

### feat: Add additional logging from bitcoin canister in replica.

Configures the replica to emit additional logging from the bitcoin canister whenever the bitcoin feature is enabled. This helps show useful information to developers, such as the bitcoin height that the replica currently sees.

### fix: make `build` field optional for custom canisters

Prior to 0.11.0, a custom canister's `build` field could be left off if `dfx build` was never invoked. To aid in deploying prebuilt canisters, this behavior is now formalized; omitting `build` is equivalent to `build: []`.

### feat: Use `--locked` for Rust canisters

`dfx build`, in Rust canisters, now uses the `--locked` flag when building with Cargo. To offset this, `dfx new --type rust` now runs `cargo update` on the resulting project.

### feat: Enable threshold ecdsa signature

ECDSA signature signing is now enabled by default in new projects, or by running `dfx start --clean`.
A test key id "Secp256k1:dfx_test_key" is ready to be used by locally created canisters.

## Dependencies

### Updated `agent-rs` to 0.20.0

### Updated `candid` to 0.7.15

### Replica

Updated replica to elected commit 6e86169e98904047833ba6133e5413d2758d90eb.
This incorporates the following executed proposals:

- [72225](https://dashboard.internetcomputer.org/proposal/72225)
- [71669](https://dashboard.internetcomputer.org/proposal/71669)
- [71164](https://dashboard.internetcomputer.org/proposal/71164)
- [70375](https://dashboard.internetcomputer.org/proposal/70375)
- [70002](https://dashboard.internetcomputer.org/proposal/70002)

# 0.11.0

## DFX

### feat: renamed canisters in new projects to <project>\_frontend and <project>\_backend

The names of canisters created for new projects have changed.
After `dfx new <project>`, the canister names are:

- `<project>_backend` (previously `<project>`)
- `<project>_frontend` (previously `<project>_assets`)

### feat: Enable threshold ecdsa signature

### feat: new command: dfx canister metadata <canister> <name>

For example, to query a canister's candid service definition: `dfx canister metadata hello_backend candid:service`

### refactor: deprecate /\_/candid internal webserver

The dfx internal webserver now only services the /\_/candid endpoint. This
is now deprecated. If you were using this to query candid definitions, you
can instead use `dfx canister metadata`.

### refactor: optimize from ic-wasm

Optimize Rust canister WASM module via ic-wasm library instead of ic-cdk-optimizer. A separate installation of ic-cdk-optimizer is no longer needed.

The actual optimization was kept the same.

### feat: Read dfx canister call argument from a file or stdin

Enables passing large arguments that cannot be passed directly in the command line using the `--argument-file` flag. For example:

- Named file: `dfx canister call --argument-file ./my/argument/file.txt my_canister_name greet`
- Stdin: `echo '( null )' | dfx canister call --argument-file - my_canister_name greet`

### fix: Use default setting for BTC adapter idle seconds

A lower threshold was no longer necessary.

### feat: Allow users to configure logging level of bitcoin adapter

The bitcoin adapter's logging can be very verbose if debug logging is enabled, making it difficult to make sense of what's going on. On the other hand, these logs are useful for triaging problems.

To get the best of both worlds, this release adds support for an additional configuration option in dfx.json:

    "bitcoin": {
      "enabled": true,
      "nodes": ["127.0.0.1:18444"],
      "log_level": "info" <------- users can now configure the log level
    }

By default, a log level of "info" is used, which is relatively quiet. Users can change it to "debug" for more verbose logging.

### chore: update Candid UI canister with commit bffa0ae3c416e8aa3c92c33722a6b1cb31d0f1c3

This includes the following changes:

- Fetch did file from canister metadata
- Better flamegraph support
- Fix bigint error for vec nat8 type

### feat: dfx will look up the port of the running webserver from .dfx/webserver-port, if present

After `dfx start --host 127.0.0.1:0`, the dfx webserver will listen on an ephemeral port. It stores the port value in .dfx/webserver-port. dfx will now look for this file, and if a port is contained within, use that port to connect to the dfx webserver.

### fix: dfx commands once again work from any subdirectory of a dfx project

Running `dfx deploy`, `dfx canister id`, `dfx canister call` and so forth work as expected
if run from within any subdirectory of a dfx project. Previously, this would create
canister_ids.json or .dfx/local/canister_ids.json within the subdirectory.

### feat: Post-installation tasks

You can now add your own custom post-installation/post-deployment tasks to any canister type. The new `post-install` key for canister objects in `dfx.json` can be a command or list of commands, similar to the `build` key of `custom` canisters, and receives all the same environment variables. For example, to replicate the upload task performed with `assets` canisters, you might set `"post-install": "icx-asset sync $CANISTER_ID dist"`.

### feat: assets are no longer copied from source directories before being uploaded to asset canister

Assets are now uploaded directly from their source directories, rather than first being copied
to an output directory.

If you're using `dfx deploy`, you won't see any change in functionality. If you're running
`dfx canister install --mode=upgrade`, changed files in asset source directories will
be detected and uploaded even without an intervening `dfx build`.

### fix: Added src/declarations to .gitignore for new projects

### fix: remove deprecated candid path environment variable

The environment variable format `CANISTER_CANDID_{name}`, used in Rust projects, was deprecated in 0.9.2, to be unified with the variables `CANISTER_CANDID_PATH_{name}` which are used in other project types. It has now been removed. Note that you will need to update `ic-cdk-macros` if you use the `#[import]` macro.

### feat: deprecate `dfx config` for removal

The `dfx config` command has several issues and is ultimately a poor replacement for [`jq`](https://stedolan.github.io/jq). The command is being deprecated, and will be removed in a later release; we recommend switching to `jq` or similar tools (e.g. `ConvertTo-Json` in PowerShell, `to json` in nushell, etc.)

### feat: Better build scripts for type:custom

Build scripts now always receive a CWD of the DFX project root, instead of wherever `dfx` was invoked from, and a bare script `script.sh` can be specified without needing to prefix with `./`.

### feat: rust, custom, and asset canisters now include candid:service metadata

Motoko canisters already included this metadata.

Also added this metadata to the asset canister wasm, which will cause the next deploy to
install this new version.

### feat: Add safeguard to freezing threshold

Some developers mistakenly think that the freezing threshold is measured in cycles, but it is actually measured in seconds. To stop them from accidentally freezing their canisters, setting a freezing threshold above 50M seconds (~1.5 years) now requires a confirmation.

### fix: restores assets to webpack devserver

### chore: updates webpack dependencies for dfx new project

Resolves an issue where `webpack-cli` was was breaking when users tried to run `npm start` in a fresh project. For affected users of 0.10.1, you can resolve this issue manually by running `npm install webpack@latest webpack-cli@latest terser-webpack-plugin@latest`.

### feat: Support for new ledger notify function

Ledger 7424ea8 deprecates the existing `notify` function with a switch parameter between creating and topping up a canister, and introduces two
functions for doing the same. This should _mostly_ be invisible to users, except that previously, if `dfx ledger create-canister` or `dfx ledger top-up`
failed, you would call `dfx ledger notify` after correcting the issue. In order to support the change, this command has been changed to two subcommands:
`dfx ledger notify create-canister` and `dfx ledger notify top-up`.

### feat: `--from-subaccount`

Previously, the ledger commands assumed all transfers were made from the default subaccount for the identity principal. This feature adds a `--from-subaccount` flag to `dfx ledger transfer`, `dfx ledger create-canister`, and `dfx ledger top-up`, to enable making transfers from a selected subaccount. A `--subaccount` flag is also added to `dfx ledger balance` for convenience. Subaccounts are expected as 64-character hex-strings (i.e. 32 bytes).

### feat: cargo audit when building rust canisters

When a canister with type `rust` is built and `cargo-audit` is installed, dfx will now check for vulnerabilities in the dependencies. If a vulnerability is found, dfx will recommend that the user update to a version without known vulnerabilities.

### fix: Freezing Threshold now documented

Calls made to retrieve the help output for `canister update-settings` was missing the `freezing-threshold` parameter.

### chore: warnings and errors are more visible

`WARN` and `ERROR` messages are now clearly labelled as such, and the labels are colored accordingly.
This is now included when running `dfx canister update-settings -h`.

### fix: `dfx schema` does not require valid dfx.json

There is no real reason for `dfx schema` to not work when a broken dfx.json is in the current folder - this is actually a very common scenario when `dfx schema` gets used.

### fix: canister call uses candid file if canister type cannot be determined

The candid file specified in the field `canisters.<canister name>.candid` of dfx.json, or if that not exists `canisters.<canister name>.remote.candid`, is now used when running `dfx canister call`, even when dfx fails to determine the canister type.

### fix: btc/canister http adapter socket not found by replica after restart

After running `dfx start --enable-bitcoin` twice in a row (stopping dfx in between), the second
launched replica would fail to connect to the btc adapter. This is because ic-starter
does not write a new configuration file if one already exists, so the configuration file
used by the replica referred to one socket path, while dfx passed a different socket path
to the btc adapter.

Now dfx reuses the previously-used unix domain socket path, for both the btc adapter
and for the canister http adapter.

### fix: dfx stop now waits until dfx and any child processes exit

Previously, `dfx stop` would send the TERM signal to the running dfx and its child processes,
and then exit immediately.

This avoids interference between a dfx process performing cleanup at shutdown and
a dfx process that is starting.

### fix: dfx ping no longer creates a default identity

dfx ping now uses the anonymous identity, and no longer requires dfx.json to be present.

### fix: Initialize replica with bitcoin regtest flag

When the bitcoin feature is enabled, dfx was launching the replica with the "bitcoin_testnet" feature.
The correct feature to use is "bitcoin_regtest".

### dfx bootstrap now looks up the port of the local replica

`dfx replica` writes the port of the running replica to one of these locations:

- .dfx/replica-configuration/replica-1.port
- .dfx/ic-ref.port

`dfx bootstrap` will now use this port value, so it's no longer necessary to edit dfx.json after running `dfx replica`.

### feat: dfx.json local network settings can be set on the local network, rather than defaults

In `dfx.json`, the `bootstrap`, `bitcoin`, `canister_http`, and `replica` settings can
now be specified on the local network, rather than in the `defaults` field.
If one of these four fields is set for the local network, the corresponding field
in `defaults` will be ignored.

Example:

```json
{
  "networks": {
    "local": {
      "bind": "127.0.0.1:8000",
      "canister_http": {
        "enabled": true
      }
    }
  }
}
```

## Dependencies

### Rust Agent

Updated agent-rs to 0.18.0

### Motoko

Updated Motoko from 0.6.28 to 0.6.29.

### Replica

Updated replica to elected commit 8993849de5fab76e796d67750facee55a0bf6649.
This incorporates the following executed proposals:

- [69804](https://dashboard.internetcomputer.org/proposal/69804)
- [67990](https://dashboard.internetcomputer.org/proposal/67990)
- [67483](https://dashboard.internetcomputer.org/proposal/67483)
- [66895](https://dashboard.internetcomputer.org/proposal/66895)
- [66888](https://dashboard.internetcomputer.org/proposal/66888)
- [65530](https://dashboard.internetcomputer.org/proposal/65530)
- [65327](https://dashboard.internetcomputer.org/proposal/65327)
- [65043](https://dashboard.internetcomputer.org/proposal/65043)
- [64355](https://dashboard.internetcomputer.org/proposal/64355)
- [63228](https://dashboard.internetcomputer.org/proposal/63228)
- [62143](https://dashboard.internetcomputer.org/proposal/62143)

### ic-ref

Updated ic-ref to 0.0.1-173cbe84

- add ic0.performance_counter system interface
- add system API for ECDSA signing
- allow optional "error_code" field in responses
- support gzip-compressed canister modules
- enable canisters to send HTTP requests

# 0.10.1

## DFX

### fix: Webpack config no longer uses CopyPlugin

Dfx already points to the asset canister's assets directory, and copying to disk could sometimes
lead to an annoying "too many open files" error.

### fix: HSMs are once again supported on Linux

On Linux, dfx 0.10.0 failed any operation with an HSM with the following error:

```
Error: IO: Dynamic loading not supported
```

The fix was to once again dynamically-link the Linux build.

### feat: error explanation and fixing instructions engine

Dfx is now capable of providing explanations and remediation suggestions for entire categories of errors at a time.
Explanations and suggestions will slowly be added over time.
To see an example of an already existing suggestion, run `dfx deploy --network ic` while using an identity that has no wallet configured.

### chore: add context to errors

Most errors that happen within dfx are now reported in much more detail. No more plain `File not found` without explanation what even was attempted.

### fix: identities with configured wallets are not broken anymore and removed only when using the --drop-wallets flag

When an identity has a configured wallet, dfx no longer breaks the identity without actually removing it.
Instead, if the --drop-wallets flag is specified, it properly removes everything and logs what wallets were linked,
and when the flag is not specified, it does not remove anything.

The behavior for identities without any configured wallets is unchanged.

### feat: bitcoin integration: dfx now generates the bitcoin adapter config file

dfx command-line parameters for bitcoin integration:

```bash
dfx start   --enable-bitcoin  # use default node 127.0.0.1:18444
dfx start   --enable-bitcoin --bitcoin-node <node>
```

The above examples also work for dfx replica.

These default to values from dfx.json:

```
.defaults.bitcoin.nodes
.defaults.bitcoin.enabled
```

The --bitcoin-node parameter, if specified on the command line, implies --enable-bitcoin.

If --enable-bitcoin or .defaults.bitcoin.enabled is set, then dfx start/replica will launch the ic-btc-adapter process and configure the replica to communicate with it.

### feat: print wallet balance in a human readable form #2184

Default behaviour changed for `dfx wallet balance`, it will now print cycles amount upscaled to trillions.

New flag `--precise` added to `dfx wallet balance`. Allows to get exact amount of cycles in wallet (without upscaling).

### feat: canister http integration

dfx command-line parameters for canister http requests integration:

```
dfx start --enable-canister-http
dfx replica --enable-canister-http
```

This defaults to the following value in dfx.json:

```
.defaults.canister_http.enabled
```

### fix: specifying ic provider with a trailing slash is recognised correctly

Specifying the network provider as `https://ic0.app/` instead of `https://ic0.app` is now recognised as the real IC network.

### Binary cache

Added ic-canister-http-adapter to the binary cache.

## Dependencies

### Updated agent-rs to 0.17.0

## Motoko

Updated Motoko from 0.6.26 to 0.6.28.

## Replica

Updated replica to elected commit b90edb9897718730f65e92eb4ff6057b1b25f766.
This incorporates the following executed proposals:

- [61004](https://dashboard.internetcomputer.org/proposal/61004)
- [60222](https://dashboard.internetcomputer.org/proposal/60222)
- [59187](https://dashboard.internetcomputer.org/proposal/59187)
- [58479](https://dashboard.internetcomputer.org/proposal/58479)
- [58376](https://dashboard.internetcomputer.org/proposal/58376)
- [57843](https://dashboard.internetcomputer.org/proposal/57843)
- [57395](https://dashboard.internetcomputer.org/proposal/57395)

## icx-proxy

Updated icx-proxy to commit c312760a62b20931431ba45e5b0168ee79ea5cda

- Added gzip and deflate body decoding before certification validation.
- Fixed unzip and streaming bugs
- Added Prometheus metrics endpoint
- Added root and invalid ssl and dns mapping

# 0.10.0

## DFX

### feat: Use null as default value for opt arguments

Before this, `deploy`ing a canister with an `opt Foo` init argument without specifying an `--argument` would lead to an error:

```bash
$ dfx deploy
Error: Invalid data: Expected arguments but found none.
```

With this change, this isn't an error anymore, but instead `null` is passed as a value. In general, if the user does _not_ provide an `--argument`, and if the init method expects only `opt` arguments, then `dfx` will supply `null` for each argument.

Note in particular that this does not try to match `opt` arguments for heterogeneous (`opt`/non-`opt`) signatures. Note moreover that this only impacts a case that would previously error out, so no existing (working) workflows should be affected.

### feat: dfx identity set-wallet now checks that the provided canister is actually a wallet

This check was previously performed on local networks, but not on mainnet.

### feat: dfx canister call --candid <path to candid file> ...

Allows one to provide the .did file for calls to an arbitrary canister.

### feat: Install arbitrary wasm into canisters

You no longer need a DFX project setup with a build task to install an already-built wasm module into a canister ID. The new `--wasm <path>` flag to `dfx canister install` will bypass project configuration and install the wasm module at `<path>`. A DFX project setup is still recommended for general use; this should mostly be used for installing pre-built canisters. Note that DFX will also not perform its usual checks for API/ABI/stable-memory compatibility in this mode.

### feat: Support for 128-bit cycle counts

Cycle counts can now exceed the previously set maximum of 2^64. The new limit is 2^128. A new wallet version has been bundled with this release that supports the new cycle count. You will not be able to use this feature with your existing wallets without running `dfx wallet upgrade`, but old wallets will still work just fine with old cycle counts.

### fix: dfx start will once again notice if dfx is already running

dfx will once again display 'dfx is already running' if dfx is already running,
rather than 'Address already in use'.

As a consequence, after `dfx start` failed to notice that dfx was already running,
it would replace .dfx/pid with an empty file. Later invocations of `dfx stop`
would display no output and return a successful exit code, but leave dfx running.

### fix: dfx canister update-settings <canister id> works even if the canister id is not known to the project.

This makes the behavior match the usage text of the command:
`<CANISTER> Specifies the canister name or id to update. You must specify either canister name/id or the --all option`

### feat: dfx deploy --upgrade-unchanged or dfx canister install --mode upgrade --upgrade-unchanged

When upgrading a canister, `dfx deploy` and `dfx canister install` skip installing the .wasm
if the wasm hash did not change. This avoids a round trip through stable memory for all
assets on every dfx deploy, for example. By passing this argument, dfx will instead
install the wasm even if its hash matches the already-installed wasm.

### feat: Introduce DFX_CACHE_ROOT environment variable

A new environment variable, `DFX_CACHE_ROOT`, has been introduced to allow setting the cache root directory to a different location than the configuration root directory. Previously `DFX_CONFIG_ROOT` was repurposed for this which only allowed one location to be set for both the cache and configuration root directories.

This is a breaking change since setting `DFX_CONFIG_ROOT` will no longer set the cache root directory to that location.

### fix: Error if nonzero cycles are passed without a wallet proxy

Previously, `dfx canister call --with-cycles 1` would silently ignore the `--with-cycles` argument as the DFX principal has no way to pass cycles and the call must be forwarded through the wallet. Now it will error instead of silently ignoring it. To forward a call through the wallet, use `--wallet $(dfx identity get-wallet)`, or `--wallet $(dfx identity --network ic get-wallet)` for mainnet.

### feat: Configure subnet type of local replica

The local replica sets its parameters according to the subnet type defined in defaults.replica.subnet_type, defaulting to 'application' when none is specified.
This makes it less likely to accidentally hit the 'cycles limit exceeded' error in production. Since the previous default was `system`, you may see these types errors in development instead.
Possible values for defaults.replica.subnet_type are: "application", "verifiedapplication", "system"

Example how to specify the subnet type:

```json
{
  "defaults": {
    "replica": {
      "subnet_type": "verifiedapplication"
    }
  }
}
```

### feat: Introduce command for local cycles top-up

`dfx ledger fabricate-cycles <canister (id)> <optional amount>` can be used during local development to create cycles out of thin air and add them to a canister. Instead of supplying a canister name or id it is also possible to use `--all` to add the cycles to every canister in the current project. When no amount is supplied, the command uses 10T cycles as default. Using this command with `--network ic` will result in an error.

### feat: Private keys can be stored in encrypted format

`dfx identity new` and `dfx identity import` now ask you for a password to encrypt the private key (PEM file) when it is stored on disk.
If you decide to use a password, your key will never be written to disk in plain text.
In case you don't want to enter your password all the time and want to take the risk of storing your private key in plain text, you can use the `--disable-encryption` flag.

The `default` identity as well as already existing identities will NOT be encrypted. If you want to encrypt an existing identity, use the following commands:

```bash
dfx identity export identity_name > identity.pem
# if you have set old_identity_name as the identity that is used by default, switch to a different one
dfx identity use other_identity
dfx identity remove identity_name
dfx identity import identity_name identity.pem
```

### feat: Identity export

If you want to get your identity out of dfx, you can use `dfx identity export identityname > exported_identity.pem`. But be careful with storing this file as it is not protected with your password.

### feat: Identity new/import now has a --force flag

If you want to script identity creation and don't care about overwriting existing identities, you now can use the `--force` flag for the commands `dfx identity new` and `dfx identity import`.

### fix: Do not automatically create a wallet on IC

When running `dfx deploy --network ic`, `dfx canister --network ic create`, or `dfx identity --network ic get-wallet` dfx no longer automatically creates a cycles wallet for the user if none is configured. Instead, it will simply report that no wallet was found for that user.

Dfx still creates the wallet automatically when running on a local network, so the typical workflow of `dfx start --clean` and `dfx deploy` will still work without having to manually create the wallet.

### fix: Identities cannot exist and not at the same time

When something went wrong during identity creation, the identity was not listed as existing.
But when trying to create an identity with that name, it was considered to be already existing.

### feat: dfx start and dfx replica can now launch the ic-btc-adapter process

Added command-line parameters:

```bash
dfx start   --enable-bitcoin --btc-adapter-config <path>
dfx replica --enable-bitcoin --btc-adapter-config <path>
```

These default to values from dfx.json:

```
.defaults.bitcoin.btc_adapter_config
.defaults.bitcoin.enabled
```

The --btc-adapter-config parameter, if specified on the command line, implies --enable-bitcoin.

If --enable-bitcoin or .defaults.bitcoin.enabled is set, and a btc adapter configuration is specified,
then dfx start/replica will launch the ic-btc-adapter process.

This integration is not yet complete, pending upcoming functionality in ic-starter.

### fix: report context of errors

dfx now displays the context of an error in several places where previously the only error
message would be something like "No such file or directory."

### chore: updates starter project for Node 18

Webpack dev server now works for Node 18 (and should work for Node 17). A few packages are also upgraded

## updating dependencies

Updated to version 0.14.0 of agent-rs

## Cycles wallet

- Module hash: bb001d1ebff044ba43c060956859f614963d05c77bd778468fce4de095fe8f92
- https://github.com/dfinity/cycles-wallet/commit/f18e9f5c2f96e9807b6f149c975e25638cc3356b

## Replica

Updated replica to elected commit b3788091fbdb8bed7e527d2df4cc5e50312f476c.
This incorporates the following executed proposals:

- [57150](https://dashboard.internetcomputer.org/proposal/57150)
- [54964](https://dashboard.internetcomputer.org/proposal/54964)
- [53702](https://dashboard.internetcomputer.org/proposal/53702)
- [53231](https://dashboard.internetcomputer.org/proposal/53231)
- [53134](https://dashboard.internetcomputer.org/proposal/53134)
- [52627](https://dashboard.internetcomputer.org/proposal/52627)
- [52144](https://dashboard.internetcomputer.org/proposal/52144)
- [50282](https://dashboard.internetcomputer.org/proposal/50282)

Added the ic-btc-adapter binary to the cache.

## Motoko

Updated Motoko from 0.6.25 to 0.6.26.

# 0.9.3

## DFX

### feat: dfx deploy now displays URLs for the frontend and candid interface

### dfx.json

In preparation for BTC integration, added configuration for the bitcoind port:

```json
{
  "canisters": {},
  "defaults": {
    "bitcoind": {
      "port": 18333
    }
  }
}
```

## icx-proxy

Updated icx-proxy to commit 594b6c81cde6da4e08faee8aa8e5a2e6ae815602, now static-linked.

- upgrade HTTP calls upon canister request
- no longer proxies /\_/raw to the dfx internal webserver
- allows for generic StreamingCallback tokens

## Replica

Updated replica to blessed commit d004accc3904e24dddb13a11d93451523e1a8a5f.
This incorporates the following executed proposals:

- [49653](https://dashboard.internetcomputer.org/proposal/49653)
- [49011](https://dashboard.internetcomputer.org/proposal/49011)
- [48427](https://dashboard.internetcomputer.org/proposal/48427)
- [47611](https://dashboard.internetcomputer.org/proposal/47611)
- [47512](https://dashboard.internetcomputer.org/proposal/47512)
- [47472](https://dashboard.internetcomputer.org/proposal/47472)
- [45984](https://dashboard.internetcomputer.org/proposal/45984)
- [45982](https://dashboard.internetcomputer.org/proposal/45982)

## Motoko

Updated Motoko from 0.6.21 to 0.6.25.

# 0.9.2

## DFX

### feat: Verify Candid and Motoko stable variable type safety of canister upgrades

Newly deployed Motoko canisters now embed the Candid interface and Motoko stable signatures in the Wasm module.
`dfx deploy` and `dfx canister install` will automatically check

    1) the backward compatible of Candid interface in both upgrade and reinstall mode;
    2) the type safety of Motoko stable variable type in upgrade mode to avoid accidentally lossing data;

See [Upgrade compatibility](https://internetcomputer.org/docs/language-guide/compatibility) for more details.

### feat: Unified environment variables across build commands

The three canister types that use a custom build tool - `assets`, `rust`, and `custom` - now all support the same set of environment variables during the build task:

- `DFX_VERSION` - The version of DFX that was used to build the canister.
- `DFX_NETWORK` - The network name being built for. Usually `ic` or `local`.
- `CANISTER_ID_{canister}` - The canister principal ID of the canister `{canister}` registered in `dfx.json`.
- `CANISTER_CANDID_PATH_{canister}` - The path to the Candid interface file for the canister `{canister}` among your canister's dependencies.
- `CANISTER_CANDID_{canister}` (deprecated) - the same as `CANISTER_CANDID_PATH_{canister}`. This is provided for backwards compatibility with `rust` and `custom` canisters, and will be removed in dfx 0.10.0.
- `CANISTER_ID` - Same as `CANISTER_ID_{self}`, where `{self}` is the name of _this_ canister.
- `CANISTER_CANDID_PATH` - Same as `CANISTER_CANDID_PATH_{self}`, where `{self}` is the name of _this_ canister.

### feat: Support for local ledger calls

If you have an installation of the ICP Ledger (see [Ledger Installation Guide](https://github.com/dfinity/ic/tree/master/rs/rosetta-api/ledger_canister#deploying-locally)), `dfx ledger balance` and `dfx ledger transfer` now support
`--ledger-canister-id` parameter.

Some examples:

```bash
$ dfx ledger \
  --network local \
  balance \
  --ledger-canister-id  rrkah-fqaaa-aaaaa-aaaaq-cai
1000.00000000 ICP

$ dfx ledger \
  --network local \
  transfer --amount 0.1 --memo 0 \
  --ledger-canister-id  rrkah-fqaaa-aaaaa-aaaaq-cai 8af54f1fa09faeca18d294e0787346264f9f1d6189ed20ff14f029a160b787e8
Transfer sent at block height: 1
```

### feat: `dfx ledger account-id` can now compute canister addresses

The `dfx ledger account-id` can now compute addresses of principals and canisters.
The command also supports ledger subaccounts now.

```bash
dfx ledger account-id --of-principal 53zcu-tiaaa-aaaaa-qaaba-cai
dfx ledger --network small02 account-id --of-canister ledger_demo
dfx ledger account-id --of-principal 53zcu-tiaaa-aaaaa-qaaba-cai --subaccount 0000000000000000000000000000000000000000000000000000000000000001
```

### feat: Print the full error chain in case of a failure

All `dfx` commands will now print the full stack of errors that led to the problem, not just the most recent error.
Example:

```
Error: Subaccount '00000000000000000000000000000000000000000000000000000000000000000' is not a valid hex string
Caused by:
  Odd number of digits
```

### fix: dfx import will now import pem files created by `quill generate`

`quill generate` currently outputs .pem files without an `EC PARAMETERS` section.
`dfx identity import` will now correctly identify these as EC keys, rather than Ed25519.

### fix: retry on failure for ledger create-canister, top-up, transfer

dfx now calls `transfer` rather than `send_dfx`, and sets the created_at_time field in order to retry the following commands:

- dfx ledger create-canister
- dfx ledger top-up
- dfx ledger transfer

### feat: Remote canister support

It's now possible to specify that a canister in dfx.json references a "remote" canister on a specific network,
that is, a canister that already exists on that network and is managed by some other project.

Motoko, Rust, and custom canisters may be configured in this way.

This is the general format of the configuration in dfx.json:

```json
{
  "canisters": {
    "<canister name>": {
      "remote": {
        "candid": "<path to candid file to use when building on remote networks>",
        "id": {
          "<network name>": "<principal on network>"
        }
      }
    }
  }
}
```

The "id" field, if set for a given network, specifies the canister ID for the canister on that network.
The canister will not be created or installed on these remote networks.
For other networks, the canister will be created and installed as usual.

The "candid" field, if set within the remote object, specifies the candid file to build against when
building other canisters on a network for which the canister is remote. This definition can differ
from the candid definitions for local builds.

For example, if have an installation of the ICP Ledger (see [Ledger Installation Guide](https://github.com/dfinity/ic/tree/master/rs/rosetta-api/ledger_canister#deploying-locally))
in your dfx.json, you could configure the canister ID of the Ledger canister on the ic network as below. In this case,
the private interfaces would be available for local builds, but only the public interfaces would be available
when building for `--network ic`.

```json
{
  "canisters": {
    "ledger": {
      "type": "custom",
      "wasm": "ledger.wasm",
      "candid": "ledger.private.did",
      "remote": {
        "candid": "ledger.public.did",
        "id": {
          "ic": "ryjl3-tyaaa-aaaaa-aaaba-cai"
        }
      }
    },
    "app": {
      "type": "motoko",
      "main": "src/app/main.mo",
      "dependencies": ["ledger"]
    }
  }
}
```

As a second example, suppose that you wanted to write a mock of the ledger in Motoko.
In this case, since the candid definition is provided for remote networks,
`dfx build` (with implicit `--network local`) will build app against the candid
definitions defined by mock.mo, but `dfx build --network ic` will build app against
`ledger.public.did`.

This way, you can define public update/query functions to aid in local testing, but
when building/deploying to mainnet, references to methods not found in `ledger.public.did`
will be reports as compilation errors.

```json
{
  "canisters": {
    "ledger": {
      "type": "motoko",
      "main": "src/ledger/mock.mo",
      "remote": {
        "candid": "ledger.public.did",
        "id": {
          "ic": "ryjl3-tyaaa-aaaaa-aaaba-cai"
        }
      }
    },
    "app": {
      "type": "motoko",
      "main": "src/app/main.mo",
      "dependencies": ["ledger"]
    }
  }
}
```

### feat: Generating remote canister bindings

It's now possible to generate the interface of a remote canister using a .did file using the `dfx remote generate-binding <canister name>|--all` command. This makes it easier to write mocks for local development.

Currently, dfx can generate .mo, .rs, .ts, and .js bindings.

This is how you specify how to generate the bindings in dfx.json:

```json
{
  "canisters": {
    "<canister name>": {
      "main": "<path to mo/rs/ts/js file that will be generated>",
      "remote": {
        "candid": "<path to candid file to use when generating bindings>"
        "id": {}
      }
    }
  }
}
```

## ic-ref

Upgraded from a432156f24faa16d387c9d36815f7ddc5d50e09f to ab8e3f5a04f0f061b8157c2889f8f5de05f952bb

- Support 128-bit system api for cycles
- Include canister_ranges in the state tree
- Removed limit on cycles in a canister

## Replica

Updated replica to blessed commit 04fe8b0a1262f07c0cec1fdfa838a37607370a61.
This incorporates the following executed proposals:

- [45091](https://dashboard.internetcomputer.org/proposal/45091)
- [43635](https://dashboard.internetcomputer.org/proposal/43635)
- [43633](https://dashboard.internetcomputer.org/proposal/43633)
- [42783](https://dashboard.internetcomputer.org/proposal/42783)
- [42410](https://dashboard.internetcomputer.org/proposal/42410)
- [40908](https://dashboard.internetcomputer.org/proposal/40908)
- [40647](https://dashboard.internetcomputer.org/proposal/40647)
- [40328](https://dashboard.internetcomputer.org/proposal/40328)
- [39791](https://dashboard.internetcomputer.org/proposal/39791)
- [38541](https://dashboard.internetcomputer.org/proposal/38541)

## Motoko

Updated Motoko from 0.6.20 to 0.6.21.

# 0.9.0

## DFX

### feat!: Remove the wallet proxy and the --no-wallet flag

Breaking change: Canister commands, except for `dfx canister create`, will make the call directly, rather than via the user's wallet. The `--no-wallet` flag is thus removed from `dfx canister` as its behavior is the default.

When working with existing canisters, use the `--wallet` flag in conjunction with `dfx identity get-wallet` in order to restore the old behavior.

You will need to upgrade your wallet and each of your existing canisters to work with the new system. To do so, execute the following in each of your dfx projects:

```bash
dfx wallet upgrade
dfx canister --wallet "$(dfx identity get-wallet)" update-settings --all --add-controller "$(dfx identity get-principal)"
```

To upgrade projects that you have deployed to the IC mainnet, execute the following:

```bash
dfx wallet --network ic upgrade
dfx canister --network ic --wallet "$(dfx identity --network ic get-wallet)" update-settings --all --add-controller "$(dfx identity get-principal)"
```

### feat: Add --add-controller and --remove-controller flags for "canister update-settings"

`dfx canister update-settings` previously only let you overwrite the entire controller list; `--add-controller` and `--remove-controller` instead add or remove from the list.

### feat: Add --no-withdrawal flag for "canister delete" for when the canister is out of cycles

`dfx canister delete --no-withdrawal <canister>` can be used to delete a canister without attempting to withdraw cycles.

### fix: set RUST_MIN_STACK to 8MB for ic-starter (and therefore replica)

This matches the value used in production and is meant to exceed the configured 5 MB wasmtime stack.

### fix: asset uploads will retry failed requests as expected

Fixed a defect in asset synchronization where no retries would be attempted after the first 30 seconds overall.

## Motoko

Updated Motoko from 0.6.11 to 0.6.20.

- Implement type union/intersection
- Transform for-loops on arrays into while-loops
- Tighten typing rules for type annotations in patterns
- Candid decoding: skip vec any fast
- Bump up MAX_HP_FOR_GC from 1GB to 3GB
- Candid decoder: Trap if a principal value is too large
- Eliminate bignum calls from for-iteration on arrays
- Improve scheduling
- Improve performance of bignum equality
- Stable signatures: frontend, metadata, command-line args
- Added heartbeat support

## Cycles wallet

- Module hash: 53ec1b030f1891bf8fd3877773b15e66ca040da539412cc763ff4ebcaf4507c5
- https://github.com/dfinity/cycles-wallet/commit/57e53fcb679d1ea33cc713d2c0c24fc5848a9759

## Replica

Updated replica to blessed commit 75138bbf11e201aac47266f07bee289dc18a082b.
This incorporates the following executed proposals:

- [33828](https://dashboard.internetcomputer.org/proposal/33828)
- [31275](https://dashboard.internetcomputer.org/proposal/31275)
- [31165](https://dashboard.internetcomputer.org/proposal/31165)
- [30392](https://dashboard.internetcomputer.org/proposal/30392)
- [30078](https://dashboard.internetcomputer.org/proposal/30078)
- [29235](https://dashboard.internetcomputer.org/proposal/29235)
- [28784](https://dashboard.internetcomputer.org/proposal/28784)
- [27975](https://dashboard.internetcomputer.org/proposal/27975)
- [26833](https://dashboard.internetcomputer.org/proposal/26833)
- [25343](https://dashboard.internetcomputer.org/proposal/25343)
- [23633](https://dashboard.internetcomputer.org/proposal/23633)

# 0.8.4

## DFX

### feat: "rust" canister type

You can now declare "rust" canisters in dfx.json.

```json
{
  "canisters": {
    "canister_name": {
      "type": "rust",
      "package": "crate_name",
      "candid": "path/to/canister_name.did"
    }
  }
}
```

Don't forget to place a `Cargo.toml` in your project root.
Then dfx will build the rust canister with your rust toolchain.
Please also make sure that you have added the WebAssembly compilation target.

```bash
rustup target add wasm32-unknown-unknown
```

You can also create new dfx project with a default rust canister.

```bash
dfx new --type=rust <project-name>
```

### chore: updating dfx new template

Updates dependencies to latest for Webpack, and updates config. Additionally simplifies environment variables for canister ID's in config.

Additionally adds some polish to the starter template, including a favicon and using more semantic html in the example app

### feat: environment variable overrides for executable pathnames

You can now override the location of any executable normally called from the cache by specifying
an environment variable. For example, DFX_ICX_PROXY_PATH will specify the path for `icx-proxy`.

### feat: dfx deploy --mode=reinstall <canister>

`dfx deploy` can now reinstall a single canister, controlled by a new `--mode=reinstall` parameter.
This is destructive (it resets the state of the canister), so it requires a confirmation
and can only be performed on a single canister at a time.

`dfx canister install --mode=reinstall <canister>` also requires the same confirmation,
and no longer works with `--all`.

## Replica

The included replica now supports canister_heartbeat. This only works with rust canisters for the time being,
and does not work with the emulator (`dfx start --emulator`).

# 0.8.3

## DFX

### fix: ic-ref linux binary no longer references /nix/store

This means `dfx start --emulator` has a chance of working if nix is not installed.
This has always been broken, even before dfx 0.7.0.

### fix: replica and ic-starter linux binaries no longer reference /nix/store

This means `dfx start` will work again on linux. This bug was introduced in dfx 0.8.2.

### feat: replaced --no_artificial_delay option with a sensible default.

The `--no-artificial-delay` option not being the default has been causing a lot of confusion.
Now that we have measured in production and already applied a default of 600ms to most subnets deployed out there,
we have set the same default for dfx and removed the option.

## Motoko

Updated Motoko from 0.6.10 to 0.6.11.

- Assertion error messages are now reproducible (#2821)

# 0.8.2

## DFX

### feat: dfx canister delete can now return cycles to a wallet or dank

By default `dfx canister delete` will return cycles to the default cycles wallet.
Cycles can be returned to a designated canister with `--withdraw-cycles-to-canister` and
cycles can be returned to dank at the current identity principal with `--withdraw-cycles-to-dank`
and to a designated principal with `--withdraw-cycles-to-dank-principal`.

### feat: dfx canister create now accepts multiple instances of --controller argument

It is now possible to create canisters with more than one controller by
passing multiple instances of the `--controller parameter to `dfx canister create`.

You will need to upgrade your wallet with `dfx wallet upgrade`, or `dfx wallet --network ic upgrade`

### feat: dfx canister update-settings now accepts multiple instance of --controller argument

It is now possible to configure a canister to have more than one controller by
passing multiple instances of the `--controller parameter to `dfx canister update-settings`.

### feat: dfx canister info and dfx canister status now display all controllers

### feat!: dfx canister create --controller <controller> named parameter

Breaking change: The controller parameter for `dfx canister create` is now passed as a named parameter,
rather than optionally following the canister name.

Old: dfx canister create [canister name] [controller]
New: dfx canister create --controller <controller> [canister name]

### fix: dfx now respects $DFX_CONFIG_ROOT when looking for legacy credentials

Previously this would always look in `$HOME/.dfinity/identity/creds.pem`.

### fix: changed dfx canister (create|update-settings) --memory-allocation limit to 12 GiB

Updated the maximum value for the --memory-allocation value to be 12 GiB (12,884,901,888 bytes)

## Cycles Wallet

- Module hash: 9183a38dd2eb1a4295f360990f87e67aa006f225910ab14880748e091248e086
- https://github.com/dfinity/cycles-wallet/commit/9ef38bb7cd0fe17cda749bf8e9bbec5723da0e95

### Added support for multiple controllers

You will need to upgrade your wallet with `dfx wallet upgrade`, or `dfx wallet --network ic upgrade`

## Replica

The included replica now supports public spec 0.18.0

- Canisters can now have more than one controller
- Adds support for 64-bit stable memory
- The replica now goes through an initialization sequence, reported in its status
  as `replica_health_status`. Until this reports as `healthy`, queries or updates will
  fail.
  ** `dfx start --background` waits to exit until `replica_health_status` is `healthy`.
  ** If you run `dfx start` without `--background`, you can call `dfx ping --wait-healthy`
  to wait until the replica is healthy.

## Motoko

Updated Motoko from 0.6.7 to 0.6.10

- add Debug.trap : Text -> None (motoko-base #288)
- Introduce primitives for `Int` ⇔ `Float` conversions (#2733)
- Fix crashing bug for formatting huge floats (#2737)

# 0.8.1

## DFX

### feat: dfx generate types command

```bash
dfx generate
```

This new command will generate type declarations for canisters in dfx.json.

You can control what will be generated and how with corresponding configuration in dfx.json.

Under dfx.json → "canisters" → "<canister_name>", developers can add a "declarations" config. Options are:

- "output" → directory to place declarations for that canister | default is "src/declarations/<canister_name>"

- "bindings" → [] list of options, ("js", "ts", "did", "mo") | default is "js", "ts", "did"

- "env_override" → a string that will replace process.env.{canister_name_uppercase}\_CANISTER_ID in the "src/dfx/assets/language_bindings/canister.js" template.

js declarations output

- index.js (generated from "src/dfx/assets/language_bindings/canister.js" template)

- <canister_name>.did.js - candid js binding output

ts declarations output

- <canister_name>.did.d.ts - candid ts binding output

did declarations output

- <canister_name>.did - candid did binding output

mo declarations output

- <canister_name>.mo - candid mo binding output

### feat: dfx now supports the anonymous identity

Use it with either of these forms:

```bash
dfx identity use anonymous
dfx --identity anonymous ...
```

### feat: import default identities

Default identities are the pem files generated by `dfx identity new ...` which contain Ed25519 private keys.
They are located at `~/.config/dfx/identity/xxx/identity.pem`.
Now, you can copy such pem file to another computer and import it there.

```bash
dfx identity new alice
cp ~/.config/dfx/identity/xxx/identity.pem alice.pem
# copy the pem file to another computer, then
dfx identity import alice alice.pem
```

Before, people can manually copy the pem files to the target directory to "import". Such workaround still works.
We suggest to use the `import` subcommand since it also validate the private key.

### feat: Can now provide a nonstandard wallet module with DFX_WALLET_WASM environment variable

Define DFX_WALLET_WASM in the environment to use a different wasm module when creating or upgrading the wallet.

## Asset Canister

### fix: trust full asset SHA-256 hashes provided by the caller

When the caller provides SHA-256 hashes (which dfx does), the asset canister will no longer
recompute these hashes when committing the changes. These recomputations were causing
canisters to run out of cycles, or to attempt to exceed the maximum cycle limit per update.

# 0.8.0

The 0.8.0 release includes updates and fixes that are primarily internal to improve existing features and functions rather than user-visible.

## DFX

### fix: dfx identity set-wallet no longer requires --force when used with --network ic

This was intended to skip verification of the wallet canister on the IC network,
but ended up only writing to the wallets.json file if --force was passed.

### chore: updating dependencies

- Support for the latest version of the {IC} specification and replica.

- Updating to latest versions of Motoko, Candid, and agent-rs

### feat: Type Inference Update

- Changes to `dfx new` project template and JavaScript codegen to support type inference in IDE's

- Adding webpack dev server to project template

- Migration path documented at https://sdk.dfinity.org/docs/release-notes/0.8.0-rn.html

# 0.7.7

Breaking changes to frontend code generation, documented in 0.8.0

## DFX

### feat: deploy and canister install will now only upgrade a canister if the wasm actually changed

dfx deploy and dfx canister install now compare the hash of the already-installed module
with the hash of the built canister's wasm output. If they are the same, they leave the canister
in place rather than upgrade it. They will still synchronize assets to an asset canister regardless
of the result of this comparison.

# 0.7.6

## icx-proxy

The streaming callback mechanism now requires the following record structure for the token:

```
type StreamingCallbackToken = record {
    key: text;
    content_encoding: text;
    index: nat;
    sha256: opt blob;
};
```

Previously, the token could be a record with any set of fields.

# 0.7.2

## DFX

### fix: set default cycle balance to 3T

Change the default cycle balance of a canister from 10T cycles to 3T cycles.

## Cycles Wallet

- Module hash: 1404b28b1c66491689b59e184a9de3c2be0dbdd75d952f29113b516742b7f898
- https://github.com/dfinity/cycles-wallet/commit/e902708853ab621e52cb68342866d36e437a694b

### fix: It is no longer possible to remove the last controller.

Fixed an issue where the controller can remove itself from the list of controllers even if it's the only one,
leaving the wallet uncontrolled.
Added defensive checks to the wallet's remove_controller and deauthorize methods.

# 0.7.1

## DFX

### feat: sign request_status for update call

When using `dfx canister sign` to generate a update message, a corresponding
request_status message is also signed and append to the json as `signed_request_status`.
Then after sending the update message, the user can check the request_status using
`dfx canister send message.json --status`.

### fix: wallet will not proxy dfx canister call by default

Previously, `dfx canister call` would proxy queries and update calls via the wallet canister by default.
(There was the `--no-wallet` flag to bypass the proxy and perform the calls as the selected identity.)
However, this behavior had drawbacks, namely each `dfx canister call` was an inter-canister call
by default and calls would take a while to resolve. This fix makes it so that `dfx canister call` no longer
proxies via the wallet by default. To proxy calls via the wallet, you can do
`dfx canister --wallet=<wallet-id> call`.

### feat: add --no-artificial-delay to dfx replica and start

This change adds the `--no-artificial-delay` flag to `dfx start` and `dfx replica`.
The replica shipped with dfx has always had an artificial consensus delay (introduced to simulate
a delay users might see in a networked environment.) With this new flag, that delay can
be lessened. However, you might see increased CPU utilization by the replica process.

### feat: add deposit cycles and uninstall code

This change introduces the `deposit_cycles` and `uninstall_code` management canister
methods as dedicated `dfx canister` subcommands.

### fix: allow consistent use of canisters ids in canister command

This change updates the dfx commands so that they will accept either a canister name
(sourced from your local project) or a valid canister id.

# 0.7.0

## DFX

### feat: add output type to request-status

This change allows you to specify the format the return result for `dfx canister request-status`.

### fix: deleting a canister on a network removes entries for other networks

This change fixes a bug where deleting a canister on a network removed all other entries for
the canister in the canister_ids.json file.

### feat: point built-in `ic` network provider at mainnet

`--network ic` now points to the mainnet IC (as Sodium has been deprecated.)

### feat: add candid UI canister

The dedicated candid UI canister is installed on a local network when doing a `dfx canister install`
or `dfx deploy`.

### fix: Address already in use (os error 48) when issuing dfx start

This fixes an error which occurred when starting a replica right after stopping it.

### feat: ledger subcommands

dfx now supports a dedicated `dfx ledger` subcommand. This allows you to interact with the ledger
canister installed on the Internet Computer. Example commands include `dfx ledger account-id` which
prints the Account Identifier associated with your selected identity, `dfx ledger transfer` which
allows you to transfer ICP from your ledger account to another, and `dfx ledger create-canister` which
allows you to create a canister from ICP.

### feat: update to 0.17.0 of the Interface Spec

This is a breaking change to support 0.17.0 of the Interface Spec. Compute & memory allocation values
are set when creating a canister. An optional controller can also be specified when creating a canister.
Furthermore, `dfx canister set-controller` is removed, in favor of `dfx canister update-settings` which
allows the controller to update the controller, the compute allocation, and the memory allocation of the
canister. The freezing threshold value isn't exposed via dfx cli yet, but it may still be modified by
calling the management canister via `dfx canister call aaaaa-aa update-settings`

### feat: add wallet subcommands

dfx now supports a dedicated `dfx wallet` subcommand. This allows you to interact with the cycles wallet
associated with your selected identity. For example, `dfx wallet balance` to get the cycle balance,
`dfx wallet list-addresses` to display the associated controllers & custodians, and `dfx wallet send <destination> <amount>`
to send cycles to another wallet.

## Cycles Wallet

- Module Hash: a609400f2576d1d6df72ce868b359fd08e1d68e58454ef17db2361d2f1c242a1
- https://github.com/dfinity/cycles-wallet/commit/06bb256ca0738640be51cf84caaced7ea02ca29d

### feat: Use Internet Identity Service.

# 0.7.0-beta.5

## Cycles Wallet

- Module Hash: 3d5b221387875574a9fd75b3165403cf1b301650a602310e9e4229d2f6766dcc
- https://github.com/dfinity/cycles-wallet/commit/c3cbfc501564da89e669a2d9de810d32240baf5f

### feat: Updated to Public Interface 0.17.0

### feat: The wallet_create_canister method now takes a single record argument, which includes canister settings.

### fix: Return correct content type and encoding for non-gz files.

### fix: Updated frontend for changes to canister creation interface.

# 0.7.0-beta.3

## DFX

### fix: assets with an unrecognized file extension will use content-type "application/octet-stream"

# 0.7.0-beta.2

## DFX

### feat: synchronize assets rather than uploading even assets that did not change

DFX will now also delete assets from the container that do not exist in the project.
This means if you stored assets in the container, and they are not in the project,
dfx deploy or dfx install will delete them.

## Asset Canister

### Breaking change: change to store() method signature

- now takes arguments as a single record parameter
- must now specify content type and content encoding, and may specify the sha256

# 0.7.0-beta.1

## DFX

### fix: now deletes from the asset canister assets that no longer exist in the project

### feat: get certified canister info from read state #1514

Added `dfx canister info` command to get certified canister information. Currently this information is limited to the controller of the canister and the SHA256 hash of its WASM module. If there is no WASM module installed, the hash will be None.

## Asset Canister

### Breaking change: change to list() method signature

- now takes a parameter, which is an empty record
- now returns an array of records

### Breaking change: removed the keys() method

- use list() instead

# 0.7.0-beta.0

## DFX

### feat: webserver can now serve large assets

# 0.6.26

## DFX

### feat: add --no-wallet flag and --wallet option to allow Users to bypass Wallet or specify a Wallet to use for calls (#1476)

Added `--no-wallet` flag to `dfx canister` and `dfx deploy`. This allows users to call canister management functionality with their Identity as the Sender (bypassing their Wallet canister.)
Added `--wallet` option to `dfx canister` and `dfx deploy`. This allows users to specify a wallet canister id to use as the Sender for calls.
`--wallet` and `--no-wallet` conflict with each other. Omitting both will invoke the selected Identity's wallet canister to perform calls.

### feat: add canister subcommands `sign` and `send`

Users can use `dfx canister sign ...` to generated a signed canister call in a json file. Then `dfx canister send [message.json]` to the network.

Users can sign the message on an air-gapped computer which is secure to host private keys.

#### Note

- `sign` and `send` currently don't proxy through wallet canister. Users should use the subcommands with `dfx canister --no-wallet sign ...`.

- The `sign` option `--expire-after` will set the `ingress_expiry` to a future timestamp which is current plus the duration.
  Then users can send the message during a 5 minutes time window ending in that `ingress_expiry` timestamp. Sending the message earlier or later than the time window will both result in a replica error.

### feat: implement the HTTP Request proposal in dfx' bootstrap webserver. +

And add support for http requests in the base storage canister (with a default to `/index.html`).

This does not support other encodings than `identity` for now (and doesn't even return any headers). This support will be added to the upgraded asset storage canister built in #1482.

Added a test that uses `curl localhost` to test that the asset storage AND the webserver properly support the http requests.

This commit also upgrades tokio and reqwest in order to work correctly. There are also _some_ performance issues noted (this is slower than the `icx-http-server` for some reason), but those are not considered criticals and could be improved later on.

Renamed the `project_name` in our own generated assets to `canister_name`, for things that are generated during canister build (and not project generation).

### feat: add support for ECDSA on secp256k1

You can now a generate private key via OpenSSL or a simlar tool, import it into dfx, and use it to sign an ingress message.

```bash
openssl ecparam -name secp256k1 -genkey -out identity.pem
dfx identity import <name> identity.pem
dfx identity use <name>
dfx canister call ...
```

## Asset Canister

### feat: The asset canister can now store assets that exceed the message ingress limit (2 MB)

- Please note that neither the JS agent nor the HTTP server have been updated yet to server such large assets.
- The existing interface is left in place for backwards-compatibility, but deprecated:
  ** retrieve(): use get() and get_chunk() instead
  ** store(): use create_batch(), create_chunk(), and commit_batch() instead
  \*\* list(): use keys() instead

# 0.6.25

## DFX

- feat: dfx now provides CANISTER*ID*<canister_name> environment variables for all canisters to "npm build" when building the frontend.

## Agents

### Rust Agent

- feat: AgentError due to request::Error will now include the reqwest error message
  in addition to "Could not reach the server"
- feat: Add secp256k1 support (dfx support to follow)

# 0.6.24

## DFX

- feat: add option to specify initial cycles for newly created canisters (#1433)

Added option to `dfx canister create` and `dfx deploy` commands: `--with-cycles <with-cycles>`.
This allows the user to specify the initial cycle balance of a canister created by their wallet.
This option is a no-op for the Sodium network.

```bash
dfx canister create --with-cycles 8000000000 some_canister
dfx deploy --with-cycles 8000000000
```

Help string:

```
Specifies the initial cycle balance to deposit into the newly
created canister. The specified amount needs to take the
canister create fee into account. This amount is deducted
from the wallet's cycle balance
```

- feat: install `dfx` by version or tag (#1426)

This feature adds a new dfx command `toolchain` which have intuitive subcommands.
The toolchain specifiers can be a complete version number, major minor version, or a tag name.

```bash
dfx toolchain install 0.6.24 # complete version
dfx toolchain install 0.6    # major minor
dfx toolchain install latest # tag name
dfx toolchain default latest
dfx toolchain list
dfx toolchain uninstall latest
```

- fix: onboarding related fixups (#1420)

Now that the Mercury Alpha application subnetwork is up and we are getting ready to onboard devs, the dfx error message for wallet creation has changed:
For example,

```bash
dfx canister --network=alpha create hello
Creating canister "hello"...
Creating the canister using the wallet canister...
Creating a wallet canister on the alpha network.
Unable to create a wallet canister on alpha:
The Replica returned an error: code 3, message: "Sender not authorized to use method."
Wallet canisters on alpha may only be created by an administrator.
Please submit your Principal ("dfx identity get-principal") in the intake form to have one created for you.
```

- feat: add deploy wallet subcommand to identity (#1414)

This feature adds the deploy-wallet subcommand to the dfx identity.
The User provides the ID of the canister onto which the wallet WASM is deployed.

```bash
dfx identity deploy-wallet --help
dfx-identity-deploy-wallet
Installs the wallet WASM to the provided canister id

USAGE:
    dfx identity deploy-wallet <canister-id>

ARGS:
    <canister-id>    The ID of the canister where the wallet WASM will be deployed

FLAGS:
    -h, --help       Prints help information
    -V, --version    Prints version information
```

# 0.6.22

## DFX

- feat: dfx call random value when argument is not provided (#1376)

- fix: canister call can take canister ids for local canisters even if … (#1368)
- fix: address panic in dfx replica command (#1338)
- fix: dfx new webpack.config.js does not encourage running 'js' through ts-… (#1341)

## Sample apps

- There have been updates, improvements, and new sample apps added to the [examples](https://github.com/dfinity/examples/tree/master/motoko) repository.

  All of Motoko sample apps in the [examples](https://github.com/dfinity/examples/tree/master/motoko) repository have been updated to work with the latest release of the SDK.

  There are new sample apps to illustrate using arrays ([Quicksort](https://github.com/dfinity/examples/tree/master/motoko/quicksort)) and building create/read/update/delete (CRUD) operations for a web application [Superheroes](https://github.com/dfinity/examples/tree/master/motoko/superheroes).

- The [LinkedUp](https://github.com/dfinity/linkedup) sample application has been updated to work with the latest release of Motoko and the SDK.

## Motoko

## Agents

## Canister Development Kit (CDK)<|MERGE_RESOLUTION|>--- conflicted
+++ resolved
@@ -4,7 +4,6 @@
 
 ## DFX
 
-<<<<<<< HEAD
 ### feat: Includes motoko-dev-server in new motoko projects
 
 The Motoko project now includes a few new quality-of-life enhancements:
@@ -15,7 +14,7 @@
   - This installs the `motoko-base` and `test` libraries
 - hello world now includes a `lib.mo` and `lib.test.mo` file
   - This demonstrates write tests for your canisters and run them with `npm run test:motoko`
-=======
+
 ### feat: gzip option in dfx.json
 
 `dfx` can gzip wasm module as the final step in building canisters. 
@@ -35,7 +34,6 @@
 ```
 
 You can still specify `.wasm.gz` file for custom canisters directly. If any metadata/optimize/shrink options are set in `dfx.json`, the `.wasm.gz` file will be decompressed, applied all the wasm modifications, and compressed as `.wasm.gz` in the end.
->>>>>>> 58d64559
 
 ### fix: prevented using --argument with --all in canister installation
 
