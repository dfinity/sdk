--- conflicted
+++ resolved
@@ -4,15 +4,13 @@
 
 ## DFX
 
-<<<<<<< HEAD
 ### feat: add `--network` flag to `dfx generate`
 
 `dfx generate`'s generated bindings use network-specific canister IDs depending on the generated language, but there was previously no way to configure which network this was, so it defaulted to local. A `--network` flag has been added for this purpose.
-=======
+
 ### feat: sns config validate
 
 There is a new command that verifies that an SNS initialization config is valid.
->>>>>>> 3c64bce2
 
 ### feat: sns config create
 
