# dfx changelog

# UNRELEASED

<<<<<<< HEAD
## Removed the deprecated <canister_name>_CANISTER_ID environment variables

In dfx 0.14.0, we standardized on `CANISTER_ID_<canister_name_uppercase>` for
environment variables for canister IDs and deprecated the old formats.  This
version removes the old formats. The removed formats are
`<canister_name>_CANISTER_ID` and `<canister_name_uppercase>_CANISTER_ID`.
=======
### feat: display local asset canister URLs in subdomain format

Locally, canisters can either be accessed via `<canister_id>.localhost:<port>` or `localhost:<port>?canisterId=<canister_id>`.
The query parameter format is annoying to handle in SPAs, therefore the subdomain format is now displayed alongside the subdomain version after deployments.

The query parameter format is not removed because Safari does not support localhost subdomains.

### fix: .env files sometimes missing some canister ids

Made it so `dfx deploy` and `dfx canister install` will always write 
environment variables for all canisters in the project that have canister ids
to the .env file, even if they aren't being deployed/installed
or a dependency of a canister being deployed/installed.

### feat: unify CLI options to specify arguments

There are a few subcommands that take `--argument`/`--argument-file` options to set canister call/init arguments.

We unify the related logic to provide consistent user experience.
 
The notable changes are:

- `dfx deploy` now accepts `--argument-file`.
- `dfx deps init` now accepts `--argument-file`.
>>>>>>> c039da61

### feat: candid assist feature

Ask for user input when Candid argument is not provided in `dfx canister call`, `dfx canister install` and `dfx deploy`. 
Previously, we cannot call `dfx deploy --all` when multiple canisters require init args, unless the init args are specified in `dfx.json`. With the Candid assist feature, dfx now asks for init args in terminal when a canister requires init args.

### fix: restored access to URLs like http://localhost:8080/api/v2/status through icx-proxy

Pinned icx-proxy at 69e1408347723dbaa7a6cd2faa9b65c42abbe861, shipped with dfx 0.15.2

This means commands like the following will work again:
```
curl -v --http2-prior-knowledge "http://localhost:$(dfx info webserver-port)/api/v2/status" --output -
```

### feat: `dfx cycles approve` and `transfer --from`

It is now possible to approve other principals to spend cycles on your behalf using `dfx cycles approve <spender> <amount>`.
`dfx cycles transfer` now also supports `--from`, `--from-subaccount`, and `--spender-subaccount`.
For detailed explanations on how these fields work please refer to the [ICRC-2 specification](https://github.com/dfinity/ICRC-1/blob/main/standards/ICRC-2/README.md).

### feat: cut over to dfxvm

The script at https://internetcomputer.org/install.sh now installs
the [dfxvm version manager](https://github.com/dfinity/dfxvm) instead of the dfx binary.

### fix!: removed the `dfx upgrade` command

The `dfx upgrade` command now prints a message directing the user to install dfxvm.

### fix(deps): init/deploy still requires hash check

`dfx deps pull` was recently changed to allow hash mismatch wasm. But `init` and `deploy` weren't change accordingly.

Also the warning of hash mismatch is removed since it scares users and users can't fix it locally.

### fix(generate): Rust canister source candid wrongly deleted

Fixed a bug where `dfx generate` would delete a canister's source candid file if the `declarations.bindings` in `dfx.json` did not include "did".

# 0.17.0

### feat: new starter templates

`dfx new` now has a new set of customizable project templates and an interactive menu for selecting them. Supports the Svelte, Vue, and React frameworks, and Azle and Kybra backends.

### fix: --no-frontend no longer creates a frontend

Previously `dfx new --no-frontend` still created a frontend canister. This behavior is now accessed via `--frontend simple-assets`.

### feat: `dfx cycles redeem-faucet-coupon`

It is now possible to redeem faucet coupons to cycles ledger accounts.

### feat: `dfx cycles convert`

It is now possible to turn ICP into cycles that are stored on the cycles ledger using `dfx cycles convert --amount <amount of ICP>`

### feat: specified_id in dfx.json

In addition to passing `--specified-id` in `dfx deploy` and `dfx canister create`, `specified_id` can be set in `dfx.json`.

If it is set in both places, the specified ID from the command line takes precedence over the one in dfx.json.

### feat: create canister on same subnet as other canisters

`dfx deploy`, `dfx canister create`, and `dfx ledger create-canister` now support the option `--next-to <canister principal>` to create canisters on the same subnet as other canisters.
The [registry canister](https://dashboard.internetcomputer.org/canister/rwlgt-iiaaa-aaaaa-aaaaa-cai#get_subnet_for_canister) is used as the source of truth to figure out the subnet id.

### feat: init_arg in dfx.json

In addition to passing `--argument` or `--argument-file` in `dfx deploy` and `dfx canister install`, `init_arg` can be set in `dfx.json`.

If it is set in both places, the argument from the command line takes precedence over the one in dfx.json.

### feat(deps): init_arg in pullable metadata

Providers can set an optional `init_arg` field in `pullable` metadata.

When consumers run `dfx deps init` without `--argument`, the value in `init_arg` will be used automatically.

Consumers won't have to figure out the init argument by themselves. It can be overwritten by `dfx deps init --argument`.

### fix(deps): dfx deps init will try to set "(null)" init argument

For pulled canisters which have no `init_arg` in `pullable` metadata, `dfx deps init` without `--argument` will try to set `"(null)"` automatically.

This works for canisters with top-level `opt` in init argument. This behavior is consistent with `dfx deploy` and `dfx canister install`.

The init argument can be overwritten by `dfx deps init --argument`.

### fix(deps): content of wasm_hash_url can have extra fields than the hash

It is natural to point `wasm_hash_url` to the `<FILE>.sha256` file generated by `shasum` or `sha256sum` which consists of the hash and the file name.

Now when `dfx deps pull`, such content will be accept properly.

### feat: dfx upgrade will direct the user to install dfxvm if it has been released.

If the latest release of https://github.com/dfinity/dfxvm is >= 1.0, `dfx upgrade` will
direct the user to install dfxvm and then exit.

### feat: fetch did file from canister metadata when making canister calls

`dfx canister call` will always fetch the `.did` file from the canister metadata. If the canister doesn't have the `candid:service` metadata, dfx will fallback to the current behavior of reading the `.did` file from the local build artifact. This fallback behavior is deprecated and we will remove it in a future release. This should not affect Motoko and Rust canisters built from dfx, as `dfx build` automatically writes the Candid metadata into the canister.

If you build with custom canister type, add the following into `dfx.json`:

```
"metadata": [
  { 
    "name": "candid:service"
  }
]
```

If you build the canister without using `dfx`, you can use [ic-wasm](https://github.com/dfinity/ic-wasm/releases) to store the metadata:

```
ic-wasm canister.wasm -o canister.wasm metadata candid:service -f service.did -v public
```

### fix: removed the `dfx toolchain` command

Please use the [dfx version manager](https://github.com/dfinity/dfxvm) instead.

### feat: allow dfxvm install script to bypass confirmation

The dfxvm install script now accepts `DFXVM_INIT_YES=<non empty string>` to skip confirmation.

### chore: bump `ic-agent`, `ic-utils` and `ic-identity-hsm` to 0.32.0

# 0.16.1

### feat: query stats support

When using `dfx canister status`, the output now includes the new query statistics. Those might initially be 0, if the feature is not yet enabled on the subnet the canister is installed in.

### fix: Candid parser when parsing `vec {number}` with `blob` type

Fix the bug that when parsing `vec {1;2;3}` with `blob` type, dfx silently ignores the numbers.

### fix: support `import` for local did file

If the local did file contains `import` or init args, dfx will rewrite the did file when storing in canister metadata.
Due to current limitations of the Candid parser, comments will be dropped during rewriting. 
If the local did file doesn't contain `import` or init args, we will not perform the rewriting, thus preserving the comments.

### fix: subtyping check reports the special opt rule as error

### fix: can now run several dfx canister commands outside of a project

The following commands now work outside of a project:
- `dfx canister start <specific canister id>`
- `dfx canister stop <specific canister id>`
- `dfx canister deposit-cycles <amount> <specific canister id>`
- `dfx canister uninstall-code <specific canister id>`

## Dependencies

### Replica

Updated replica to elected commit 044cfd5147fc97d7e5a214966941b6580c325d72.
This incorporates the following executed proposals:

- [127463](https://dashboard.internetcomputer.org/proposal/127463)
- [127461](https://dashboard.internetcomputer.org/proposal/127461)
- [127104](https://dashboard.internetcomputer.org/proposal/127104)

### Candid UI

Module hash: e5f049a97041217554c1849791c093c4103a6844625be3d6453df2e91abeed35

Fix the HTTP header for deploying in remote environments

# 0.16.0

### feat: large canister modules now supported

When using `dfx deploy` or `dfx canister install`, previously WASM modules larger than 2MiB would be rejected.
They are now automatically submitted via the chunking API if they are large enough.
From a user perspective the limitation will simply have been lifted.

### feat: dfx deps: wasm_hash_url and loose the hash check

Providers can provide the hash through `wasm_hash_url` instead of hard coding the hash directly.

If the hash of downloaded wasm doesn’t match the provided hash (`wasm_hash`, `wasm_hash_url` or read from mainnet state tree), dfx deps won’t abort. Instead, it will print a warning message.

### feat: create canister on specific subnets or subnet types

`dfx deploy`, `dfx canister create`, and `dfx ledger create-canister` now support the option `--subnet <subnet principal>` to create canisters on specific subnets.

`dfx canister create` and `dfx deploy` now support the option `--subnet-type <subnet type>` to create canisters on a random subnet of a certain type.
Use `dfx ledger show-subnet-types` to list the available subnet types

### feat!: update `dfx cycles` commands with mainnet `cycles-ledger` canister ID

The `dfx cycles` command no longer needs nor accepts the `--cycles-ledger-canister-id <canister id>` parameter.

### chore: removed the dfx start --emulator mode

This was deprecated in dfx 0.15.1.

### chore: removed ic-ref from the binary cache

### chore: updated dependencies for new rust projects

Updated to candid 0.10, ic-cdk 0.12, and ic-cdk-timers 0.6

### fix: store playground canister acquisition timestamps with nanosecond precision on all platforms

They've always been stored with nanosecond precisions on Linux and Macos.
Now they are stored with nanosecond precision on Windows too.

### fix: dfx canister delete, when using an HSM identity, no longer fails by trying to open two sessions to the HSM

Previously, this would fail with a PKCS#11: CKR_CRYPTOKI_ALREADY_INITIALIZED error.

## Dependencies

### Motoko

Updated Motoko to [0.10.4](https://github.com/dfinity/motoko/releases/tag/0.10.4)

### Frontend canister

Module hash: 3c86d912ead6de7133b9f787df4ca9feee07bea8835d3ed594b47ee89e6cb730

### Candid UI

Module hash: b91e3dd381aedb002633352f8ebad03b6eee330b7e30c3d15a5657e6f428d815

Fix the routing error when deploying to gitpod/github workspace.
Fix that Candid UI cannot be opened using localhost URL.

### Replica

Updated replica to elected commit 324eb99eb7531369a5ef75560f1a1a652d123714.
This incorporates the following executed proposals:

- [127096](https://dashboard.internetcomputer.org/proposal/127096)
- [127094](https://dashboard.internetcomputer.org/proposal/127094)
- [127034](https://dashboard.internetcomputer.org/proposal/127034)
- [127031](https://dashboard.internetcomputer.org/proposal/127031)
- [126879](https://dashboard.internetcomputer.org/proposal/126879)
- [126878](https://dashboard.internetcomputer.org/proposal/126878)
- [126730](https://dashboard.internetcomputer.org/proposal/126730)
- [126729](https://dashboard.internetcomputer.org/proposal/126729)
- [126727](https://dashboard.internetcomputer.org/proposal/126727)
- [126366](https://dashboard.internetcomputer.org/proposal/126366)
- [126365](https://dashboard.internetcomputer.org/proposal/126365)
- [126293](https://dashboard.internetcomputer.org/proposal/126293)

# 0.15.3

### fix: allow `http://localhost:*` as `connect-src` in the asset canister's CSP

This will enable browsing the asset canister at `http://<canister-id>.localhost:<port>` in most browsers.

### fix: frontend code crashing when there is no canister ID

### feat: `dfx ledger top-up` also accepts canister names

Previously, `dfx ledger top-up` only accepted canister principals. Now it accepts both principals and canister names.

### fix: installer once again detects if curl supports tlsv1.2

A change to `curl --help` output made it so the install script did not detect
that the `--proto` and `--tlsv1.2` options are available.

### chore: skip reserving 8GB of memory when deleting a canister

When dfx deletes a canister, it first withdraws as many cycles as possible from the canister.
While doing so, dfx previously set the memory allocation of the canister to 8GB in order to not run into any memory problems while withdrawing.
This, however, lead to problems with dynamic memory pricing in subnets with a lot of data because then it becomes very expensive to reserve that much data.
dfx now no longer sets a memory allocation. We anticipate fewer problems this way.

### feat: Added support for icx-proxy `--domain` parameter

In order to access a local replica through a domain name or domain names,
it's necessary to pass the `--domain` parameter to icx-proxy.  dfx now supports
this in configuration and as a parameter to dfx start.  You can specify a single
domain or a list of domains in any of the following ways:

- in networks.json, in `.<network>.proxy.domain`
- in dfx.json, in `.networks.<netowrk>.proxy.domain`
- in dfx.json, in `.defaults.proxy.domain`
- to dfx start, as `dfx start --domain <domain1> --domain <domain2> ...`

## Dependencies

### Candid UI

- Module hash: d172df265a14397a460b752ff07598380bc7ebd9c43ece1e82495ae478a88719c
- Internet identity integration in Candid UI. Thanks to @Web3NL!
  + You can customize the II url and derivationOrigin via URL parameter `ii` and `origin` respectively.
- Update with the new profiling API

### Motoko

Updated Motoko to [0.10.3](https://github.com/dfinity/motoko/releases/tag/0.10.3)

# 0.15.2

### fix: `dfx canister delete <canister id>` removes the related entry from the canister id store

Previously, deleting a canister in the project by id rather than by name
would leave the canister id in the canister id store. This would cause
`dfx deploy` to fail.

### fix: dfx extension install can no longer create a corrupt cache directory

Running `dfx cache delete && dfx extension install nns` would previously
create a cache directory containing only an `extensions` subdirectory.
dfx only looks for the existence of a cache version subdirectory to
determine whether it has been installed. The end result was that later
commands would fail when the cache did not contain expected files.

### fix: output_env_file is now considered relative to project root

The .env file location, whether specified as `output_env_file` in dfx.json
or `--output-env-file <file>` on the commandline, is now considered relative
to the project root, rather than relative to the current working directory.

### feat: Read dfx canister install argument from a file

Enables passing large arguments that cannot be passed directly in the command line using the `--argument-file` flag. For example `dfx canister install --argument-file ./my/argument/file.txt my_canister_name`.


### feat: change `list_permitted` and `list_authorized` to an update call.

This requires the `list_authorized` and `list_permitted` methods to be called as an update and disables the ability to
call it as a query call. This resolves a potential security risk.

### fix: `dfx ledger transfer` now logs to stderr messages about duplicates rather than printing them to stdout

The message "transaction is a duplicate of another transaction in block ...", previously printed to stdout, is now logged to stderr. This means that the output of `dfx ledger transfer` to stdout will contain only "Transfer sent at block height <block height>".

### feat: accept more ways to specify cycle and e8s amounts

Underscores (`_`) can now be used to make large numbers more readable. For example: `dfx canister deposit-cycles 1_234_567 mycanister`

Certain suffixes that replace a number of zeros are now supported. The (case-insensitive) suffixes are:
- `k` for `000`, e.g. `500k`
- `m` for `000_000`, e.g. `5m`
- `b` for `000_000_000`, e.g. `50B`
- `t` for `000_000_000_000`, e.g. `0.3T`

For cycles an additional `c` or `C` is also acceptable. For example: `dfx canister deposit-cycles 3TC mycanister`

### feat: added `dfx cycles` command

This won't work on mainnet yet, but can work locally after installing the cycles ledger.

Added the following subcommands:
 - `dfx cycles balance`
 - `dfx cycles transfer <to> <amount>` (transfer cycles from one account to another account)
 - `dfx cycles top-up <to> <amount>` (send cycles from an account to a canister)

## Dependencies

### Motoko

Updated Motoko to [0.10.2](https://github.com/dfinity/motoko/releases/tag/0.10.2)

### Frontend canister

Defining a custom `etag` header no longer breaks certification.

Fixed a certification issue where under certain conditions the fallback file (`/index.html`) was served with an incomplete certificate tree, not proving sufficiently that the fallback file may be used as a replacement.

Add the option to (re)set all permissions using upgrade arguments. This is especially useful for SNSes that cannot make calls as the canister's controller.

- Module hash: 657938477f1dee46db70b5a9f0bd167ec5ffcd2f930a1d96593c17dcddef61b3
- https://github.com/dfinity/sdk/pull/3443
- https://github.com/dfinity/sdk/pull/3451
- https://github.com/dfinity/sdk/pull/3429
- https://github.com/dfinity/sdk/pull/3428
- https://github.com/dfinity/sdk/pull/3421

### Replica

Updated replica to elected commit 69e1408347723dbaa7a6cd2faa9b65c42abbe861.
This incorporates the following executed proposals:

- [126095](https://dashboard.internetcomputer.org/proposal/126095)
- [126000](https://dashboard.internetcomputer.org/proposal/126000)
- [125592](https://dashboard.internetcomputer.org/proposal/125592)
- [125591](https://dashboard.internetcomputer.org/proposal/125591)
- [125504](https://dashboard.internetcomputer.org/proposal/125504)
- [125503](https://dashboard.internetcomputer.org/proposal/125503)
- [125343](https://dashboard.internetcomputer.org/proposal/125343)
- [125342](https://dashboard.internetcomputer.org/proposal/125342)
- [125321](https://dashboard.internetcomputer.org/proposal/125321)
- [125320](https://dashboard.internetcomputer.org/proposal/125320)
- [125002](https://dashboard.internetcomputer.org/proposal/125002)
- [125001](https://dashboard.internetcomputer.org/proposal/125001)
- [124858](https://dashboard.internetcomputer.org/proposal/124858)
- [124857](https://dashboard.internetcomputer.org/proposal/124857)

### Bitcoin canister

Updated Bitcoin canister to [release/2023-10-13](https://github.com/dfinity/bitcoin-canister/releases/tag/release%2F2023-10-13)

# 0.15.1

### feat: Added support for reserved_cycles and reserved_cycles_limit

`dfx canister status` will now display the reserved cycles balance and reserved cycles limit for a canister.

Added command-line options:
  - `dfx canister create --reserved-cycles-limit <limit>`
  - `dfx canister update-settings --reserved-cycles-limit <limit>`

In addition, `dfx deploy` will set `reserved_cycles_limit` when creating canisters if specified in `canisters.<canister>.initialization_values.reserved_cycles_limit` in dfx.json.

### feat: emit management canister idl when imported by Motoko canister

`import management "ic:aaaaa-aa;`

This will automatically produce the idl in the `.dfx` folder.

### fix: Include remote canisters in canisters_to_generate

Generate frontend declarations for remote canisters too because frontend JS code may want to call them.

### feat: dfx extension install <extension> --version <specific version>

Install a specific version of an extension, bypassing version checks.

### feat: Updated handling of missing values in state tree certificates

The `Unknown` lookup of a path in a certificate results in an `AgentError` (the IC returns `Absent` for non-existing paths).

### fix: dfx deploy urls printed for asset canisters

### chore: --emulator parameter is deprecated and will be discontinued soon

Added warning that the `--emulator` is deprecated and will be discontinued soon.

### fix: node engines in starter

Updates node engines to reflect the same engines supported in agent-js.

"node": "^12 || ^14 || ^16 || >=17",
"npm": "^7.17 || >=8"

### feat: deploy to playground

Introduced a new network type called `playground`. Canisters on such networks are not created through standard means, but are instead borrowed from a canister pool.
The canisters time out after a while and new canisters need to be borrowed for further deployments.
To define custom playground networks, use a network definition that includes the `playground` key:
```json
"<network name>": {
  "playground": {
    "playground_canister": "<canister pool id>",
    "timeout_seconds": <amount of seconds after which a canister is returned to the pool>
  }
}
```

Introduced a new network that is available by default called `playground`. Additionally, `--playground` is an alias for `--network playground`.
By default, this network targets the Motoko Playground backend to borrow canisters. The borrowed canisters will be available for 20 minutes, and the timer restarts on new deployments.
When the timer runs out the canister(s) will be uninstalled and are returned to the pool.
Any commands that allow choosing a target network (e.g. `dfx canister call`) require `--playground` or `--network playground` in order to target the borrowed canister(s).
Use `dfx deploy --playground` to deploy simple projects to a canister borrowed from the Motoko Playground.

### feat: `--ic` is shorthand for `--network ic`

For example, `dfx deploy --ic` rather than `dfx deploy --network ic`.

### fix: Motoko base library files in cache are no longer executable

### feat: `dfx start` for shared network warns if ignoring 'defaults' in dfx.json

Background: In order to determine whether to start a project-specific network or the shared network, `dfx start` looks for the `local` network in dfx.json.
   - If found, `dfx start` starts the project-specific local network, applying any `defaults` from dfx.json.
   - If there is no dfx.json, or if dfx.json does not define a `local` network, `dfx start` starts the shared network.  Because the shared network is not specific to any project, `dfx start` ignores any other settings from dfx.json, including `defaults`.

If `dfx start` is starting the shared network from within a dfx project, and that dfx.json contains settings in the `defaults` key for `bitcoin`, `replica`, or `canister_http`, then `dfx start` will warn that it is ignoring those settings.  It will also describe how to define equivalent settings in networks.json.

### fix: dfx canister call --wallet no longer passes the parameter twice

The parameter was erroneously passed twice.  Now it is passed only once.

### fix: Removed deprecation warning about project-specific networks

Removed this warning: "Project-specific networks are deprecated and will be removed after February 2023." While we may remove project-specific networks in the future, it is not imminent.  One key requirement is the ability to run more than one subnet type at one time.

## Dependencies

### icx-proxy

Updated to a version of the icx-proxy that is released with the replica and other related binaries.

Changes in behavior:
- "%%" is no longer accepted when url-decoding filenames for the asset canister.  Though curl supports this, it's not part of the standard. Please replace with %25.
- The icx-proxy now performs response verification.  This has exposed some bugs in the asset canister.  However, since this new icx-proxy matches what the boundary nodes use, this will better match the behavior seen on the mainnet.
- Bugs that this has exposed in the asset canister:
  - after disabling aliasing for an asset, the asset canister will return an incorrect certification in the 404 response.
  - after setting a custom "etag" header in .ic-assets.json, the asset canister will return an incorrect certification in the 200 response.
  - assets with certain characters in the filename (example: "æ") will no longer be served correctly.  The definition of "certain characters" is not yet known.

### Candid UI

- Module hash: 934756863c010898a24345ce4842d173b3ea7639a8eb394a0d027a9423c70b5c
- Add `merge_init_args` method in Candid UI.
- Draw flamegraph for canister upgrade.

### Frontend canister

For certification v1, if none of the requested encoding are certified but another encoding is certified, then the frontend canister once again returns the certificatie even though the response hash won't match.
This allows the verifying side to try to transform the response such that it matches the response hash.
For example, if only the encoding `gzip` is requested but the `identity` encoding is certified, the `gzip` encoding is returned with the certificate for the `identity` encoding.
The verifying side can then unzip the response and will have a valid certificate for the `identity` response.

- Module hash: baf9bcab2ebc2883f850b965af658e66725087933df012ebd35c03929c39efe3
- https://github.com/dfinity/sdk/pull/3369
- https://github.com/dfinity/sdk/pull/3298
- https://github.com/dfinity/sdk/pull/3281

### Replica

Updated replica to elected commit 91bf38ff3cb927cb94027d9da513cd15f91a5b04.
This incorporates the following executed proposals:

- [124795](https://dashboard.internetcomputer.org/proposal/124795)
- [124790](https://dashboard.internetcomputer.org/proposal/124790)
- [124538](https://dashboard.internetcomputer.org/proposal/124538)
- [124537](https://dashboard.internetcomputer.org/proposal/124537)
- [124488](https://dashboard.internetcomputer.org/proposal/124488)
- [124487](https://dashboard.internetcomputer.org/proposal/124487)
  
# 0.15.0

## DFX

### chore: add `--use-old-metering` flag

The `use-old-metering` flag enables old metering in replica. The new metering is enabled in the `starter` by default, so this flag is to compare the default new metering with the old one.

The flag is temporary and will be removed in a few months.

### fix: added https://icp-api.io to the default Content-Security-Policy header

Existing projects will need to change this value in .ic-assets.json or .ic-assets.json5 to include https://icp-api.io

All projects will need to redeploy.

### fix: access to raw assets is now enabled by default

The default value for `allow_raw_access` is now `true`.  This means that by default, the frontend canister will no longer restrict the access of traffic to the `<canister-id>.raw.icp0.io` domain, and will no longer automatically redirect all requests to the certified domain (`<canister-id>.icp0.io`), unless configured explicitly.

Note that existing projects that specify `"allow_raw_access": false` in .ic-assets.json5 will need to change or remove this value manually in order to allow raw access.

### feat!: Removed dfx nns and dfx sns commands

Both have now been turned into the dfx extensions. In order to obtain them, please run `dfx extension install nns` and `dfx extension install sns` respectively. After the installation, you can use them as you did before: `dfx nns ...`, and `dfx sns ...`.

### feat!: Removed dfx replica and dfx bootstrap commands

Use `dfx start` instead.  If you have a good reason why we should keep these commands, please contribute to the discussion at https://github.com/dfinity/sdk/discussions/3163

### fix: Wait for new module hash when installing wallet

A previous change made dfx wait after installing a canister until the replica updated its reported module hash, but this change did not affect wallets. Now dfx waits for wallets too, to eliminate a class of wallet installation errors.

### fix: Ctrl-C right after dfx start will hang for minutes and panics

Early break out from actors starting procedure.

### feat: can disable the warnings about using an unencrypted identity on mainnet

It's now possible to suppress warnings of this form:

```
WARN: The <identity> identity is not stored securely. Do not use it to control a lot of cycles/ICP. Create a new identity with `dfx identity new` and use it in mainnet-facing commands with the `--identity` flag
```

To do so, export the environment variable `DFX_WARNING` with the value `-mainnet_plaintext_identity`.
```bash
export DFX_WARNING="-mainnet_plaintext_identity"
```

Note that this can be combined to also disable the dfx version check warning:
```bash
export DFX_WARNING="-version_check,-mainnet_plaintext_identity"
```

### fix!: restrict `dfx identity new` to safe characters

New identities like `dfx identity new my/identity` or `dfx identity new 'my identity'` can easily lead to problems, either for dfx internals or for usability.
New identities are now restricted to the characters `ABCDEFGHIJKLMNOPQRSTUVWXYZabcdefghijklmnopqrstuvwxyz.-_@0123456789`.
Existing identities are not affected by this change.

## Frontend canister

> **NOTE**: We've re-enabled response verification v2 in the asset canister.

### fix: Certification for aliasing updates on asset deletion

Best explained by an example: Two assets exist with aliasing enabled: `/content` and `/content.html`. Usually, when requesting `/content`, `/content.html` is served because it has aliasing enabled.
But in this scenario, because `/content` exists, it overwrites the alias and `/content` is served when requesting the path `/content`.
When the file `/content` is deleted, `/content` is once again a valid alias of `/content.html`.
Previously, the alias of `/content.html` was not properly updated in the certification tree, making `/content` inaccessible.

### fix: 404 response is now certified for certification v2

Certification v2 allows certifying arbitrary responses. If the requested file does not exist, and the fallback file (`/index.html`) does not exist either,
the frontend canister serves a HTTP 404 response. This response was previously not certified.

### fix!: The CreateAsset batch operation now fails if the asset already exists

Previously, the operation was a no-op if the content type matched, but ignored other, possibly different, asset properties. Now, it fails with an error.

### fix!: http_request_streaming_callback and get_chunk now require the sha256 parameter to be set

The `http_request_streaming_callback()` and `get_chunk()` methods use the `sha256` parameter to ensure that the chunks they return are part of the same asset contents returned by the initial call.  This parameter is now required to be Some(hash).

For `http_request()` and `http_request_streaming_callback()`, there should be no change: all callers of `http_request_streaming_callback()` are expected to pass the entire token returned by `http_request()`, which includes the sha256 parameter.

Any callers of `get_chunk()` should make sure to always pass the `sha256` value returned by the `get()` method.  It will always be present.

## Dependencies

### Motoko

Updated Motoko to [0.9.7](https://github.com/dfinity/motoko/releases/tag/0.9.7)

### Updated candid to 0.9.0

### Candid UI

- Module hash: b9173bb25dabe5e2b736a8f2816e68fba14ca72132f5485ce7b8f16a85737a17
- https://github.com/dfinity/sdk/pull/3260
- https://github.com/dfinity/sdk/pull/3252
- https://github.com/dfinity/candid/pull/449
- https://github.com/dfinity/candid/pull/453

### Frontend canister

- Module hash: e20be8df2c392937a6ae0f70d20ff23b75e8c71d9085a8b8bb438b8c2d4eafe5
- https://github.com/dfinity/sdk/pull/3337
- https://github.com/dfinity/sdk/pull/3298
- https://github.com/dfinity/sdk/pull/3256
- https://github.com/dfinity/sdk/pull/3252
- https://github.com/dfinity/sdk/pull/3249
- https://github.com/dfinity/sdk/pull/3212
- https://github.com/dfinity/sdk/pull/3227

### Replica

Updated replica to elected commit cabe2ae3ca115b1a3f24d75814d4f8e317b2964d.
This incorporates the following executed proposals:

- [124331](https://dashboard.internetcomputer.org/proposal/124331)
- [124330](https://dashboard.internetcomputer.org/proposal/124330)
- [124272](https://dashboard.internetcomputer.org/proposal/124272)
- [124021](https://dashboard.internetcomputer.org/proposal/124021)
- [123977](https://dashboard.internetcomputer.org/proposal/123977)
- [123976](https://dashboard.internetcomputer.org/proposal/123976)
- [123922](https://dashboard.internetcomputer.org/proposal/123922)
- [123784](https://dashboard.internetcomputer.org/proposal/123784)
- [123730](https://dashboard.internetcomputer.org/proposal/123730)
- [123711](https://dashboard.internetcomputer.org/proposal/123711)
- [123474](https://dashboard.internetcomputer.org/proposal/123474)
- [123410](https://dashboard.internetcomputer.org/proposal/123410)
- [123311](https://dashboard.internetcomputer.org/proposal/123311)

# 0.14.2

## DFX

### feat: deprecate `dfx bootstrap` and `dfx replica` commands

Please use `dfx start` instead, which is a combination of the two commands.

If you have a good reason why we should keep these commands, please contribute to the discussion at https://github.com/dfinity/sdk/discussions/3163

### feat: add optional custom build command for asset canisters

The custom build command can be set in `dfx.json` the same way it is set for `custom` type canisters. If the command is not provided, DFX will fallback to the default `npm run build` command.

```json
{
  "canisters": {
    "ui": {
      "type": "assets",
      "build": ["<custom build command>"]
    }
  }
}
```

### fix: Diagnose duplicate assets and display upgrade steps

If `dfx deploy` detects duplicate assets in the dist/ and frontend assets/ directories, it will now suggest upgrade steps.

### fix: motoko canisters can import other canisters with service constructor

After specific canister builder output wasm and candid file, `dfx` will do some post processing on the candid file.

The complete IDL will be copied into `.dfx` folder with name `constructor.did`.
It will be used for type checking during canister installation.

Then it is separated into two parts: `service.did` and `init_args.txt`, corresponding to canister metadata `candid:service` and `candid:args`.

`service.did` will be imported during dependent canisters building. And it will also be used by the Motoko LSP to provide IDE support.

### fix: dfx start now respects the network replica port configuration in dfx.json or networks.json

## Frontend canister

> **NOTE**: We've disabled response verification v2 in the asset canister while we improve test coverage.

The redirect from `.raw.ic0.app` now redirects to `.ic0.app` instead of `.icp0.io`

The `validate_commit_proposed_batch()` method no longer requires any permission to call.

The asset canister now enforces limits during upload.  These limits to not apply to assets already uploaded.

Unconditional limits:
- `create_batch()` now fails if `dfx deploy --by-proposal` got as far as calling `propose_commit_batch()`, and the batch has not since been committed or deleted.

Configurable limits:
- `max_batches`: limits number of batches being uploaded.
- `max_chunks`: limits total number of chunks across all batches being uploaded.
- `max_bytes`: limits total size of content bytes across all chunks being uploaded.

Added methods:
- `configure()` to set limits
- `validate_configure()`: companion method for SNS
- `get_configuration()`: to view limits

Suggestions for configured limits:
- dapps controlled by SNS: max_batches=1; max_chunks and max_bytes based on asset composition.
- dapps not controlled by SNS: unlimited (which is the default)

Note that as always, if `dfx deploy` does not completely upload and commit a batch, the asset canister will retain the batch until 5 minutes have passed since the last chunk was uploaded.  If you have configured limits and the combination of an unsuccessful deployment and a subsequent attempt would exceed those limits, you can either wait 5 minutes before running `dfx deploy` again, or delete the incomplete batch with `delete_batch()`.

### fix: return the correct expr_path for index.html fallback routes

Previously, the requested path was used to construct the `expr_path` for the `index.html` fallback route.  This was incorrect, as the `expr_path` should be the path of the `index.html` file itself in this case.

## Frontend canister assets synchronization

### fix: now retries failed `create_chunk()` calls

Previously, it would only retry when waiting for the request to complete.

### fix: now considers fewer error types to be retryable

Previously, errors were assumed to be retryable, except for a few specific error messages and 403/unauthorized responses.  This could cause deployment to appear to hang until timeout.

Now, only transport errors and timeout errors are considered retryable.

## Dependencies

### Frontend canister

- Module hash: 1286960c50eb7a773cfb5fdd77cc238588f39e21f189cc3eb0f35199a99b9c7e
- https://github.com/dfinity/sdk/pull/3205
- https://github.com/dfinity/sdk/pull/3198
- https://github.com/dfinity/sdk/pull/3154
- https://github.com/dfinity/sdk/pull/3158
- https://github.com/dfinity/sdk/pull/3144

### ic-ref

Updated ic-ref to 0.0.1-a9f73dba

### Cycles wallet

Updated cycles wallet to `20230530` release:
- Module hash: c1290ad65e6c9f840928637ed7672b688216a9c1e919eacbacc22af8c904a5e3
- https://github.com/dfinity/cycles-wallet/commit/313fb01d59689df90bd3381659d94164c2a61cf4

### Motoko

Updated Motoko to 0.9.3

### Replica

Updated replica to elected commit ef8ca68771baa20a14af650ab89c9b31b1dc9a5e.
This incorporates the following executed proposals:
- [123248](https://dashboard.internetcomputer.org/proposal/123248)
- [123021](https://dashboard.internetcomputer.org/proposal/123021)
- [123007](https://dashboard.internetcomputer.org/proposal/123007)
- [122923](https://dashboard.internetcomputer.org/proposal/122923)
- [122924](https://dashboard.internetcomputer.org/proposal/122924)
- [122910](https://dashboard.internetcomputer.org/proposal/122910)
- [122911](https://dashboard.internetcomputer.org/proposal/122911)
- [122746](https://dashboard.internetcomputer.org/proposal/122746)
- [122748](https://dashboard.internetcomputer.org/proposal/122748)
- [122617](https://dashboard.internetcomputer.org/proposal/122617)
- [122615](https://dashboard.internetcomputer.org/proposal/122615)

# 0.14.1

## DFX

### fix: `dfx canister delete` without stopping first

When running `dfx canister delete` on a canister that has not been stopped, dfx will now confirm the deletion instead of erroring.

### feat: gzip option in dfx.json

`dfx` can gzip wasm module as the final step in building canisters.

This behavior is disabled by default.

You can enable it in `dfx.json`:

```json
{
  "canisters" : {
    "app" : {
      "gzip" : true
    }
  }
}
```

You can still specify `.wasm.gz` file for custom canisters directly. If any metadata/optimize/shrink options are set in `dfx.json`, the `.wasm.gz` file will be decompressed, applied all the wasm modifications, and compressed as `.wasm.gz` in the end.

### fix: prevented using --argument with --all in canister installation

Removed `dfx deploy`'s behavior of providing the same argument to all canisters, and `dfx canister install`'s behavior of providing an empty argument to all canisters regardless of what was specified. Now installing multiple canisters and providing an installation argument is an error in both commands.

### chore: make `sns` subcommands visible in `dfx help`

### chore: upgraded to clap v4

Updated the command-parsing library to v4. Some colors may be different.

### feat: dfx deps subcommands

This feature was named `dfx pull` before. To make a complete, intuitive user experience, we present a set of subcommands under `dfx deps`:

- `dfx deps pull`: pull the dependencies from mainnet and generate `deps/pulled.json`, the candid files of direct dependencies will also be put into `deps/candid/`;
- `dfx deps init`: set the init arguments for the pulled dependencies and save the data in `deps/init.json`;
- `dfx deps deploy`: deploy the pulled dependencies on local replica with the init arguments recorded in `deps/init.json`;

All generated files in `deps/` are encouraged to be version controlled.

### chore: Add the `nns-dapp` and `internet_identity` to the local canister IDs set by `dfx nns import`
`dfx nns install` installs a set of canisters in a local replica.  `dfx nns import` complements this by setting the canister IDs so that they can be queried by the user.  But `dfx nns import` is incomplete.  Now it will also provide the IDs of the `nns-dapp` and `internet_identity` canisters.

### feat: `.env` file includes all created canister IDs
Previously the `.env` file only included canister IDs for canisters that were listed as explicit dependencies during the build process.
Now all canisters that have a canister ID for the specified network are included in `.env`.

### feat!: Ask for user consent when removing themselves as principal

Removing oneself (or the wallet one uses) can result in the loss of control over a canister.
Therefore `dfx canister update-settings` now asks for extra confirmation when removing the currently used principal/wallet from the list of controllers.
To skip this check in CI, use either the `--yes`/`-y` argument or use `echo "yes" | dfx canister update-settings <...>`.

### fix: dfx start will restart replica if it does not report healthy after launch

If the replica does not report healthy at least once after launch,
dfx will terminate and restart it.

### fix: dfx start now installs the bitcoin canister when bitcoin support is enabled

This is required for future replica versions.

Adds a new field `canister_init_arg` to the bitcoin configuration in dfx.json and networks.json.  Its default is documented in the JSON schema and is appropriate for the canister wasm bundled with dfx.

### fix: no longer enable the bitcoin_regtest feature

### docs: cleanup of documentation

Cleaned up documentation of IC SDK.

## Asset Canister Synchronization

### feat: Added more detailed logging to `ic-asset`.

Now, `dfx deploy -v` (or `-vv`) will print the following information:
- The count for each `BatchOperationKind` in `CommitBatchArgs`
- The number of chunks uploaded and the total bytes
- The API version of both the `ic-asset` and the canister
- (Only for `-vv`) The value of `CommitBatchArgs`

### fix: Commit batches incrementally in order to account for more expensive v2 certification calculation

In order to allow larger changes without exceeding the per-message instruction limit, the sync process now:
- sets properties of assets already in the canister separately from the rest of the batch.
- splits up the rest of the batch into groups of up to 500 operations.

### fix: now retries failed `create_chunk()` calls

Previously, it would only retry when waiting for the request to complete.

### fix: now considers fewer error types to be retryable

Previously, errors were assumed to be retryable, except for a few specific error messages and 403/unauthorized responses.  This could cause deployment to appear to hang until timeout.

Now, only transport errors and timeout errors are considered retryable.

## Dependencies

### Frontend canister

The asset canister now properly removes the v2-certified response when `/index.html` is deleted.

Fix: The fallback file (`/index.html`) will now be served when using certification v2 if the requested path was not found.

The HttpResponse type now explicitly mentions the `upgrade : Option<bool>` field instead of implicitly returning `None` all the time.

The asset canister no longer needs to use `await` for access control checks. This will speed up certain operations.

- Module hash: 651425d92d3796ddae581191452e0e87484eeff4ff6352fe9a59c7e1f97a2310
- https://github.com/dfinity/sdk/pull/3120
- https://github.com/dfinity/sdk/pull/3112

### Motoko

Updated Motoko to 0.8.8

### Replica

Updated replica to elected commit b3b00ba59c366384e3e0cd53a69457e9053ec987.
This incorporates the following executed proposals:
- [122529](https://dashboard.internetcomputer.org/proposal/122529)
- [122284](https://dashboard.internetcomputer.org/proposal/122284)
- [122198](https://dashboard.internetcomputer.org/proposal/122198)
- [120591](https://dashboard.internetcomputer.org/proposal/120591)
- [119318](https://dashboard.internetcomputer.org/proposal/119318)
- [118023](https://dashboard.internetcomputer.org/proposal/118023)
- [116294](https://dashboard.internetcomputer.org/proposal/116294)
- [116135](https://dashboard.internetcomputer.org/proposal/116135)
- [114479](https://dashboard.internetcomputer.org/proposal/114479)
- [113136](https://dashboard.internetcomputer.org/proposal/113136)
- [111932](https://dashboard.internetcomputer.org/proposal/111932)
- [111724](https://dashboard.internetcomputer.org/proposal/111724)
- [110724](https://dashboard.internetcomputer.org/proposal/110724)
- [109500](https://dashboard.internetcomputer.org/proposal/109500)
- [108153](https://dashboard.internetcomputer.org/proposal/108153)
- [107668](https://dashboard.internetcomputer.org/proposal/107668)
- [107667](https://dashboard.internetcomputer.org/proposal/107667)
- [106868](https://dashboard.internetcomputer.org/proposal/106868)
- [106817](https://dashboard.internetcomputer.org/proposal/106817)
- [105666](https://dashboard.internetcomputer.org/proposal/105666)
- [104470](https://dashboard.internetcomputer.org/proposal/104470)
- [103281](https://dashboard.internetcomputer.org/proposal/103281)
- [103231](https://dashboard.internetcomputer.org/proposal/103231)
- [101987](https://dashboard.internetcomputer.org/proposal/101987)

# 0.14.0

## DFX

### fix: stop `dfx deploy` from creating a wallet if all canisters exist

### feat: expose `wasm-opt` optimizer in `ic-wasm` to users

Add option to specify an "optimize" field for canisters to invoke the `wasm-opt` optimizer through `ic-wasm`.

This behavior is disabled by default.

If you want to enable this behavior, you can do so in dfx.json:

    "canisters" : {
        "app" : {
            "optimize" : "cycles"
        }
    }

The options are "cycles", "size", "O4", "O3", "O2", "O1", "O0", "Oz", and "Os".  The options starting with "O" are the optimization levels that `wasm-opt` provides. The "cycles" and "size" options are recommended defaults for optimizing for cycle usage and binary size respectively.

### feat: updates the dfx new starter project for env vars

- Updates the starter project for env vars to use the new `dfx build` & `dfx deploy` environment variables
- Changes the format of the canister id env vars to be `CANISTER_ID_<canister_name_uppercase>`, for the frontend declaraction file to be consistent with the dfx environment variables. `CANISTER_ID` as both a prefix and suffix are supported for backwards compatibility.

### fix!: --clean required when network configuration changes

If the network configuration has changed since last time `dfx start` was run, `dfx start` will now error if you try to run it without `--clean`, to avoid spurious errors. You can provide the `--force` flag if you are sure you want to start it without cleaning state.

### feat: --artificial-delay flag

The local replica uses a 600ms delay by default when performing update calls. With `dfx start --artificial-delay <ms>`, you can decrease this value (e.g. 100ms) for faster integration tests, or increase it (e.g. 2500ms) to mimick mainnet latency for e.g. UI responsiveness checks.

### fix: make sure assetstorage did file is created as writeable.

### feat: specify id when provisional create canister

When creating a canister on non-mainnet replica, you can now specify the canister ID.

`dfx canister create <CANISTER_NAME> --specified-id <PRINCIPAL>`

`dfx deploy <CANISTER_NAME> --specified-id <PRINCIPAL>`

You can specify the ID in the range of `[0, u64::MAX / 2]`.
If not specify the ID, the canister will be created in the range of `[u64::MAX / 2 + 1, u64::MAX]`.
This canister ID allocation behavior only applies to the replica, not the emulator (ic-ref).

### feat: dfx nns install --ledger-accounts

`dfx nns install` now takes an option `--ledger-accounts` to initialize the ledger canister with these accounts.

### fix: update Rust canister template.

`ic-cdk-timers` is included in the dependencies.

### chore: change the default Internet Computer gateway domain to `icp0.io`

By default, DFX now uses the `icp0.io` domain to connect to Internet Computer as opposed to using `ic0.app`.
Canisters communicating with `ic0.app` will continue to function nominally.

### feat: --no-asset-upgrade

### feat: confirmation dialogues are no longer case sensitive and accept 'y' in addition to 'yes'

### fix: `dfx generate` no longer requires canisters to have a canister ID
Previously, canisters required that the canister was created before `dfx generate` could be called.

As a result, the `--network` parameter does not have an impact on the result of `dfx generate` anymore.
This means that `dfx generate` now also generates type declarations for remote canisters.

### fix: Make `build` field optional in dfx.json

The `build` field in custom canisters was already optional in code, but this fixes it in the schema.

By specifying the `--no-asset-upgrade` flag in `dfx deploy` or `dfx canister install`, you can ensure that the asset canister itself is not upgraded, but instead only the assets themselves are installed.

### feat: Get identity from env var if present

The identity may be specified using the environment variable `DFX_IDENTITY`.

### feat: Add DFX_ASSETS_WASM

Added the ability to configure the WASM module used for assets canisters through the environment variable `DFX_ASSETS_WASM`.

### fix: dfx deploy and icx-asset no longer retry on permission failure

### feat: --created-at-time for the ledger functions: transfer, create-canister, and top-up

### fix: ledger transfer duplicate transaction prints the duplicate transaction response before returning success to differentiate between a new transaction response and between a duplicate transaction response.

Before it was possible that a user could send 2 ledger transfers with the same arguments at the same timestamp and both would show success but there would have been only 1 ledger transfer. Now dfx prints different messages when the ledger returns a duplicate transaction response and when the ledger returns a new transaction response.

### chore: clarify `dfx identity new` help text

### chore: Add a message that `redeem_faucet_coupon` may take a while to complete

### feat: dfx deploy <frontend canister name> --by-proposal

This supports asset updates through SNS proposal.

Uploads asset changes to an asset canister (propose_commit_batch()), but does not commit them.

The SNS will call `commit_proposed_batch()` to commit the changes.  If the proposal fails, the caller of `dfx deploy --by-proposal` should call `delete_batch()`.

### feat: dfx deploy <frontend canister name> --compute-evidence

Builds the specified asset canister, determines the batch operations required to synchronize the assets, and computes a hash ("evidence") over those batch operations.  This evidence will match the evidence computed by `dfx deploy --by-proposal`, and which will be specified in the update proposal.

No permissions are required to compute evidence, so this can be called with `--identity anonymous` or any other identity.

## Asset Canister

Added `validate_take_ownership()` method so that an SNS is able to add a custom call to `take_ownership()`.

Added `is_aliased` field to `get_asset_properties` and `set_asset_properties`.

Added partial support for proposal-based asset updates:
- Batch ids are now stable.  With upcoming changes to support asset updates by proposal,
  having the asset canister not reuse batch ids will make it easier to verify that a particular
  batch has been proposed.
- Added methods:
  - `propose_commit_batch()` stores batch arguments for later commit
  - `delete_batch()` deletes a batch, intended for use after compute_evidence if cancellation needed
  - `compute_evidence()` computes a hash ("evidence") over the proposed batch arguments. Once evidence computation is complete, batch will not expire.
  - `commit_proposed_batch()` commits batch previously proposed (must have evidence computed)
  - `validate_commit_proposed_batch()` required validation method for SNS

Added `api_version` endpoint. With upcoming changes we will introduce breaking changes to asset canister's batch upload process. New endpoint will help `ic-asset` with differentiation between API version, and allow it to support all versions of the asset canister.

Added support for v2 asset certification. In comparison to v1, v2 asset certification not only certifies the http response body, but also the headers. The v2 spec is first published in [this PR](https://github.com/dfinity/interface-spec/pull/147)

Added canister metadata field `supported_certificate_versions`, which contains a comma-separated list of all asset certification protocol versions. You can query it e.g. using `dfx canister --network ic metadata <canister name or id> supported_certificate_versions`. In this release, the value of this metadata field value is `1,2` because certification v1 and v2 are supported.

Fixed a bug in `http_request` that served assets with the wrong certificate. If no encoding specified in the `Accept-Encoding` header is available with a certificate, an available encoding is returned without a certificate (instead of a wrong certificate, which was the case previously). Otherwise, nothing changed.
For completeness' sake, the new behavior is as follows:
- If one of the encodings specified in the `Accept-Encoding` header is available with certification, it now is served with the correct certificate.
- If no requested encoding is available with certification, one of the requested encodings is returned without a certificate (instead of a wrong certificate, which was the case previously).
- If no encoding specified in the `Accept-Encoding` header is available, a certified encoding that is available is returned instead.

Added support for API versioning of the asset canister in `ic-asset`.

Added functionality that allows you to set asset properties during `dfx deploy`, even if the asset has already been deployed to a canister in the past. This eliminates the need to delete and re-deploy assets to modify properties - great news! This feature is also available when deploying assets using the `--by-proposal` flag. As a result, the API version of the frontend canister has been incremented from `0` to `1`. The updated `ic-asset` version (which is what is being used during `dfx deploy`) will remain compatible with frontend canisters implementing both API `0` and `1`. However, please note that the new frontend canister version (with API `v1`) will not work with tooling from before the dfx release (0.14.0).

## Dependencies

### Frontend canister

- API version: 1
- Module hash: e7866e1949e3688a78d8d29bd63e1c13cd6bfb8fbe29444fa606a20e0b1e33f0
- https://github.com/dfinity/sdk/pull/3094
- https://github.com/dfinity/sdk/pull/3002
- https://github.com/dfinity/sdk/pull/3065
- https://github.com/dfinity/sdk/pull/3058
- https://github.com/dfinity/sdk/pull/3057
- https://github.com/dfinity/sdk/pull/2960
- https://github.com/dfinity/sdk/pull/3051
- https://github.com/dfinity/sdk/pull/3034
- https://github.com/dfinity/sdk/pull/3023
- https://github.com/dfinity/sdk/pull/3022
- https://github.com/dfinity/sdk/pull/3021
- https://github.com/dfinity/sdk/pull/3019
- https://github.com/dfinity/sdk/pull/3016
- https://github.com/dfinity/sdk/pull/3015
- https://github.com/dfinity/sdk/pull/3001
- https://github.com/dfinity/sdk/pull/2987
- https://github.com/dfinity/sdk/pull/2982

### Motoko

Updated Motoko to 0.8.7

### ic-ref

Updated ic-ref to 0.0.1-ca6aca90

### ic-btc-canister

Started bundling ic-btc-canister, release 2023-03-31

# 0.13.1

## Asset Canister

Added validate_grant_permission() and validate_revoke_permission() methods per SNS requirements.

## Dependencies

### Frontend canister

- Module hash: 98863747bb8b1366ae5e3c5721bfe08ce6b7480fe4c3864d4fec3d9827255480
- https://github.com/dfinity/sdk/pull/2958

# 0.13.0

## DFX

### feat: Add dfx sns download

This allows users to download SNS canister WASMs.

### fix: fixed error text
- `dfx nns install` had the wrong instructions for setting up the local replica type

### fix: creating an identity with `--force` no longer switches to the newly created identity

### feat(frontend-canister)!: reworked to use permissions-based access control

The permissions are as follows:
- ManagePermissions: Can grant and revoke permissions to any principal.  Controllers implicitly have this permission.
- Prepare: Can call create_batch and create_chunk
- Commit: Can call commit_batch and methods that manipulate assets directly, as well as any method permitted by Prepare.

For upgraded frontend canisters, all authorized principals will be granted the Commit permission.
For newly deployed frontend canisters, the initializer (first deployer of the canister) will be granted the Commit permission.

Added three new methods:
- list_permitted: lists principals with a given permission.
  - Callable by anyone.
- grant_permission: grants a single permission to a principal
  - Callable by Controllers and principals with the ManagePermissions permission.
- revoke_permission: removes a single permission from a principal
  - Any principal can revoke its own permissions.
  - Only Controllers and principals with the ManagePermissions permission can revoke the permissions of other principals.

Altered the behavior of the existing authorization-related methods to operate only on the "Commit" permission.  In this way, they are backwards-compatible.
- authorize(principal): same as grant_permission(principal, Commit)
- deauthorize(principal): same as revoke_permission(permission, Commit)
- list_authorized(): same as list_permitted(Commit)

### fix(frontend-canister)!: removed ability of some types of authorized principals to manage the ACL

It used to be the case that any authorized principal could authorize and deauthorize any other principal.
This is no longer the case.  See rules above for grant_permission and revoke_permission.

### feat(frontend-canister)!: default secure configuration for assets in frontend project template

- Secure HTTP headers, preventing several typical security vulnerabilities (e.g. XSS, clickjacking, and many more). For more details, see comments in `headers` section in [default `.ic-assets.json5`](https://raw.githubusercontent.com/dfinity/sdk/master/src/dfx/assets/new_project_node_files/src/__project_name___frontend/src/.ic-assets.json5).
- Configures `allow_raw_access` option in starter `.ic-assets.json5` config files, with the value set to its default value (which is `false`). We are showing that configuration in the default starter projects for the sake of easier discoverability, even though its value is set to the default.

### feat(frontend-canister)!: add `allow_raw_access` config option

By default, the frontend canister will now restrict the access of traffic to the `<canister-id>.raw.ic0.app` domain, and will automatically redirect all requests to the certified domain (`<canister-id>.ic0.app`), unless configured explicitly. Below is an example configuration to allow access to the `robots.txt` file from the "raw" domain:
```json
[
  {
    "match": "robots.txt",
    "allow_raw_access": true
  }
]
```

**Important**: Note that any assets already uploaded to an asset canister will be protected by this redirection, because at present the asset synchronization process does not update the `allow_raw_access` property, or any other properties, after creating an asset.  This also applies to assets that are deployed without any configuration, and later configured to allow raw access.
At the present time, there are two ways to reconfigure an existing asset:
1. re-create the asset
    1. delete the asset in your project's directory
    1. execute `dfx deploy`
    1. re-create the asset in your project's directory
    1. modify `.ic-assets.json` acordingly
    1. execute `dfx deploy`
2. via manual candid call
    ```
    dfx canister call PROJECT_NAME_frontend set_asset_properties '( record { key="/robots.txt"; allow_raw_access=opt(opt(true)) })'
    ```

### feat(frontend-canister): pretty print asset properties when deploying assets to the canister

### feat(frontend-canister): add take_ownership() method

Callable only by a controller.  Clears list of authorized principals and adds the caller (controller) as the only authorized principal.

### feat(ic-ref):
- `effective_canister_id` used for `provisional_create_canister_with_cycles` is passed as an command-line argument (defaults to `rwlgt-iiaaa-aaaaa-aaaaa-cai` if not provided or upon parse failure)

### feat(frontend-canister): add `get_asset_properties` and `set_asset_properties` to frontend canister

As part of creating the support for future work, it's now possible to get and set AssetProperties for assets in frontend canister.

### feat: add `--argument-file` argument to the `dfx canister sign` command

Similar to how this argument works in `dfx canister call`, this argument allows providing arguments for the request from a file.

### feat: Add support for a default network key

A remote canister ID can now be specified for the `__default` network.  If specified, `dfx` will assume that the canister is remote at the specified canister ID for all networks that don't have a dedicated entry.

### feat: use OS-native keyring for pem file storage

If keyring integration is available, PEM files (except for the default identity) are now by default stored in the OS-provided keyring.
If it is not available, it will fall back on the already existing password-encrypted PEM files.
Plaintext PEM files are still available (e.g. for use in non-interactive situations like CI), but not recommended for use since they put the keys at risk.

To force the use of one specific storage mode, use the `--storage-mode` flag with either `--storage-mode password-protected` or `--storage-mode plaintext`.
This works for both `dfx identity new` and `dfx identity import`.

The flag `--disable-encryption` is deprecated in favour of `--storage-mode plaintext`. It has the same behavior.

### feat(frontend-canister): better control and overview for asset canister authorized principals

The asset canister now has two new functions:
- Query function `list_authorized` displays a list of all principals that are currently authorized to change assets and the list of authorized principals.
- Update function `deauthorize` that removes a principal from the list of authorized principals. It can be called by authorized principals and cotrollers of the canister.

In addition, the update function `authorize` has new behavior:
Now, controllers of the asset canister are always allowed to authorize new principals (including themselves).

### fix: add retry logic to `dfx canister delete`

`dfx canister delete` tries to withdraw as many cycles as possible from a canister before deleting it.
To do so, dfx has to manually send all cycles in the canister, minus some margin.
The margin was previously hard-coded, meaning that withdrawals can fail if the margin is not generous enough.
Now, upon failure with some margin, dfx will retry withdrawing cycles with a continuously larger margin until withdrawing succeeds or the margin becomes larger than the cycles balance.

### fix: dfx deploy --mode reinstall for a single Motoko canister fails to compile

The Motoko compiler expects all imported canisters' .did files to be in one folder when it compiles a canister.
`dfx` failed to organize the .did files correctly when running `dfx deploy <single Motoko canister>` in combintaion with the `--mode reinstall` flag.

### fix: give more cycles margin when deleting canisters

There have been a few reports of people not being able to delete canisters.
The error happens if the temporary wallet tries to transfer out too many cycles.
The number of cycles left in the canister is bumped a little bit so that people can again reliably delete their canisters.

## Dependencies

Updated candid to 0.8.4
- Bug fix in TS bindings
- Pretty print numbers

### Frontend canister

- Module hash: d12e4493878911c21364c550ca90b81be900ebde43e7956ae1873c51504a8757
- https://github.com/dfinity/sdk/pull/2942

### ic-ref

Updated ic-ref to master commit `3cc51be5`

### Motoko

Updated Motoko to 0.7.6

### Replica

Updated replica to elected commit b5a1a8c0e005216f2d945f538fc27163bafc3bf7.
This incorporates the following executed proposals:

- [100821](https://dashboard.internetcomputer.org/proposal/100821)
- [97472](https://dashboard.internetcomputer.org/proposal/97472)
- [96114](https://dashboard.internetcomputer.org/proposal/96114)
- [94953](https://dashboard.internetcomputer.org/proposal/94953)
- [94852](https://dashboard.internetcomputer.org/proposal/94852)
- [93761](https://dashboard.internetcomputer.org/proposal/93761)
- [93507](https://dashboard.internetcomputer.org/proposal/93507)
- [92573](https://dashboard.internetcomputer.org/proposal/92573)
- [92338](https://dashboard.internetcomputer.org/proposal/92338)
- [91732](https://dashboard.internetcomputer.org/proposal/91732)
- [91257](https://dashboard.internetcomputer.org/proposal/91257)

# 0.12.1

## DFX

### fix: default not shrink for custom canisters

## Dependencies

### Replica

Updated replica to elected commit dcbf401f27d9b48354e68389c6d8293c4233b055.
This incorporates the following executed proposals:

- [90485](https://dashboard.internetcomputer.org/proposal/90485)
- [90008](https://dashboard.internetcomputer.org/proposal/90008)

### Frontend canister

- Module hash: db07e7e24f6f8ddf53c33a610713259a7c1eb71c270b819ebd311e2d223267f0
- https://github.com/dfinity/sdk/pull/2753

# 0.12.0

## DFX

### feat(frontend-canister): add warning if config is provided in `.ic-assets.json` but not used

### fix(frontend-canister): Allow overwriting default HTTP Headers for assets in frontend canister

Allows to overwrite `Content-Type`, `Content-Encoding`, and `Cache-Control` HTTP headers with custom values via `.ic-assets.json5` config file. Example `.ic-assets.json5` file:
```json5
[
    {
        "match": "web-gz.data.gz",
        "headers": {
            "Content-Type": "application/octet-stream",
            "Content-Encoding": "gzip"
        }
    }
]
```
This change will trigger the update process for frontend canister (new module hash: `2ff0513123f11c57716d889ca487083fac7d94a4c9434d5879f8d0342ad9d759`).

### feat: warn if an unencrypted identity is used on mainnet

### fix: Save SNS canister IDs

SNS canister IDs were not being parsed reliably.  Now the candid file is being specified explicitly, which resolves the issue in at least some cases.

### feat: NNS usability improvements

The command line interface for nns commands has been updated to:

- Give better help when the subnet type is incorrect
- Not offer --network as a flag given that it is unused
- List nns subcommands

### feat: -y flag for canister installation

`dfx canister install` and `dfx deploy` now have a `-y` flag that will automatically confirm any y/n checks made during canister installation.

### fix: Compute Motoko dependencies in linear (not exponential) time by detecting visited imports.

### fix(generate): add missing typescript types and fix issues with bindings array in dfx.json

### chore: update Candid UI canister with commit 79d55e7f568aec00e16dd0329926cc7ea8e3a28b

### refactor: Factor out code for calling arbitrary bundled binaries

The function for calling sns can now call any bundled binary.

### docs: Document dfx nns subcommands

`dfx nns` commands are used to deploy and manage local NNS canisters, such as:

- Governance for integration with the Internet Computer voting system
- Ledger for financial integration testing
- Internet Identity for user registration and authenttication

### feat(frontend-canister): Add simple aliases from `<asset>` to `<asset>.html` and `<asset>/index.html`

The asset canister now by default aliases any request to `<asset>` to `<asset>.html` or `<asset>/index.html`.
This can be disabled by setting the field `"enable_aliasing"` to `false` in a rule for that asset in .ic-assets.json.
This change will trigger frontend canister upgrades upon redeploying any asset canister.

### fix: Only kill main process on `dfx stop`
Removes misleading panics when running `dfx stop`.

### feat: `dfx nns install` works offline if all assets have been cached.

### feat: Initialise the nns with an account controlled by a secp256k1 key

This enables easy access to toy ICP using command line tools and this key:
```
-----BEGIN EC PRIVATE KEY-----
MHQCAQEEICJxApEbuZznKFpV+VKACRK30i6+7u5Z13/DOl18cIC+oAcGBSuBBAAK
oUQDQgAEPas6Iag4TUx+Uop+3NhE6s3FlayFtbwdhRVjvOar0kPTfE/N8N6btRnd
74ly5xXEBNSXiENyxhEuzOZrIWMCNQ==
-----END EC PRIVATE KEY-----
```
For example, you can create an identity in dfx by putting this key in the file `ident-1.pem` and importing it:
```
dfx identity import ident-1 ident-1.pem
dfx --identity ident-1 ledger balance
```

### feat: default to run ic-wasm shrink when build canisters
This behavior applies to Motoko, Rust and Custom canisters.
If you want to disable this behavior, you can config it in dfx.json:

    "canisters" : {
        "app" : {
            "shrink" : false,
        }
    }

### feat: configurable custom wasm sections

It's now possible to define custom wasm metadata sections and their visibility in dfx.json.

At present, dfx can only add wasm metadata sections to canisters that are in wasm format.  It cannot add metadata sections to compressed canisters.  Since the frontend canister is now compressed, this means that at present it is not possible to add custom metadata sections to the frontend canister.

dfx no longer adds `candid:service` metadata to canisters of type `"custom"` by default.  If you want dfx to add your canister's candid definition to your custom canister, you can do so like this:

```
    "my_canister_name": {
      "type": "custom",
      "candid": "main.did",
      "wasm": "main.wasm",
      "metadata": [
        {
          "name": "candid:service"
        }
      ]
    },
```

This changelog entry doesn't go into all of the details of the possible configuration.  For that, please see [concepts/canister-metadata](docs/concepts/canister-metadata.md) and the docs in the JSON schema.

### fix: Valid canister-based env vars

Hyphens are not valid in shell environment variables, but do occur in canister names such as `smiley-dapp`. This poses a problem for vars with names such as `CANISTER_ID_${CANISTER_NAME}`.  With this change, hyphens are replaced with underscores in environment variables.  The canister id of `smiley-dapp` will be available as `CANISTER_ID_smiley_dapp`.  Other environment variables are unaffected.

### feat: Add dfx sns deploy

This allows users to deploy a set of SNS canisters.

### fix: `cargo run -p dfx -- --version` prints correct version

### feat: add --mode=auto

When using `dfx canister install`, you can now pass `auto` for the `--mode` flag, which will auto-select `install` or `upgrade` depending on need, the same way `dfx deploy` does. The default remains `install` to prevent mistakes.

### feat: add `--network` flag to `dfx generate`

`dfx generate`'s generated bindings use network-specific canister IDs depending on the generated language, but there was previously no way to configure which network this was, so it defaulted to local. A `--network` flag has been added for this purpose.

### feat: sns config validate

There is a new command that verifies that an SNS initialization config is valid.

### feat: sns config create

There is a new command that creates an sns config template.

### fix: remove $ from wasms dir

The wasms dir path had a $ which is unwanted and now gone.

### fix: Correct wasm for the SNS swap canister

Previously the incorrect wasm canister was installed.

### fix: Use NNS did files that matches the wasms

Previously the did files and wasms could be incompatible.

### fix: allow users to skip compatibility check if parsing fails

### feat: canister HTTP support is now enabled by default.

`dfx start` and `dfx replica` now ignore the `--enable-canister-http` parameter.

You can still disable the canister http feature through configuration:
- ~/.config/dfx/networks.json: `.local.canister_http.enabled=false`
- dfx.json (project-specific networks) : `.networks.local.canister_http.enabled=false`

### feat: custom canister `wasm` field can now specify a URL from which to download

- note that dfx will report an error if a custom canister's `wasm` field is a URL and the canister also has `build` steps.

### feat: custom canister `candid` field can now specify a URL from which to download

### feat: deploy NNS canisters

A developer is now able to install NNS canisters, including back end canisters such as ledger and governance, and front end canisters such as nns-dapp and internet-identity, on their local DFX server.  Usage:
```
dfx start --clean --background
dfx nns install
```

This feature currently requires that the network 'local' is used and that it runs on port 8080.
The network's port can be controlled by using the field `"provider"` in the network's definition, e.g. by setting it to `"127.0.0.1:8080"`.

### feat: configure logging level of http adapter

It is now possible to set the http adapter's log level in dfx.json or in networks.json:

    "http": {
      "enabled": true,
      "log_level": "info"
    }

By default, a log level of "error" is used, in order to keep the output of a first-time `dfx start` minimal. Change it to "debug" for more verbose logging.

### fix(typescript): add index.d.ts file for type safety when importing generated declarations

Adds an index.d.ts file to the generated declarations, allowing for better type safety in TypeScript projects.

### chore: reduce verbosity of dfx start

`dfx start` produces a lot of log output that is at best irrelevant for most users.
Most output is no longer visible unless either `--verbose` is used with dfx or the relevant part's (e.g. http adapter, btc adapter, or replica) log level is changed in dfx.json or networks.json.

### feat: generate secp256k1 keys by default

When creating a new identity with `dfx identity new`, whereas previously it would have generated an Ed25519 key, it now generates a secp256k1 key. This is to enable users to write down a BIP39-style seed phrase, to recover their key in case of emergency, which will be printed when the key is generated and can be used with a new `--seed-phrase` flag in `dfx identity import`. `dfx identity import` is however still capable of importing an Ed25519 key.

### chore: update Candid UI canister with commit 528a4b04807904899f67b919a88597656e0cd6fa

* Allow passing did files larger than 2KB.
* Better integration with Motoko Playground.

### feat: simplify verification of assets served by asset canister

* SHA256 hashes of all assets are displayed when deploying the asset canister.
* A query method is added to the asset canister that returns the entire asset hash tree together with the certificate containing the certified variables of the asset canister.

### breaking change: dfx canister update-settings --compute-allocation always fails

See https://forum.dfinity.org/t/fixing-incorrect-compute-allocation-fee/14830

Until the rollout is complete, `dfx canister update-settings --compute-allocation <N>`
will fail with an error from the replica such as the following:
```
The Replica returned an error: code 1, message: "Canister requested a compute allocation of 1% which cannot be satisfied because the Subnet's remaining compute capacity is 0%"
```

### fix: For default node starter template: copy `ic-assets.json5` file from `src` to `dist`

### fix: For `dfx start --clean --background`, the background process no longer cleans a second time.

### fix: do not build or generate remote canisters

Canisters that specify a remote id for the network that's getting built falsely had their build steps run, blocking some normal use patterns of `dfx deploy`.
Canisters with a remote id specified no longer get built.
The same applies to `dfx generate`.

### refactor: Move replica URL functions into a module for reuse

The running replica port and url are generally useful information. Previously the code to get the URL was embedded in the network proxy code. This moves it out into a library for reuse.

### chore: Frontend canister build process no longer depends on `dfx` or `ic-cdk-optimizer`

Instead, the build process relies on `ic-wasm` to provide candid metadata for the canister, and
shrinking the canister size by stripping debug symbols and unused fuctions.
Additionally, after build step, the `.wasm` file is archived with `gzip`.

### chore: Move all `frontend canister`-related code into the SDK repo

| from (`repository` `path`)                  | to (path in `dfinity/sdk` repository)          | summary                                                                                     |
|:--------------------------------------------|:-----------------------------------------------|:--------------------------------------------------------------------------------------------|
| `dfinity/cdk-rs` `/src/ic-certified-assets` | `/src/canisters/frontend/ic-certified-asset`   | the core of the frontend canister                                                           |
| `dfinity/certified-assets` `/`              | `/src/canisters/frontend/ic-frontend-canister` | wraps `ic-certified-assets` to build the canister wasm                                      |
| `dfinity/agent-rs` `/ic-asset`              | `/src/canisters/frontend/ic-asset`             | library facilitating interactions with frontend canister (e.g. uploading or listing assets) |
| `dfinity/agent-rs` `/icx-asset`             | `/src/canisters/frontend/icx-asset`            | CLI executable tool - wraps `ic-asset`                                                      |

### feat: use JSON5 file format for frontend canister asset configuration

Both `.ic-assets.json` and `.ic-assets.json5` are valid filenames config filename, though both will get parsed
as if they were [JSON5](https://json5.org/) format. Example content of the `.ic-assets.json5` file:
```json5
// comment
[
  {
    "match": "*", // comment
    /*
    keys below not wrapped in quotes
*/  cache: { max_age: 999 }, // trailing comma
  },
]
```
- Learn more about JSON5: https://json5.org/

### fix: Update nns binaries unless `NO_CLOBBER` is set

Previously existing NNS binaries were not updated regardless of the `NO_CLOBBER` setting.

### feat!: Support installing canisters not in dfx.json

`install_canister_wasm` used to fail if installing a canister not listed in dfx.json.  This use case is now supported.

### feat: print the dashboard URL on startup

When running `dfx start` or `dfx replica`, the path to the dashboard page is now printed.

### feat!: changed the default port of the shared local network from 8000 to 4943.

This is so dfx doesn't connect to a project-specific network instead of the local shared network.

In combination with the "system-wide dfx start" feature, there is a potential difference to be aware of with respect to existing projects.

Since previous versions of dfx populate dfx.json with a `networks.local` definition that specifies port 8000, the behavior for existing projects won't change.

However, if you've edited dfx.json and removed the `networks.local` definition, the behavior within the project will change: dfx will connect to the shared local network on port 4943 rather than to the project-specific network on port 8000.  You would need to edit webpack.config.js to match.  If you have scripts, you can run the new command `dfx info webserver-port` from the project directory to retrieve the port value.

### feat!: "system-wide dfx start"

By default, dfx now manages the replica process in a way that is independent of any given dfx project.  We've called this feature "system-wide dfx", even though it's actually specific to your user
(storing data files under $HOME), because we think it communicates the idea adequately.

The intended benefits:
- deploying dapps from separate projects alongside one another, similar to working with separate dapps on mainnet
- run `dfx start` from any directory
- run `dfx stop` from any directory, rather than having to remember where you last ran `dfx start`

We're calling this the "shared local network."  `dfx start` and `dfx stop` will manage this network when run outside any project directory, or when a project's dfx.json does not define the `local` network.  The dfx.json template for new projects no longer defines any networks.

We recommend that you remove the `local` network definition from dfx.json and instead use the shared local network.  As mentioned above, doing so will make dfx use port 4943 rather than port 8000.

See [Local Server Configuration](docs/cli-reference/dfx-start.md#local-server-configuration) for details.

dfx now stores data and control files in one of three places, rather than directly under `.dfx/`:
- `.dfx/network/local` (for projects in which dfx.json defines the local network)
- `$HOME/.local/share/dfx/network/local` (for the shared local network on Linux)
- `$HOME/Library/Application Support/org.dfinity.dfx/network/local` (for the shared local network on MacOS)

There is also a new configuration file: `$HOME/.config/dfx/networks.json`.  Its [schema](docs/networks-json-schema.json) is the same as the `networks` element in dfx.json.  Any networks you define here will be available from any project, unless a project's dfx.json defines a network with the same name.  See [The Shared Local Network](docs/cli-reference/dfx-start.md#the-shared-local-network) for the default definitions that dfx provides if this file does not exist or does not define a `local` network.

### fix: `dfx start` and `dfx stop` will take into account dfx/replica processes from dfx <= 0.11.x

### feat: added command `dfx info`

#### feat: `dfx info webserver-port`

This displays the port that the icx-proxy process listens on, meaning the port to connect to with curl or from a web browser.

#### feat: `dfx info replica-port`

This displays the listening port of the replica.

#### feat: `dfx info replica-rev`

This displays the revision of the replica bundled with dfx, which is the same revision referenced in replica election governance proposals.

#### feat: `dfx info networks-json-path`

This displays the path to your user's `networks.json` file where all networks are defined.

### feat: added ic-nns-init, ic-admin, and sns executables to the binary cache

### fix: improved responsiveness of `greet` method call in default Motoko project template

`greet` method was marked as an `update` call, but it performs no state updates. Changing it to `query` call will result in faster execution.

### feat: dfx schema --for networks

The `dfx schema` command can now display the schema for either dfx.json or for networks.json.  By default, it still displays the schema for dfx.json.

```bash
dfx schema --for networks
```

### feat: createActor options accept pre-initialized agent

If you have a pre-initialized agent in your JS code, you can now pass it to createActor's options. Conflicts with the agentOptions config - if you pass both the agent option will be used and you will receive a warning.

```js
const plugActor = createActor(canisterId, {
  agent: plugAgent
})
```

### feat!: option for nodejs compatibility in dfx generate

Users can now specify `node_compatibility: true` in `declarations`. The flag introduces `node.js` enhancements, which include importing `isomorphic-fetch` and configuring the default actor with `isomorphic-fetch` and `host`.

```json
// dfx.json
"declarations": {
  "output": "src/declarations",
  "node_compatibility": true
}
```

#### JS codegen location deprecation

DFX new template now uses `dfx generate` instead of `rsync`. Adds deprecation warning to `index.js` in `.dfx/<network-name>/<canister-name>` encouringing developers to migrate to the `dfx generate` command instead. If you have a `package.json` file that uses `rsync` from `.dfx`, consider switching to something like this:

```json
"scripts": {
  "build": "webpack",
  "prebuild": "npm run generate",
  "start": "webpack serve --mode development --env development",
  "prestart": "npm run generate",
  // It's faster to only generate canisters you depend on, omitting the frontend canister
  "generate": "dfx generate hello_backend"
},
```

### feat: simple cycles faucet code redemption

Using `dfx wallet --network ic redeem-faucet-coupon <my coupon>` faucet users have a much easier time to redeem their codes.
If the active identity has no wallet configured, the faucet supplies a wallet to the user that this command will automatically configure.
If the active identity has a wallet configured already, the faucet will top up the existing wallet.

Alternative faucets can be used, assuming they follow the same interface. To direct dfx to a different faucet, use the `--faucet <alternative faucet id>` flag.
The expected interface looks like the following candid functions:
``` candid
redeem: (text) -> (principal);
redeem_to_wallet: (text, principal) -> (nat);
```
The function `redeem` takes a coupon code and returns the principal to an already-installed wallet that is controlled by the identity that called the function.
The function `redeem_to_wallet` takes a coupon code and a wallet (or any other canister) principal, deposits the cycles into that canister and returns how many cycles were deposited.

### feat: disable automatic wallet creation on non-ic networks

By default, if dfx is not running on the `ic` (or networks with a different name but the same configuration), it will automatically create a cycles wallet in case it hasn't been created yet.
It is now possible to inhibit automatic wallet creation by setting the `DFX_DISABLE_AUTO_WALLET` environment variable.

### fix!: removed unused --root parameter from dfx bootstrap

### feat: canister installation now waits for the replica

When installing a new WASM module to a canister, DFX will now wait for the updated state (i.e. the new module hash) to be visible in the replica's certified state tree before proceeding with post-installation tasks or producing a success status.

### feat!: remove `dfx config`

`dfx config` has been removed. Please update Bash scripts to use `jq`, PowerShell scripts to use `ConvertTo-Json`, nushell scripts to use `to json`, etc.

### feat: move all the flags to the end

Command flags have been moved to a more traditional location; they are no longer positioned per subcommand, but instead are able to be all positioned after the final subcommand. In prior versions, a command might look like:
```bash
dfx --identity alice canister --network ic --wallet "$WALLET" create --all
```
This command can now be written:
```bash
dfx canister create --all --network ic --wallet "$WALLET" --identity alice
```
The old syntax is still available, though, so you don't need to migrate your scripts.

### feat!: changed update-settings syntax

When using `dfx canister update-settings`, it is easy to mistake `--controller` for `--add-controller`. For this reason `--controller` has been renamed to `--set-controller`.

### feat!: removed the internal webserver

This is a breaking change.  The only thing this was still serving was the /_/candid endpoint.  If you need to retrieve the candid interface for a local canister, you can use `dfx canister metadata <canister> candid:service`.

### fix: dfx wallet upgrade: improved error messages:

- if there is no wallet to upgrade
- if trying to upgrade a local wallet from outside of a project directory

### fix: canister creation cost is 0.1T cycles

Canister creation fee was calculated with 1T cycles instead of 0.1T.

### fix: dfx deploy and dfx canister install write .old.did files under .dfx/

When dfx deploy and dfx canister install upgrade a canister, they ensure that the
new candid interface is compatible with the previous candid interface.  They write
a file with extension .old.did that contains the previous interface.  In some
circumstances these files could be written in the project directory.  dfx now
always writes them under the .dfx/ directory.

### fix: dfx canister install now accepts arbitrary canister ids

This fixes the following error:
``` bash
> dfx canister install --wasm ~/counter.wasm eop7r-riaaa-aaaak-qasxq-cai
Error: Failed while determining if canister 'eop7r-riaaa-aaaak-qasxq-cai' is remote on network 'ic'.
Caused by: Failed while determining if canister 'eop7r-riaaa-aaaak-qasxq-cai' is remote on network 'ic'.
  Failed to figure out if canister 'eop7r-riaaa-aaaak-qasxq-cai' has a remote id on network 'ic'.
    Invalid argument: Canister eop7r-riaaa-aaaak-qasxq-cai not found in dfx.json
```

### feat: allow replica log level to be configured

It is now possible to specify the replica's log level. Possible values are `critical`, `error`, `warning`, `info`, `debug`, and `trace`.
The log level defaults to the level 'error'. Debug prints (e.g. `Debug.print("...")` in Motoko) still show up in the console.
The log level can be specified in the following places (See [system-wide dfx start](#feat-system-wide-dfx-start) for more detailed explanations on the network types):
- In file `networks.json` in the field `<network name>.replica.log_level` for shared networks.
- In file `dfx.json` in the field `networks.<network name>.replica.log_level` for project-specific networks.
- In file `dfx.json` in the field `defaults.replica.log_level` for project-specific networks. Requires a project-specific network to be run, otherwise this will have no effect.

### feat: enable canister sandboxing

Canister sandboxing is enabled to be consistent with the mainnet.

### chore: dfx ledger account-id --of-canister also accepts principal

It is now possible to do e.g. `dfx ledger account-id --of-canister fg7gi-vyaaa-aaaal-qadca-cai` as well as `dfx ledger account-id --of-canister my_canister_name` when checking the ledger account id of a canister.
Previously, dfx only accepted canister aliases and produced an error message that was hard to understand.

### chore: dfx canister deposit-cycles uses default wallet if none is specified

Motivated by [this forum post](https://forum.dfinity.org/t/dfx-0-10-0-dfx-canister-deposit-cycles-returns-error/13251/6).

### chore: projects created with `dfx new` are not pinned to a specific dfx version anymore

It is still possible to pin the dfx version by adding `"dfx":"<dfx version to pin to>"` to a project's `dfx.json`.

### fix: print links to cdk-rs docs in dfx new

### fix: broken link in new .mo project README

### fix: Small grammar change to identity password decryption prompt

The prompt for entering your passphrase in order to decrypt an identity password read:
    "Please enter a passphrase for your identity"
However, at that point, it isn't "a" passphrase.  It's either your passphrase, or incorrect.
Changed the text in this case to read:
    "Please enter the passphrase for your identity"

### chore: add retry logic to dfx download script

### feat: Add subnet type argument when creating canisters

`dfx ledger create-canister` gets a new option `--subnet-type` that allows users to choose a type of subnet that their canister can be created on. Additionally, a `dfx ledger show-subnet-types` is introduced which allows to list the available subnet types.

## Dependencies

### Replica

Updated replica to release candidate 93dcf2a2026c34330c76149dd713d89e37daa533.

This also incorporates the following executed proposals:

- [88831](https://dashboard.internetcomputer.org/proposal/88831)
- [88629](https://dashboard.internetcomputer.org/proposal/88629)
- [88109](https://dashboard.internetcomputer.org/proposal/88109)
- [87631](https://dashboard.internetcomputer.org/proposal/87631)
- [86738](https://dashboard.internetcomputer.org/proposal/86738)
- [86279](https://dashboard.internetcomputer.org/proposal/86279)
* [85007](https://dashboard.internetcomputer.org/proposal/85007)
* [84391](https://dashboard.internetcomputer.org/proposal/84391)
* [83786](https://dashboard.internetcomputer.org/proposal/83786)
* [82425](https://dashboard.internetcomputer.org/proposal/82425)
* [81788](https://dashboard.internetcomputer.org/proposal/81788)
* [81571](https://dashboard.internetcomputer.org/proposal/81571)
* [80992](https://dashboard.internetcomputer.org/proposal/80992)
* [79816](https://dashboard.internetcomputer.org/proposal/79816)
* [78693](https://dashboard.internetcomputer.org/proposal/78693)
* [77589](https://dashboard.internetcomputer.org/proposal/77589)
* [76228](https://dashboard.internetcomputer.org/proposal/76228)
* [75700](https://dashboard.internetcomputer.org/proposal/75700)
* [75109](https://dashboard.internetcomputer.org/proposal/75109)
* [74395](https://dashboard.internetcomputer.org/proposal/74395)
* [73959](https://dashboard.internetcomputer.org/proposal/73959)
* [73714](https://dashboard.internetcomputer.org/proposal/73714)
* [73368](https://dashboard.internetcomputer.org/proposal/73368)
* [72764](https://dashboard.internetcomputer.org/proposal/72764)

### ic-ref

Updated ic-ref to 0.0.1-1fba03ee
- introduce awaitKnown
- trivial implementation of idle_cycles_burned_per_day

### Updated Motoko from 0.6.29 to 0.7.3

- See https://github.com/dfinity/motoko/blob/master/Changelog.md#073-2022-11-01


### Cycles wallet

- Module hash: b944b1e5533064d12e951621d5045d5291bcfd8cf9d60c28fef02c8fdb68e783
- https://github.com/dfinity/cycles-wallet/commit/fa86dd3a65b2509ca1e0c2bb9d7d4c5be95de378

### Frontend canister:
- Module hash: 6c8f7a094060b096c35e4c4499551e7a8a29ee0f86c456e521c09480ebbaa8ab
- https://github.com/dfinity/sdk/pull/2720

# 0.11.2

## DFX

### fix: disable asset canister redirection of all HTTP traffic from `.raw.ic0.app` to `.ic0.app`

### fix: disable asset canister's ETag HTTP headers

The feature is not yet implemented on `icx-proxy`-level, and is causing 500 HTTP response for some type of assets every second request.

# 0.11.1

## DFX

### fix: dfx now only adds candid:service metadata to custom canisters that have at least one build step

This way, if a canister uses a premade canister wasm, dfx will use it as-is.

### fix: "canister alias not defined" in the Motoko language server

It is now possible to develop multiple-canister projects using the [Motoko VSCode extension](https://marketplace.visualstudio.com/items?itemName=dfinity-foundation.vscode-motoko).

### fix: improve browser compatibility for the JavaScript language binding

Patches a JavaScript language binding compatibility issue encountered in web browsers which do not support the (?.) operator.

### feat: print dfx.json schema

dfx is now capable of displaying the schema for `dfx.json`. You can see the schema by running `dfx schema` or write the schema to a file with `dfx schema --outfile path/to/file/schema.json`.

### feat: support for configuring assets in assets canister
- The `.ic-assets.json` file should be placed inside directory with assets, or its subdirectories. Multiple config files can be used (nested in subdirectories). Example of `.ic-assets.json` file format:
``` json
[
    {
        "match": ".*",
        "cache": {
            "max_age": 20
        },
        "headers": {
            "X-Content-Type-Options": "nosniff"
        },
        "ignore": false
    },
    {
        "match": "**/*",
        "headers": null
    },
    {
        "match": "file.json",
        "ignore": true
    }
]
```
- Configuring assets works only during asset creation - any changes to `.ic-assets.json` files won't have any effect effect for assets that have already been created. We are working on follow up implementation with improvements to handle updating these properties.
- `headers` from multiple applicable rules are being stacked/concatenated, unless `null` is specified, which resets/empties the headers.
- Both `"headers": {}` and absence of `headers` field don't have any effect on end result.
- Valid JSON format is required, i.e. the array of maps, `match` field is required. Only the following fields are accepted: `cache`, `ignore`, `headers`, `match`. The glob pattern has to be valid.
- The way matching rules work:
  1. The most deeply nested config file takes precedence over the one in parent dir. In other words, properties from a rule matching a file in a subdirectory override properties from a rule matching a file in a parent directory
  2. Order of rules within file matters - last rule in config file takes precedence over the first one

- The way `ignore` field works:
  1. By default, files that begin with a `.` are ignored, while all other files are included.
  2. The `.ignore` field overrides this, if present.
  3. If a directory is ignored, file and directories within it cannot be un-ignored.
  4. A file can be ignored and un-ignored many times, as long as any of its parent directories haven't been ignored.


### fix: Allow `dfx deploy` to not take arguments for canisters not being installed

A longstanding bug with `dfx deploy` is that if an installation is skipped (usually an implicitly included dependency), it still requires arguments even if the installed canister doesn't. As of this release that bug is now fixed.

### feat: Add additional logging from bitcoin canister in replica.

Configures the replica to emit additional logging from the bitcoin canister whenever the bitcoin feature is enabled. This helps show useful information to developers, such as the bitcoin height that the replica currently sees.

### fix: make `build` field optional for custom canisters

Prior to 0.11.0, a custom canister's `build` field could be left off if `dfx build` was never invoked. To aid in deploying prebuilt canisters, this behavior is now formalized; omitting `build` is equivalent to `build: []`.

### feat: Use `--locked` for Rust canisters

`dfx build`, in Rust canisters, now uses the `--locked` flag when building with Cargo. To offset this, `dfx new --type rust` now runs `cargo update` on the resulting project.

### feat: Enable threshold ecdsa signature

ECDSA signature signing is now enabled by default in new projects, or by running `dfx start --clean`.
A test key id "Secp256k1:dfx_test_key" is ready to be used by locally created canisters.

## Dependencies

### Updated `agent-rs` to 0.20.0

### Updated `candid` to 0.7.15

### Replica

Updated replica to elected commit 6e86169e98904047833ba6133e5413d2758d90eb.
This incorporates the following executed proposals:

* [72225](https://dashboard.internetcomputer.org/proposal/72225)
* [71669](https://dashboard.internetcomputer.org/proposal/71669)
* [71164](https://dashboard.internetcomputer.org/proposal/71164)
* [70375](https://dashboard.internetcomputer.org/proposal/70375)
* [70002](https://dashboard.internetcomputer.org/proposal/70002)

# 0.11.0

## DFX

### feat: renamed canisters in new projects to <project>_frontend and <project>_backend

The names of canisters created for new projects have changed.
After `dfx new <project>`, the canister names are:

- `<project>_backend` (previously `<project>`)
- `<project>_frontend` (previously `<project>_assets`)

### feat: Enable threshold ecdsa signature

### feat: new command: dfx canister metadata <canister> <name>

For example, to query a canister's candid service definition: `dfx canister metadata hello_backend candid:service`

### refactor: deprecate /_/candid internal webserver

The dfx internal webserver now only services the /_/candid endpoint.  This
is now deprecated.  If you were using this to query candid definitions, you
can instead use `dfx canister metadata`.

### refactor: optimize from ic-wasm

Optimize Rust canister WASM module via ic-wasm library instead of ic-cdk-optimizer. A separate installation of ic-cdk-optimizer is no longer needed.

The actual optimization was kept the same.

### feat: Read dfx canister call argument from a file or stdin

Enables passing large arguments that cannot be passed directly in the command line using the `--argument-file` flag. For example:
 * Named file: `dfx canister call --argument-file ./my/argument/file.txt my_canister_name greet`
 * Stdin: `echo '( null )' | dfx canister call --argument-file - my_canister_name greet`

### fix: Use default setting for BTC adapter idle seconds

A lower threshold was no longer necessary.

### feat: Allow users to configure logging level of bitcoin adapter

The bitcoin adapter's logging can be very verbose if debug logging is enabled, making it difficult to make sense of what's going on. On the other hand, these logs are useful for triaging problems.

To get the best of both worlds, this release adds support for an additional configuration option in dfx.json:

    "bitcoin": {
      "enabled": true,
      "nodes": ["127.0.0.1:18444"],
      "log_level": "info" <------- users can now configure the log level
    }

By default, a log level of "info" is used, which is relatively quiet. Users can change it to "debug" for more verbose logging.

### chore: update Candid UI canister with commit bffa0ae3c416e8aa3c92c33722a6b1cb31d0f1c3

This includes the following changes:

* Fetch did file from canister metadata
* Better flamegraph support
* Fix bigint error for vec nat8 type

### feat: dfx will look up the port of the running webserver from .dfx/webserver-port, if present

After `dfx start --host 127.0.0.1:0`, the dfx webserver will listen on an ephemeral port.  It stores the port value in .dfx/webserver-port.  dfx will now look for this file, and if a port is contained within, use that port to connect to the dfx webserver.

### fix: dfx commands once again work from any subdirectory of a dfx project

Running `dfx deploy`, `dfx canister id`, `dfx canister call` and so forth work as expected
if run from within any subdirectory of a dfx project.  Previously, this would create
canister_ids.json or .dfx/local/canister_ids.json within the subdirectory.

### feat: Post-installation tasks

You can now add your own custom post-installation/post-deployment tasks to any canister type. The new `post-install` key for canister objects in `dfx.json` can be a command or list of commands, similar to the `build` key of `custom` canisters, and receives all the same environment variables. For example, to replicate the upload task performed with `assets` canisters, you might set `"post-install": "icx-asset sync $CANISTER_ID dist"`.

### feat: assets are no longer copied from source directories before being uploaded to asset canister

Assets are now uploaded directly from their source directories, rather than first being copied
to an output directory.

If you're using `dfx deploy`, you won't see any change in functionality.  If you're running
`dfx canister install --mode=upgrade`, changed files in asset source directories will
be detected and uploaded even without an intervening `dfx build`.

### fix: Added src/declarations to .gitignore for new projects

### fix: remove deprecated candid path environment variable

The environment variable format `CANISTER_CANDID_{name}`, used in Rust projects, was deprecated in 0.9.2, to be unified with the variables `CANISTER_CANDID_PATH_{name}` which are used in other project types. It has now been removed. Note that you will need to update `ic-cdk-macros` if you use the `#[import]` macro.

### feat: deprecate `dfx config` for removal

The `dfx config` command has several issues and is ultimately a poor replacement for [`jq`](https://stedolan.github.io/jq). The command is being deprecated, and will be removed in a later release; we recommend switching to `jq` or similar tools (e.g. `ConvertTo-Json` in PowerShell, `to json` in nushell, etc.)

### feat: Better build scripts for type:custom

Build scripts now always receive a CWD of the DFX project root, instead of wherever `dfx` was invoked from, and a bare script `script.sh` can be specified without needing to prefix with `./`.

### feat: rust, custom, and asset canisters now include candid:service metadata

Motoko canisters already included this metadata.

Also added this metadata to the asset canister wasm, which will cause the next deploy to
install this new version.

### feat: Add safeguard to freezing threshold

Some developers mistakenly think that the freezing threshold is measured in cycles, but it is actually measured in seconds. To stop them from accidentally freezing their canisters, setting a freezing threshold above 50M seconds (~1.5 years) now requires a confirmation.

### fix: restores assets to webpack devserver

### chore: updates webpack dependencies for dfx new project

Resolves an issue where `webpack-cli` was was breaking when users tried to run `npm start` in a fresh project. For affected users of 0.10.1, you can resolve this issue manually by running `npm install webpack@latest webpack-cli@latest terser-webpack-plugin@latest`.

### feat: Support for new ledger notify function

Ledger 7424ea8 deprecates the existing `notify` function with a switch parameter between creating and topping up a canister, and introduces two
functions for doing the same. This should *mostly* be invisible to users, except that previously, if `dfx ledger create-canister` or `dfx ledger top-up`
failed, you would call `dfx ledger notify` after correcting the issue. In order to support the change, this command has been changed to two subcommands:
`dfx ledger notify create-canister` and `dfx ledger notify top-up`.

### feat: `--from-subaccount`

Previously, the ledger commands assumed all transfers were made from the default subaccount for the identity principal. This feature adds a `--from-subaccount` flag to `dfx ledger transfer`, `dfx ledger create-canister`, and `dfx ledger top-up`, to enable making transfers from a selected subaccount. A `--subaccount` flag is also added to `dfx ledger balance` for convenience. Subaccounts are expected as 64-character hex-strings (i.e. 32 bytes).

### feat: cargo audit when building rust canisters

When a canister with type `rust` is built and `cargo-audit` is installed, dfx will now check for vulnerabilities in the dependencies. If a vulnerability is found, dfx will recommend that the user update to a version without known vulnerabilities.

### fix: Freezing Threshold now documented

Calls made to retrieve the help output for `canister update-settings` was missing the `freezing-threshold` parameter.

### chore: warnings and errors are more visible

`WARN` and `ERROR` messages are now clearly labelled as such, and the labels are colored accordingly.
This is now included when running `dfx canister update-settings -h`.

### fix: `dfx schema` does not require valid dfx.json

There is no real reason for `dfx schema` to not work when a broken dfx.json is in the current folder - this is actually a very common scenario when `dfx schema` gets used.

### fix: canister call uses candid file if canister type cannot be determined

The candid file specified in the field `canisters.<canister name>.candid` of dfx.json, or if that not exists `canisters.<canister name>.remote.candid`, is now used when running `dfx canister call`, even when dfx fails to determine the canister type.

### fix: btc/canister http adapter socket not found by replica after restart

After running `dfx start --enable-bitcoin` twice in a row (stopping dfx in between), the second
launched replica would fail to connect to the btc adapter.  This is because ic-starter
does not write a new configuration file if one already exists, so the configuration file
used by the replica referred to one socket path, while dfx passed a different socket path
to the btc adapter.

Now dfx reuses the previously-used unix domain socket path, for both the btc adapter
and for the canister http adapter.

### fix: dfx stop now waits until dfx and any child processes exit

Previously, `dfx stop` would send the TERM signal to the running dfx and its child processes,
and then exit immediately.

This avoids interference between a dfx process performing cleanup at shutdown and
a dfx process that is starting.

### fix: dfx ping no longer creates a default identity

dfx ping now uses the anonymous identity, and no longer requires dfx.json to be present.


### fix: Initialize replica with bitcoin regtest flag

When the bitcoin feature is enabled, dfx was launching the replica with the "bitcoin_testnet" feature.
The correct feature to use is "bitcoin_regtest".

### dfx bootstrap now looks up the port of the local replica

`dfx replica` writes the port of the running replica to one of these locations:

- .dfx/replica-configuration/replica-1.port
- .dfx/ic-ref.port

`dfx bootstrap` will now use this port value, so it's no longer necessary to edit dfx.json after running `dfx replica`.

### feat: dfx.json local network settings can be set on the local network, rather than defaults

In `dfx.json`, the `bootstrap`, `bitcoin`, `canister_http`, and `replica` settings can
now be specified on the local network, rather than in the `defaults` field.
If one of these four fields is set for the local network, the corresponding field
in `defaults` will be ignored.

Example:
``` json
{
  "networks": {
    "local": {
      "bind": "127.0.0.1:8000",
      "canister_http": {
        "enabled": true
      }
    }
  }
}
```

## Dependencies

### Rust Agent

Updated agent-rs to 0.18.0

### Motoko

Updated Motoko from 0.6.28 to 0.6.29.

### Replica

Updated replica to elected commit 8993849de5fab76e796d67750facee55a0bf6649.
This incorporates the following executed proposals:

* [69804](https://dashboard.internetcomputer.org/proposal/69804)
* [67990](https://dashboard.internetcomputer.org/proposal/67990)
* [67483](https://dashboard.internetcomputer.org/proposal/67483)
* [66895](https://dashboard.internetcomputer.org/proposal/66895)
* [66888](https://dashboard.internetcomputer.org/proposal/66888)
* [65530](https://dashboard.internetcomputer.org/proposal/65530)
* [65327](https://dashboard.internetcomputer.org/proposal/65327)
* [65043](https://dashboard.internetcomputer.org/proposal/65043)
* [64355](https://dashboard.internetcomputer.org/proposal/64355)
* [63228](https://dashboard.internetcomputer.org/proposal/63228)
* [62143](https://dashboard.internetcomputer.org/proposal/62143)

### ic-ref

Updated ic-ref to 0.0.1-173cbe84
 - add ic0.performance_counter system interface
 - add system API for ECDSA signing
 - allow optional "error_code" field in responses
 - support gzip-compressed canister modules
 - enable canisters to send HTTP requests

# 0.10.1

## DFX

### fix: Webpack config no longer uses CopyPlugin

Dfx already points to the asset canister's assets directory, and copying to disk could sometimes
lead to an annoying "too many open files" error.

### fix: HSMs are once again supported on Linux

On Linux, dfx 0.10.0 failed any operation with an HSM with the following error:
```
Error: IO: Dynamic loading not supported
```
The fix was to once again dynamically-link the Linux build.

### feat: error explanation and fixing instructions engine

Dfx is now capable of providing explanations and remediation suggestions for entire categories of errors at a time.
Explanations and suggestions will slowly be added over time.
To see an example of an already existing suggestion, run `dfx deploy --network ic` while using an identity that has no wallet configured.

### chore: add context to errors

Most errors that happen within dfx are now reported in much more detail. No more plain `File not found` without explanation what even was attempted.

### fix: identities with configured wallets are not broken anymore and removed only when using the --drop-wallets flag

When an identity has a configured wallet, dfx no longer breaks the identity without actually removing it.
Instead, if the --drop-wallets flag is specified, it properly removes everything and logs what wallets were linked,
and when the flag is not specified, it does not remove anything.

The behavior for identities without any configured wallets is unchanged.

### feat: bitcoin integration: dfx now generates the bitcoin adapter config file

dfx command-line parameters for bitcoin integration:
``` bash
dfx start   --enable-bitcoin  # use default node 127.0.0.1:18444
dfx start   --enable-bitcoin --bitcoin-node <node>
```

The above examples also work for dfx replica.

These default to values from dfx.json:
```
.defaults.bitcoin.nodes
.defaults.bitcoin.enabled
```

The --bitcoin-node parameter, if specified on the command line, implies --enable-bitcoin.

If --enable-bitcoin or .defaults.bitcoin.enabled is set, then dfx start/replica will launch the ic-btc-adapter process and configure the replica to communicate with it.


### feat: print wallet balance in a human readable form #2184

Default behaviour changed for `dfx wallet balance`, it will now print cycles amount upscaled to trillions.

New flag `--precise` added to `dfx wallet balance`. Allows to get exact amount of cycles in wallet (without upscaling).

### feat: canister http integration

dfx command-line parameters for canister http requests integration:
```
dfx start --enable-canister-http
dfx replica --enable-canister-http
```

This defaults to the following value in dfx.json:
```
.defaults.canister_http.enabled
```

### fix: specifying ic provider with a trailing slash is recognised correctly

Specifying the network provider as `https://ic0.app/` instead of `https://ic0.app` is now recognised as the real IC network.

### Binary cache

Added ic-canister-http-adapter to the binary cache.

## Dependencies

### Updated agent-rs to 0.17.0

## Motoko

Updated Motoko from 0.6.26 to 0.6.28.

## Replica

Updated replica to elected commit b90edb9897718730f65e92eb4ff6057b1b25f766.
This incorporates the following executed proposals:

* [61004](https://dashboard.internetcomputer.org/proposal/61004)
* [60222](https://dashboard.internetcomputer.org/proposal/60222)
* [59187](https://dashboard.internetcomputer.org/proposal/59187)
* [58479](https://dashboard.internetcomputer.org/proposal/58479)
* [58376](https://dashboard.internetcomputer.org/proposal/58376)
* [57843](https://dashboard.internetcomputer.org/proposal/57843)
* [57395](https://dashboard.internetcomputer.org/proposal/57395)

## icx-proxy

Updated icx-proxy to commit c312760a62b20931431ba45e5b0168ee79ea5cda

* Added gzip and deflate body decoding before certification validation.
* Fixed unzip and streaming bugs
* Added Prometheus metrics endpoint
* Added root and invalid ssl and dns mapping

# 0.10.0

## DFX

### feat: Use null as default value for opt arguments


Before this, `deploy`ing a canister with an `opt Foo` init argument without specifying an `--argument` would lead to an error:

``` bash
$ dfx deploy
Error: Invalid data: Expected arguments but found none.
```

With this change, this isn't an error anymore, but instead `null` is passed as a value. In general, if the user does _not_ provide an `--argument`, and if the init method expects only `opt` arguments, then `dfx` will supply `null` for each argument.

Note in particular that this does not try to match `opt` arguments for heterogeneous (`opt`/non-`opt`) signatures. Note moreover that this only impacts a case that would previously error out, so no existing (working) workflows should be affected.

### feat: dfx identity set-wallet now checks that the provided canister is actually a wallet

This check was previously performed on local networks, but not on mainnet.

### feat: dfx canister call --candid <path to candid file> ...

Allows one to provide the .did file for calls to an arbitrary canister.

### feat: Install arbitrary wasm into canisters

You no longer need a DFX project setup with a build task to install an already-built wasm module into a canister ID. The new `--wasm <path>` flag to `dfx canister install` will bypass project configuration and install the wasm module at `<path>`. A DFX project setup is still recommended for general use; this should mostly be used for installing pre-built canisters. Note that DFX will also not perform its usual checks for API/ABI/stable-memory compatibility in this mode.

### feat: Support for 128-bit cycle counts

Cycle counts can now exceed the previously set maximum of 2^64. The new limit is 2^128. A new wallet version has been bundled with this release that supports the new cycle count. You will not be able to use this feature with your existing wallets without running `dfx wallet upgrade`, but old wallets will still work just fine with old cycle counts.

### fix: dfx start will once again notice if dfx is already running

dfx will once again display 'dfx is already running' if dfx is already running,
rather than 'Address already in use'.

As a consequence, after `dfx start` failed to notice that dfx was already running,
it would replace .dfx/pid with an empty file.  Later invocations of `dfx stop`
would display no output and return a successful exit code, but leave dfx running.

### fix: dfx canister update-settings <canister id> works even if the canister id is not known to the project.

This makes the behavior match the usage text of the command:
`<CANISTER> Specifies the canister name or id to update. You must specify either canister name/id or the --all option`

### feat: dfx deploy --upgrade-unchanged or dfx canister install --mode upgrade --upgrade-unchanged

When upgrading a canister, `dfx deploy` and `dfx canister install` skip installing the .wasm
if the wasm hash did not change.  This avoids a round trip through stable memory for all
assets on every dfx deploy, for example.  By passing this argument, dfx will instead
install the wasm even if its hash matches the already-installed wasm.

### feat: Introduce DFX_CACHE_ROOT environment variable

A new environment variable, `DFX_CACHE_ROOT`, has been introduced to allow setting the cache root directory to a different location than the configuration root directory. Previously `DFX_CONFIG_ROOT` was repurposed for this which only allowed one location to be set for both the cache and configuration root directories.

This is a breaking change since setting `DFX_CONFIG_ROOT` will no longer set the cache root directory to that location.

### fix: Error if nonzero cycles are passed without a wallet proxy

Previously, `dfx canister call --with-cycles 1` would silently ignore the `--with-cycles` argument as the DFX principal has no way to pass cycles and the call must be forwarded through the wallet. Now it will error instead of silently ignoring it. To forward a call through the wallet, use `--wallet $(dfx identity get-wallet)`, or `--wallet $(dfx identity --network ic get-wallet)` for mainnet.

### feat: Configure subnet type of local replica

The local replica sets its parameters according to the subnet type defined in defaults.replica.subnet_type, defaulting to 'application' when none is specified.
This makes it less likely to accidentally hit the 'cycles limit exceeded' error in production.  Since the previous default was `system`, you may see these types errors in development instead.
Possible values for defaults.replica.subnet_type are: "application", "verifiedapplication", "system"

Example how to specify the subnet type:
``` json
{
  "defaults": {
    "replica": {
      "subnet_type": "verifiedapplication"
    }
  }
}
```

### feat: Introduce command for local cycles top-up

`dfx ledger fabricate-cycles <canister (id)> <optional amount>` can be used during local development to create cycles out of thin air and add them to a canister. Instead of supplying a canister name or id it is also possible to use `--all` to add the cycles to every canister in the current project. When no amount is supplied, the command uses 10T cycles as default. Using this command with `--network ic` will result in an error.

### feat: Private keys can be stored in encrypted format

`dfx identity new` and `dfx identity import` now ask you for a password to encrypt the private key (PEM file) when it is stored on disk.
If you decide to use a password, your key will never be written to disk in plain text.
In case you don't want to enter your password all the time and want to take the risk of storing your private key in plain text, you can use the `--disable-encryption` flag.

The `default` identity as well as already existing identities will NOT be encrypted. If you want to encrypt an existing identity, use the following commands:
``` bash
dfx identity export identity_name > identity.pem
# if you have set old_identity_name as the identity that is used by default, switch to a different one
dfx identity use other_identity
dfx identity remove identity_name
dfx identity import identity_name identity.pem
```

### feat: Identity export

If you want to get your identity out of dfx, you can use `dfx identity export identityname > exported_identity.pem`. But be careful with storing this file as it is not protected with your password.

### feat: Identity new/import now has a --force flag

If you want to script identity creation and don't care about overwriting existing identities, you now can use the `--force` flag for the commands `dfx identity new` and `dfx identity import`.

### fix: Do not automatically create a wallet on IC

When running `dfx deploy --network ic`, `dfx canister --network ic create`, or `dfx identity --network ic get-wallet` dfx no longer automatically creates a cycles wallet for the user if none is configured. Instead, it will simply report that no wallet was found for that user.

Dfx still creates the wallet automatically when running on a local network, so the typical workflow of `dfx start --clean` and `dfx deploy` will still work without having to manually create the wallet.

### fix: Identities cannot exist and not at the same time

When something went wrong during identity creation, the identity was not listed as existing.
But when trying to create an identity with that name, it was considered to be already existing.

### feat: dfx start and dfx replica can now launch the ic-btc-adapter process

Added command-line parameters:
``` bash
dfx start   --enable-bitcoin --btc-adapter-config <path>
dfx replica --enable-bitcoin --btc-adapter-config <path>
```

These default to values from dfx.json:
```
.defaults.bitcoin.btc_adapter_config
.defaults.bitcoin.enabled
```

The --btc-adapter-config parameter, if specified on the command line, implies --enable-bitcoin.

If --enable-bitcoin or .defaults.bitcoin.enabled is set, and a btc adapter configuration is specified,
then dfx start/replica will launch the ic-btc-adapter process.

This integration is not yet complete, pending upcoming functionality in ic-starter.

### fix: report context of errors

dfx now displays the context of an error in several places where previously the only error
message would be something like "No such file or directory."

### chore: updates starter project for Node 18

Webpack dev server now works for Node 18 (and should work for Node 17). A few packages are also upgraded

## updating dependencies

Updated to version 0.14.0 of agent-rs

## Cycles wallet

- Module hash: bb001d1ebff044ba43c060956859f614963d05c77bd778468fce4de095fe8f92
- https://github.com/dfinity/cycles-wallet/commit/f18e9f5c2f96e9807b6f149c975e25638cc3356b

## Replica

Updated replica to elected commit b3788091fbdb8bed7e527d2df4cc5e50312f476c.
This incorporates the following executed proposals:

* [57150](https://dashboard.internetcomputer.org/proposal/57150)
* [54964](https://dashboard.internetcomputer.org/proposal/54964)
* [53702](https://dashboard.internetcomputer.org/proposal/53702)
* [53231](https://dashboard.internetcomputer.org/proposal/53231)
* [53134](https://dashboard.internetcomputer.org/proposal/53134)
* [52627](https://dashboard.internetcomputer.org/proposal/52627)
* [52144](https://dashboard.internetcomputer.org/proposal/52144)
* [50282](https://dashboard.internetcomputer.org/proposal/50282)

Added the ic-btc-adapter binary to the cache.

## Motoko

Updated Motoko from 0.6.25 to 0.6.26.

# 0.9.3

## DFX

### feat: dfx deploy now displays URLs for the frontend and candid interface

### dfx.json

In preparation for BTC integration, added configuration for the bitcoind port:

``` json
{
  "canisters": {},
  "defaults": {
    "bitcoind": {
      "port": 18333
    }
  }
}
```

## icx-proxy

Updated icx-proxy to commit 594b6c81cde6da4e08faee8aa8e5a2e6ae815602, now static-linked.

* upgrade HTTP calls upon canister request
* no longer proxies /_/raw to the dfx internal webserver
* allows for generic StreamingCallback tokens

## Replica

Updated replica to blessed commit d004accc3904e24dddb13a11d93451523e1a8a5f.
This incorporates the following executed proposals:

* [49653](https://dashboard.internetcomputer.org/proposal/49653)
* [49011](https://dashboard.internetcomputer.org/proposal/49011)
* [48427](https://dashboard.internetcomputer.org/proposal/48427)
* [47611](https://dashboard.internetcomputer.org/proposal/47611)
* [47512](https://dashboard.internetcomputer.org/proposal/47512)
* [47472](https://dashboard.internetcomputer.org/proposal/47472)
* [45984](https://dashboard.internetcomputer.org/proposal/45984)
* [45982](https://dashboard.internetcomputer.org/proposal/45982)

## Motoko

Updated Motoko from 0.6.21 to 0.6.25.

# 0.9.2

## DFX

### feat: Verify Candid and Motoko stable variable type safety of canister upgrades

Newly deployed Motoko canisters now embed the Candid interface and Motoko stable signatures in the Wasm module.
`dfx deploy` and `dfx canister install` will automatically check

	1) the backward compatible of Candid interface in both upgrade and reinstall mode;
	2) the type safety of Motoko stable variable type in upgrade mode to avoid accidentally lossing data;

See [Upgrade compatibility](https://internetcomputer.org/docs/language-guide/compatibility) for more details.

### feat: Unified environment variables across build commands

The three canister types that use a custom build tool - `assets`, `rust`, and `custom` - now all support the same set of environment variables during the build task:

* `DFX_VERSION` - The version of DFX that was used to build the canister.
* `DFX_NETWORK` - The network name being built for. Usually `ic` or `local`.
* `CANISTER_ID_{canister}` - The canister principal ID of the canister `{canister}` registered in `dfx.json`.
* `CANISTER_CANDID_PATH_{canister}` - The path to the Candid interface file for the canister `{canister}` among your canister's dependencies.
* `CANISTER_CANDID_{canister}` (deprecated) - the same as `CANISTER_CANDID_PATH_{canister}`.  This is provided for backwards compatibility with `rust` and `custom` canisters, and will be removed in dfx 0.10.0.
* `CANISTER_ID` - Same as `CANISTER_ID_{self}`, where `{self}` is the name of _this_ canister.
* `CANISTER_CANDID_PATH` - Same as `CANISTER_CANDID_PATH_{self}`, where `{self}` is the name of _this_ canister.

### feat: Support for local ledger calls

If you have an installation of the ICP Ledger (see [Ledger Installation Guide](https://github.com/dfinity/ic/tree/master/rs/rosetta-api/ledger_canister#deploying-locally)), `dfx ledger balance` and `dfx ledger transfer` now support
`--ledger-canister-id` parameter.

Some examples:
``` bash
$ dfx ledger \
  --network local \
  balance \
  --ledger-canister-id  rrkah-fqaaa-aaaaa-aaaaq-cai
1000.00000000 ICP

$ dfx ledger \
  --network local \
  transfer --amount 0.1 --memo 0 \
  --ledger-canister-id  rrkah-fqaaa-aaaaa-aaaaq-cai 8af54f1fa09faeca18d294e0787346264f9f1d6189ed20ff14f029a160b787e8
Transfer sent at block height: 1
```

### feat: `dfx ledger account-id` can now compute canister addresses

The `dfx ledger account-id` can now compute addresses of principals and canisters.
The command also supports ledger subaccounts now.

``` bash
dfx ledger account-id --of-principal 53zcu-tiaaa-aaaaa-qaaba-cai
dfx ledger --network small02 account-id --of-canister ledger_demo
dfx ledger account-id --of-principal 53zcu-tiaaa-aaaaa-qaaba-cai --subaccount 0000000000000000000000000000000000000000000000000000000000000001
```

### feat: Print the full error chain in case of a failure

All `dfx` commands will now print the full stack of errors that led to the problem, not just the most recent error.
Example:

```
Error: Subaccount '00000000000000000000000000000000000000000000000000000000000000000' is not a valid hex string
Caused by:
  Odd number of digits
```

### fix: dfx import will now import pem files created by `quill generate`

`quill generate` currently outputs .pem files without an `EC PARAMETERS` section.
`dfx identity import` will now correctly identify these as EC keys, rather than Ed25519.

### fix: retry on failure for ledger create-canister, top-up, transfer

dfx now calls `transfer` rather than `send_dfx`, and sets the created_at_time field in order to retry the following commands:

* dfx ledger create-canister
* dfx ledger top-up
* dfx ledger transfer

### feat: Remote canister support

It's now possible to specify that a canister in dfx.json references a "remote" canister on a specific network,
that is, a canister that already exists on that network and is managed by some other project.

Motoko, Rust, and custom canisters may be configured in this way.

This is the general format of the configuration in dfx.json:
``` json
{
  "canisters": {
    "<canister name>": {
      "remote": {
        "candid": "<path to candid file to use when building on remote networks>",
        "id": {
          "<network name>": "<principal on network>"
        }
      }
    }
  }
}
```

The "id" field, if set for a given network, specifies the canister ID for the canister on that network.
The canister will not be created or installed on these remote networks.
For other networks, the canister will be created and installed as usual.

The "candid" field, if set within the remote object, specifies the candid file to build against when
building other canisters on a network for which the canister is remote.  This definition can differ
from the candid definitions for local builds.

For example, if have an installation of the ICP Ledger (see [Ledger Installation Guide](https://github.com/dfinity/ic/tree/master/rs/rosetta-api/ledger_canister#deploying-locally))
in your dfx.json, you could configure the canister ID of the Ledger canister on the ic network as below.  In this case,
the private interfaces would be available for local builds, but only the public interfaces would be available
when building for `--network ic`.
``` json
{
  "canisters": {
    "ledger": {
      "type": "custom",
      "wasm": "ledger.wasm",
      "candid": "ledger.private.did",
      "remote": {
        "candid": "ledger.public.did",
        "id": {
          "ic": "ryjl3-tyaaa-aaaaa-aaaba-cai"
        }
      }
    },
    "app": {
      "type": "motoko",
      "main": "src/app/main.mo",
      "dependencies": [ "ledger" ]
    }
  }
}
```

As a second example, suppose that you wanted to write a mock of the ledger in Motoko.
In this case, since the candid definition is provided for remote networks,
`dfx build` (with implicit `--network local`) will build app against the candid
definitions defined by mock.mo, but `dfx build --network ic` will build app against
`ledger.public.did`.

This way, you can define public update/query functions to aid in local testing, but
when building/deploying to mainnet, references to methods not found in `ledger.public.did`
will be reports as compilation errors.

``` json
{
  "canisters": {
    "ledger": {
      "type": "motoko",
      "main": "src/ledger/mock.mo",
      "remote": {
        "candid": "ledger.public.did",
        "id": {
          "ic": "ryjl3-tyaaa-aaaaa-aaaba-cai"
        }
      }
    },
    "app": {
      "type": "motoko",
      "main": "src/app/main.mo",
      "dependencies": [ "ledger" ]
    }
  }
}
```

### feat: Generating remote canister bindings

It's now possible to generate the interface of a remote canister using a .did file using the `dfx remote generate-binding <canister name>|--all` command. This makes it easier to write mocks for local development.

Currently, dfx can generate .mo, .rs, .ts, and .js bindings.

This is how you specify how to generate the bindings in dfx.json:
``` json
{
  "canisters": {
    "<canister name>": {
      "main": "<path to mo/rs/ts/js file that will be generated>",
      "remote": {
        "candid": "<path to candid file to use when generating bindings>"
        "id": {}
      }
    }
  }
}
```

## ic-ref

Upgraded from a432156f24faa16d387c9d36815f7ddc5d50e09f to ab8e3f5a04f0f061b8157c2889f8f5de05f952bb

* Support 128-bit system api for cycles
* Include canister_ranges in the state tree
* Removed limit on cycles in a canister

## Replica

Updated replica to blessed commit 04fe8b0a1262f07c0cec1fdfa838a37607370a61.
This incorporates the following executed proposals:

* [45091](https://dashboard.internetcomputer.org/proposal/45091)
* [43635](https://dashboard.internetcomputer.org/proposal/43635)
* [43633](https://dashboard.internetcomputer.org/proposal/43633)
* [42783](https://dashboard.internetcomputer.org/proposal/42783)
* [42410](https://dashboard.internetcomputer.org/proposal/42410)
* [40908](https://dashboard.internetcomputer.org/proposal/40908)
* [40647](https://dashboard.internetcomputer.org/proposal/40647)
* [40328](https://dashboard.internetcomputer.org/proposal/40328)
* [39791](https://dashboard.internetcomputer.org/proposal/39791)
* [38541](https://dashboard.internetcomputer.org/proposal/38541)

## Motoko

Updated Motoko from 0.6.20 to 0.6.21.

# 0.9.0

## DFX

### feat!: Remove the wallet proxy and the --no-wallet flag

Breaking change: Canister commands, except for `dfx canister create`, will make the call directly, rather than via the user's wallet. The `--no-wallet` flag is thus removed from `dfx canister` as its behavior is the default.

When working with existing canisters, use the `--wallet` flag in conjunction with `dfx identity get-wallet` in order to restore the old behavior.

You will need to upgrade your wallet and each of your existing canisters to work with the new system.  To do so, execute the following in each of your dfx projects:
``` bash
dfx wallet upgrade
dfx canister --wallet "$(dfx identity get-wallet)" update-settings --all --add-controller "$(dfx identity get-principal)"
```
To upgrade projects that you have deployed to the IC mainnet, execute the following:
``` bash
dfx wallet --network ic upgrade
dfx canister --network ic --wallet "$(dfx identity --network ic get-wallet)" update-settings --all --add-controller "$(dfx identity get-principal)"
```

### feat: Add --add-controller and --remove-controller flags for "canister update-settings"

`dfx canister update-settings` previously only let you overwrite the entire controller list; `--add-controller` and `--remove-controller` instead add or remove from the list.

### feat: Add --no-withdrawal flag for "canister delete" for when the canister is out of cycles

`dfx canister delete --no-withdrawal <canister>` can be used to delete a canister without attempting to withdraw cycles.

### fix: set RUST_MIN_STACK to 8MB for ic-starter (and therefore replica)

This matches the value used in production and is meant to exceed the configured 5 MB wasmtime stack.

### fix: asset uploads will retry failed requests as expected

Fixed a defect in asset synchronization where no retries would be attempted after the first 30 seconds overall.

## Motoko

Updated Motoko from 0.6.11 to 0.6.20.

* Implement type union/intersection
* Transform for-loops on arrays into while-loops
* Tighten typing rules for type annotations in patterns
* Candid decoding: skip vec any fast
* Bump up MAX_HP_FOR_GC from 1GB to 3GB
* Candid decoder: Trap if a principal value is too large
* Eliminate bignum calls from for-iteration on arrays
* Improve scheduling
* Improve performance of bignum equality
* Stable signatures: frontend, metadata, command-line args
* Added heartbeat support

## Cycles wallet

- Module hash: 53ec1b030f1891bf8fd3877773b15e66ca040da539412cc763ff4ebcaf4507c5
- https://github.com/dfinity/cycles-wallet/commit/57e53fcb679d1ea33cc713d2c0c24fc5848a9759

## Replica

Updated replica to blessed commit 75138bbf11e201aac47266f07bee289dc18a082b.
This incorporates the following executed proposals:

* [33828](https://dashboard.internetcomputer.org/proposal/33828)
* [31275](https://dashboard.internetcomputer.org/proposal/31275)
* [31165](https://dashboard.internetcomputer.org/proposal/31165)
* [30392](https://dashboard.internetcomputer.org/proposal/30392)
* [30078](https://dashboard.internetcomputer.org/proposal/30078)
* [29235](https://dashboard.internetcomputer.org/proposal/29235)
* [28784](https://dashboard.internetcomputer.org/proposal/28784)
* [27975](https://dashboard.internetcomputer.org/proposal/27975)
* [26833](https://dashboard.internetcomputer.org/proposal/26833)
* [25343](https://dashboard.internetcomputer.org/proposal/25343)
* [23633](https://dashboard.internetcomputer.org/proposal/23633)

# 0.8.4

## DFX

### feat: "rust" canister type

You can now declare "rust" canisters in dfx.json.
``` json
{
  "canisters": {
    "canister_name": {
      "type": "rust",
      "package": "crate_name",
      "candid": "path/to/canister_name.did"
    }
  }
}
```

Don't forget to place a `Cargo.toml` in your project root.
Then dfx will build the rust canister with your rust toolchain.
Please also make sure that you have added the WebAssembly compilation target.

``` bash
rustup target add wasm32-unknown-unknown
```

You can also create new dfx project with a default rust canister.

``` bash
dfx new --type=rust <project-name>
```

### chore: updating dfx new template

Updates dependencies to latest for Webpack, and updates config. Additionally simplifies environment variables for canister ID's in config.

Additionally adds some polish to the starter template, including a favicon and using more semantic html in the example app

### feat: environment variable overrides for executable pathnames

You can now override the location of any executable normally called from the cache by specifying
an environment variable. For example, DFX_ICX_PROXY_PATH will specify the path for `icx-proxy`.

### feat: dfx deploy --mode=reinstall <canister>

`dfx deploy` can now reinstall a single canister, controlled by a new `--mode=reinstall` parameter.
This is destructive (it resets the state of the canister), so it requires a confirmation
and can only be performed on a single canister at a time.

`dfx canister install --mode=reinstall <canister>` also requires the same confirmation,
and no longer works with `--all`.

## Replica

The included replica now supports canister_heartbeat.  This only works with rust canisters for the time being,
and does not work with the emulator (`dfx start --emulator`).

# 0.8.3

## DFX

### fix: ic-ref linux binary no longer references /nix/store

This means `dfx start --emulator` has a chance of working if nix is not installed.
This has always been broken, even before dfx 0.7.0.

### fix: replica and ic-starter linux binaries no longer reference /nix/store

This means `dfx start` will work again on linux.  This bug was introduced in dfx 0.8.2.

### feat: replaced --no_artificial_delay option with a sensible default.

The `--no-artificial-delay` option not being the default has been causing a lot of confusion.
Now that we have measured in production and already applied a default of 600ms to most subnets deployed out there,
we have set the same default for dfx and removed the option.

## Motoko

Updated Motoko from 0.6.10 to 0.6.11.

* Assertion error messages are now reproducible (#2821)

# 0.8.2

## DFX

### feat: dfx canister delete can now return cycles to a wallet or dank

By default `dfx canister delete` will return cycles to the default cycles wallet.
Cycles can be returned to a designated canister with `--withdraw-cycles-to-canister` and
cycles can be returned to dank at the current identity principal with `--withdraw-cycles-to-dank`
and to a designated principal with `--withdraw-cycles-to-dank-principal`.

### feat: dfx canister create now accepts multiple instances of --controller argument

It is now possible to create canisters with more than one controller by
passing multiple instances of the `--controller parameter to `dfx canister create`.

You will need to upgrade your wallet with `dfx wallet upgrade`, or `dfx wallet --network ic upgrade`

### feat: dfx canister update-settings now accepts multiple instance of --controller argument

It is now possible to configure a canister to have more than one controller by
passing multiple instances of the `--controller parameter to `dfx canister update-settings`.

### feat: dfx canister info and dfx canister status now display all controllers

### feat!: dfx canister create --controller <controller> named parameter

Breaking change: The controller parameter for `dfx canister create` is now passed as a named parameter,
rather than optionally following the canister name.

Old: dfx canister create [canister name] [controller]
New: dfx canister create --controller <controller> [canister name]

### fix: dfx now respects $DFX_CONFIG_ROOT when looking for legacy credentials

Previously this would always look in `$HOME/.dfinity/identity/creds.pem`.

### fix: changed dfx canister (create|update-settings) --memory-allocation limit to 12 GiB

Updated the maximum value for the --memory-allocation value to be 12 GiB (12,884,901,888 bytes)

## Cycles Wallet

- Module hash: 9183a38dd2eb1a4295f360990f87e67aa006f225910ab14880748e091248e086
- https://github.com/dfinity/cycles-wallet/commit/9ef38bb7cd0fe17cda749bf8e9bbec5723da0e95

### Added support for multiple controllers

You will need to upgrade your wallet with `dfx wallet upgrade`, or `dfx wallet --network ic upgrade`

## Replica

The included replica now supports public spec 0.18.0

* Canisters can now have more than one controller
* Adds support for 64-bit stable memory
* The replica now goes through an initialization sequence, reported in its status
as `replica_health_status`.  Until this reports as `healthy`, queries or updates will
fail.
** `dfx start --background` waits to exit until `replica_health_status` is `healthy`.
** If you run `dfx start` without `--background`, you can call `dfx ping --wait-healthy`
to wait until the replica is healthy.

## Motoko

Updated Motoko from 0.6.7 to 0.6.10

* add Debug.trap : Text -> None (motoko-base #288)
* Introduce primitives for `Int` ⇔ `Float` conversions (#2733)
* Fix crashing bug for formatting huge floats (#2737)

# 0.8.1

## DFX

### feat: dfx generate types command

``` bash
dfx generate
```

This new command will generate type declarations for canisters in dfx.json.

You can control what will be generated and how with corresponding configuration in dfx.json.

Under dfx.json → "canisters" → "<canister_name>", developers can add a "declarations" config. Options are:

* "output" → directory to place declarations for that canister | default is "src/declarations/<canister_name>"

* "bindings" → [] list of options, ("js", "ts", "did", "mo") | default is "js", "ts", "did"

* "env_override" → a string that will replace process.env.{canister_name_uppercase}_CANISTER_ID in the "src/dfx/assets/language_bindings/canister.js" template.

js declarations output

* index.js (generated from "src/dfx/assets/language_bindings/canister.js" template)

* <canister_name>.did.js - candid js binding output

ts declarations output

  * <canister_name>.did.d.ts - candid ts binding output

did declarations output

  * <canister_name>.did - candid did binding output

mo declarations output

  * <canister_name>.mo - candid mo binding output

### feat: dfx now supports the anonymous identity

Use it with either of these forms:
``` bash
dfx identity use anonymous
dfx --identity anonymous ...
```

### feat: import default identities

Default identities are the pem files generated by `dfx identity new ...` which contain Ed25519 private keys.
They are located at `~/.config/dfx/identity/xxx/identity.pem`.
Now, you can copy such pem file to another computer and import it there.

``` bash
dfx identity new alice
cp ~/.config/dfx/identity/xxx/identity.pem alice.pem
# copy the pem file to another computer, then
dfx identity import alice alice.pem
```

Before, people can manually copy the pem files to the target directory to "import". Such workaround still works.
We suggest to use the `import` subcommand since it also validate the private key.

### feat: Can now provide a nonstandard wallet module with DFX_WALLET_WASM environment variable

Define DFX_WALLET_WASM in the environment to use a different wasm module when creating or upgrading the wallet.

## Asset Canister

### fix: trust full asset SHA-256 hashes provided by the caller

When the caller provides SHA-256 hashes (which dfx does), the asset canister will no longer
recompute these hashes when committing the changes.  These recomputations were causing
canisters to run out of cycles, or to attempt to exceed the maximum cycle limit per update.

# 0.8.0

The 0.8.0 release includes updates and fixes that are primarily internal to improve existing features and functions rather than user-visible.

## DFX

### fix: dfx identity set-wallet no longer requires --force when used with --network ic

This was intended to skip verification of the wallet canister on the IC network,
but ended up only writing to the wallets.json file if --force was passed.

### chore: updating dependencies

* Support for the latest version of the {IC} specification and replica.

* Updating to latest versions of Motoko, Candid, and agent-rs

### feat: Type Inference Update

* Changes to `dfx new` project template and JavaScript codegen to support type inference in IDE's

* Adding webpack dev server to project template

* Migration path documented at https://sdk.dfinity.org/docs/release-notes/0.8.0-rn.html

# 0.7.7

Breaking changes to frontend code generation, documented in 0.8.0

## DFX

### feat: deploy and canister install will now only upgrade a canister if the wasm actually changed

dfx deploy and dfx canister install now compare the hash of the already-installed module
with the hash of the built canister's wasm output.  If they are the same, they leave the canister
in place rather than upgrade it.  They will still synchronize assets to an asset canister regardless
of the result of this comparison.


# 0.7.6

## icx-proxy

The streaming callback mechanism now requires the following record structure for the token:
```
type StreamingCallbackToken = record {
    key: text;
    content_encoding: text;
    index: nat;
    sha256: opt blob;
};
```

Previously, the token could be a record with any set of fields.

# 0.7.2

## DFX

### fix: set default cycle balance to 3T

Change the default cycle balance of a canister from 10T cycles to 3T cycles.

## Cycles Wallet

- Module hash: 1404b28b1c66491689b59e184a9de3c2be0dbdd75d952f29113b516742b7f898
- https://github.com/dfinity/cycles-wallet/commit/e902708853ab621e52cb68342866d36e437a694b

### fix: It is no longer possible to remove the last controller.

Fixed an issue where the controller can remove itself from the list of controllers even if it's the only one,
leaving the wallet uncontrolled.
Added defensive checks to the wallet's remove_controller and deauthorize methods.

# 0.7.1

## DFX

### feat: sign request_status for update call

When using `dfx canister sign` to generate a update message, a corresponding
request_status message is also signed and append to the json as `signed_request_status`.
Then after sending the update message, the user can check the request_status using
`dfx canister send message.json --status`.

### fix: wallet will not proxy dfx canister call by default

Previously, `dfx canister call` would proxy queries and update calls via the wallet canister by default.
(There was the `--no-wallet` flag to bypass the proxy and perform the calls as the selected identity.)
However, this behavior had drawbacks, namely each `dfx canister call` was an inter-canister call
by default and calls would take a while to resolve. This fix makes it so that `dfx canister call` no longer
proxies via the wallet by default. To proxy calls via the wallet, you can do
`dfx canister --wallet=<wallet-id> call`.

### feat: add --no-artificial-delay to dfx replica and start

This change adds the `--no-artificial-delay` flag to `dfx start` and `dfx replica`.
The replica shipped with dfx has always had an artificial consensus delay (introduced to simulate
a delay users might see in a networked environment.) With this new flag, that delay can
be lessened. However, you might see increased CPU utilization by the replica process.

### feat: add deposit cycles and uninstall code

This change introduces the `deposit_cycles` and `uninstall_code` management canister
methods as dedicated `dfx canister` subcommands.

### fix: allow consistent use of canisters ids in canister command

This change updates the dfx commands so that they will accept either a canister name
(sourced from your local project) or a valid canister id.

# 0.7.0

## DFX

### feat: add output type to request-status

This change allows you to specify the format the return result for `dfx canister request-status`.

### fix: deleting a canister on a network removes entries for other networks

This change fixes a bug where deleting a canister on a network removed all other entries for
the canister in the canister_ids.json file.

### feat: point built-in `ic` network provider at mainnet

`--network ic` now points to the mainnet IC (as Sodium has been deprecated.)

### feat: add candid UI canister

The dedicated candid UI canister is installed on a local network when doing a `dfx canister install`
or `dfx deploy`.

### fix: Address already in use (os error 48) when issuing dfx start

This fixes an error which occurred when starting a replica right after stopping it.

### feat: ledger subcommands

dfx now supports a dedicated `dfx ledger` subcommand. This allows you to interact with the ledger
canister installed on the Internet Computer. Example commands include `dfx ledger account-id` which
prints the Account Identifier associated with your selected identity, `dfx ledger transfer` which
allows you to transfer ICP from your ledger account to another, and `dfx ledger create-canister` which
allows you to create a canister from ICP.

### feat: update to 0.17.0 of the Interface Spec

This is a breaking change to support 0.17.0 of the Interface Spec. Compute & memory allocation values
are set when creating a canister. An optional controller can also be specified when creating a canister.
Furthermore, `dfx canister set-controller` is removed, in favor of `dfx canister update-settings` which
allows the controller to update the controller, the compute allocation, and the memory allocation of the
canister. The freezing threshold value isn't exposed via dfx cli yet, but it may still be modified by
calling the management canister via `dfx canister call aaaaa-aa update-settings`

### feat: add wallet subcommands

dfx now supports a dedicated `dfx wallet` subcommand. This allows you to interact with the cycles wallet
associated with your selected identity. For example, `dfx wallet balance` to get the cycle balance,
`dfx wallet list-addresses` to display the associated controllers & custodians, and `dfx wallet send <destination> <amount>`
to send cycles to another wallet.

## Cycles Wallet

- Module Hash: a609400f2576d1d6df72ce868b359fd08e1d68e58454ef17db2361d2f1c242a1
- https://github.com/dfinity/cycles-wallet/commit/06bb256ca0738640be51cf84caaced7ea02ca29d

### feat: Use Internet Identity Service.

# 0.7.0-beta.5

## Cycles Wallet

- Module Hash: 3d5b221387875574a9fd75b3165403cf1b301650a602310e9e4229d2f6766dcc
- https://github.com/dfinity/cycles-wallet/commit/c3cbfc501564da89e669a2d9de810d32240baf5f

### feat: Updated to Public Interface 0.17.0

### feat: The wallet_create_canister method now takes a single record argument, which includes canister settings.

### fix: Return correct content type and encoding for non-gz files.

### fix: Updated frontend for changes to canister creation interface.

# 0.7.0-beta.3

## DFX

### fix: assets with an unrecognized file extension will use content-type "application/octet-stream"

# 0.7.0-beta.2

## DFX

### feat: synchronize assets rather than uploading even assets that did not change

DFX will now also delete assets from the container that do not exist in the project.
This means if you stored assets in the container, and they are not in the project,
dfx deploy or dfx install will delete them.

## Asset Canister

### Breaking change: change to store() method signature

- now takes arguments as a single record parameter
- must now specify content type and content encoding, and may specify the sha256

# 0.7.0-beta.1

## DFX

### fix: now deletes from the asset canister assets that no longer exist in the project

### feat: get certified canister info from read state #1514

Added `dfx canister info` command to get certified canister information. Currently this information is limited to the controller of the canister and the SHA256 hash of its WASM module. If there is no WASM module installed, the hash will be None.

## Asset Canister

### Breaking change: change to list() method signature

- now takes a parameter, which is an empty record
- now returns an array of records

### Breaking change: removed the keys() method

- use list() instead

# 0.7.0-beta.0

## DFX

### feat: webserver can now serve large assets

# 0.6.26

## DFX

### feat: add --no-wallet flag and --wallet option to allow Users to bypass Wallet or specify a Wallet to use for calls (#1476)

Added `--no-wallet` flag to `dfx canister` and `dfx deploy`. This allows users to call canister management functionality with their Identity as the Sender (bypassing their Wallet canister.)
Added `--wallet` option to `dfx canister` and `dfx deploy`. This allows users to specify a wallet canister id to use as the Sender for calls.
`--wallet` and `--no-wallet` conflict with each other. Omitting both will invoke the selected Identity's wallet canister to perform calls.

### feat: add canister subcommands `sign` and `send`

Users can use `dfx canister sign ...` to generated a signed canister call in a json file. Then `dfx canister send [message.json]` to the network.

Users can sign the message on an air-gapped computer which is secure to host private keys.

#### Note

* `sign` and `send` currently don't proxy through wallet canister. Users should use the subcommands with `dfx canister --no-wallet sign ...`.

* The `sign` option `--expire-after` will set the `ingress_expiry` to a future timestamp which is current plus the duration.
Then users can send the message during a 5 minutes time window ending in that `ingress_expiry` timestamp. Sending the message earlier or later than the time window will both result in a replica error.

### feat: implement the HTTP Request proposal in dfx' bootstrap webserver. +
And add support for http requests in the base storage canister (with a default to `/index.html`).

This does not support other encodings than `identity` for now (and doesn't even return any headers). This support will be added to the upgraded asset storage canister built in #1482.

Added a test that uses `curl localhost` to test that the asset storage AND the webserver properly support the http requests.

This commit also upgrades tokio and reqwest in order to work correctly. There are also _some_ performance issues noted (this is slower than the `icx-http-server` for some reason), but those are not considered criticals and could be improved later on.

Renamed the `project_name` in our own generated assets to `canister_name`, for things that are generated during canister build (and not project generation).

### feat: add support for ECDSA on secp256k1

You can now a generate private key via OpenSSL or a simlar tool, import it into dfx, and use it to sign an ingress message.

``` bash
openssl ecparam -name secp256k1 -genkey -out identity.pem
dfx identity import <name> identity.pem
dfx identity use <name>
dfx canister call ...
```

## Asset Canister

### feat: The asset canister can now store assets that exceed the message ingress limit (2 MB)

* Please note that neither the JS agent nor the HTTP server have been updated yet to server such large assets.
* The existing interface is left in place for backwards-compatibility, but deprecated:
** retrieve(): use get() and get_chunk() instead
** store(): use create_batch(), create_chunk(), and commit_batch() instead
** list(): use keys() instead

# 0.6.25

## DFX

- feat: dfx now provides CANISTER_ID_<canister_name> environment variables for all canisters to "npm build" when building the frontend.

## Agents

### Rust Agent

- feat: AgentError due to request::Error will now include the reqwest error message
in addition to "Could not reach the server"
- feat: Add secp256k1 support (dfx support to follow)

# 0.6.24

## DFX

- feat: add option to specify initial cycles for newly created canisters (#1433)

Added option to `dfx canister create` and `dfx deploy` commands: `--with-cycles <with-cycles>`.
This allows the user to specify the initial cycle balance of a canister created by their wallet.
This option is a no-op for the Sodium network.

``` bash
dfx canister create --with-cycles 8000000000 some_canister
dfx deploy --with-cycles 8000000000
```

Help string:
```
Specifies the initial cycle balance to deposit into the newly
created canister. The specified amount needs to take the
canister create fee into account. This amount is deducted
from the wallet's cycle balance
```

- feat: install `dfx` by version or tag (#1426)

This feature adds a new dfx command `toolchain` which have intuitive subcommands.
The toolchain specifiers can be a complete version number, major minor version, or a tag name.

``` bash
dfx toolchain install 0.6.24 # complete version
dfx toolchain install 0.6    # major minor
dfx toolchain install latest # tag name
dfx toolchain default latest
dfx toolchain list
dfx toolchain uninstall latest
```

- fix: onboarding related fixups (#1420)

Now that the Mercury Alpha application subnetwork is up and we are getting ready to onboard devs, the dfx error message for wallet creation has changed:
For example,
``` bash
dfx canister --network=alpha create hello
Creating canister "hello"...
Creating the canister using the wallet canister...
Creating a wallet canister on the alpha network.
Unable to create a wallet canister on alpha:
The Replica returned an error: code 3, message: "Sender not authorized to use method."
Wallet canisters on alpha may only be created by an administrator.
Please submit your Principal ("dfx identity get-principal") in the intake form to have one created for you.
```

- feat: add deploy wallet subcommand to identity (#1414)

This feature adds the deploy-wallet subcommand to the dfx identity.
The User provides the ID of the canister onto which the wallet WASM is deployed.

``` bash
dfx identity deploy-wallet --help
dfx-identity-deploy-wallet
Installs the wallet WASM to the provided canister id

USAGE:
    dfx identity deploy-wallet <canister-id>

ARGS:
    <canister-id>    The ID of the canister where the wallet WASM will be deployed

FLAGS:
    -h, --help       Prints help information
    -V, --version    Prints version information
```

# 0.6.22

## DFX

- feat: dfx call random value when argument is not provided (#1376)

- fix: canister call can take canister ids for local canisters even if … (#1368)
- fix: address panic in dfx replica command (#1338)
- fix: dfx new webpack.config.js does not encourage running 'js' through ts-… (#1341)

## Sample apps

- There have been updates, improvements, and new sample apps added to the [examples](https://github.com/dfinity/examples/tree/master/motoko) repository.

    All of Motoko sample apps in the [examples](https://github.com/dfinity/examples/tree/master/motoko) repository have been updated to work with the latest release of the SDK.

    There are new sample apps to illustrate using arrays ([Quicksort](https://github.com/dfinity/examples/tree/master/motoko/quicksort)) and building create/read/update/delete (CRUD) operations for a web application [Superheroes](https://github.com/dfinity/examples/tree/master/motoko/superheroes).

- The [LinkedUp](https://github.com/dfinity/linkedup) sample application has been updated to work with the latest release of Motoko and the SDK.

## Motoko

## Agents

## Canister Development Kit (CDK)<|MERGE_RESOLUTION|>--- conflicted
+++ resolved
@@ -2,14 +2,13 @@
 
 # UNRELEASED
 
-<<<<<<< HEAD
 ## Removed the deprecated <canister_name>_CANISTER_ID environment variables
 
 In dfx 0.14.0, we standardized on `CANISTER_ID_<canister_name_uppercase>` for
 environment variables for canister IDs and deprecated the old formats.  This
 version removes the old formats. The removed formats are
 `<canister_name>_CANISTER_ID` and `<canister_name_uppercase>_CANISTER_ID`.
-=======
+
 ### feat: display local asset canister URLs in subdomain format
 
 Locally, canisters can either be accessed via `<canister_id>.localhost:<port>` or `localhost:<port>?canisterId=<canister_id>`.
@@ -34,7 +33,6 @@
 
 - `dfx deploy` now accepts `--argument-file`.
 - `dfx deps init` now accepts `--argument-file`.
->>>>>>> c039da61
 
 ### feat: candid assist feature
 
