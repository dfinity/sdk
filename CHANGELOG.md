# dfx changelog

# UNRELEASED

<<<<<<< HEAD
### fix: "Failed to decrypt PEM file" errors messages will now include the cause
=======
### feat: reformatted error output

Rather than increasing indentation, dfx now aligns the error causes with a "Caused by: " prefix.

Also changed error types to report error causes as causes, rather than embedding their error cause in the error text.

Before:
```bash
Error: Failed while trying to deploy canisters.
Caused by: Failed while trying to deploy canisters.
  Failed to build all canisters.
    Failed while trying to build all canisters.
      The build step failed for canister 'bw4dl-smaaa-aaaaa-qaacq-cai' (wasminst_backend) with an embedded error: Failed to build Motoko canister 'wasminst_backend'.: Failed to compile Motoko.: Failed to run 'moc'.: The command '"/Users/ericswanson/.cache/dfinity/versions/0.19.0/moc" ... params ...  failed with exit status 'exit status: 1'.
Stdout:

Stderr:
/Users/ericswanson/w/wasminst/src/wasminst_backend/main2.mo: No such file or directory
```

After:
```bash
Error: Failed while trying to deploy canisters.
Caused by: Failed to build all canisters.
Caused by: Failed while trying to build all canisters.
Caused by: The build step failed for canister 'bw4dl-smaaa-aaaaa-qaacq-cai' (wasminst_backend)
Caused by: Failed to build Motoko canister 'wasminst_backend'.
Caused by: Failed to compile Motoko.
Caused by: Failed to run 'moc'.
Caused by: The command '"/Users/ericswanson/.cache/dfinity/versions/0.20.0/moc" ... params ... failed with exit status 'exit status: 1'.
Stdout:

Stderr:
/Users/ericswanson/w/wasminst/src/wasminst_backend/main2.mo: No such file or directory
```

### feat: WASM memory soft-limit

Adds support for the `wasm_memory_limit` canister setting, which limits the canister's heap during most calls but does not affect queries. As with other canister settings, it can be set in `dfx canister create` or `dfx canister update-settings` via the `--wasm-memory-limit` flag, as well as in `dfx.json` under `canisters[].initialization_values.wasm_memory_limit`.

### feat: extensions can define a canister type

Please see [extension-defined-canister-types](docs/concepts/extension-defined-canister-types.md) for details.

### feat: init_arg_file in dfx.json

Introduces support for the `init_arg_file` field in `dfx.json`, providing an alternative method to specify initialization arguments.

This field accepts a relative path, from the directory containing the `dfx.json` file.

**Note**

- Only one of `init_arg` and `init_arg_file` can be defined at a time.
- If `--argument` or `--argument-file` are set, the argument from the command line takes precedence over the one in dfx.json.

### fix: dfx new failure when node is available but npm is not

`dfx new` could fail with "Failed to scaffold frontend code" if node was installed but npm was not installed.

## Dependencies

### Cycles wallet

Updated cycles wallet to a gzipped version of `20240410` release:
- Module hash: `7745d3114e3e5fbafe8a7150a0a8c15a5b8dc9257f294d5ced67d41be76065bc`, in gzipped form: `664df1045e093084f4ebafedd3a793cc3b3be0a7ef1b245d8d3defe20b33057c`
- https://github.com/dfinity/cycles-wallet/commit/b013764dd827560d8538ee2b7be9ecf66bed6be7

### Replica

Updated replica to elected commit 63acf4f88b20ec0c6384f4e18f0f6f69fc5d9b9f.
This incorporates the following executed proposals:

- [129428](https://dashboard.internetcomputer.org/proposal/129428)
- [129427](https://dashboard.internetcomputer.org/proposal/129427)
- [129423](https://dashboard.internetcomputer.org/proposal/129423)
- [129408](https://dashboard.internetcomputer.org/proposal/129408)
- [129379](https://dashboard.internetcomputer.org/proposal/129379)
- [129378](https://dashboard.internetcomputer.org/proposal/129378)

# 0.20.0

### fix: set `CANISTER_CANDID_PATH_<canister name>` properly for remote canisters

In the remote canister declaration it is possible to set a candid file to use when the canister is remote on a specific network.
`dfx` now correctly sets the `CANISTER_CANDID_PATH_<canister name>` environment variable during the build process on remote networks if the file exists.

### feat: display schema for dfx metadata json

`dfx schema --for dfx-metadata` to display JSON schema of the "dfx" metadata.

### feat: add tech_stack to the Canister Metadata Standard

The standardized `dfx` metadata is extended with another object: `tech_stack`.

Please check [tech-stack](docs/concepts/tech-stack.md) for more details.

### chore: updated management canister .did file

### feat: added `dfx completion` command

This command generates shell completion scripts for `bash`, `elvish`, `fish`, `zsh`, or PowerShell.

Describing how to install shell completion scripts is beyond the scope of this document.
Here are two commands that would enable command completion in the current shell:

In zsh:

```bash
source <(dfx completion zsh)
```

In bash:

```bash
source <(dfx completion)
```

### fix: dfx no longer always creates .dfx directory if dfx.json is present

Previously, `dfx` would always create a `.dfx` directory in the project root if `dfx.json` was present.
Now, it only does so if the command accesses the .dfx directory in some way.

### fix: dfx only loads dfx.json for commands that need it

For example, this will work now:
```bash
echo garbage >dfx.json && dfx identity get-principal
```

## Dependencies

### Replica

Updated replica to elected commit 02dcaf3ccdfe46bd959d683d43c5513d37a1420d.
This incorporates the following executed proposals:

- [129084](https://dashboard.internetcomputer.org/proposal/129084)
- [129081](https://dashboard.internetcomputer.org/proposal/129081)
- [129035](https://dashboard.internetcomputer.org/proposal/129035)
- [128876](https://dashboard.internetcomputer.org/proposal/128876)
- [128904](https://dashboard.internetcomputer.org/proposal/128904)
- [128864](https://dashboard.internetcomputer.org/proposal/128864)
- [128816](https://dashboard.internetcomputer.org/proposal/128816)
- [128846](https://dashboard.internetcomputer.org/proposal/128846)
>>>>>>> 04b850be

# 0.19.0

### fix: call management canister Bitcoin query API without replica-signed query

`dfx canister call --query` defaults to use "Replica-signed query" feature.

It doesn't work with bitcoin query calls to the management canister because the Boundary Nodes cannot route the `read_state` call.

Only for these particular queries, `dfx` will make the query calls without checking the replica signatures.

If the response reliability is a concern, you can make update calls to the secure alternatives.

### feat(beta): enable cycles ledger support

If the environment variable `DFX_CYCLES_LEDGER_SUPPORT_ENABLE` is set and no cycles wallet is configured, then dfx will try to use the cycles ledger to perform any operation that the cycles wallet usually is used for.

The following commands/options have been unhidden:
- `dfx cycles`
- `--from-subaccount` for `dfx deploy`, `dfx canister create`, `dfx canister deposit-cycles` to determine which cycles ledger subaccount the used cycles should be used from
- `--created-at-time` for `dfx deploy`, `dfx create canister`, `dfx canister deposit-cycles` to control transaction deduplication on the cycles ledger
- `--to-subaccount` for `dfx canister delete` to control into which subaccount cycles are withdrawn before the canister is deleted

The cycles ledger will not be supported by default until the cycles ledger canister is under NNS control.

### feat: dfx canister call ... --output json

This is the same as `dfx canister call ... | idl2json`, for convenience.

See also: https://github.com/dfinity/idl2json

### fix: Output of dfx ping is now valid JSON

Added commas in between fields, and newlines to improve formatting.

### fix: canister status output to be grep compatible

`dfx canister status` now outputs to `stdout`, rather than `stderr`, so that its output is `grep` compatible.

### fix: fetching canister logs to be grep & tail compatible

`dfx canister logs` now outputs to stdout, rather than stderr, so that its output is `grep` and `tail` compatible.

### fix: fetching canister logs

The management canister method `fetch_canister_logs` can be called only as a query, not as an update call. Therefore, `dfx canister logs <canister_id>` now uses a query call for this purpose.

### `dfx wallet set-name` now actually sets the name of the wallet

### feat: hyphenated project names

DFX no longer forbids hyphens in project names. Anywhere they appear as the name of a variable, e.g. environment variables or generated JS variables, they will be replaced with underscores.

### fix: .ic-assets.json configuration entries no longer overwrite the default for `allow_raw_access`

Previously, any configuration element in .ic-assets.json functioned as if a setting of
`"allow_raw_access": true` were present in the json object.

For example, given the following configuration, all files would be configured
with `allow_raw_access` set to `true`, as if the second entry specified
`"allow_raw_access": true` (which is the default), even though it does not.

```json
[
  {
    "match": "**/*",
    "allow_raw_access": false
  },
  {
    "match": "**/*",
    "headers": {
      "X-Anything": "Something"
    }
  }
]
```

Now, given the same configuration, all files would be configured with `allow_raw_access` set to false, as expected.

Note that the default value of `allow_raw_access` is still `true`.

### fix: removed version switching logic

Removed the logic for calling a different version of dfx based on DFX_VERSION or the `dfx` field in
dfx.json.  This is now performed by dfxvm.

### feat: --always-assist flag for `dfx canister call/install/sign and dfx deploy`

When all the arguments are optional, dfx automatically provides a `null` value when no arguments are provided.
`--always-assist` flag enables the candid assist feature for optional arguments, instead of providing a default `null` value.

### fix(deps): the second pull forget to set wasm_hash_download in pulled.json

When the dependency has been in the cache, `dfx deps pull` forgot to set correct `wasm_hash_download` in `pulled.json`.

It caused the following `init/deploy` commands to fail.

## Dependencies

### Replica

Updated replica to elected commit 425a0012aeb40008e2e72d913318bc9dbdf3b4f4.
This incorporates the following executed proposals:

- [128806](https://dashboard.internetcomputer.org/proposal/128806)
- [128805](https://dashboard.internetcomputer.org/proposal/128805)
- [128296](https://dashboard.internetcomputer.org/proposal/128296)
- [128295](https://dashboard.internetcomputer.org/proposal/128295)
- [128171](https://dashboard.internetcomputer.org/proposal/128171)

### Bitcoin canister

Downgraded Bitcoin canister to [release/2023-10-13](https://github.com/dfinity/bitcoin-canister/releases/tag/release%2F2023-10-13)

### Motoko

Updated Motoko to [0.11.1](https://github.com/dfinity/motoko/releases/tag/0.11.1)

# 0.18.0

### fix!: removed the `dfx upgrade` command

The `dfx upgrade` command now prints a message directing the user to install dfxvm.

### fix!: Remove fallback .env formats

In dfx 0.14.0, we standardized on `CANISTER_ID_<CANISTER_NAME_UPPERCASE>` and
`CANISTER_CANDID_PATH_<CANISTER_NAME_UPPERCASE>` for
environment variables for canister IDs and candid paths respectively,
and deprecated the old formats.  This version removes the old formats.

The only variable names now provided are the following,
all uppercase, with any '-' replaced by '_':
- `CANISTER_CANDID_PATH_<CANISTER_NAME>`
- `CANISTER_ID_<CANISTER_NAME>`

For reference, these formats were removed (any '-' characters were replaced by '_'):
- `CANISTER_CANDID_PATH_<canister_name_case_from_dfx_json>`
- `<CANISTER_NAME_UPPERCASE>_CANISTER_ID`

### feat: add `dfx canister logs <canister_id>` for fetching canister's logs (preview)

There is a new subcommand `logs` to fetch canister's logs. 
When printing the log entries it tries to guess if the content can be converted to UTF-8 text and prints an array of hex bytes if it fails.

**Note**

This feature is still in development. Changes may occur in following releases.

### feat: display local asset canister URLs in subdomain format

Locally, canisters can either be accessed via `<canister_id>.localhost:<port>` or `localhost:<port>?canisterId=<canister_id>`.
The query parameter format is annoying to handle in SPAs, therefore the subdomain format is now displayed alongside the subdomain version after deployments.

The query parameter format is not removed because Safari does not support localhost subdomains.

### fix: .env files sometimes missing some canister ids

Made it so `dfx deploy` and `dfx canister install` will always write 
environment variables for all canisters in the project that have canister ids
to the .env file, even if they aren't being deployed/installed
or a dependency of a canister being deployed/installed.

### feat: unify CLI options to specify arguments

There are a few subcommands that take `--argument`/`--argument-file` options to set canister call/init arguments.

We unify the related logic to provide consistent user experience.
 
The notable changes are:

- `dfx deploy` now accepts `--argument-file`.
- `dfx deps init` now accepts `--argument-file`.

### feat: candid assist feature

Ask for user input when Candid argument is not provided in `dfx canister call`, `dfx canister install` and `dfx deploy`. 
Previously, we cannot call `dfx deploy --all` when multiple canisters require init args, unless the init args are specified in `dfx.json`. With the Candid assist feature, dfx now asks for init args in terminal when a canister requires init args.

### fix: restored access to URLs like http://localhost:8080/api/v2/status through icx-proxy

Pinned icx-proxy at 69e1408347723dbaa7a6cd2faa9b65c42abbe861, shipped with dfx 0.15.2

This means commands like the following will work again:
```
curl -v --http2-prior-knowledge "http://localhost:$(dfx info webserver-port)/api/v2/status" --output -
```

### feat: `dfx cycles approve` and `transfer --from`

It is now possible to approve other principals to spend cycles on your behalf using `dfx cycles approve <spender> <amount>`.
`dfx cycles transfer` now also supports `--from`, `--from-subaccount`, and `--spender-subaccount`.
For detailed explanations on how these fields work please refer to the [ICRC-2 specification](https://github.com/dfinity/ICRC-1/blob/main/standards/ICRC-2/README.md).

### feat: cut over to dfxvm

The script at https://internetcomputer.org/install.sh now installs
the [dfxvm version manager](https://github.com/dfinity/dfxvm) instead of the dfx binary.

### fix(deps): init/deploy still requires hash check

`dfx deps pull` was recently changed to allow hash mismatch wasm. But `init` and `deploy` weren't change accordingly.

Also the warning of hash mismatch is removed since it scares users and users can't fix it locally.

### fix(generate): Rust canister source candid wrongly deleted

Fixed a bug where `dfx generate` would delete a canister's source candid file if the `declarations.bindings` in `dfx.json` did not include "did".

### fix: failed to install when specify id without dfx.json

Fixed a bug where `dfx canister install` would fail when specify a canister id and there is no dfx.json.

### fix: failed to call a canister removed from dfx.json

Fixed a bug where `dfx canister call` would fail when the deployed canister was removed from dfx.json.

### chore: bump candid to 0.10.4

Fix the Typescript binding for init args.

## Dependencies

### Replica

Updated replica to elected commit d966b2737ca75f1bfaa84f21e7f3f7c54b5d7f33.
This incorporates the following executed proposals:

- [128155](https://dashboard.internetcomputer.org/proposal/128155)
- [128154](https://dashboard.internetcomputer.org/proposal/128154)
- [128099](https://dashboard.internetcomputer.org/proposal/128099)
- [128088](https://dashboard.internetcomputer.org/proposal/128088)
- [127707](https://dashboard.internetcomputer.org/proposal/127707)
- [127706](https://dashboard.internetcomputer.org/proposal/127706)

### Motoko

Updated Motoko to [0.11.0](https://github.com/dfinity/motoko/releases/tag/0.11.0)

### Asset canister

Module hash: 32e92f1190d8321e97f8d8f3e793019e4fd2812bfc595345d46d2c23f74c1ab5

bump ic-cdk to 0.13.1

### Candid UI

Module hash: 1208093dcc5b31286a073f00f748ac6612dbae17b66c22332762705960a8aaad

bump ic-cdk to 0.13.1

### Bitcoin canister

Updated Bitcoin canister to [release/2024-01-22](https://github.com/dfinity/bitcoin-canister/releases/tag/release%2F2024-01-22)

# 0.17.0

### feat: new starter templates

`dfx new` now has a new set of customizable project templates and an interactive menu for selecting them. Supports the Svelte, Vue, and React frameworks, and Azle and Kybra backends.

### fix: --no-frontend no longer creates a frontend

Previously `dfx new --no-frontend` still created a frontend canister. This behavior is now accessed via `--frontend simple-assets`.

### feat: `dfx cycles redeem-faucet-coupon`

It is now possible to redeem faucet coupons to cycles ledger accounts.

### feat: `dfx cycles convert`

It is now possible to turn ICP into cycles that are stored on the cycles ledger using `dfx cycles convert --amount <amount of ICP>`

### feat: specified_id in dfx.json

In addition to passing `--specified-id` in `dfx deploy` and `dfx canister create`, `specified_id` can be set in `dfx.json`.

If it is set in both places, the specified ID from the command line takes precedence over the one in dfx.json.

### feat: create canister on same subnet as other canisters

`dfx deploy`, `dfx canister create`, and `dfx ledger create-canister` now support the option `--next-to <canister principal>` to create canisters on the same subnet as other canisters.
The [registry canister](https://dashboard.internetcomputer.org/canister/rwlgt-iiaaa-aaaaa-aaaaa-cai#get_subnet_for_canister) is used as the source of truth to figure out the subnet id.

### feat: init_arg in dfx.json

In addition to passing `--argument` or `--argument-file` in `dfx deploy` and `dfx canister install`, `init_arg` can be set in `dfx.json`.

If it is set in both places, the argument from the command line takes precedence over the one in dfx.json.

### feat(deps): init_arg in pullable metadata

Providers can set an optional `init_arg` field in `pullable` metadata.

When consumers run `dfx deps init` without `--argument`, the value in `init_arg` will be used automatically.

Consumers won't have to figure out the init argument by themselves. It can be overwritten by `dfx deps init --argument`.

### fix(deps): dfx deps init will try to set "(null)" init argument

For pulled canisters which have no `init_arg` in `pullable` metadata, `dfx deps init` without `--argument` will try to set `"(null)"` automatically.

This works for canisters with top-level `opt` in init argument. This behavior is consistent with `dfx deploy` and `dfx canister install`.

The init argument can be overwritten by `dfx deps init --argument`.

### fix(deps): content of wasm_hash_url can have extra fields than the hash

It is natural to point `wasm_hash_url` to the `<FILE>.sha256` file generated by `shasum` or `sha256sum` which consists of the hash and the file name.

Now when `dfx deps pull`, such content will be accept properly.

### feat: dfx upgrade will direct the user to install dfxvm if it has been released.

If the latest release of https://github.com/dfinity/dfxvm is \>\= 1.0, `dfx upgrade` will
direct the user to install dfxvm and then exit.

### feat: fetch did file from canister metadata when making canister calls

`dfx canister call` will always fetch the `.did` file from the canister metadata. If the canister doesn't have the `candid:service` metadata, dfx will fallback to the current behavior of reading the `.did` file from the local build artifact. This fallback behavior is deprecated and we will remove it in a future release. This should not affect Motoko and Rust canisters built from dfx, as `dfx build` automatically writes the Candid metadata into the canister.

If you build with custom canister type, add the following into `dfx.json`:

```
"metadata": [
  { 
    "name": "candid:service"
  }
]
```

If you build the canister without using `dfx`, you can use [ic-wasm](https://github.com/dfinity/ic-wasm/releases) to store the metadata:

```
ic-wasm canister.wasm -o canister.wasm metadata candid:service -f service.did -v public
```

### fix: removed the `dfx toolchain` command

Please use the [dfx version manager](https://github.com/dfinity/dfxvm) instead.

### feat: allow dfxvm install script to bypass confirmation

The dfxvm install script now accepts `DFXVM_INIT_YES=<non empty string>` to skip confirmation.

### chore: bump `ic-agent`, `ic-utils` and `ic-identity-hsm` to 0.32.0

# 0.16.1

### feat: query stats support

When using `dfx canister status`, the output now includes the new query statistics. Those might initially be 0, if the feature is not yet enabled on the subnet the canister is installed in.

### fix: Candid parser when parsing `vec \{number\}` with `blob` type

Fix the bug that when parsing `vec \{1;2;3\}` with `blob` type, dfx silently ignores the numbers.

### fix: support `import` for local did file

If the local did file contains `import` or init args, dfx will rewrite the did file when storing in canister metadata.
Due to current limitations of the Candid parser, comments will be dropped during rewriting. 
If the local did file doesn't contain `import` or init args, we will not perform the rewriting, thus preserving the comments.

### fix: subtyping check reports the special opt rule as error

### fix: can now run several dfx canister commands outside of a project

The following commands now work outside of a project:
- `dfx canister start <specific canister id>`
- `dfx canister stop <specific canister id>`
- `dfx canister deposit-cycles <amount> <specific canister id>`
- `dfx canister uninstall-code <specific canister id>`

## Dependencies

### Replica

Updated replica to elected commit 044cfd5147fc97d7e5a214966941b6580c325d72.
This incorporates the following executed proposals:

- [127463](https://dashboard.internetcomputer.org/proposal/127463)
- [127461](https://dashboard.internetcomputer.org/proposal/127461)
- [127104](https://dashboard.internetcomputer.org/proposal/127104)

### Candid UI

Module hash: e5f049a97041217554c1849791c093c4103a6844625be3d6453df2e91abeed35

Fix the HTTP header for deploying in remote environments

# 0.16.0

### feat: large canister modules now supported

When using `dfx deploy` or `dfx canister install`, previously WASM modules larger than 2MiB would be rejected.
They are now automatically submitted via the chunking API if they are large enough.
From a user perspective the limitation will simply have been lifted.

### feat: dfx deps: wasm_hash_url and loose the hash check

Providers can provide the hash through `wasm_hash_url` instead of hard coding the hash directly.

If the hash of downloaded wasm doesn’t match the provided hash (`wasm_hash`, `wasm_hash_url` or read from mainnet state tree), dfx deps won’t abort. Instead, it will print a warning message.

### feat: create canister on specific subnets or subnet types

`dfx deploy`, `dfx canister create`, and `dfx ledger create-canister` now support the option `--subnet <subnet principal>` to create canisters on specific subnets.

`dfx canister create` and `dfx deploy` now support the option `--subnet-type <subnet type>` to create canisters on a random subnet of a certain type.
Use `dfx ledger show-subnet-types` to list the available subnet types

### feat!: update `dfx cycles` commands with mainnet `cycles-ledger` canister ID

The `dfx cycles` command no longer needs nor accepts the `--cycles-ledger-canister-id <canister id>` parameter.

### chore: removed the dfx start --emulator mode

This was deprecated in dfx 0.15.1.

### chore: removed ic-ref from the binary cache

### chore: updated dependencies for new rust projects

Updated to candid 0.10, ic-cdk 0.12, and ic-cdk-timers 0.6

### fix: store playground canister acquisition timestamps with nanosecond precision on all platforms

They've always been stored with nanosecond precisions on Linux and Macos.
Now they are stored with nanosecond precision on Windows too.

### fix: dfx canister delete, when using an HSM identity, no longer fails by trying to open two sessions to the HSM

Previously, this would fail with a PKCS#11: CKR_CRYPTOKI_ALREADY_INITIALIZED error.

## Dependencies

### Motoko

Updated Motoko to [0.10.4](https://github.com/dfinity/motoko/releases/tag/0.10.4)

### Frontend canister

Module hash: 3c86d912ead6de7133b9f787df4ca9feee07bea8835d3ed594b47ee89e6cb730

### Candid UI

Module hash: b91e3dd381aedb002633352f8ebad03b6eee330b7e30c3d15a5657e6f428d815

Fix the routing error when deploying to gitpod/github workspace.
Fix that Candid UI cannot be opened using localhost URL.

### Replica

Updated replica to elected commit 324eb99eb7531369a5ef75560f1a1a652d123714.
This incorporates the following executed proposals:

- [127096](https://dashboard.internetcomputer.org/proposal/127096)
- [127094](https://dashboard.internetcomputer.org/proposal/127094)
- [127034](https://dashboard.internetcomputer.org/proposal/127034)
- [127031](https://dashboard.internetcomputer.org/proposal/127031)
- [126879](https://dashboard.internetcomputer.org/proposal/126879)
- [126878](https://dashboard.internetcomputer.org/proposal/126878)
- [126730](https://dashboard.internetcomputer.org/proposal/126730)
- [126729](https://dashboard.internetcomputer.org/proposal/126729)
- [126727](https://dashboard.internetcomputer.org/proposal/126727)
- [126366](https://dashboard.internetcomputer.org/proposal/126366)
- [126365](https://dashboard.internetcomputer.org/proposal/126365)
- [126293](https://dashboard.internetcomputer.org/proposal/126293)

# 0.15.3

### fix: allow `http://localhost:*` as `connect-src` in the asset canister's CSP

This will enable browsing the asset canister at `http://<canister-id>.localhost:<port>` in most browsers.

### fix: frontend code crashing when there is no canister ID

### feat: `dfx ledger top-up` also accepts canister names

Previously, `dfx ledger top-up` only accepted canister principals. Now it accepts both principals and canister names.

### fix: installer once again detects if curl supports tlsv1.2

A change to `curl --help` output made it so the install script did not detect
that the `--proto` and `--tlsv1.2` options are available.

### chore: skip reserving 8GB of memory when deleting a canister

When dfx deletes a canister, it first withdraws as many cycles as possible from the canister.
While doing so, dfx previously set the memory allocation of the canister to 8GB in order to not run into any memory problems while withdrawing.
This, however, lead to problems with dynamic memory pricing in subnets with a lot of data because then it becomes very expensive to reserve that much data.
dfx now no longer sets a memory allocation. We anticipate fewer problems this way.

### feat: Added support for icx-proxy `--domain` parameter

In order to access a local replica through a domain name or domain names,
it's necessary to pass the `--domain` parameter to icx-proxy.  dfx now supports
this in configuration and as a parameter to dfx start.  You can specify a single
domain or a list of domains in any of the following ways:

- in networks.json, in `.<network>.proxy.domain`
- in dfx.json, in `.networks.<network>.proxy.domain`
- in dfx.json, in `.defaults.proxy.domain`
- to dfx start, as `dfx start --domain <domain1> --domain <domain2> ...`

## Dependencies

### Candid UI

- Module hash: d172df265a14397a460b752ff07598380bc7ebd9c43ece1e82495ae478a88719c
- Internet identity integration in Candid UI. Thanks to @Web3NL!
  + You can customize the II url and derivationOrigin via URL parameter `ii` and `origin` respectively.
- Update with the new profiling API

### Motoko

Updated Motoko to [0.10.3](https://github.com/dfinity/motoko/releases/tag/0.10.3)

# 0.15.2

### fix: `dfx canister delete <canister id>` removes the related entry from the canister id store

Previously, deleting a canister in the project by id rather than by name
would leave the canister id in the canister id store. This would cause
`dfx deploy` to fail.

### fix: dfx extension install can no longer create a corrupt cache directory

Running `dfx cache delete && dfx extension install nns` would previously
create a cache directory containing only an `extensions` subdirectory.
dfx only looks for the existence of a cache version subdirectory to
determine whether it has been installed. The end result was that later
commands would fail when the cache did not contain expected files.

### fix: output_env_file is now considered relative to project root

The .env file location, whether specified as `output_env_file` in dfx.json
or `--output-env-file <file>` on the commandline, is now considered relative
to the project root, rather than relative to the current working directory.

### feat: Read dfx canister install argument from a file

Enables passing large arguments that cannot be passed directly in the command line using the `--argument-file` flag. For example `dfx canister install --argument-file ./my/argument/file.txt my_canister_name`.


### feat: change `list_permitted` and `list_authorized` to an update call.

This requires the `list_authorized` and `list_permitted` methods to be called as an update and disables the ability to
call it as a query call. This resolves a potential security risk.

### fix: `dfx ledger transfer` now logs to stderr messages about duplicates rather than printing them to stdout

The message "transaction is a duplicate of another transaction in block ...", previously printed to stdout, is now logged to stderr. This means that the output of `dfx ledger transfer` to stdout will contain only `Transfer sent at block height <block height>`.

### feat: accept more ways to specify cycle and e8s amounts

Underscores (`_`) can now be used to make large numbers more readable. For example: `dfx canister deposit-cycles 1_234_567 mycanister`

Certain suffixes that replace a number of zeros are now supported. The (case-insensitive) suffixes are:
- `k` for `000`, e.g. `500k`
- `m` for `000_000`, e.g. `5m`
- `b` for `000_000_000`, e.g. `50B`
- `t` for `000_000_000_000`, e.g. `0.3T`

For cycles an additional `c` or `C` is also acceptable. For example: `dfx canister deposit-cycles 3TC mycanister`

### feat: added `dfx cycles` command

This won't work on mainnet yet, but can work locally after installing the cycles ledger.

Added the following subcommands:
 - `dfx cycles balance`
 - `dfx cycles transfer <to> <amount>` (transfer cycles from one account to another account)
 - `dfx cycles top-up <to> <amount>` (send cycles from an account to a canister)

## Dependencies

### Motoko

Updated Motoko to [0.10.2](https://github.com/dfinity/motoko/releases/tag/0.10.2)

### Frontend canister

Defining a custom `etag` header no longer breaks certification.

Fixed a certification issue where under certain conditions the fallback file (`/index.html`) was served with an incomplete certificate tree, not proving sufficiently that the fallback file may be used as a replacement.

Add the option to (re)set all permissions using upgrade arguments. This is especially useful for SNSes that cannot make calls as the canister's controller.

- Module hash: 657938477f1dee46db70b5a9f0bd167ec5ffcd2f930a1d96593c17dcddef61b3
- https://github.com/dfinity/sdk/pull/3443
- https://github.com/dfinity/sdk/pull/3451
- https://github.com/dfinity/sdk/pull/3429
- https://github.com/dfinity/sdk/pull/3428
- https://github.com/dfinity/sdk/pull/3421

### Replica

Updated replica to elected commit 69e1408347723dbaa7a6cd2faa9b65c42abbe861.
This incorporates the following executed proposals:

- [126095](https://dashboard.internetcomputer.org/proposal/126095)
- [126000](https://dashboard.internetcomputer.org/proposal/126000)
- [125592](https://dashboard.internetcomputer.org/proposal/125592)
- [125591](https://dashboard.internetcomputer.org/proposal/125591)
- [125504](https://dashboard.internetcomputer.org/proposal/125504)
- [125503](https://dashboard.internetcomputer.org/proposal/125503)
- [125343](https://dashboard.internetcomputer.org/proposal/125343)
- [125342](https://dashboard.internetcomputer.org/proposal/125342)
- [125321](https://dashboard.internetcomputer.org/proposal/125321)
- [125320](https://dashboard.internetcomputer.org/proposal/125320)
- [125002](https://dashboard.internetcomputer.org/proposal/125002)
- [125001](https://dashboard.internetcomputer.org/proposal/125001)
- [124858](https://dashboard.internetcomputer.org/proposal/124858)
- [124857](https://dashboard.internetcomputer.org/proposal/124857)

### Bitcoin canister

Updated Bitcoin canister to [release/2023-10-13](https://github.com/dfinity/bitcoin-canister/releases/tag/release%2F2023-10-13)

# 0.15.1

### feat: Added support for reserved_cycles and reserved_cycles_limit

`dfx canister status` will now display the reserved cycles balance and reserved cycles limit for a canister.

Added command-line options:
  - `dfx canister create --reserved-cycles-limit <limit>`
  - `dfx canister update-settings --reserved-cycles-limit <limit>`

In addition, `dfx deploy` will set `reserved_cycles_limit` when creating canisters if specified in `canisters.<canister>.initialization_values.reserved_cycles_limit` in dfx.json.

### feat: emit management canister idl when imported by Motoko canister

`import management "ic:aaaaa-aa;`

This will automatically produce the idl in the `.dfx` folder.

### fix: Include remote canisters in canisters_to_generate

Generate frontend declarations for remote canisters too because frontend JS code may want to call them.

### feat: `dfx extension install <extension> --version <specific version>`

Install a specific version of an extension, bypassing version checks.

### feat: Updated handling of missing values in state tree certificates

The `Unknown` lookup of a path in a certificate results in an `AgentError` (the IC returns `Absent` for non-existing paths).

### fix: dfx deploy urls printed for asset canisters

### chore: --emulator parameter is deprecated and will be discontinued soon

Added warning that the `--emulator` is deprecated and will be discontinued soon.

### fix: node engines in starter

Updates node engines to reflect the same engines supported in agent-js.
```
"node": "^12 || ^14 || ^16 || >=17",
"npm": "^7.17 || >=8"
```

### feat: deploy to playground

Introduced a new network type called `playground`. Canisters on such networks are not created through standard means, but are instead borrowed from a canister pool.
The canisters time out after a while and new canisters need to be borrowed for further deployments.
To define custom playground networks, use a network definition that includes the `playground` key:
```json
"<network name>": {
  "playground": {
    "playground_canister": "<canister pool id>",
    "timeout_seconds": <amount of seconds after which a canister is returned to the pool>
  }
}
```

Introduced a new network that is available by default called `playground`. Additionally, `--playground` is an alias for `--network playground`.
By default, this network targets the Motoko Playground backend to borrow canisters. The borrowed canisters will be available for 20 minutes, and the timer restarts on new deployments.
When the timer runs out the canister(s) will be uninstalled and are returned to the pool.
Any commands that allow choosing a target network (e.g. `dfx canister call`) require `--playground` or `--network playground` in order to target the borrowed canister(s).
Use `dfx deploy --playground` to deploy simple projects to a canister borrowed from the Motoko Playground.

### feat: `--ic` is shorthand for `--network ic`

For example, `dfx deploy --ic` rather than `dfx deploy --network ic`.

### fix: Motoko base library files in cache are no longer executable

### feat: `dfx start` for shared network warns if ignoring 'defaults' in dfx.json

Background: In order to determine whether to start a project-specific network or the shared network, `dfx start` looks for the `local` network in dfx.json.
   - If found, `dfx start` starts the project-specific local network, applying any `defaults` from dfx.json.
   - If there is no dfx.json, or if dfx.json does not define a `local` network, `dfx start` starts the shared network.  Because the shared network is not specific to any project, `dfx start` ignores any other settings from dfx.json, including `defaults`.

If `dfx start` is starting the shared network from within a dfx project, and that dfx.json contains settings in the `defaults` key for `bitcoin`, `replica`, or `canister_http`, then `dfx start` will warn that it is ignoring those settings.  It will also describe how to define equivalent settings in networks.json.

### fix: dfx canister call --wallet no longer passes the parameter twice

The parameter was erroneously passed twice.  Now it is passed only once.

### fix: Removed deprecation warning about project-specific networks

Removed this warning: "Project-specific networks are deprecated and will be removed after February 2023." While we may remove project-specific networks in the future, it is not imminent.  One key requirement is the ability to run more than one subnet type at one time.

## Dependencies

### icx-proxy

Updated to a version of the icx-proxy that is released with the replica and other related binaries.

Changes in behavior:
- "%%" is no longer accepted when url-decoding filenames for the asset canister.  Though curl supports this, it's not part of the standard. Please replace with %25.
- The icx-proxy now performs response verification.  This has exposed some bugs in the asset canister.  However, since this new icx-proxy matches what the boundary nodes use, this will better match the behavior seen on the mainnet.
- Bugs that this has exposed in the asset canister:
  - after disabling aliasing for an asset, the asset canister will return an incorrect certification in the 404 response.
  - after setting a custom "etag" header in .ic-assets.json, the asset canister will return an incorrect certification in the 200 response.
  - assets with certain characters in the filename (example: "æ") will no longer be served correctly.  The definition of "certain characters" is not yet known.

### Candid UI

- Module hash: 934756863c010898a24345ce4842d173b3ea7639a8eb394a0d027a9423c70b5c
- Add `merge_init_args` method in Candid UI.
- Draw flamegraph for canister upgrade.

### Frontend canister

For certification v1, if none of the requested encoding are certified but another encoding is certified, then the frontend canister once again returns the certificatie even though the response hash won't match.
This allows the verifying side to try to transform the response such that it matches the response hash.
For example, if only the encoding `gzip` is requested but the `identity` encoding is certified, the `gzip` encoding is returned with the certificate for the `identity` encoding.
The verifying side can then unzip the response and will have a valid certificate for the `identity` response.

- Module hash: baf9bcab2ebc2883f850b965af658e66725087933df012ebd35c03929c39efe3
- https://github.com/dfinity/sdk/pull/3369
- https://github.com/dfinity/sdk/pull/3298
- https://github.com/dfinity/sdk/pull/3281

### Replica

Updated replica to elected commit 91bf38ff3cb927cb94027d9da513cd15f91a5b04.
This incorporates the following executed proposals:

- [124795](https://dashboard.internetcomputer.org/proposal/124795)
- [124790](https://dashboard.internetcomputer.org/proposal/124790)
- [124538](https://dashboard.internetcomputer.org/proposal/124538)
- [124537](https://dashboard.internetcomputer.org/proposal/124537)
- [124488](https://dashboard.internetcomputer.org/proposal/124488)
- [124487](https://dashboard.internetcomputer.org/proposal/124487)
  
# 0.15.0

## DFX

### chore: add `--use-old-metering` flag

The `use-old-metering` flag enables old metering in replica. The new metering is enabled in the `starter` by default, so this flag is to compare the default new metering with the old one.

The flag is temporary and will be removed in a few months.

### fix: added https://icp-api.io to the default Content-Security-Policy header

Existing projects will need to change this value in .ic-assets.json or .ic-assets.json5 to include https://icp-api.io

All projects will need to redeploy.

### fix: access to raw assets is now enabled by default

The default value for `allow_raw_access` is now `true`.  This means that by default, the frontend canister will no longer restrict the access of traffic to the `<canister-id>.raw.icp0.io` domain, and will no longer automatically redirect all requests to the certified domain (`<canister-id>.icp0.io`), unless configured explicitly.

Note that existing projects that specify `"allow_raw_access": false` in .ic-assets.json5 will need to change or remove this value manually in order to allow raw access.

### feat!: Removed dfx nns and dfx sns commands

Both have now been turned into the dfx extensions. In order to obtain them, please run `dfx extension install nns` and `dfx extension install sns` respectively. After the installation, you can use them as you did before: `dfx nns ...`, and `dfx sns ...`.

### feat!: Removed dfx replica and dfx bootstrap commands

Use `dfx start` instead.  If you have a good reason why we should keep these commands, please contribute to the discussion at https://github.com/dfinity/sdk/discussions/3163

### fix: Wait for new module hash when installing wallet

A previous change made dfx wait after installing a canister until the replica updated its reported module hash, but this change did not affect wallets. Now dfx waits for wallets too, to eliminate a class of wallet installation errors.

### fix: Ctrl-C right after dfx start will hang for minutes and panics

Early break out from actors starting procedure.

### feat: can disable the warnings about using an unencrypted identity on mainnet

It's now possible to suppress warnings of this form:

```
WARN: The <identity> identity is not stored securely. Do not use it to control a lot of cycles/ICP. Create a new identity with `dfx identity new` and use it in mainnet-facing commands with the `--identity` flag
```

To do so, export the environment variable `DFX_WARNING` with the value `-mainnet_plaintext_identity`.
```bash
export DFX_WARNING="-mainnet_plaintext_identity"
```

Note that this can be combined to also disable the dfx version check warning:
```bash
export DFX_WARNING="-version_check,-mainnet_plaintext_identity"
```

### fix!: restrict `dfx identity new` to safe characters

New identities like `dfx identity new my/identity` or `dfx identity new 'my identity'` can easily lead to problems, either for dfx internals or for usability.
New identities are now restricted to the characters `ABCDEFGHIJKLMNOPQRSTUVWXYZabcdefghijklmnopqrstuvwxyz.-_@0123456789`.
Existing identities are not affected by this change.

## Frontend canister

> **NOTE**: We've re-enabled response verification v2 in the asset canister.

### fix: Certification for aliasing updates on asset deletion

Best explained by an example: Two assets exist with aliasing enabled: `/content` and `/content.html`. Usually, when requesting `/content`, `/content.html` is served because it has aliasing enabled.
But in this scenario, because `/content` exists, it overwrites the alias and `/content` is served when requesting the path `/content`.
When the file `/content` is deleted, `/content` is once again a valid alias of `/content.html`.
Previously, the alias of `/content.html` was not properly updated in the certification tree, making `/content` inaccessible.

### fix: 404 response is now certified for certification v2

Certification v2 allows certifying arbitrary responses. If the requested file does not exist, and the fallback file (`/index.html`) does not exist either,
the frontend canister serves a HTTP 404 response. This response was previously not certified.

### fix!: The CreateAsset batch operation now fails if the asset already exists

Previously, the operation was a no-op if the content type matched, but ignored other, possibly different, asset properties. Now, it fails with an error.

### fix!: http_request_streaming_callback and get_chunk now require the sha256 parameter to be set

The `http_request_streaming_callback()` and `get_chunk()` methods use the `sha256` parameter to ensure that the chunks they return are part of the same asset contents returned by the initial call.  This parameter is now required to be Some(hash).

For `http_request()` and `http_request_streaming_callback()`, there should be no change: all callers of `http_request_streaming_callback()` are expected to pass the entire token returned by `http_request()`, which includes the sha256 parameter.

Any callers of `get_chunk()` should make sure to always pass the `sha256` value returned by the `get()` method.  It will always be present.

## Dependencies

### Motoko

Updated Motoko to [0.9.7](https://github.com/dfinity/motoko/releases/tag/0.9.7)

### Updated candid to 0.9.0

### Candid UI

- Module hash: b9173bb25dabe5e2b736a8f2816e68fba14ca72132f5485ce7b8f16a85737a17
- https://github.com/dfinity/sdk/pull/3260
- https://github.com/dfinity/sdk/pull/3252
- https://github.com/dfinity/candid/pull/449
- https://github.com/dfinity/candid/pull/453

### Frontend canister

- Module hash: e20be8df2c392937a6ae0f70d20ff23b75e8c71d9085a8b8bb438b8c2d4eafe5
- https://github.com/dfinity/sdk/pull/3337
- https://github.com/dfinity/sdk/pull/3298
- https://github.com/dfinity/sdk/pull/3256
- https://github.com/dfinity/sdk/pull/3252
- https://github.com/dfinity/sdk/pull/3249
- https://github.com/dfinity/sdk/pull/3212
- https://github.com/dfinity/sdk/pull/3227

### Replica

Updated replica to elected commit cabe2ae3ca115b1a3f24d75814d4f8e317b2964d.
This incorporates the following executed proposals:

- [124331](https://dashboard.internetcomputer.org/proposal/124331)
- [124330](https://dashboard.internetcomputer.org/proposal/124330)
- [124272](https://dashboard.internetcomputer.org/proposal/124272)
- [124021](https://dashboard.internetcomputer.org/proposal/124021)
- [123977](https://dashboard.internetcomputer.org/proposal/123977)
- [123976](https://dashboard.internetcomputer.org/proposal/123976)
- [123922](https://dashboard.internetcomputer.org/proposal/123922)
- [123784](https://dashboard.internetcomputer.org/proposal/123784)
- [123730](https://dashboard.internetcomputer.org/proposal/123730)
- [123711](https://dashboard.internetcomputer.org/proposal/123711)
- [123474](https://dashboard.internetcomputer.org/proposal/123474)
- [123410](https://dashboard.internetcomputer.org/proposal/123410)
- [123311](https://dashboard.internetcomputer.org/proposal/123311)

# 0.14.2

## DFX

### feat: deprecate `dfx bootstrap` and `dfx replica` commands

Please use `dfx start` instead, which is a combination of the two commands.

If you have a good reason why we should keep these commands, please contribute to the discussion at https://github.com/dfinity/sdk/discussions/3163

### feat: add optional custom build command for asset canisters

The custom build command can be set in `dfx.json` the same way it is set for `custom` type canisters. If the command is not provided, DFX will fallback to the default `npm run build` command.

```json
{
  "canisters": {
    "ui": {
      "type": "assets",
      "build": ["<custom build command>"]
    }
  }
}
```

### fix: Diagnose duplicate assets and display upgrade steps

If `dfx deploy` detects duplicate assets in the dist/ and frontend assets/ directories, it will now suggest upgrade steps.

### fix: motoko canisters can import other canisters with service constructor

After specific canister builder output wasm and candid file, `dfx` will do some post processing on the candid file.

The complete IDL will be copied into `.dfx` folder with name `constructor.did`.
It will be used for type checking during canister installation.

Then it is separated into two parts: `service.did` and `init_args.txt`, corresponding to canister metadata `candid:service` and `candid:args`.

`service.did` will be imported during dependent canisters building. And it will also be used by the Motoko LSP to provide IDE support.

### fix: dfx start now respects the network replica port configuration in dfx.json or networks.json

## Frontend canister

> **NOTE**: We've disabled response verification v2 in the asset canister while we improve test coverage.

The redirect from `.raw.ic0.app` now redirects to `.ic0.app` instead of `.icp0.io`

The `validate_commit_proposed_batch()` method no longer requires any permission to call.

The asset canister now enforces limits during upload.  These limits to not apply to assets already uploaded.

Unconditional limits:
- `create_batch()` now fails if `dfx deploy --by-proposal` got as far as calling `propose_commit_batch()`, and the batch has not since been committed or deleted.

Configurable limits:
- `max_batches`: limits number of batches being uploaded.
- `max_chunks`: limits total number of chunks across all batches being uploaded.
- `max_bytes`: limits total size of content bytes across all chunks being uploaded.

Added methods:
- `configure()` to set limits
- `validate_configure()`: companion method for SNS
- `get_configuration()`: to view limits

Suggestions for configured limits:
- dapps controlled by SNS: max_batches=1; max_chunks and max_bytes based on asset composition.
- dapps not controlled by SNS: unlimited (which is the default)

Note that as always, if `dfx deploy` does not completely upload and commit a batch, the asset canister will retain the batch until 5 minutes have passed since the last chunk was uploaded.  If you have configured limits and the combination of an unsuccessful deployment and a subsequent attempt would exceed those limits, you can either wait 5 minutes before running `dfx deploy` again, or delete the incomplete batch with `delete_batch()`.

### fix: return the correct expr_path for index.html fallback routes

Previously, the requested path was used to construct the `expr_path` for the `index.html` fallback route.  This was incorrect, as the `expr_path` should be the path of the `index.html` file itself in this case.

## Frontend canister assets synchronization

### fix: now retries failed `create_chunk()` calls

Previously, it would only retry when waiting for the request to complete.

### fix: now considers fewer error types to be retryable

Previously, errors were assumed to be retryable, except for a few specific error messages and 403/unauthorized responses.  This could cause deployment to appear to hang until timeout.

Now, only transport errors and timeout errors are considered retryable.

## Dependencies

### Frontend canister

- Module hash: 1286960c50eb7a773cfb5fdd77cc238588f39e21f189cc3eb0f35199a99b9c7e
- https://github.com/dfinity/sdk/pull/3205
- https://github.com/dfinity/sdk/pull/3198
- https://github.com/dfinity/sdk/pull/3154
- https://github.com/dfinity/sdk/pull/3158
- https://github.com/dfinity/sdk/pull/3144

### ic-ref

Updated ic-ref to 0.0.1-a9f73dba

### Cycles wallet

Updated cycles wallet to `20230530` release:
- Module hash: c1290ad65e6c9f840928637ed7672b688216a9c1e919eacbacc22af8c904a5e3
- https://github.com/dfinity/cycles-wallet/commit/313fb01d59689df90bd3381659d94164c2a61cf4

### Motoko

Updated Motoko to 0.9.3

### Replica

Updated replica to elected commit ef8ca68771baa20a14af650ab89c9b31b1dc9a5e.
This incorporates the following executed proposals:
- [123248](https://dashboard.internetcomputer.org/proposal/123248)
- [123021](https://dashboard.internetcomputer.org/proposal/123021)
- [123007](https://dashboard.internetcomputer.org/proposal/123007)
- [122923](https://dashboard.internetcomputer.org/proposal/122923)
- [122924](https://dashboard.internetcomputer.org/proposal/122924)
- [122910](https://dashboard.internetcomputer.org/proposal/122910)
- [122911](https://dashboard.internetcomputer.org/proposal/122911)
- [122746](https://dashboard.internetcomputer.org/proposal/122746)
- [122748](https://dashboard.internetcomputer.org/proposal/122748)
- [122617](https://dashboard.internetcomputer.org/proposal/122617)
- [122615](https://dashboard.internetcomputer.org/proposal/122615)

# 0.14.1

## DFX

### fix: `dfx canister delete` without stopping first

When running `dfx canister delete` on a canister that has not been stopped, dfx will now confirm the deletion instead of erroring.

### feat: gzip option in dfx.json

`dfx` can gzip wasm module as the final step in building canisters.

This behavior is disabled by default.

You can enable it in `dfx.json`:

```json
{
  "canisters" : {
    "app" : {
      "gzip" : true
    }
  }
}
```

You can still specify `.wasm.gz` file for custom canisters directly. If any metadata/optimize/shrink options are set in `dfx.json`, the `.wasm.gz` file will be decompressed, applied all the wasm modifications, and compressed as `.wasm.gz` in the end.

### fix: prevented using --argument with --all in canister installation

Removed `dfx deploy`'s behavior of providing the same argument to all canisters, and `dfx canister install`'s behavior of providing an empty argument to all canisters regardless of what was specified. Now installing multiple canisters and providing an installation argument is an error in both commands.

### chore: make `sns` subcommands visible in `dfx help`

### chore: upgraded to clap v4

Updated the command-parsing library to v4. Some colors may be different.

### feat: dfx deps subcommands

This feature was named `dfx pull` before. To make a complete, intuitive user experience, we present a set of subcommands under `dfx deps`:

- `dfx deps pull`: pull the dependencies from mainnet and generate `deps/pulled.json`, the candid files of direct dependencies will also be put into `deps/candid/`;
- `dfx deps init`: set the init arguments for the pulled dependencies and save the data in `deps/init.json`;
- `dfx deps deploy`: deploy the pulled dependencies on local replica with the init arguments recorded in `deps/init.json`;

All generated files in `deps/` are encouraged to be version controlled.

### chore: Add the `nns-dapp` and `internet_identity` to the local canister IDs set by `dfx nns import`
`dfx nns install` installs a set of canisters in a local replica.  `dfx nns import` complements this by setting the canister IDs so that they can be queried by the user.  But `dfx nns import` is incomplete.  Now it will also provide the IDs of the `nns-dapp` and `internet_identity` canisters.

### feat: `.env` file includes all created canister IDs
Previously the `.env` file only included canister IDs for canisters that were listed as explicit dependencies during the build process.
Now all canisters that have a canister ID for the specified network are included in `.env`.

### feat!: Ask for user consent when removing themselves as principal

Removing oneself (or the wallet one uses) can result in the loss of control over a canister.
Therefore `dfx canister update-settings` now asks for extra confirmation when removing the currently used principal/wallet from the list of controllers.
To skip this check in CI, use either the `--yes`/`-y` argument or use `echo "yes" | dfx canister update-settings <...>`.

### fix: dfx start will restart replica if it does not report healthy after launch

If the replica does not report healthy at least once after launch,
dfx will terminate and restart it.

### fix: dfx start now installs the bitcoin canister when bitcoin support is enabled

This is required for future replica versions.

Adds a new field `canister_init_arg` to the bitcoin configuration in dfx.json and networks.json.  Its default is documented in the JSON schema and is appropriate for the canister wasm bundled with dfx.

### fix: no longer enable the bitcoin_regtest feature

### docs: cleanup of documentation

Cleaned up documentation of IC SDK.

## Asset Canister Synchronization

### feat: Added more detailed logging to `ic-asset`.

Now, `dfx deploy -v` (or `-vv`) will print the following information:
- The count for each `BatchOperationKind` in `CommitBatchArgs`
- The number of chunks uploaded and the total bytes
- The API version of both the `ic-asset` and the canister
- (Only for `-vv`) The value of `CommitBatchArgs`

### fix: Commit batches incrementally in order to account for more expensive v2 certification calculation

In order to allow larger changes without exceeding the per-message instruction limit, the sync process now:
- sets properties of assets already in the canister separately from the rest of the batch.
- splits up the rest of the batch into groups of up to 500 operations.

### fix: now retries failed `create_chunk()` calls

Previously, it would only retry when waiting for the request to complete.

### fix: now considers fewer error types to be retryable

Previously, errors were assumed to be retryable, except for a few specific error messages and 403/unauthorized responses.  This could cause deployment to appear to hang until timeout.

Now, only transport errors and timeout errors are considered retryable.

## Dependencies

### Frontend canister

The asset canister now properly removes the v2-certified response when `/index.html` is deleted.

Fix: The fallback file (`/index.html`) will now be served when using certification v2 if the requested path was not found.

The HttpResponse type now explicitly mentions the `upgrade : Option<bool>` field instead of implicitly returning `None` all the time.

The asset canister no longer needs to use `await` for access control checks. This will speed up certain operations.

- Module hash: 651425d92d3796ddae581191452e0e87484eeff4ff6352fe9a59c7e1f97a2310
- https://github.com/dfinity/sdk/pull/3120
- https://github.com/dfinity/sdk/pull/3112

### Motoko

Updated Motoko to 0.8.8

### Replica

Updated replica to elected commit b3b00ba59c366384e3e0cd53a69457e9053ec987.
This incorporates the following executed proposals:
- [122529](https://dashboard.internetcomputer.org/proposal/122529)
- [122284](https://dashboard.internetcomputer.org/proposal/122284)
- [122198](https://dashboard.internetcomputer.org/proposal/122198)
- [120591](https://dashboard.internetcomputer.org/proposal/120591)
- [119318](https://dashboard.internetcomputer.org/proposal/119318)
- [118023](https://dashboard.internetcomputer.org/proposal/118023)
- [116294](https://dashboard.internetcomputer.org/proposal/116294)
- [116135](https://dashboard.internetcomputer.org/proposal/116135)
- [114479](https://dashboard.internetcomputer.org/proposal/114479)
- [113136](https://dashboard.internetcomputer.org/proposal/113136)
- [111932](https://dashboard.internetcomputer.org/proposal/111932)
- [111724](https://dashboard.internetcomputer.org/proposal/111724)
- [110724](https://dashboard.internetcomputer.org/proposal/110724)
- [109500](https://dashboard.internetcomputer.org/proposal/109500)
- [108153](https://dashboard.internetcomputer.org/proposal/108153)
- [107668](https://dashboard.internetcomputer.org/proposal/107668)
- [107667](https://dashboard.internetcomputer.org/proposal/107667)
- [106868](https://dashboard.internetcomputer.org/proposal/106868)
- [106817](https://dashboard.internetcomputer.org/proposal/106817)
- [105666](https://dashboard.internetcomputer.org/proposal/105666)
- [104470](https://dashboard.internetcomputer.org/proposal/104470)
- [103281](https://dashboard.internetcomputer.org/proposal/103281)
- [103231](https://dashboard.internetcomputer.org/proposal/103231)
- [101987](https://dashboard.internetcomputer.org/proposal/101987)

# 0.14.0

## DFX

### fix: stop `dfx deploy` from creating a wallet if all canisters exist

### feat: expose `wasm-opt` optimizer in `ic-wasm` to users

Add option to specify an "optimize" field for canisters to invoke the `wasm-opt` optimizer through `ic-wasm`.

This behavior is disabled by default.

If you want to enable this behavior, you can do so in dfx.json:
```json
"canisters": {
  "app": {
    "optimize" : "cycles"
  }
}
```

The options are "cycles", "size", "O4", "O3", "O2", "O1", "O0", "Oz", and "Os".  The options starting with "O" are the optimization levels that `wasm-opt` provides. The "cycles" and "size" options are recommended defaults for optimizing for cycle usage and binary size respectively.

### feat: updates the dfx new starter project for env vars

- Updates the starter project for env vars to use the new `dfx build` & `dfx deploy` environment variables
- Changes the format of the canister id env vars to be `CANISTER_ID_<canister_name_uppercase>`, for the frontend declaraction file to be consistent with the dfx environment variables. `CANISTER_ID` as both a prefix and suffix are supported for backwards compatibility.

### fix!: --clean required when network configuration changes

If the network configuration has changed since last time `dfx start` was run, `dfx start` will now error if you try to run it without `--clean`, to avoid spurious errors. You can provide the `--force` flag if you are sure you want to start it without cleaning state.

### feat: --artificial-delay flag

The local replica uses a 600ms delay by default when performing update calls. With `dfx start --artificial-delay <ms>`, you can decrease this value (e.g. 100ms) for faster integration tests, or increase it (e.g. 2500ms) to mimick mainnet latency for e.g. UI responsiveness checks.

### fix: make sure assetstorage did file is created as writeable.

### feat: specify id when provisional create canister

When creating a canister on non-mainnet replica, you can now specify the canister ID.

`dfx canister create <CANISTER_NAME> --specified-id <PRINCIPAL>`

`dfx deploy <CANISTER_NAME> --specified-id <PRINCIPAL>`

You can specify the ID in the range of `[0, u64::MAX / 2]`.
If not specify the ID, the canister will be created in the range of `[u64::MAX / 2 + 1, u64::MAX]`.
This canister ID allocation behavior only applies to the replica, not the emulator (ic-ref).

### feat: dfx nns install --ledger-accounts

`dfx nns install` now takes an option `--ledger-accounts` to initialize the ledger canister with these accounts.

### fix: update Rust canister template.

`ic-cdk-timers` is included in the dependencies.

### chore: change the default Internet Computer gateway domain to `icp0.io`

By default, DFX now uses the `icp0.io` domain to connect to Internet Computer as opposed to using `ic0.app`.
Canisters communicating with `ic0.app` will continue to function nominally.

### feat: --no-asset-upgrade

### feat: confirmation dialogues are no longer case sensitive and accept 'y' in addition to 'yes'

### fix: `dfx generate` no longer requires canisters to have a canister ID
Previously, canisters required that the canister was created before `dfx generate` could be called.

As a result, the `--network` parameter does not have an impact on the result of `dfx generate` anymore.
This means that `dfx generate` now also generates type declarations for remote canisters.

### fix: Make `build` field optional in dfx.json

The `build` field in custom canisters was already optional in code, but this fixes it in the schema.

By specifying the `--no-asset-upgrade` flag in `dfx deploy` or `dfx canister install`, you can ensure that the asset canister itself is not upgraded, but instead only the assets themselves are installed.

### feat: Get identity from env var if present

The identity may be specified using the environment variable `DFX_IDENTITY`.

### feat: Add DFX_ASSETS_WASM

Added the ability to configure the WASM module used for assets canisters through the environment variable `DFX_ASSETS_WASM`.

### fix: dfx deploy and icx-asset no longer retry on permission failure

### feat: --created-at-time for the ledger functions: transfer, create-canister, and top-up

### fix: ledger transfer duplicate transaction prints the duplicate transaction response before returning success to differentiate between a new transaction response and between a duplicate transaction response.

Before it was possible that a user could send 2 ledger transfers with the same arguments at the same timestamp and both would show success but there would have been only 1 ledger transfer. Now dfx prints different messages when the ledger returns a duplicate transaction response and when the ledger returns a new transaction response.

### chore: clarify `dfx identity new` help text

### chore: Add a message that `redeem_faucet_coupon` may take a while to complete

### feat: `dfx deploy <frontend canister name> --by-proposal`

This supports asset updates through SNS proposal.

Uploads asset changes to an asset canister (propose_commit_batch()), but does not commit them.

The SNS will call `commit_proposed_batch()` to commit the changes.  If the proposal fails, the caller of `dfx deploy --by-proposal` should call `delete_batch()`.

### feat: `dfx deploy <frontend canister name> --compute-evidence`

Builds the specified asset canister, determines the batch operations required to synchronize the assets, and computes a hash ("evidence") over those batch operations.  This evidence will match the evidence computed by `dfx deploy --by-proposal`, and which will be specified in the update proposal.

No permissions are required to compute evidence, so this can be called with `--identity anonymous` or any other identity.

## Asset Canister

Added `validate_take_ownership()` method so that an SNS is able to add a custom call to `take_ownership()`.

Added `is_aliased` field to `get_asset_properties` and `set_asset_properties`.

Added partial support for proposal-based asset updates:
- Batch ids are now stable.  With upcoming changes to support asset updates by proposal,
  having the asset canister not reuse batch ids will make it easier to verify that a particular
  batch has been proposed.
- Added methods:
  - `propose_commit_batch()` stores batch arguments for later commit
  - `delete_batch()` deletes a batch, intended for use after compute_evidence if cancellation needed
  - `compute_evidence()` computes a hash ("evidence") over the proposed batch arguments. Once evidence computation is complete, batch will not expire.
  - `commit_proposed_batch()` commits batch previously proposed (must have evidence computed)
  - `validate_commit_proposed_batch()` required validation method for SNS

Added `api_version` endpoint. With upcoming changes we will introduce breaking changes to asset canister's batch upload process. New endpoint will help `ic-asset` with differentiation between API version, and allow it to support all versions of the asset canister.

Added support for v2 asset certification. In comparison to v1, v2 asset certification not only certifies the http response body, but also the headers. The v2 spec is first published in [this PR](https://github.com/dfinity/interface-spec/pull/147)

Added canister metadata field `supported_certificate_versions`, which contains a comma-separated list of all asset certification protocol versions. You can query it e.g. using `dfx canister --network ic metadata <canister name or id> supported_certificate_versions`. In this release, the value of this metadata field value is `1,2` because certification v1 and v2 are supported.

Fixed a bug in `http_request` that served assets with the wrong certificate. If no encoding specified in the `Accept-Encoding` header is available with a certificate, an available encoding is returned without a certificate (instead of a wrong certificate, which was the case previously). Otherwise, nothing changed.
For completeness' sake, the new behavior is as follows:
- If one of the encodings specified in the `Accept-Encoding` header is available with certification, it now is served with the correct certificate.
- If no requested encoding is available with certification, one of the requested encodings is returned without a certificate (instead of a wrong certificate, which was the case previously).
- If no encoding specified in the `Accept-Encoding` header is available, a certified encoding that is available is returned instead.

Added support for API versioning of the asset canister in `ic-asset`.

Added functionality that allows you to set asset properties during `dfx deploy`, even if the asset has already been deployed to a canister in the past. This eliminates the need to delete and re-deploy assets to modify properties - great news! This feature is also available when deploying assets using the `--by-proposal` flag. As a result, the API version of the frontend canister has been incremented from `0` to `1`. The updated `ic-asset` version (which is what is being used during `dfx deploy`) will remain compatible with frontend canisters implementing both API `0` and `1`. However, please note that the new frontend canister version (with API `v1`) will not work with tooling from before the dfx release (0.14.0).

## Dependencies

### Frontend canister

- API version: 1
- Module hash: e7866e1949e3688a78d8d29bd63e1c13cd6bfb8fbe29444fa606a20e0b1e33f0
- https://github.com/dfinity/sdk/pull/3094
- https://github.com/dfinity/sdk/pull/3002
- https://github.com/dfinity/sdk/pull/3065
- https://github.com/dfinity/sdk/pull/3058
- https://github.com/dfinity/sdk/pull/3057
- https://github.com/dfinity/sdk/pull/2960
- https://github.com/dfinity/sdk/pull/3051
- https://github.com/dfinity/sdk/pull/3034
- https://github.com/dfinity/sdk/pull/3023
- https://github.com/dfinity/sdk/pull/3022
- https://github.com/dfinity/sdk/pull/3021
- https://github.com/dfinity/sdk/pull/3019
- https://github.com/dfinity/sdk/pull/3016
- https://github.com/dfinity/sdk/pull/3015
- https://github.com/dfinity/sdk/pull/3001
- https://github.com/dfinity/sdk/pull/2987
- https://github.com/dfinity/sdk/pull/2982

### Motoko

Updated Motoko to 0.8.7

### ic-ref

Updated ic-ref to 0.0.1-ca6aca90

### ic-btc-canister

Started bundling ic-btc-canister, release 2023-03-31

# 0.13.1

## Asset Canister

Added validate_grant_permission() and validate_revoke_permission() methods per SNS requirements.

## Dependencies

### Frontend canister

- Module hash: 98863747bb8b1366ae5e3c5721bfe08ce6b7480fe4c3864d4fec3d9827255480
- https://github.com/dfinity/sdk/pull/2958

# 0.13.0

## DFX

### feat: Add dfx sns download

This allows users to download SNS canister WASMs.

### fix: fixed error text
- `dfx nns install` had the wrong instructions for setting up the local replica type

### fix: creating an identity with `--force` no longer switches to the newly created identity

### feat(frontend-canister)!: reworked to use permissions-based access control

The permissions are as follows:
- ManagePermissions: Can grant and revoke permissions to any principal.  Controllers implicitly have this permission.
- Prepare: Can call create_batch and create_chunk
- Commit: Can call commit_batch and methods that manipulate assets directly, as well as any method permitted by Prepare.

For upgraded frontend canisters, all authorized principals will be granted the Commit permission.
For newly deployed frontend canisters, the initializer (first deployer of the canister) will be granted the Commit permission.

Added three new methods:
- list_permitted: lists principals with a given permission.
  - Callable by anyone.
- grant_permission: grants a single permission to a principal
  - Callable by Controllers and principals with the ManagePermissions permission.
- revoke_permission: removes a single permission from a principal
  - Any principal can revoke its own permissions.
  - Only Controllers and principals with the ManagePermissions permission can revoke the permissions of other principals.

Altered the behavior of the existing authorization-related methods to operate only on the "Commit" permission.  In this way, they are backwards-compatible.
- authorize(principal): same as grant_permission(principal, Commit)
- deauthorize(principal): same as revoke_permission(permission, Commit)
- list_authorized(): same as list_permitted(Commit)

### fix(frontend-canister)!: removed ability of some types of authorized principals to manage the ACL

It used to be the case that any authorized principal could authorize and deauthorize any other principal.
This is no longer the case.  See rules above for grant_permission and revoke_permission.

### feat(frontend-canister)!: default secure configuration for assets in frontend project template

- Secure HTTP headers, preventing several typical security vulnerabilities (e.g. XSS, clickjacking, and many more). For more details, see comments in `headers` section in [default `.ic-assets.json5`](https://raw.githubusercontent.com/dfinity/sdk/master/src/dfx/assets/new_project_node_files/src/__project_name___frontend/src/.ic-assets.json5).
- Configures `allow_raw_access` option in starter `.ic-assets.json5` config files, with the value set to its default value (which is `false`). We are showing that configuration in the default starter projects for the sake of easier discoverability, even though its value is set to the default.

### feat(frontend-canister)!: add `allow_raw_access` config option

By default, the frontend canister will now restrict the access of traffic to the `<canister-id>.raw.ic0.app` domain, and will automatically redirect all requests to the certified domain (`<canister-id>.ic0.app`), unless configured explicitly. Below is an example configuration to allow access to the `robots.txt` file from the "raw" domain:
```json
[
  {
    "match": "robots.txt",
    "allow_raw_access": true
  }
]
```

**Important**: Note that any assets already uploaded to an asset canister will be protected by this redirection, because at present the asset synchronization process does not update the `allow_raw_access` property, or any other properties, after creating an asset.  This also applies to assets that are deployed without any configuration, and later configured to allow raw access.
At the present time, there are two ways to reconfigure an existing asset:
1. re-create the asset
    1. delete the asset in your project's directory
    1. execute `dfx deploy`
    1. re-create the asset in your project's directory
    1. modify `.ic-assets.json` acordingly
    1. execute `dfx deploy`
2. via manual candid call
    ```
    dfx canister call PROJECT_NAME_frontend set_asset_properties '( record { key="/robots.txt"; allow_raw_access=opt(opt(true)) })'
    ```

### feat(frontend-canister): pretty print asset properties when deploying assets to the canister

### feat(frontend-canister): add take_ownership() method

Callable only by a controller.  Clears list of authorized principals and adds the caller (controller) as the only authorized principal.

### feat(ic-ref):
- `effective_canister_id` used for `provisional_create_canister_with_cycles` is passed as an command-line argument (defaults to `rwlgt-iiaaa-aaaaa-aaaaa-cai` if not provided or upon parse failure)

### feat(frontend-canister): add `get_asset_properties` and `set_asset_properties` to frontend canister

As part of creating the support for future work, it's now possible to get and set AssetProperties for assets in frontend canister.

### feat: add `--argument-file` argument to the `dfx canister sign` command

Similar to how this argument works in `dfx canister call`, this argument allows providing arguments for the request from a file.

### feat: Add support for a default network key

A remote canister ID can now be specified for the `__default` network.  If specified, `dfx` will assume that the canister is remote at the specified canister ID for all networks that don't have a dedicated entry.

### feat: use OS-native keyring for pem file storage

If keyring integration is available, PEM files (except for the default identity) are now by default stored in the OS-provided keyring.
If it is not available, it will fall back on the already existing password-encrypted PEM files.
Plaintext PEM files are still available (e.g. for use in non-interactive situations like CI), but not recommended for use since they put the keys at risk.

To force the use of one specific storage mode, use the `--storage-mode` flag with either `--storage-mode password-protected` or `--storage-mode plaintext`.
This works for both `dfx identity new` and `dfx identity import`.

The flag `--disable-encryption` is deprecated in favour of `--storage-mode plaintext`. It has the same behavior.

### feat(frontend-canister): better control and overview for asset canister authorized principals

The asset canister now has two new functions:
- Query function `list_authorized` displays a list of all principals that are currently authorized to change assets and the list of authorized principals.
- Update function `deauthorize` that removes a principal from the list of authorized principals. It can be called by authorized principals and cotrollers of the canister.

In addition, the update function `authorize` has new behavior:
Now, controllers of the asset canister are always allowed to authorize new principals (including themselves).

### fix: add retry logic to `dfx canister delete`

`dfx canister delete` tries to withdraw as many cycles as possible from a canister before deleting it.
To do so, dfx has to manually send all cycles in the canister, minus some margin.
The margin was previously hard-coded, meaning that withdrawals can fail if the margin is not generous enough.
Now, upon failure with some margin, dfx will retry withdrawing cycles with a continuously larger margin until withdrawing succeeds or the margin becomes larger than the cycles balance.

### fix: dfx deploy --mode reinstall for a single Motoko canister fails to compile

The Motoko compiler expects all imported canisters' .did files to be in one folder when it compiles a canister.
`dfx` failed to organize the .did files correctly when running `dfx deploy <single Motoko canister>` in combintaion with the `--mode reinstall` flag.

### fix: give more cycles margin when deleting canisters

There have been a few reports of people not being able to delete canisters.
The error happens if the temporary wallet tries to transfer out too many cycles.
The number of cycles left in the canister is bumped a little bit so that people can again reliably delete their canisters.

## Dependencies

Updated candid to 0.8.4
- Bug fix in TS bindings
- Pretty print numbers

### Frontend canister

- Module hash: d12e4493878911c21364c550ca90b81be900ebde43e7956ae1873c51504a8757
- https://github.com/dfinity/sdk/pull/2942

### ic-ref

Updated ic-ref to master commit `3cc51be5`

### Motoko

Updated Motoko to 0.7.6

### Replica

Updated replica to elected commit b5a1a8c0e005216f2d945f538fc27163bafc3bf7.
This incorporates the following executed proposals:

- [100821](https://dashboard.internetcomputer.org/proposal/100821)
- [97472](https://dashboard.internetcomputer.org/proposal/97472)
- [96114](https://dashboard.internetcomputer.org/proposal/96114)
- [94953](https://dashboard.internetcomputer.org/proposal/94953)
- [94852](https://dashboard.internetcomputer.org/proposal/94852)
- [93761](https://dashboard.internetcomputer.org/proposal/93761)
- [93507](https://dashboard.internetcomputer.org/proposal/93507)
- [92573](https://dashboard.internetcomputer.org/proposal/92573)
- [92338](https://dashboard.internetcomputer.org/proposal/92338)
- [91732](https://dashboard.internetcomputer.org/proposal/91732)
- [91257](https://dashboard.internetcomputer.org/proposal/91257)

# 0.12.1

## DFX

### fix: default not shrink for custom canisters

## Dependencies

### Replica

Updated replica to elected commit dcbf401f27d9b48354e68389c6d8293c4233b055.
This incorporates the following executed proposals:

- [90485](https://dashboard.internetcomputer.org/proposal/90485)
- [90008](https://dashboard.internetcomputer.org/proposal/90008)

### Frontend canister

- Module hash: db07e7e24f6f8ddf53c33a610713259a7c1eb71c270b819ebd311e2d223267f0
- https://github.com/dfinity/sdk/pull/2753

# 0.12.0

## DFX

### feat(frontend-canister): add warning if config is provided in `.ic-assets.json` but not used

### fix(frontend-canister): Allow overwriting default HTTP Headers for assets in frontend canister

Allows to overwrite `Content-Type`, `Content-Encoding`, and `Cache-Control` HTTP headers with custom values via `.ic-assets.json5` config file. Example `.ic-assets.json5` file:
```json5
[
    {
        "match": "web-gz.data.gz",
        "headers": {
            "Content-Type": "application/octet-stream",
            "Content-Encoding": "gzip"
        }
    }
]
```
This change will trigger the update process for frontend canister (new module hash: `2ff0513123f11c57716d889ca487083fac7d94a4c9434d5879f8d0342ad9d759`).

### feat: warn if an unencrypted identity is used on mainnet

### fix: Save SNS canister IDs

SNS canister IDs were not being parsed reliably.  Now the candid file is being specified explicitly, which resolves the issue in at least some cases.

### feat: NNS usability improvements

The command line interface for nns commands has been updated to:

- Give better help when the subnet type is incorrect
- Not offer --network as a flag given that it is unused
- List nns subcommands

### feat: -y flag for canister installation

`dfx canister install` and `dfx deploy` now have a `-y` flag that will automatically confirm any y/n checks made during canister installation.

### fix: Compute Motoko dependencies in linear (not exponential) time by detecting visited imports.

### fix(generate): add missing typescript types and fix issues with bindings array in dfx.json

### chore: update Candid UI canister with commit 79d55e7f568aec00e16dd0329926cc7ea8e3a28b

### refactor: Factor out code for calling arbitrary bundled binaries

The function for calling sns can now call any bundled binary.

### docs: Document dfx nns subcommands

`dfx nns` commands are used to deploy and manage local NNS canisters, such as:

- Governance for integration with the Internet Computer voting system
- Ledger for financial integration testing
- Internet Identity for user registration and authenttication

### feat(frontend-canister): Add simple aliases from `<asset>` to `<asset>.html` and `<asset>/index.html`

The asset canister now by default aliases any request to `<asset>` to `<asset>.html` or `<asset>/index.html`.
This can be disabled by setting the field `"enable_aliasing"` to `false` in a rule for that asset in .ic-assets.json.
This change will trigger frontend canister upgrades upon redeploying any asset canister.

### fix: Only kill main process on `dfx stop`
Removes misleading panics when running `dfx stop`.

### feat: `dfx nns install` works offline if all assets have been cached.

### feat: Initialise the nns with an account controlled by a secp256k1 key

This enables easy access to toy ICP using command line tools and this key:
```
-----BEGIN EC PRIVATE KEY-----
MHQCAQEEICJxApEbuZznKFpV+VKACRK30i6+7u5Z13/DOl18cIC+oAcGBSuBBAAK
oUQDQgAEPas6Iag4TUx+Uop+3NhE6s3FlayFtbwdhRVjvOar0kPTfE/N8N6btRnd
74ly5xXEBNSXiENyxhEuzOZrIWMCNQ==
-----END EC PRIVATE KEY-----
```
For example, you can create an identity in dfx by putting this key in the file `ident-1.pem` and importing it:
```
dfx identity import ident-1 ident-1.pem
dfx --identity ident-1 ledger balance
```

### feat: default to run ic-wasm shrink when build canisters
This behavior applies to Motoko, Rust and Custom canisters.
If you want to disable this behavior, you can config it in dfx.json:
```json
"canisters" : {
  "app" : {
    "shrink" : false,
  }
}
```

### feat: configurable custom wasm sections

It's now possible to define custom wasm metadata sections and their visibility in dfx.json.

At present, dfx can only add wasm metadata sections to canisters that are in wasm format.  It cannot add metadata sections to compressed canisters.  Since the frontend canister is now compressed, this means that at present it is not possible to add custom metadata sections to the frontend canister.

dfx no longer adds `candid:service` metadata to canisters of type `"custom"` by default.  If you want dfx to add your canister's candid definition to your custom canister, you can do so like this:

```
    "my_canister_name": {
      "type": "custom",
      "candid": "main.did",
      "wasm": "main.wasm",
      "metadata": [
        {
          "name": "candid:service"
        }
      ]
    },
```

This changelog entry doesn't go into all of the details of the possible configuration.  For that, please see [concepts/canister-metadata](docs/concepts/canister-metadata.md) and the docs in the JSON schema.

### fix: Valid canister-based env vars

Hyphens are not valid in shell environment variables, but do occur in canister names such as `smiley-dapp`. This poses a problem for vars with names such as `CANISTER_ID_$\{CANISTER_NAME\}`.  With this change, hyphens are replaced with underscores in environment variables.  The canister id of `smiley-dapp` will be available as `CANISTER_ID_smiley_dapp`.  Other environment variables are unaffected.

### feat: Add dfx sns deploy

This allows users to deploy a set of SNS canisters.

### fix: `cargo run -p dfx -- --version` prints correct version

### feat: add --mode=auto

When using `dfx canister install`, you can now pass `auto` for the `--mode` flag, which will auto-select `install` or `upgrade` depending on need, the same way `dfx deploy` does. The default remains `install` to prevent mistakes.

### feat: add `--network` flag to `dfx generate`

`dfx generate`'s generated bindings use network-specific canister IDs depending on the generated language, but there was previously no way to configure which network this was, so it defaulted to local. A `--network` flag has been added for this purpose.

### feat: sns config validate

There is a new command that verifies that an SNS initialization config is valid.

### feat: sns config create

There is a new command that creates an sns config template.

### fix: remove $ from wasms dir

The wasms dir path had a $ which is unwanted and now gone.

### fix: Correct wasm for the SNS swap canister

Previously the incorrect wasm canister was installed.

### fix: Use NNS did files that matches the wasms

Previously the did files and wasms could be incompatible.

### fix: allow users to skip compatibility check if parsing fails

### feat: canister HTTP support is now enabled by default.

`dfx start` and `dfx replica` now ignore the `--enable-canister-http` parameter.

You can still disable the canister http feature through configuration:
- ~/.config/dfx/networks.json: `.local.canister_http.enabled=false`
- dfx.json (project-specific networks) : `.networks.local.canister_http.enabled=false`

### feat: custom canister `wasm` field can now specify a URL from which to download

- note that dfx will report an error if a custom canister's `wasm` field is a URL and the canister also has `build` steps.

### feat: custom canister `candid` field can now specify a URL from which to download

### feat: deploy NNS canisters

A developer is now able to install NNS canisters, including back end canisters such as ledger and governance, and front end canisters such as nns-dapp and internet-identity, on their local DFX server.  Usage:
```
dfx start --clean --background
dfx nns install
```

This feature currently requires that the network 'local' is used and that it runs on port 8080.
The network's port can be controlled by using the field `"provider"` in the network's definition, e.g. by setting it to `"127.0.0.1:8080"`.

### feat: configure logging level of http adapter

It is now possible to set the http adapter's log level in dfx.json or in networks.json:
```
"http": {
  "enabled": true,
  "log_level": "info"
}
```

By default, a log level of "error" is used, in order to keep the output of a first-time `dfx start` minimal. Change it to "debug" for more verbose logging.

### fix(typescript): add index.d.ts file for type safety when importing generated declarations

Adds an index.d.ts file to the generated declarations, allowing for better type safety in TypeScript projects.

### chore: reduce verbosity of dfx start

`dfx start` produces a lot of log output that is at best irrelevant for most users.
Most output is no longer visible unless either `--verbose` is used with dfx or the relevant part's (e.g. http adapter, btc adapter, or replica) log level is changed in dfx.json or networks.json.

### feat: generate secp256k1 keys by default

When creating a new identity with `dfx identity new`, whereas previously it would have generated an Ed25519 key, it now generates a secp256k1 key. This is to enable users to write down a BIP39-style seed phrase, to recover their key in case of emergency, which will be printed when the key is generated and can be used with a new `--seed-phrase` flag in `dfx identity import`. `dfx identity import` is however still capable of importing an Ed25519 key.

### chore: update Candid UI canister with commit 528a4b04807904899f67b919a88597656e0cd6fa

* Allow passing did files larger than 2KB.
* Better integration with Motoko Playground.

### feat: simplify verification of assets served by asset canister

* SHA256 hashes of all assets are displayed when deploying the asset canister.
* A query method is added to the asset canister that returns the entire asset hash tree together with the certificate containing the certified variables of the asset canister.

### breaking change: dfx canister update-settings --compute-allocation always fails

See https://forum.dfinity.org/t/fixing-incorrect-compute-allocation-fee/14830

Until the rollout is complete, `dfx canister update-settings --compute-allocation <N>`
will fail with an error from the replica such as the following:
```
The Replica returned an error: code 1, message: "Canister requested a compute allocation of 1% which cannot be satisfied because the Subnet's remaining compute capacity is 0%"
```

### fix: For default node starter template: copy `ic-assets.json5` file from `src` to `dist`

### fix: For `dfx start --clean --background`, the background process no longer cleans a second time.

### fix: do not build or generate remote canisters

Canisters that specify a remote id for the network that's getting built falsely had their build steps run, blocking some normal use patterns of `dfx deploy`.
Canisters with a remote id specified no longer get built.
The same applies to `dfx generate`.

### refactor: Move replica URL functions into a module for reuse

The running replica port and url are generally useful information. Previously the code to get the URL was embedded in the network proxy code. This moves it out into a library for reuse.

### chore: Frontend canister build process no longer depends on `dfx` or `ic-cdk-optimizer`

Instead, the build process relies on `ic-wasm` to provide candid metadata for the canister, and
shrinking the canister size by stripping debug symbols and unused fuctions.
Additionally, after build step, the `.wasm` file is archived with `gzip`.

### chore: Move all `frontend canister`-related code into the SDK repo

| from (`repository` `path`)                  | to (path in `dfinity/sdk` repository)          | summary                                                                                     |
|:--------------------------------------------|:-----------------------------------------------|:--------------------------------------------------------------------------------------------|
| `dfinity/cdk-rs` `/src/ic-certified-assets` | `/src/canisters/frontend/ic-certified-asset`   | the core of the frontend canister                                                           |
| `dfinity/certified-assets` `/`              | `/src/canisters/frontend/ic-frontend-canister` | wraps `ic-certified-assets` to build the canister wasm                                      |
| `dfinity/agent-rs` `/ic-asset`              | `/src/canisters/frontend/ic-asset`             | library facilitating interactions with frontend canister (e.g. uploading or listing assets) |
| `dfinity/agent-rs` `/icx-asset`             | `/src/canisters/frontend/icx-asset`            | CLI executable tool - wraps `ic-asset`                                                      |

### feat: use JSON5 file format for frontend canister asset configuration

Both `.ic-assets.json` and `.ic-assets.json5` are valid filenames config filename, though both will get parsed
as if they were [JSON5](https://json5.org/) format. Example content of the `.ic-assets.json5` file:
```json5
// comment
[
  {
    "match": "*", // comment
    /*
    keys below not wrapped in quotes
*/  cache: { max_age: 999 }, // trailing comma
  },
]
```
- Learn more about JSON5: https://json5.org/

### fix: Update nns binaries unless `NO_CLOBBER` is set

Previously existing NNS binaries were not updated regardless of the `NO_CLOBBER` setting.

### feat!: Support installing canisters not in dfx.json

`install_canister_wasm` used to fail if installing a canister not listed in dfx.json.  This use case is now supported.

### feat: print the dashboard URL on startup

When running `dfx start` or `dfx replica`, the path to the dashboard page is now printed.

### feat!: changed the default port of the shared local network from 8000 to 4943.

This is so dfx doesn't connect to a project-specific network instead of the local shared network.

In combination with the "system-wide dfx start" feature, there is a potential difference to be aware of with respect to existing projects.

Since previous versions of dfx populate dfx.json with a `networks.local` definition that specifies port 8000, the behavior for existing projects won't change.

However, if you've edited dfx.json and removed the `networks.local` definition, the behavior within the project will change: dfx will connect to the shared local network on port 4943 rather than to the project-specific network on port 8000.  You would need to edit webpack.config.js to match.  If you have scripts, you can run the new command `dfx info webserver-port` from the project directory to retrieve the port value.

### feat!: "system-wide dfx start"

By default, dfx now manages the replica process in a way that is independent of any given dfx project.  We've called this feature "system-wide dfx", even though it's actually specific to your user
(storing data files under $HOME), because we think it communicates the idea adequately.

The intended benefits:
- deploying dapps from separate projects alongside one another, similar to working with separate dapps on mainnet
- run `dfx start` from any directory
- run `dfx stop` from any directory, rather than having to remember where you last ran `dfx start`

We're calling this the "shared local network."  `dfx start` and `dfx stop` will manage this network when run outside any project directory, or when a project's dfx.json does not define the `local` network.  The dfx.json template for new projects no longer defines any networks.

We recommend that you remove the `local` network definition from dfx.json and instead use the shared local network.  As mentioned above, doing so will make dfx use port 4943 rather than port 8000.

See [Local Server Configuration](docs/cli-reference/dfx-start.md#local-server-configuration) for details.

dfx now stores data and control files in one of three places, rather than directly under `.dfx/`:
- `.dfx/network/local` (for projects in which dfx.json defines the local network)
- `$HOME/.local/share/dfx/network/local` (for the shared local network on Linux)
- `$HOME/Library/Application Support/org.dfinity.dfx/network/local` (for the shared local network on MacOS)

There is also a new configuration file: `$HOME/.config/dfx/networks.json`.  Its [schema](docs/networks-json-schema.json) is the same as the `networks` element in dfx.json.  Any networks you define here will be available from any project, unless a project's dfx.json defines a network with the same name.  See [The Shared Local Network](docs/cli-reference/dfx-start.md#the-shared-local-network) for the default definitions that dfx provides if this file does not exist or does not define a `local` network.

### fix: `dfx start` and `dfx stop` will take into account dfx/replica processes from dfx \<\= 0.11.x

### feat: added command `dfx info`

#### feat: `dfx info webserver-port`

This displays the port that the icx-proxy process listens on, meaning the port to connect to with curl or from a web browser.

#### feat: `dfx info replica-port`

This displays the listening port of the replica.

#### feat: `dfx info replica-rev`

This displays the revision of the replica bundled with dfx, which is the same revision referenced in replica election governance proposals.

#### feat: `dfx info networks-json-path`

This displays the path to your user's `networks.json` file where all networks are defined.

### feat: added ic-nns-init, ic-admin, and sns executables to the binary cache

### fix: improved responsiveness of `greet` method call in default Motoko project template

`greet` method was marked as an `update` call, but it performs no state updates. Changing it to `query` call will result in faster execution.

### feat: dfx schema --for networks

The `dfx schema` command can now display the schema for either dfx.json or for networks.json.  By default, it still displays the schema for dfx.json.

```bash
dfx schema --for networks
```

### feat: createActor options accept pre-initialized agent

If you have a pre-initialized agent in your JS code, you can now pass it to createActor's options. Conflicts with the agentOptions config - if you pass both the agent option will be used and you will receive a warning.

```js
const plugActor = createActor(canisterId, {
  agent: plugAgent
})
```

### feat!: option for nodejs compatibility in dfx generate

Users can now specify `node_compatibility: true` in `declarations`. The flag introduces `node.js` enhancements, which include importing `isomorphic-fetch` and configuring the default actor with `isomorphic-fetch` and `host`.

```json
// dfx.json
"declarations": {
  "output": "src/declarations",
  "node_compatibility": true
}
```

#### JS codegen location deprecation

DFX new template now uses `dfx generate` instead of `rsync`. Adds deprecation warning to `index.js` in `.dfx/<network-name>/<canister-name>` encouringing developers to migrate to the `dfx generate` command instead. If you have a `package.json` file that uses `rsync` from `.dfx`, consider switching to something like this:

```json
"scripts": {
  "build": "webpack",
  "prebuild": "npm run generate",
  "start": "webpack serve --mode development --env development",
  "prestart": "npm run generate",
  // It's faster to only generate canisters you depend on, omitting the frontend canister
  "generate": "dfx generate hello_backend"
},
```

### feat: simple cycles faucet code redemption

Using `dfx wallet --network ic redeem-faucet-coupon <my coupon>` faucet users have a much easier time to redeem their codes.
If the active identity has no wallet configured, the faucet supplies a wallet to the user that this command will automatically configure.
If the active identity has a wallet configured already, the faucet will top up the existing wallet.

Alternative faucets can be used, assuming they follow the same interface. To direct dfx to a different faucet, use the `--faucet <alternative faucet id>` flag.
The expected interface looks like the following candid functions:
``` candid
redeem: (text) -> (principal);
redeem_to_wallet: (text, principal) -> (nat);
```
The function `redeem` takes a coupon code and returns the principal to an already-installed wallet that is controlled by the identity that called the function.
The function `redeem_to_wallet` takes a coupon code and a wallet (or any other canister) principal, deposits the cycles into that canister and returns how many cycles were deposited.

### feat: disable automatic wallet creation on non-ic networks

By default, if dfx is not running on the `ic` (or networks with a different name but the same configuration), it will automatically create a cycles wallet in case it hasn't been created yet.
It is now possible to inhibit automatic wallet creation by setting the `DFX_DISABLE_AUTO_WALLET` environment variable.

### fix!: removed unused --root parameter from dfx bootstrap

### feat: canister installation now waits for the replica

When installing a new WASM module to a canister, DFX will now wait for the updated state (i.e. the new module hash) to be visible in the replica's certified state tree before proceeding with post-installation tasks or producing a success status.

### feat!: remove `dfx config`

`dfx config` has been removed. Please update Bash scripts to use `jq`, PowerShell scripts to use `ConvertTo-Json`, nushell scripts to use `to json`, etc.

### feat: move all the flags to the end

Command flags have been moved to a more traditional location; they are no longer positioned per subcommand, but instead are able to be all positioned after the final subcommand. In prior versions, a command might look like:
```bash
dfx --identity alice canister --network ic --wallet "$WALLET" create --all
```
This command can now be written:
```bash
dfx canister create --all --network ic --wallet "$WALLET" --identity alice
```
The old syntax is still available, though, so you don't need to migrate your scripts.

### feat!: changed update-settings syntax

When using `dfx canister update-settings`, it is easy to mistake `--controller` for `--add-controller`. For this reason `--controller` has been renamed to `--set-controller`.

### feat!: removed the internal webserver

This is a breaking change.  The only thing this was still serving was the /_/candid endpoint.  If you need to retrieve the candid interface for a local canister, you can use `dfx canister metadata <canister> candid:service`.

### fix: dfx wallet upgrade: improved error messages:

- if there is no wallet to upgrade
- if trying to upgrade a local wallet from outside of a project directory

### fix: canister creation cost is 0.1T cycles

Canister creation fee was calculated with 1T cycles instead of 0.1T.

### fix: dfx deploy and dfx canister install write .old.did files under .dfx/

When dfx deploy and dfx canister install upgrade a canister, they ensure that the
new candid interface is compatible with the previous candid interface.  They write
a file with extension .old.did that contains the previous interface.  In some
circumstances these files could be written in the project directory.  dfx now
always writes them under the .dfx/ directory.

### fix: dfx canister install now accepts arbitrary canister ids

This fixes the following error:
``` bash
> dfx canister install --wasm ~/counter.wasm eop7r-riaaa-aaaak-qasxq-cai
Error: Failed while determining if canister 'eop7r-riaaa-aaaak-qasxq-cai' is remote on network 'ic'.
Caused by: Failed while determining if canister 'eop7r-riaaa-aaaak-qasxq-cai' is remote on network 'ic'.
  Failed to figure out if canister 'eop7r-riaaa-aaaak-qasxq-cai' has a remote id on network 'ic'.
    Invalid argument: Canister eop7r-riaaa-aaaak-qasxq-cai not found in dfx.json
```

### feat: allow replica log level to be configured

It is now possible to specify the replica's log level. Possible values are `critical`, `error`, `warning`, `info`, `debug`, and `trace`.
The log level defaults to the level 'error'. Debug prints (e.g. `Debug.print("...")` in Motoko) still show up in the console.
The log level can be specified in the following places (See [system-wide dfx start](#feat-system-wide-dfx-start) for more detailed explanations on the network types):
- In file `networks.json` in the field `<network name>.replica.log_level` for shared networks.
- In file `dfx.json` in the field `networks.<network name>.replica.log_level` for project-specific networks.
- In file `dfx.json` in the field `defaults.replica.log_level` for project-specific networks. Requires a project-specific network to be run, otherwise this will have no effect.

### feat: enable canister sandboxing

Canister sandboxing is enabled to be consistent with the mainnet.

### chore: dfx ledger account-id --of-canister also accepts principal

It is now possible to do e.g. `dfx ledger account-id --of-canister fg7gi-vyaaa-aaaal-qadca-cai` as well as `dfx ledger account-id --of-canister my_canister_name` when checking the ledger account id of a canister.
Previously, dfx only accepted canister aliases and produced an error message that was hard to understand.

### chore: dfx canister deposit-cycles uses default wallet if none is specified

Motivated by [this forum post](https://forum.dfinity.org/t/dfx-0-10-0-dfx-canister-deposit-cycles-returns-error/13251/6).

### chore: projects created with `dfx new` are not pinned to a specific dfx version anymore

It is still possible to pin the dfx version by adding `"dfx":"<dfx version to pin to>"` to a project's `dfx.json`.

### fix: print links to cdk-rs docs in dfx new

### fix: broken link in new .mo project README

### fix: Small grammar change to identity password decryption prompt

The prompt for entering your passphrase in order to decrypt an identity password read:
    "Please enter a passphrase for your identity"
However, at that point, it isn't "a" passphrase.  It's either your passphrase, or incorrect.
Changed the text in this case to read:
    "Please enter the passphrase for your identity"

### chore: add retry logic to dfx download script

### feat: Add subnet type argument when creating canisters

`dfx ledger create-canister` gets a new option `--subnet-type` that allows users to choose a type of subnet that their canister can be created on. Additionally, a `dfx ledger show-subnet-types` is introduced which allows to list the available subnet types.

## Dependencies

### Replica

Updated replica to release candidate 93dcf2a2026c34330c76149dd713d89e37daa533.

This also incorporates the following executed proposals:

- [88831](https://dashboard.internetcomputer.org/proposal/88831)
- [88629](https://dashboard.internetcomputer.org/proposal/88629)
- [88109](https://dashboard.internetcomputer.org/proposal/88109)
- [87631](https://dashboard.internetcomputer.org/proposal/87631)
- [86738](https://dashboard.internetcomputer.org/proposal/86738)
- [86279](https://dashboard.internetcomputer.org/proposal/86279)
* [85007](https://dashboard.internetcomputer.org/proposal/85007)
* [84391](https://dashboard.internetcomputer.org/proposal/84391)
* [83786](https://dashboard.internetcomputer.org/proposal/83786)
* [82425](https://dashboard.internetcomputer.org/proposal/82425)
* [81788](https://dashboard.internetcomputer.org/proposal/81788)
* [81571](https://dashboard.internetcomputer.org/proposal/81571)
* [80992](https://dashboard.internetcomputer.org/proposal/80992)
* [79816](https://dashboard.internetcomputer.org/proposal/79816)
* [78693](https://dashboard.internetcomputer.org/proposal/78693)
* [77589](https://dashboard.internetcomputer.org/proposal/77589)
* [76228](https://dashboard.internetcomputer.org/proposal/76228)
* [75700](https://dashboard.internetcomputer.org/proposal/75700)
* [75109](https://dashboard.internetcomputer.org/proposal/75109)
* [74395](https://dashboard.internetcomputer.org/proposal/74395)
* [73959](https://dashboard.internetcomputer.org/proposal/73959)
* [73714](https://dashboard.internetcomputer.org/proposal/73714)
* [73368](https://dashboard.internetcomputer.org/proposal/73368)
* [72764](https://dashboard.internetcomputer.org/proposal/72764)

### ic-ref

Updated ic-ref to 0.0.1-1fba03ee
- introduce awaitKnown
- trivial implementation of idle_cycles_burned_per_day

### Updated Motoko from 0.6.29 to 0.7.3

- See https://github.com/dfinity/motoko/blob/master/Changelog.md#073-2022-11-01


### Cycles wallet

- Module hash: b944b1e5533064d12e951621d5045d5291bcfd8cf9d60c28fef02c8fdb68e783
- https://github.com/dfinity/cycles-wallet/commit/fa86dd3a65b2509ca1e0c2bb9d7d4c5be95de378

### Frontend canister:
- Module hash: 6c8f7a094060b096c35e4c4499551e7a8a29ee0f86c456e521c09480ebbaa8ab
- https://github.com/dfinity/sdk/pull/2720

# 0.11.2

## DFX

### fix: disable asset canister redirection of all HTTP traffic from `.raw.ic0.app` to `.ic0.app`

### fix: disable asset canister's ETag HTTP headers

The feature is not yet implemented on `icx-proxy`-level, and is causing 500 HTTP response for some type of assets every second request.

# 0.11.1

## DFX

### fix: dfx now only adds candid:service metadata to custom canisters that have at least one build step

This way, if a canister uses a premade canister wasm, dfx will use it as-is.

### fix: "canister alias not defined" in the Motoko language server

It is now possible to develop multiple-canister projects using the [Motoko VSCode extension](https://marketplace.visualstudio.com/items?itemName=dfinity-foundation.vscode-motoko).

### fix: improve browser compatibility for the JavaScript language binding

Patches a JavaScript language binding compatibility issue encountered in web browsers which do not support the (?.) operator.

### feat: print dfx.json schema

dfx is now capable of displaying the schema for `dfx.json`. You can see the schema by running `dfx schema` or write the schema to a file with `dfx schema --outfile path/to/file/schema.json`.

### feat: support for configuring assets in assets canister
- The `.ic-assets.json` file should be placed inside directory with assets, or its subdirectories. Multiple config files can be used (nested in subdirectories). Example of `.ic-assets.json` file format:
``` json
[
    {
        "match": ".*",
        "cache": {
            "max_age": 20
        },
        "headers": {
            "X-Content-Type-Options": "nosniff"
        },
        "ignore": false
    },
    {
        "match": "**/*",
        "headers": null
    },
    {
        "match": "file.json",
        "ignore": true
    }
]
```
- Configuring assets works only during asset creation - any changes to `.ic-assets.json` files won't have any effect effect for assets that have already been created. We are working on follow up implementation with improvements to handle updating these properties.
- `headers` from multiple applicable rules are being stacked/concatenated, unless `null` is specified, which resets/empties the headers.
- Both `"headers": {}` and absence of `headers` field don't have any effect on end result.
- Valid JSON format is required, i.e. the array of maps, `match` field is required. Only the following fields are accepted: `cache`, `ignore`, `headers`, `match`. The glob pattern has to be valid.
- The way matching rules work:
  1. The most deeply nested config file takes precedence over the one in parent dir. In other words, properties from a rule matching a file in a subdirectory override properties from a rule matching a file in a parent directory
  2. Order of rules within file matters - last rule in config file takes precedence over the first one

- The way `ignore` field works:
  1. By default, files that begin with a `.` are ignored, while all other files are included.
  2. The `.ignore` field overrides this, if present.
  3. If a directory is ignored, file and directories within it cannot be un-ignored.
  4. A file can be ignored and un-ignored many times, as long as any of its parent directories haven't been ignored.


### fix: Allow `dfx deploy` to not take arguments for canisters not being installed

A longstanding bug with `dfx deploy` is that if an installation is skipped (usually an implicitly included dependency), it still requires arguments even if the installed canister doesn't. As of this release that bug is now fixed.

### feat: Add additional logging from bitcoin canister in replica.

Configures the replica to emit additional logging from the bitcoin canister whenever the bitcoin feature is enabled. This helps show useful information to developers, such as the bitcoin height that the replica currently sees.

### fix: make `build` field optional for custom canisters

Prior to 0.11.0, a custom canister's `build` field could be left off if `dfx build` was never invoked. To aid in deploying prebuilt canisters, this behavior is now formalized; omitting `build` is equivalent to `build: []`.

### feat: Use `--locked` for Rust canisters

`dfx build`, in Rust canisters, now uses the `--locked` flag when building with Cargo. To offset this, `dfx new --type rust` now runs `cargo update` on the resulting project.

### feat: Enable threshold ecdsa signature

ECDSA signature signing is now enabled by default in new projects, or by running `dfx start --clean`.
A test key id "Secp256k1:dfx_test_key" is ready to be used by locally created canisters.

## Dependencies

### Updated `agent-rs` to 0.20.0

### Updated `candid` to 0.7.15

### Replica

Updated replica to elected commit 6e86169e98904047833ba6133e5413d2758d90eb.
This incorporates the following executed proposals:

* [72225](https://dashboard.internetcomputer.org/proposal/72225)
* [71669](https://dashboard.internetcomputer.org/proposal/71669)
* [71164](https://dashboard.internetcomputer.org/proposal/71164)
* [70375](https://dashboard.internetcomputer.org/proposal/70375)
* [70002](https://dashboard.internetcomputer.org/proposal/70002)

# 0.11.0

## DFX

### feat: renamed canisters in new projects to `<project>_frontend` and `<project>_backend`

The names of canisters created for new projects have changed.
After `dfx new <project>`, the canister names are:

- `<project>_backend` (previously `<project>`)
- `<project>_frontend` (previously `<project>_assets`)

### feat: Enable threshold ecdsa signature

### feat: new command: `dfx canister metadata <canister> <name>`

For example, to query a canister's candid service definition: `dfx canister metadata hello_backend candid:service`

### refactor: deprecate /_/candid internal webserver

The dfx internal webserver now only services the /_/candid endpoint.  This
is now deprecated.  If you were using this to query candid definitions, you
can instead use `dfx canister metadata`.

### refactor: optimize from ic-wasm

Optimize Rust canister WASM module via ic-wasm library instead of ic-cdk-optimizer. A separate installation of ic-cdk-optimizer is no longer needed.

The actual optimization was kept the same.

### feat: Read dfx canister call argument from a file or stdin

Enables passing large arguments that cannot be passed directly in the command line using the `--argument-file` flag. For example:
 * Named file: `dfx canister call --argument-file ./my/argument/file.txt my_canister_name greet`
 * Stdin: `echo '( null )' | dfx canister call --argument-file - my_canister_name greet`

### fix: Use default setting for BTC adapter idle seconds

A lower threshold was no longer necessary.

### feat: Allow users to configure logging level of bitcoin adapter

The bitcoin adapter's logging can be very verbose if debug logging is enabled, making it difficult to make sense of what's going on. On the other hand, these logs are useful for triaging problems.

To get the best of both worlds, this release adds support for an additional configuration option in dfx.json:

```
"bitcoin": {
  "enabled": true,
  "nodes": ["127.0.0.1:18444"],
  "log_level": "info" <------- users can now configure the log level
}
```

By default, a log level of "info" is used, which is relatively quiet. Users can change it to "debug" for more verbose logging.

### chore: update Candid UI canister with commit bffa0ae3c416e8aa3c92c33722a6b1cb31d0f1c3

This includes the following changes:

* Fetch did file from canister metadata
* Better flamegraph support
* Fix bigint error for vec nat8 type

### feat: dfx will look up the port of the running webserver from .dfx/webserver-port, if present

After `dfx start --host 127.0.0.1:0`, the dfx webserver will listen on an ephemeral port.  It stores the port value in .dfx/webserver-port.  dfx will now look for this file, and if a port is contained within, use that port to connect to the dfx webserver.

### fix: dfx commands once again work from any subdirectory of a dfx project

Running `dfx deploy`, `dfx canister id`, `dfx canister call` and so forth work as expected
if run from within any subdirectory of a dfx project.  Previously, this would create
canister_ids.json or .dfx/local/canister_ids.json within the subdirectory.

### feat: Post-installation tasks

You can now add your own custom post-installation/post-deployment tasks to any canister type. The new `post-install` key for canister objects in `dfx.json` can be a command or list of commands, similar to the `build` key of `custom` canisters, and receives all the same environment variables. For example, to replicate the upload task performed with `assets` canisters, you might set `"post-install": "icx-asset sync $CANISTER_ID dist"`.

### feat: assets are no longer copied from source directories before being uploaded to asset canister

Assets are now uploaded directly from their source directories, rather than first being copied
to an output directory.

If you're using `dfx deploy`, you won't see any change in functionality.  If you're running
`dfx canister install --mode=upgrade`, changed files in asset source directories will
be detected and uploaded even without an intervening `dfx build`.

### fix: Added src/declarations to .gitignore for new projects

### fix: remove deprecated candid path environment variable

The environment variable format `CANISTER_CANDID_{name}`, used in Rust projects, was deprecated in 0.9.2, to be unified with the variables `CANISTER_CANDID_PATH_{name}` which are used in other project types. It has now been removed. Note that you will need to update `ic-cdk-macros` if you use the `#[import]` macro.

### feat: deprecate `dfx config` for removal

The `dfx config` command has several issues and is ultimately a poor replacement for [`jq`](https://stedolan.github.io/jq). The command is being deprecated, and will be removed in a later release; we recommend switching to `jq` or similar tools (e.g. `ConvertTo-Json` in PowerShell, `to json` in nushell, etc.)

### feat: Better build scripts for type:custom

Build scripts now always receive a CWD of the DFX project root, instead of wherever `dfx` was invoked from, and a bare script `script.sh` can be specified without needing to prefix with `./`.

### feat: rust, custom, and asset canisters now include candid:service metadata

Motoko canisters already included this metadata.

Also added this metadata to the asset canister wasm, which will cause the next deploy to
install this new version.

### feat: Add safeguard to freezing threshold

Some developers mistakenly think that the freezing threshold is measured in cycles, but it is actually measured in seconds. To stop them from accidentally freezing their canisters, setting a freezing threshold above 50M seconds (~1.5 years) now requires a confirmation.

### fix: restores assets to webpack devserver

### chore: updates webpack dependencies for dfx new project

Resolves an issue where `webpack-cli` was was breaking when users tried to run `npm start` in a fresh project. For affected users of 0.10.1, you can resolve this issue manually by running `npm install webpack@latest webpack-cli@latest terser-webpack-plugin@latest`.

### feat: Support for new ledger notify function

Ledger 7424ea8 deprecates the existing `notify` function with a switch parameter between creating and topping up a canister, and introduces two
functions for doing the same. This should *mostly* be invisible to users, except that previously, if `dfx ledger create-canister` or `dfx ledger top-up`
failed, you would call `dfx ledger notify` after correcting the issue. In order to support the change, this command has been changed to two subcommands:
`dfx ledger notify create-canister` and `dfx ledger notify top-up`.

### feat: `--from-subaccount`

Previously, the ledger commands assumed all transfers were made from the default subaccount for the identity principal. This feature adds a `--from-subaccount` flag to `dfx ledger transfer`, `dfx ledger create-canister`, and `dfx ledger top-up`, to enable making transfers from a selected subaccount. A `--subaccount` flag is also added to `dfx ledger balance` for convenience. Subaccounts are expected as 64-character hex-strings (i.e. 32 bytes).

### feat: cargo audit when building rust canisters

When a canister with type `rust` is built and `cargo-audit` is installed, dfx will now check for vulnerabilities in the dependencies. If a vulnerability is found, dfx will recommend that the user update to a version without known vulnerabilities.

### fix: Freezing Threshold now documented

Calls made to retrieve the help output for `canister update-settings` was missing the `freezing-threshold` parameter.

### chore: warnings and errors are more visible

`WARN` and `ERROR` messages are now clearly labelled as such, and the labels are colored accordingly.
This is now included when running `dfx canister update-settings -h`.

### fix: `dfx schema` does not require valid dfx.json

There is no real reason for `dfx schema` to not work when a broken dfx.json is in the current folder - this is actually a very common scenario when `dfx schema` gets used.

### fix: canister call uses candid file if canister type cannot be determined

The candid file specified in the field `canisters.<canister name>.candid` of dfx.json, or if that not exists `canisters.<canister name>.remote.candid`, is now used when running `dfx canister call`, even when dfx fails to determine the canister type.

### fix: btc/canister http adapter socket not found by replica after restart

After running `dfx start --enable-bitcoin` twice in a row (stopping dfx in between), the second
launched replica would fail to connect to the btc adapter.  This is because ic-starter
does not write a new configuration file if one already exists, so the configuration file
used by the replica referred to one socket path, while dfx passed a different socket path
to the btc adapter.

Now dfx reuses the previously-used unix domain socket path, for both the btc adapter
and for the canister http adapter.

### fix: dfx stop now waits until dfx and any child processes exit

Previously, `dfx stop` would send the TERM signal to the running dfx and its child processes,
and then exit immediately.

This avoids interference between a dfx process performing cleanup at shutdown and
a dfx process that is starting.

### fix: dfx ping no longer creates a default identity

dfx ping now uses the anonymous identity, and no longer requires dfx.json to be present.


### fix: Initialize replica with bitcoin regtest flag

When the bitcoin feature is enabled, dfx was launching the replica with the "bitcoin_testnet" feature.
The correct feature to use is "bitcoin_regtest".

### dfx bootstrap now looks up the port of the local replica

`dfx replica` writes the port of the running replica to one of these locations:

- .dfx/replica-configuration/replica-1.port
- .dfx/ic-ref.port

`dfx bootstrap` will now use this port value, so it's no longer necessary to edit dfx.json after running `dfx replica`.

### feat: dfx.json local network settings can be set on the local network, rather than defaults

In `dfx.json`, the `bootstrap`, `bitcoin`, `canister_http`, and `replica` settings can
now be specified on the local network, rather than in the `defaults` field.
If one of these four fields is set for the local network, the corresponding field
in `defaults` will be ignored.

Example:
``` json
{
  "networks": {
    "local": {
      "bind": "127.0.0.1:8000",
      "canister_http": {
        "enabled": true
      }
    }
  }
}
```

## Dependencies

### Rust Agent

Updated agent-rs to 0.18.0

### Motoko

Updated Motoko from 0.6.28 to 0.6.29.

### Replica

Updated replica to elected commit 8993849de5fab76e796d67750facee55a0bf6649.
This incorporates the following executed proposals:

* [69804](https://dashboard.internetcomputer.org/proposal/69804)
* [67990](https://dashboard.internetcomputer.org/proposal/67990)
* [67483](https://dashboard.internetcomputer.org/proposal/67483)
* [66895](https://dashboard.internetcomputer.org/proposal/66895)
* [66888](https://dashboard.internetcomputer.org/proposal/66888)
* [65530](https://dashboard.internetcomputer.org/proposal/65530)
* [65327](https://dashboard.internetcomputer.org/proposal/65327)
* [65043](https://dashboard.internetcomputer.org/proposal/65043)
* [64355](https://dashboard.internetcomputer.org/proposal/64355)
* [63228](https://dashboard.internetcomputer.org/proposal/63228)
* [62143](https://dashboard.internetcomputer.org/proposal/62143)

### ic-ref

Updated ic-ref to 0.0.1-173cbe84
 - add ic0.performance_counter system interface
 - add system API for ECDSA signing
 - allow optional "error_code" field in responses
 - support gzip-compressed canister modules
 - enable canisters to send HTTP requests

# 0.10.1

## DFX

### fix: Webpack config no longer uses CopyPlugin

Dfx already points to the asset canister's assets directory, and copying to disk could sometimes
lead to an annoying "too many open files" error.

### fix: HSMs are once again supported on Linux

On Linux, dfx 0.10.0 failed any operation with an HSM with the following error:
```
Error: IO: Dynamic loading not supported
```
The fix was to once again dynamically-link the Linux build.

### feat: error explanation and fixing instructions engine

Dfx is now capable of providing explanations and remediation suggestions for entire categories of errors at a time.
Explanations and suggestions will slowly be added over time.
To see an example of an already existing suggestion, run `dfx deploy --network ic` while using an identity that has no wallet configured.

### chore: add context to errors

Most errors that happen within dfx are now reported in much more detail. No more plain `File not found` without explanation what even was attempted.

### fix: identities with configured wallets are not broken anymore and removed only when using the --drop-wallets flag

When an identity has a configured wallet, dfx no longer breaks the identity without actually removing it.
Instead, if the --drop-wallets flag is specified, it properly removes everything and logs what wallets were linked,
and when the flag is not specified, it does not remove anything.

The behavior for identities without any configured wallets is unchanged.

### feat: bitcoin integration: dfx now generates the bitcoin adapter config file

dfx command-line parameters for bitcoin integration:
``` bash
dfx start   --enable-bitcoin  # use default node 127.0.0.1:18444
dfx start   --enable-bitcoin --bitcoin-node <node>
```

The above examples also work for dfx replica.

These default to values from dfx.json:
```
.defaults.bitcoin.nodes
.defaults.bitcoin.enabled
```

The --bitcoin-node parameter, if specified on the command line, implies --enable-bitcoin.

If --enable-bitcoin or .defaults.bitcoin.enabled is set, then dfx start/replica will launch the ic-btc-adapter process and configure the replica to communicate with it.


### feat: print wallet balance in a human readable form #2184

Default behaviour changed for `dfx wallet balance`, it will now print cycles amount upscaled to trillions.

New flag `--precise` added to `dfx wallet balance`. Allows to get exact amount of cycles in wallet (without upscaling).

### feat: canister http integration

dfx command-line parameters for canister http requests integration:
```
dfx start --enable-canister-http
dfx replica --enable-canister-http
```

This defaults to the following value in dfx.json:
```
.defaults.canister_http.enabled
```

### fix: specifying ic provider with a trailing slash is recognised correctly

Specifying the network provider as `https://ic0.app/` instead of `https://ic0.app` is now recognised as the real IC network.

### Binary cache

Added ic-canister-http-adapter to the binary cache.

## Dependencies

### Updated agent-rs to 0.17.0

## Motoko

Updated Motoko from 0.6.26 to 0.6.28.

## Replica

Updated replica to elected commit b90edb9897718730f65e92eb4ff6057b1b25f766.
This incorporates the following executed proposals:

* [61004](https://dashboard.internetcomputer.org/proposal/61004)
* [60222](https://dashboard.internetcomputer.org/proposal/60222)
* [59187](https://dashboard.internetcomputer.org/proposal/59187)
* [58479](https://dashboard.internetcomputer.org/proposal/58479)
* [58376](https://dashboard.internetcomputer.org/proposal/58376)
* [57843](https://dashboard.internetcomputer.org/proposal/57843)
* [57395](https://dashboard.internetcomputer.org/proposal/57395)

## icx-proxy

Updated icx-proxy to commit c312760a62b20931431ba45e5b0168ee79ea5cda

* Added gzip and deflate body decoding before certification validation.
* Fixed unzip and streaming bugs
* Added Prometheus metrics endpoint
* Added root and invalid ssl and dns mapping

# 0.10.0

## DFX

### feat: Use null as default value for opt arguments


Before this, `deploy`ing a canister with an `opt Foo` init argument without specifying an `--argument` would lead to an error:

``` bash
$ dfx deploy
Error: Invalid data: Expected arguments but found none.
```

With this change, this isn't an error anymore, but instead `null` is passed as a value. In general, if the user does _not_ provide an `--argument`, and if the init method expects only `opt` arguments, then `dfx` will supply `null` for each argument.

Note in particular that this does not try to match `opt` arguments for heterogeneous (`opt`/non-`opt`) signatures. Note moreover that this only impacts a case that would previously error out, so no existing (working) workflows should be affected.

### feat: dfx identity set-wallet now checks that the provided canister is actually a wallet

This check was previously performed on local networks, but not on mainnet.

### feat: `dfx canister call --candid <path to candid file> ...`

Allows one to provide the .did file for calls to an arbitrary canister.

### feat: Install arbitrary wasm into canisters

You no longer need a DFX project setup with a build task to install an already-built wasm module into a canister ID. The new `--wasm <path>` flag to `dfx canister install` will bypass project configuration and install the wasm module at `<path>`. A DFX project setup is still recommended for general use; this should mostly be used for installing pre-built canisters. Note that DFX will also not perform its usual checks for API/ABI/stable-memory compatibility in this mode.

### feat: Support for 128-bit cycle counts

Cycle counts can now exceed the previously set maximum of 2^64. The new limit is 2^128. A new wallet version has been bundled with this release that supports the new cycle count. You will not be able to use this feature with your existing wallets without running `dfx wallet upgrade`, but old wallets will still work just fine with old cycle counts.

### fix: dfx start will once again notice if dfx is already running

dfx will once again display 'dfx is already running' if dfx is already running,
rather than 'Address already in use'.

As a consequence, after `dfx start` failed to notice that dfx was already running,
it would replace .dfx/pid with an empty file.  Later invocations of `dfx stop`
would display no output and return a successful exit code, but leave dfx running.

### fix: `dfx canister update-settings <canister id>` works even if the canister id is not known to the project.

This makes the behavior match the usage text of the command:
`<CANISTER> Specifies the canister name or id to update. You must specify either canister name/id or the --all option`

### feat: dfx deploy --upgrade-unchanged or dfx canister install --mode upgrade --upgrade-unchanged

When upgrading a canister, `dfx deploy` and `dfx canister install` skip installing the .wasm
if the wasm hash did not change.  This avoids a round trip through stable memory for all
assets on every dfx deploy, for example.  By passing this argument, dfx will instead
install the wasm even if its hash matches the already-installed wasm.

### feat: Introduce DFX_CACHE_ROOT environment variable

A new environment variable, `DFX_CACHE_ROOT`, has been introduced to allow setting the cache root directory to a different location than the configuration root directory. Previously `DFX_CONFIG_ROOT` was repurposed for this which only allowed one location to be set for both the cache and configuration root directories.

This is a breaking change since setting `DFX_CONFIG_ROOT` will no longer set the cache root directory to that location.

### fix: Error if nonzero cycles are passed without a wallet proxy

Previously, `dfx canister call --with-cycles 1` would silently ignore the `--with-cycles` argument as the DFX principal has no way to pass cycles and the call must be forwarded through the wallet. Now it will error instead of silently ignoring it. To forward a call through the wallet, use `--wallet $(dfx identity get-wallet)`, or `--wallet $(dfx identity --network ic get-wallet)` for mainnet.

### feat: Configure subnet type of local replica

The local replica sets its parameters according to the subnet type defined in defaults.replica.subnet_type, defaulting to 'application' when none is specified.
This makes it less likely to accidentally hit the 'cycles limit exceeded' error in production.  Since the previous default was `system`, you may see these types errors in development instead.
Possible values for defaults.replica.subnet_type are: "application", "verifiedapplication", "system"

Example how to specify the subnet type:
``` json
{
  "defaults": {
    "replica": {
      "subnet_type": "verifiedapplication"
    }
  }
}
```

### feat: Introduce command for local cycles top-up

`dfx ledger fabricate-cycles <canister (id)> <optional amount>` can be used during local development to create cycles out of thin air and add them to a canister. Instead of supplying a canister name or id it is also possible to use `--all` to add the cycles to every canister in the current project. When no amount is supplied, the command uses 10T cycles as default. Using this command with `--network ic` will result in an error.

### feat: Private keys can be stored in encrypted format

`dfx identity new` and `dfx identity import` now ask you for a password to encrypt the private key (PEM file) when it is stored on disk.
If you decide to use a password, your key will never be written to disk in plain text.
In case you don't want to enter your password all the time and want to take the risk of storing your private key in plain text, you can use the `--disable-encryption` flag.

The `default` identity as well as already existing identities will NOT be encrypted. If you want to encrypt an existing identity, use the following commands:
``` bash
dfx identity export identity_name > identity.pem
# if you have set old_identity_name as the identity that is used by default, switch to a different one
dfx identity use other_identity
dfx identity remove identity_name
dfx identity import identity_name identity.pem
```

### feat: Identity export

If you want to get your identity out of dfx, you can use `dfx identity export identityname > exported_identity.pem`. But be careful with storing this file as it is not protected with your password.

### feat: Identity new/import now has a --force flag

If you want to script identity creation and don't care about overwriting existing identities, you now can use the `--force` flag for the commands `dfx identity new` and `dfx identity import`.

### fix: Do not automatically create a wallet on IC

When running `dfx deploy --network ic`, `dfx canister --network ic create`, or `dfx identity --network ic get-wallet` dfx no longer automatically creates a cycles wallet for the user if none is configured. Instead, it will simply report that no wallet was found for that user.

Dfx still creates the wallet automatically when running on a local network, so the typical workflow of `dfx start --clean` and `dfx deploy` will still work without having to manually create the wallet.

### fix: Identities cannot exist and not at the same time

When something went wrong during identity creation, the identity was not listed as existing.
But when trying to create an identity with that name, it was considered to be already existing.

### feat: dfx start and dfx replica can now launch the ic-btc-adapter process

Added command-line parameters:
``` bash
dfx start   --enable-bitcoin --btc-adapter-config <path>
dfx replica --enable-bitcoin --btc-adapter-config <path>
```

These default to values from dfx.json:
```
.defaults.bitcoin.btc_adapter_config
.defaults.bitcoin.enabled
```

The --btc-adapter-config parameter, if specified on the command line, implies --enable-bitcoin.

If --enable-bitcoin or .defaults.bitcoin.enabled is set, and a btc adapter configuration is specified,
then dfx start/replica will launch the ic-btc-adapter process.

This integration is not yet complete, pending upcoming functionality in ic-starter.

### fix: report context of errors

dfx now displays the context of an error in several places where previously the only error
message would be something like "No such file or directory."

### chore: updates starter project for Node 18

Webpack dev server now works for Node 18 (and should work for Node 17). A few packages are also upgraded

## updating dependencies

Updated to version 0.14.0 of agent-rs

## Cycles wallet

- Module hash: bb001d1ebff044ba43c060956859f614963d05c77bd778468fce4de095fe8f92
- https://github.com/dfinity/cycles-wallet/commit/f18e9f5c2f96e9807b6f149c975e25638cc3356b

## Replica

Updated replica to elected commit b3788091fbdb8bed7e527d2df4cc5e50312f476c.
This incorporates the following executed proposals:

* [57150](https://dashboard.internetcomputer.org/proposal/57150)
* [54964](https://dashboard.internetcomputer.org/proposal/54964)
* [53702](https://dashboard.internetcomputer.org/proposal/53702)
* [53231](https://dashboard.internetcomputer.org/proposal/53231)
* [53134](https://dashboard.internetcomputer.org/proposal/53134)
* [52627](https://dashboard.internetcomputer.org/proposal/52627)
* [52144](https://dashboard.internetcomputer.org/proposal/52144)
* [50282](https://dashboard.internetcomputer.org/proposal/50282)

Added the ic-btc-adapter binary to the cache.

## Motoko

Updated Motoko from 0.6.25 to 0.6.26.

# 0.9.3

## DFX

### feat: dfx deploy now displays URLs for the frontend and candid interface

### dfx.json

In preparation for BTC integration, added configuration for the bitcoind port:

``` json
{
  "canisters": {},
  "defaults": {
    "bitcoind": {
      "port": 18333
    }
  }
}
```

## icx-proxy

Updated icx-proxy to commit 594b6c81cde6da4e08faee8aa8e5a2e6ae815602, now static-linked.

* upgrade HTTP calls upon canister request
* no longer proxies /_/raw to the dfx internal webserver
* allows for generic StreamingCallback tokens

## Replica

Updated replica to blessed commit d004accc3904e24dddb13a11d93451523e1a8a5f.
This incorporates the following executed proposals:

* [49653](https://dashboard.internetcomputer.org/proposal/49653)
* [49011](https://dashboard.internetcomputer.org/proposal/49011)
* [48427](https://dashboard.internetcomputer.org/proposal/48427)
* [47611](https://dashboard.internetcomputer.org/proposal/47611)
* [47512](https://dashboard.internetcomputer.org/proposal/47512)
* [47472](https://dashboard.internetcomputer.org/proposal/47472)
* [45984](https://dashboard.internetcomputer.org/proposal/45984)
* [45982](https://dashboard.internetcomputer.org/proposal/45982)

## Motoko

Updated Motoko from 0.6.21 to 0.6.25.

# 0.9.2

## DFX

### feat: Verify Candid and Motoko stable variable type safety of canister upgrades

Newly deployed Motoko canisters now embed the Candid interface and Motoko stable signatures in the Wasm module.
`dfx deploy` and `dfx canister install` will automatically check

	1) the backward compatible of Candid interface in both upgrade and reinstall mode;
	2) the type safety of Motoko stable variable type in upgrade mode to avoid accidentally lossing data;

See [Upgrade compatibility](https://internetcomputer.org/docs/language-guide/compatibility) for more details.

### feat: Unified environment variables across build commands

The three canister types that use a custom build tool - `assets`, `rust`, and `custom` - now all support the same set of environment variables during the build task:

* `DFX_VERSION` - The version of DFX that was used to build the canister.
* `DFX_NETWORK` - The network name being built for. Usually `ic` or `local`.
* `CANISTER_ID_{canister}` - The canister principal ID of the canister `{canister}` registered in `dfx.json`.
* `CANISTER_CANDID_PATH_{canister}` - The path to the Candid interface file for the canister `{canister}` among your canister's dependencies.
* `CANISTER_CANDID_{canister}` (deprecated) - the same as `CANISTER_CANDID_PATH_{canister}`.  This is provided for backwards compatibility with `rust` and `custom` canisters, and will be removed in dfx 0.10.0.
* `CANISTER_ID` - Same as `CANISTER_ID_{self}`, where `{self}` is the name of _this_ canister.
* `CANISTER_CANDID_PATH` - Same as `CANISTER_CANDID_PATH_{self}`, where `{self}` is the name of _this_ canister.

### feat: Support for local ledger calls

If you have an installation of the ICP Ledger (see [Ledger Installation Guide](https://github.com/dfinity/ic/tree/master/rs/rosetta-api/ledger_canister#deploying-locally)), `dfx ledger balance` and `dfx ledger transfer` now support
`--ledger-canister-id` parameter.

Some examples:
``` bash
$ dfx ledger \
  --network local \
  balance \
  --ledger-canister-id  rrkah-fqaaa-aaaaa-aaaaq-cai
1000.00000000 ICP

$ dfx ledger \
  --network local \
  transfer --amount 0.1 --memo 0 \
  --ledger-canister-id  rrkah-fqaaa-aaaaa-aaaaq-cai 8af54f1fa09faeca18d294e0787346264f9f1d6189ed20ff14f029a160b787e8
Transfer sent at block height: 1
```

### feat: `dfx ledger account-id` can now compute canister addresses

The `dfx ledger account-id` can now compute addresses of principals and canisters.
The command also supports ledger subaccounts now.

``` bash
dfx ledger account-id --of-principal 53zcu-tiaaa-aaaaa-qaaba-cai
dfx ledger --network small02 account-id --of-canister ledger_demo
dfx ledger account-id --of-principal 53zcu-tiaaa-aaaaa-qaaba-cai --subaccount 0000000000000000000000000000000000000000000000000000000000000001
```

### feat: Print the full error chain in case of a failure

All `dfx` commands will now print the full stack of errors that led to the problem, not just the most recent error.
Example:

```
Error: Subaccount '00000000000000000000000000000000000000000000000000000000000000000' is not a valid hex string
Caused by:
  Odd number of digits
```

### fix: dfx import will now import pem files created by `quill generate`

`quill generate` currently outputs .pem files without an `EC PARAMETERS` section.
`dfx identity import` will now correctly identify these as EC keys, rather than Ed25519.

### fix: retry on failure for ledger create-canister, top-up, transfer

dfx now calls `transfer` rather than `send_dfx`, and sets the created_at_time field in order to retry the following commands:

* dfx ledger create-canister
* dfx ledger top-up
* dfx ledger transfer

### feat: Remote canister support

It's now possible to specify that a canister in dfx.json references a "remote" canister on a specific network,
that is, a canister that already exists on that network and is managed by some other project.

Motoko, Rust, and custom canisters may be configured in this way.

This is the general format of the configuration in dfx.json:
``` json
{
  "canisters": {
    "<canister name>": {
      "remote": {
        "candid": "<path to candid file to use when building on remote networks>",
        "id": {
          "<network name>": "<principal on network>"
        }
      }
    }
  }
}
```

The "id" field, if set for a given network, specifies the canister ID for the canister on that network.
The canister will not be created or installed on these remote networks.
For other networks, the canister will be created and installed as usual.

The "candid" field, if set within the remote object, specifies the candid file to build against when
building other canisters on a network for which the canister is remote.  This definition can differ
from the candid definitions for local builds.

For example, if have an installation of the ICP Ledger (see [Ledger Installation Guide](https://github.com/dfinity/ic/tree/master/rs/rosetta-api/ledger_canister#deploying-locally))
in your dfx.json, you could configure the canister ID of the Ledger canister on the ic network as below.  In this case,
the private interfaces would be available for local builds, but only the public interfaces would be available
when building for `--network ic`.
``` json
{
  "canisters": {
    "ledger": {
      "type": "custom",
      "wasm": "ledger.wasm",
      "candid": "ledger.private.did",
      "remote": {
        "candid": "ledger.public.did",
        "id": {
          "ic": "ryjl3-tyaaa-aaaaa-aaaba-cai"
        }
      }
    },
    "app": {
      "type": "motoko",
      "main": "src/app/main.mo",
      "dependencies": [ "ledger" ]
    }
  }
}
```

As a second example, suppose that you wanted to write a mock of the ledger in Motoko.
In this case, since the candid definition is provided for remote networks,
`dfx build` (with implicit `--network local`) will build app against the candid
definitions defined by mock.mo, but `dfx build --network ic` will build app against
`ledger.public.did`.

This way, you can define public update/query functions to aid in local testing, but
when building/deploying to mainnet, references to methods not found in `ledger.public.did`
will be reports as compilation errors.

``` json
{
  "canisters": {
    "ledger": {
      "type": "motoko",
      "main": "src/ledger/mock.mo",
      "remote": {
        "candid": "ledger.public.did",
        "id": {
          "ic": "ryjl3-tyaaa-aaaaa-aaaba-cai"
        }
      }
    },
    "app": {
      "type": "motoko",
      "main": "src/app/main.mo",
      "dependencies": [ "ledger" ]
    }
  }
}
```

### feat: Generating remote canister bindings

It's now possible to generate the interface of a remote canister using a .did file using the `dfx remote generate-binding <canister name>|--all` command. This makes it easier to write mocks for local development.

Currently, dfx can generate .mo, .rs, .ts, and .js bindings.

This is how you specify how to generate the bindings in dfx.json:
``` json
{
  "canisters": {
    "<canister name>": {
      "main": "<path to mo/rs/ts/js file that will be generated>",
      "remote": {
        "candid": "<path to candid file to use when generating bindings>"
        "id": {}
      }
    }
  }
}
```

## ic-ref

Upgraded from a432156f24faa16d387c9d36815f7ddc5d50e09f to ab8e3f5a04f0f061b8157c2889f8f5de05f952bb

* Support 128-bit system api for cycles
* Include canister_ranges in the state tree
* Removed limit on cycles in a canister

## Replica

Updated replica to blessed commit 04fe8b0a1262f07c0cec1fdfa838a37607370a61.
This incorporates the following executed proposals:

* [45091](https://dashboard.internetcomputer.org/proposal/45091)
* [43635](https://dashboard.internetcomputer.org/proposal/43635)
* [43633](https://dashboard.internetcomputer.org/proposal/43633)
* [42783](https://dashboard.internetcomputer.org/proposal/42783)
* [42410](https://dashboard.internetcomputer.org/proposal/42410)
* [40908](https://dashboard.internetcomputer.org/proposal/40908)
* [40647](https://dashboard.internetcomputer.org/proposal/40647)
* [40328](https://dashboard.internetcomputer.org/proposal/40328)
* [39791](https://dashboard.internetcomputer.org/proposal/39791)
* [38541](https://dashboard.internetcomputer.org/proposal/38541)

## Motoko

Updated Motoko from 0.6.20 to 0.6.21.

# 0.9.0

## DFX

### feat!: Remove the wallet proxy and the --no-wallet flag

Breaking change: Canister commands, except for `dfx canister create`, will make the call directly, rather than via the user's wallet. The `--no-wallet` flag is thus removed from `dfx canister` as its behavior is the default.

When working with existing canisters, use the `--wallet` flag in conjunction with `dfx identity get-wallet` in order to restore the old behavior.

You will need to upgrade your wallet and each of your existing canisters to work with the new system.  To do so, execute the following in each of your dfx projects:
``` bash
dfx wallet upgrade
dfx canister --wallet "$(dfx identity get-wallet)" update-settings --all --add-controller "$(dfx identity get-principal)"
```
To upgrade projects that you have deployed to the IC mainnet, execute the following:
``` bash
dfx wallet --network ic upgrade
dfx canister --network ic --wallet "$(dfx identity --network ic get-wallet)" update-settings --all --add-controller "$(dfx identity get-principal)"
```

### feat: Add --add-controller and --remove-controller flags for "canister update-settings"

`dfx canister update-settings` previously only let you overwrite the entire controller list; `--add-controller` and `--remove-controller` instead add or remove from the list.

### feat: Add --no-withdrawal flag for "canister delete" for when the canister is out of cycles

`dfx canister delete --no-withdrawal <canister>` can be used to delete a canister without attempting to withdraw cycles.

### fix: set RUST_MIN_STACK to 8MB for ic-starter (and therefore replica)

This matches the value used in production and is meant to exceed the configured 5 MB wasmtime stack.

### fix: asset uploads will retry failed requests as expected

Fixed a defect in asset synchronization where no retries would be attempted after the first 30 seconds overall.

## Motoko

Updated Motoko from 0.6.11 to 0.6.20.

* Implement type union/intersection
* Transform for-loops on arrays into while-loops
* Tighten typing rules for type annotations in patterns
* Candid decoding: skip vec any fast
* Bump up MAX_HP_FOR_GC from 1GB to 3GB
* Candid decoder: Trap if a principal value is too large
* Eliminate bignum calls from for-iteration on arrays
* Improve scheduling
* Improve performance of bignum equality
* Stable signatures: frontend, metadata, command-line args
* Added heartbeat support

## Cycles wallet

- Module hash: 53ec1b030f1891bf8fd3877773b15e66ca040da539412cc763ff4ebcaf4507c5
- https://github.com/dfinity/cycles-wallet/commit/57e53fcb679d1ea33cc713d2c0c24fc5848a9759

## Replica

Updated replica to blessed commit 75138bbf11e201aac47266f07bee289dc18a082b.
This incorporates the following executed proposals:

* [33828](https://dashboard.internetcomputer.org/proposal/33828)
* [31275](https://dashboard.internetcomputer.org/proposal/31275)
* [31165](https://dashboard.internetcomputer.org/proposal/31165)
* [30392](https://dashboard.internetcomputer.org/proposal/30392)
* [30078](https://dashboard.internetcomputer.org/proposal/30078)
* [29235](https://dashboard.internetcomputer.org/proposal/29235)
* [28784](https://dashboard.internetcomputer.org/proposal/28784)
* [27975](https://dashboard.internetcomputer.org/proposal/27975)
* [26833](https://dashboard.internetcomputer.org/proposal/26833)
* [25343](https://dashboard.internetcomputer.org/proposal/25343)
* [23633](https://dashboard.internetcomputer.org/proposal/23633)

# 0.8.4

## DFX

### feat: "rust" canister type

You can now declare "rust" canisters in dfx.json.
``` json
{
  "canisters": {
    "canister_name": {
      "type": "rust",
      "package": "crate_name",
      "candid": "path/to/canister_name.did"
    }
  }
}
```

Don't forget to place a `Cargo.toml` in your project root.
Then dfx will build the rust canister with your rust toolchain.
Please also make sure that you have added the WebAssembly compilation target.

``` bash
rustup target add wasm32-unknown-unknown
```

You can also create new dfx project with a default rust canister.

``` bash
dfx new --type=rust <project-name>
```

### chore: updating dfx new template

Updates dependencies to latest for Webpack, and updates config. Additionally simplifies environment variables for canister ID's in config.

Additionally adds some polish to the starter template, including a favicon and using more semantic html in the example app

### feat: environment variable overrides for executable pathnames

You can now override the location of any executable normally called from the cache by specifying
an environment variable. For example, DFX_ICX_PROXY_PATH will specify the path for `icx-proxy`.

### feat: `dfx deploy --mode=reinstall <canister>`

`dfx deploy` can now reinstall a single canister, controlled by a new `--mode=reinstall` parameter.
This is destructive (it resets the state of the canister), so it requires a confirmation
and can only be performed on a single canister at a time.

`dfx canister install --mode=reinstall <canister>` also requires the same confirmation,
and no longer works with `--all`.

## Replica

The included replica now supports canister_heartbeat.  This only works with rust canisters for the time being,
and does not work with the emulator (`dfx start --emulator`).

# 0.8.3

## DFX

### fix: ic-ref linux binary no longer references /nix/store

This means `dfx start --emulator` has a chance of working if nix is not installed.
This has always been broken, even before dfx 0.7.0.

### fix: replica and ic-starter linux binaries no longer reference /nix/store

This means `dfx start` will work again on linux.  This bug was introduced in dfx 0.8.2.

### feat: replaced --no_artificial_delay option with a sensible default.

The `--no-artificial-delay` option not being the default has been causing a lot of confusion.
Now that we have measured in production and already applied a default of 600ms to most subnets deployed out there,
we have set the same default for dfx and removed the option.

## Motoko

Updated Motoko from 0.6.10 to 0.6.11.

* Assertion error messages are now reproducible (#2821)

# 0.8.2

## DFX

### feat: dfx canister delete can now return cycles to a wallet or dank

By default `dfx canister delete` will return cycles to the default cycles wallet.
Cycles can be returned to a designated canister with `--withdraw-cycles-to-canister` and
cycles can be returned to dank at the current identity principal with `--withdraw-cycles-to-dank`
and to a designated principal with `--withdraw-cycles-to-dank-principal`.

### feat: dfx canister create now accepts multiple instances of --controller argument

It is now possible to create canisters with more than one controller by
passing multiple instances of the `--controller parameter to `dfx canister create`.

You will need to upgrade your wallet with `dfx wallet upgrade`, or `dfx wallet --network ic upgrade`

### feat: dfx canister update-settings now accepts multiple instance of --controller argument

It is now possible to configure a canister to have more than one controller by
passing multiple instances of the `--controller parameter to `dfx canister update-settings`.

### feat: dfx canister info and dfx canister status now display all controllers

### feat!: `dfx canister create --controller <controller>` named parameter

Breaking change: The controller parameter for `dfx canister create` is now passed as a named parameter,
rather than optionally following the canister name.

Old: `dfx canister create [canister name] [controller]`
New: `dfx canister create --controller <controller> [canister name]`

### fix: dfx now respects $DFX_CONFIG_ROOT when looking for legacy credentials

Previously this would always look in `$HOME/.dfinity/identity/creds.pem`.

### fix: changed dfx canister (create|update-settings) --memory-allocation limit to 12 GiB

Updated the maximum value for the --memory-allocation value to be 12 GiB (12,884,901,888 bytes)

## Cycles Wallet

- Module hash: 9183a38dd2eb1a4295f360990f87e67aa006f225910ab14880748e091248e086
- https://github.com/dfinity/cycles-wallet/commit/9ef38bb7cd0fe17cda749bf8e9bbec5723da0e95

### Added support for multiple controllers

You will need to upgrade your wallet with `dfx wallet upgrade`, or `dfx wallet --network ic upgrade`

## Replica

The included replica now supports public spec 0.18.0

* Canisters can now have more than one controller
* Adds support for 64-bit stable memory
* The replica now goes through an initialization sequence, reported in its status
as `replica_health_status`.  Until this reports as `healthy`, queries or updates will
fail.
** `dfx start --background` waits to exit until `replica_health_status` is `healthy`.
** If you run `dfx start` without `--background`, you can call `dfx ping --wait-healthy`
to wait until the replica is healthy.

## Motoko

Updated Motoko from 0.6.7 to 0.6.10

* add Debug.trap : Text -> None (motoko-base #288)
* Introduce primitives for `Int` ⇔ `Float` conversions (#2733)
* Fix crashing bug for formatting huge floats (#2737)

# 0.8.1

## DFX

### feat: dfx generate types command

``` bash
dfx generate
```

This new command will generate type declarations for canisters in dfx.json.

You can control what will be generated and how with corresponding configuration in dfx.json.

Under dfx.json → `canisters` → `<canister_name>`, developers can add a "declarations" config. Options are:

* "output" → directory to place declarations for that canister | default is `src/declarations/<canister_name>`

* "bindings" → [] list of options, ("js", "ts", "did", "mo") | default is "js", "ts", "did"

* "env_override" → a string that will replace process.env.\{canister_name_uppercase\}_CANISTER_ID in the "src/dfx/assets/language_bindings/canister.js" template.

js declarations output

* index.js (generated from "src/dfx/assets/language_bindings/canister.js" template)

* `<canister_name>.did.js` - candid js binding output

ts declarations output

  * `<canister_name>.did.d.ts` - candid ts binding output

did declarations output

  * `<canister_name>.did` - candid did binding output

mo declarations output

  * `<canister_name>.mo` - candid mo binding output

### feat: dfx now supports the anonymous identity

Use it with either of these forms:
``` bash
dfx identity use anonymous
dfx --identity anonymous ...
```

### feat: import default identities

Default identities are the pem files generated by `dfx identity new ...` which contain Ed25519 private keys.
They are located at `~/.config/dfx/identity/xxx/identity.pem`.
Now, you can copy such pem file to another computer and import it there.

``` bash
dfx identity new alice
cp ~/.config/dfx/identity/xxx/identity.pem alice.pem
# copy the pem file to another computer, then
dfx identity import alice alice.pem
```

Before, people can manually copy the pem files to the target directory to "import". Such workaround still works.
We suggest to use the `import` subcommand since it also validate the private key.

### feat: Can now provide a nonstandard wallet module with DFX_WALLET_WASM environment variable

Define DFX_WALLET_WASM in the environment to use a different wasm module when creating or upgrading the wallet.

## Asset Canister

### fix: trust full asset SHA-256 hashes provided by the caller

When the caller provides SHA-256 hashes (which dfx does), the asset canister will no longer
recompute these hashes when committing the changes.  These recomputations were causing
canisters to run out of cycles, or to attempt to exceed the maximum cycle limit per update.

# 0.8.0

The 0.8.0 release includes updates and fixes that are primarily internal to improve existing features and functions rather than user-visible.

## DFX

### fix: dfx identity set-wallet no longer requires --force when used with --network ic

This was intended to skip verification of the wallet canister on the IC network,
but ended up only writing to the wallets.json file if --force was passed.

### chore: updating dependencies

* Support for the latest version of the \{IC\} specification and replica.

* Updating to latest versions of Motoko, Candid, and agent-rs

### feat: Type Inference Update

* Changes to `dfx new` project template and JavaScript codegen to support type inference in IDE's

* Adding webpack dev server to project template

* Migration path documented at https://sdk.dfinity.org/docs/release-notes/0.8.0-rn.html

# 0.7.7

Breaking changes to frontend code generation, documented in 0.8.0

## DFX

### feat: deploy and canister install will now only upgrade a canister if the wasm actually changed

dfx deploy and dfx canister install now compare the hash of the already-installed module
with the hash of the built canister's wasm output.  If they are the same, they leave the canister
in place rather than upgrade it.  They will still synchronize assets to an asset canister regardless
of the result of this comparison.


# 0.7.6

## icx-proxy

The streaming callback mechanism now requires the following record structure for the token:
```
type StreamingCallbackToken = record {
    key: text;
    content_encoding: text;
    index: nat;
    sha256: opt blob;
};
```

Previously, the token could be a record with any set of fields.

# 0.7.2

## DFX

### fix: set default cycle balance to 3T

Change the default cycle balance of a canister from 10T cycles to 3T cycles.

## Cycles Wallet

- Module hash: 1404b28b1c66491689b59e184a9de3c2be0dbdd75d952f29113b516742b7f898
- https://github.com/dfinity/cycles-wallet/commit/e902708853ab621e52cb68342866d36e437a694b

### fix: It is no longer possible to remove the last controller.

Fixed an issue where the controller can remove itself from the list of controllers even if it's the only one,
leaving the wallet uncontrolled.
Added defensive checks to the wallet's remove_controller and deauthorize methods.

# 0.7.1

## DFX

### feat: sign request_status for update call

When using `dfx canister sign` to generate a update message, a corresponding
request_status message is also signed and append to the json as `signed_request_status`.
Then after sending the update message, the user can check the request_status using
`dfx canister send message.json --status`.

### fix: wallet will not proxy dfx canister call by default

Previously, `dfx canister call` would proxy queries and update calls via the wallet canister by default.
(There was the `--no-wallet` flag to bypass the proxy and perform the calls as the selected identity.)
However, this behavior had drawbacks, namely each `dfx canister call` was an inter-canister call
by default and calls would take a while to resolve. This fix makes it so that `dfx canister call` no longer
proxies via the wallet by default. To proxy calls via the wallet, you can do
`dfx canister --wallet=<wallet-id> call`.

### feat: add --no-artificial-delay to dfx replica and start

This change adds the `--no-artificial-delay` flag to `dfx start` and `dfx replica`.
The replica shipped with dfx has always had an artificial consensus delay (introduced to simulate
a delay users might see in a networked environment.) With this new flag, that delay can
be lessened. However, you might see increased CPU utilization by the replica process.

### feat: add deposit cycles and uninstall code

This change introduces the `deposit_cycles` and `uninstall_code` management canister
methods as dedicated `dfx canister` subcommands.

### fix: allow consistent use of canisters ids in canister command

This change updates the dfx commands so that they will accept either a canister name
(sourced from your local project) or a valid canister id.

# 0.7.0

## DFX

### feat: add output type to request-status

This change allows you to specify the format the return result for `dfx canister request-status`.

### fix: deleting a canister on a network removes entries for other networks

This change fixes a bug where deleting a canister on a network removed all other entries for
the canister in the canister_ids.json file.

### feat: point built-in `ic` network provider at mainnet

`--network ic` now points to the mainnet IC (as Sodium has been deprecated.)

### feat: add candid UI canister

The dedicated candid UI canister is installed on a local network when doing a `dfx canister install`
or `dfx deploy`.

### fix: Address already in use (os error 48) when issuing dfx start

This fixes an error which occurred when starting a replica right after stopping it.

### feat: ledger subcommands

dfx now supports a dedicated `dfx ledger` subcommand. This allows you to interact with the ledger
canister installed on the Internet Computer. Example commands include `dfx ledger account-id` which
prints the Account Identifier associated with your selected identity, `dfx ledger transfer` which
allows you to transfer ICP from your ledger account to another, and `dfx ledger create-canister` which
allows you to create a canister from ICP.

### feat: update to 0.17.0 of the Interface Spec

This is a breaking change to support 0.17.0 of the Interface Spec. Compute & memory allocation values
are set when creating a canister. An optional controller can also be specified when creating a canister.
Furthermore, `dfx canister set-controller` is removed, in favor of `dfx canister update-settings` which
allows the controller to update the controller, the compute allocation, and the memory allocation of the
canister. The freezing threshold value isn't exposed via dfx cli yet, but it may still be modified by
calling the management canister via `dfx canister call aaaaa-aa update-settings`

### feat: add wallet subcommands

dfx now supports a dedicated `dfx wallet` subcommand. This allows you to interact with the cycles wallet
associated with your selected identity. For example, `dfx wallet balance` to get the cycle balance,
`dfx wallet list-addresses` to display the associated controllers & custodians, and `dfx wallet send <destination> <amount>`
to send cycles to another wallet.

## Cycles Wallet

- Module Hash: a609400f2576d1d6df72ce868b359fd08e1d68e58454ef17db2361d2f1c242a1
- https://github.com/dfinity/cycles-wallet/commit/06bb256ca0738640be51cf84caaced7ea02ca29d

### feat: Use Internet Identity Service.

# 0.7.0-beta.5

## Cycles Wallet

- Module Hash: 3d5b221387875574a9fd75b3165403cf1b301650a602310e9e4229d2f6766dcc
- https://github.com/dfinity/cycles-wallet/commit/c3cbfc501564da89e669a2d9de810d32240baf5f

### feat: Updated to Public Interface 0.17.0

### feat: The wallet_create_canister method now takes a single record argument, which includes canister settings.

### fix: Return correct content type and encoding for non-gz files.

### fix: Updated frontend for changes to canister creation interface.

# 0.7.0-beta.3

## DFX

### fix: assets with an unrecognized file extension will use content-type "application/octet-stream"

# 0.7.0-beta.2

## DFX

### feat: synchronize assets rather than uploading even assets that did not change

DFX will now also delete assets from the container that do not exist in the project.
This means if you stored assets in the container, and they are not in the project,
dfx deploy or dfx install will delete them.

## Asset Canister

### Breaking change: change to store() method signature

- now takes arguments as a single record parameter
- must now specify content type and content encoding, and may specify the sha256

# 0.7.0-beta.1

## DFX

### fix: now deletes from the asset canister assets that no longer exist in the project

### feat: get certified canister info from read state #1514

Added `dfx canister info` command to get certified canister information. Currently this information is limited to the controller of the canister and the SHA256 hash of its WASM module. If there is no WASM module installed, the hash will be None.

## Asset Canister

### Breaking change: change to list() method signature

- now takes a parameter, which is an empty record
- now returns an array of records

### Breaking change: removed the keys() method

- use list() instead

# 0.7.0-beta.0

## DFX

### feat: webserver can now serve large assets

# 0.6.26

## DFX

### feat: add --no-wallet flag and --wallet option to allow Users to bypass Wallet or specify a Wallet to use for calls (#1476)

Added `--no-wallet` flag to `dfx canister` and `dfx deploy`. This allows users to call canister management functionality with their Identity as the Sender (bypassing their Wallet canister.)
Added `--wallet` option to `dfx canister` and `dfx deploy`. This allows users to specify a wallet canister id to use as the Sender for calls.
`--wallet` and `--no-wallet` conflict with each other. Omitting both will invoke the selected Identity's wallet canister to perform calls.

### feat: add canister subcommands `sign` and `send`

Users can use `dfx canister sign ...` to generated a signed canister call in a json file. Then `dfx canister send [message.json]` to the network.

Users can sign the message on an air-gapped computer which is secure to host private keys.

#### Note

* `sign` and `send` currently don't proxy through wallet canister. Users should use the subcommands with `dfx canister --no-wallet sign ...`.

* The `sign` option `--expire-after` will set the `ingress_expiry` to a future timestamp which is current plus the duration.
Then users can send the message during a 5 minutes time window ending in that `ingress_expiry` timestamp. Sending the message earlier or later than the time window will both result in a replica error.

### feat: implement the HTTP Request proposal in dfx' bootstrap webserver. +
And add support for http requests in the base storage canister (with a default to `/index.html`).

This does not support other encodings than `identity` for now (and doesn't even return any headers). This support will be added to the upgraded asset storage canister built in #1482.

Added a test that uses `curl localhost` to test that the asset storage AND the webserver properly support the http requests.

This commit also upgrades tokio and reqwest in order to work correctly. There are also _some_ performance issues noted (this is slower than the `icx-http-server` for some reason), but those are not considered criticals and could be improved later on.

Renamed the `project_name` in our own generated assets to `canister_name`, for things that are generated during canister build (and not project generation).

### feat: add support for ECDSA on secp256k1

You can now a generate private key via OpenSSL or a simlar tool, import it into dfx, and use it to sign an ingress message.

``` bash
openssl ecparam -name secp256k1 -genkey -out identity.pem
dfx identity import <name> identity.pem
dfx identity use <name>
dfx canister call ...
```

## Asset Canister

### feat: The asset canister can now store assets that exceed the message ingress limit (2 MB)

* Please note that neither the JS agent nor the HTTP server have been updated yet to server such large assets.
* The existing interface is left in place for backwards-compatibility, but deprecated:
** retrieve(): use get() and get_chunk() instead
** store(): use create_batch(), create_chunk(), and commit_batch() instead
** list(): use keys() instead

# 0.6.25

## DFX

- feat: dfx now provides `CANISTER_ID_<canister_name>` environment variables for all canisters to "npm build" when building the frontend.

## Agents

### Rust Agent

- feat: AgentError due to request::Error will now include the reqwest error message
in addition to "Could not reach the server"
- feat: Add secp256k1 support (dfx support to follow)

# 0.6.24

## DFX

- feat: add option to specify initial cycles for newly created canisters (#1433)

Added option to `dfx canister create` and `dfx deploy` commands: `--with-cycles <with-cycles>`.
This allows the user to specify the initial cycle balance of a canister created by their wallet.
This option is a no-op for the Sodium network.

``` bash
dfx canister create --with-cycles 8000000000 some_canister
dfx deploy --with-cycles 8000000000
```

Help string:
```
Specifies the initial cycle balance to deposit into the newly
created canister. The specified amount needs to take the
canister create fee into account. This amount is deducted
from the wallet's cycle balance
```

- feat: install `dfx` by version or tag (#1426)

This feature adds a new dfx command `toolchain` which have intuitive subcommands.
The toolchain specifiers can be a complete version number, major minor version, or a tag name.

``` bash
dfx toolchain install 0.6.24 # complete version
dfx toolchain install 0.6    # major minor
dfx toolchain install latest # tag name
dfx toolchain default latest
dfx toolchain list
dfx toolchain uninstall latest
```

- fix: onboarding related fixups (#1420)

Now that the Mercury Alpha application subnetwork is up and we are getting ready to onboard devs, the dfx error message for wallet creation has changed:
For example,
``` bash
dfx canister --network=alpha create hello
Creating canister "hello"...
Creating the canister using the wallet canister...
Creating a wallet canister on the alpha network.
Unable to create a wallet canister on alpha:
The Replica returned an error: code 3, message: "Sender not authorized to use method."
Wallet canisters on alpha may only be created by an administrator.
Please submit your Principal ("dfx identity get-principal") in the intake form to have one created for you.
```

- feat: add deploy wallet subcommand to identity (#1414)

This feature adds the deploy-wallet subcommand to the dfx identity.
The User provides the ID of the canister onto which the wallet WASM is deployed.

``` bash
dfx identity deploy-wallet --help
dfx-identity-deploy-wallet
Installs the wallet WASM to the provided canister id

USAGE:
    dfx identity deploy-wallet <canister-id>

ARGS:
    <canister-id>    The ID of the canister where the wallet WASM will be deployed

FLAGS:
    -h, --help       Prints help information
    -V, --version    Prints version information
```

# 0.6.22

## DFX

- feat: dfx call random value when argument is not provided (#1376)

- fix: canister call can take canister ids for local canisters even if … (#1368)
- fix: address panic in dfx replica command (#1338)
- fix: dfx new webpack.config.js does not encourage running 'js' through ts-… (#1341)

## Sample apps

- There have been updates, improvements, and new sample apps added to the [examples](https://github.com/dfinity/examples/tree/master/motoko) repository.

    All of Motoko sample apps in the [examples](https://github.com/dfinity/examples/tree/master/motoko) repository have been updated to work with the latest release of the SDK.

    There are new sample apps to illustrate using arrays ([Quicksort](https://github.com/dfinity/examples/tree/master/motoko/quicksort)) and building create/read/update/delete (CRUD) operations for a web application [Superheroes](https://github.com/dfinity/examples/tree/master/motoko/superheroes).

- The [LinkedUp](https://github.com/dfinity/linkedup) sample application has been updated to work with the latest release of Motoko and the SDK.

## Motoko

## Agents

## Canister Development Kit (CDK)<|MERGE_RESOLUTION|>--- conflicted
+++ resolved
@@ -2,9 +2,6 @@
 
 # UNRELEASED
 
-<<<<<<< HEAD
-### fix: "Failed to decrypt PEM file" errors messages will now include the cause
-=======
 ### feat: reformatted error output
 
 Rather than increasing indentation, dfx now aligns the error causes with a "Caused by: " prefix.
@@ -40,6 +37,8 @@
 /Users/ericswanson/w/wasminst/src/wasminst_backend/main2.mo: No such file or directory
 ```
 
+### fix: "Failed to decrypt PEM file" errors messages will now include the cause
+
 ### feat: WASM memory soft-limit
 
 Adds support for the `wasm_memory_limit` canister setting, which limits the canister's heap during most calls but does not affect queries. As with other canister settings, it can be set in `dfx canister create` or `dfx canister update-settings` via the `--wasm-memory-limit` flag, as well as in `dfx.json` under `canisters[].initialization_values.wasm_memory_limit`.
@@ -148,7 +147,6 @@
 - [128864](https://dashboard.internetcomputer.org/proposal/128864)
 - [128816](https://dashboard.internetcomputer.org/proposal/128816)
 - [128846](https://dashboard.internetcomputer.org/proposal/128846)
->>>>>>> 04b850be
 
 # 0.19.0
 
