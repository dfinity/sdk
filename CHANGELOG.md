--- conflicted
+++ resolved
@@ -2,13 +2,11 @@
 
 # UNRELEASED
 
-<<<<<<< HEAD
 ### fix: Include remote canisters in canisters_to_generate
 
 Generate frontend declarations for remote canisters too because frontend JS code may want to call them.
-=======
+
 ### fix: dfx deploy urls printed for asset canisters
->>>>>>> f227ac05
 
 ### chore: --emulator parameter is deprecated and will be discontinued soon
 
