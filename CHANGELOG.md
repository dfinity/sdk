# dfx changelog

# UNRELEASED

<<<<<<< HEAD
### feat: added a dev mode to `.ic-assets.json5`

When uploading assets to a local dev replica, the `Strict-Transport-Security` header and the `upgrade-insecure-requests` directive of the `Content-Security-Policy` header will now be stripped out. This permits loading `http://` pages in Safari and other browsers that do not treat localhost specially for this directive.

A new field in `.ic-assets.json5`, `disable_secure_headers_in_dev_mode`, can be set to `false` to disable this behavior.
=======
### fix: `dfx deploy --by-proposal` no longer sends chunk data in ProposeCommitBatch

Recently we made `dfx deploy` include some chunk data in CommitBatch, in order to streamline
deploys for smaller projects. `dfx deploy` splits up larger change lists and submits them in
smaller batches, in order to remain within message and compute limits.

This change also applied to `dfx deploy --by-proposal`, which submits all changes in a single
message. This made it more likely that `dfx deploy --by-proposal` will fail due to exceeding
message limits.

This fix makes it so `dfx deploy --by-proposal` never includes this chunk data in
ProposeCommitBatch, which will allow for more changes before hitting message limits.

### feat: `dfx start --pocketic` supports `--force` and shared networks.

`dfx start --pocketic` is now compatible with `--force` and shared networks.
>>>>>>> 8f8f45c9

### feat: error when using insecure identity on mainnet

This used to be a warning. A hard error can abort the command so that no insecure state will be on the mainnet.

Users can suppress this error by setting `export DFX_WARNING=-mainnet_plaintext_identity`.

The warning won't display when executing commands like `dfx deploy --playground`.

### feat: support `--replica` in `dfx start`

Added a flag `--replica` to `dfx start`. This flag currently has no effect.
Once PocketIC becomes the default for `dfx start` this flag will start the replica instead.
You can use the `--replica` flag already to write scripts that anticipate that change.

### feat: extensions can define project templates

An extension can define one or more project templates for `dfx new` to use.
These can be new templates or replace the built-in project templates.

### fix: all commands with --all parameter skip remote canisters

This affects the following commands:
- `dfx canister delete`
- `dfx canister deposit-cycles`
- `dfx canister start`
- `dfx canister status`
- `dfx canister stop`
- `dfx canister uninstall-code`
- `dfx canister update-settings`
- `dfx ledger fabricate-cycles`

### chore: improve `dfx deploy` messages.

If users run `dfx deploy` without enough cycles, show additional messages to indicate what to do next.
```
Error explanation:
Insufficient cycles balance to create the canister.
How to resolve the error:
Please top up your cycles balance by converting ICP to cycles like below:
'dfx cycles convert --amount=0.123'.
```

If users run `dfx deploy --playground` but the backend is not updated with the latest frontend canister wasm
the error message will explain this properly and recommends asking for help on the forum since this can't be resolved by users.

### chore: improve `dfx cycles convert` messages.

If users run `dfx cycles convert` without enough ICP tokens, show additional messages to indicate what to do next.
```
Error explanation:
Insufficient ICP balance to finish the transfer transaction.
How to resolve the error:
Please top up your ICP balance.

Your account address for receiving ICP from centralized exchanges: 8494c01329531c06254ff45dad87db806ae6ed935ad6a504cdbc00a935db7b49
(run `dfx ledger account-id` to display)

Your principal for ICP wallets and decentralized exchanges: ueuar-wxbnk-bdcsr-dnrh3-rsyq6-ffned-h64ox-vxywi-gzawf-ot4pv-sqe
(run `dfx identity get-principal` to display)
```

## Dependencies

### Frontend canister

### fix: 'unreachable' error when trying to upgrade an asset canister with over 1GB data

The asset canister now estimates the size of the data to be serialized to stable memory,
and reserves that much space for the ValueSerializer's buffer.

- Module hash: bba3181888f3c59b4a5f608aedef05be6fa37276fb7dc394cbadf9cf6e10359b
- https://github.com/dfinity/sdk/pull/4036

### Motoko

Updated Motoko to [0.13.5](https://github.com/dfinity/motoko/releases/tag/0.13.5)

### Replica

Updated replica to elected commit 3e24396441e4c7380928d4e8b4ccff7de77d0e7e.
This incorporates the following executed proposals:

- [134497](https://dashboard.internetcomputer.org/proposal/134497)
- [134408](https://dashboard.internetcomputer.org/proposal/134408)
- [134337](https://dashboard.internetcomputer.org/proposal/134337)
- [134336](https://dashboard.internetcomputer.org/proposal/134336)
- [134259](https://dashboard.internetcomputer.org/proposal/134259)
- [134251](https://dashboard.internetcomputer.org/proposal/134251)
- [134250](https://dashboard.internetcomputer.org/proposal/134250)
- [134188](https://dashboard.internetcomputer.org/proposal/134188)
- [134187](https://dashboard.internetcomputer.org/proposal/134187)
- [134186](https://dashboard.internetcomputer.org/proposal/134186)
- [134185](https://dashboard.internetcomputer.org/proposal/134185)

# 0.24.3

### feat: Bitcoin support in PocketIC

`dfx start --pocketic` is now compatible with `--bitcoin-node` and `--enable-bitcoin`.

### feat: facade pull ICP, ckBTC, ckETH ledger canisters

The ledger canisters can be pulled even though they are not really "pullable".
The metadata like wasm_url and init_guide are hardcoded inside `dfx deps pull` logic.

- ICP ledger: `ryjl3-tyaaa-aaaaa-aaaba-cai`
- ckBTC ledger: `mxzaz-hqaaa-aaaar-qaada-cai`
- ckETH ledger: `ss2fx-dyaaa-aaaar-qacoq-cai`

### chore: update agent version in frontend templates, and include `resolve.dedupe` in Vite config

### chore: improve error message when trying to use the local replica when it is not running

### Frontend canister

Allow setting permissions lists in init arguments just like in upgrade arguments.

- Module hash: 2c24b5e1584890a7965011d5d1d827aca68c489c9a6308475730420fa53372e8
- https://github.com/dfinity/sdk/pull/3965

### Candid UI

- Module hash: f45db224b40fac516c877e3108dc809d4b22fa42d05ee8dfa5002536a3a3daed
- Bump agent-js to fix error code

### chore!: improve the messages for the subcommands of `dfx cycles` and `dfx ledger`.

If users run subcommands of `dfx cycles` or `dfx ledger` without the `--ic` flag, show below messages to indicate what to do next.
```
Error explanation:
Cycles ledger with canister ID 'um5iw-rqaaa-aaaaq-qaaba-cai' is not installed.
How to resolve the error:
Run the command with '--ic' flag if you want to manage the cycles on the mainnet.
```

### chore: improve `dfx start` messages.

For `dfx start`, show below messages to users to indicate what to do next.
```
Success! The dfx server is running.
You must open a new terminal to continue developing. If you'd prefer to stop, quit with 'Ctrl-C'.
```

## Dependencies

### Motoko

Updated Motoko to [0.13.4](https://github.com/dfinity/motoko/releases/tag/0.13.4)

### Replica

Updated replica to elected commit a62848817cec7ae50618a87a526c85d020283fd9.
This incorporates the following executed proposals:

- [134036](https://dashboard.internetcomputer.org/proposal/134036)
- [134035](https://dashboard.internetcomputer.org/proposal/134035)
- [134034](https://dashboard.internetcomputer.org/proposal/134034)
- [134032](https://dashboard.internetcomputer.org/proposal/134032)
- [133939](https://dashboard.internetcomputer.org/proposal/133939)
- [133953](https://dashboard.internetcomputer.org/proposal/133953)
- [133952](https://dashboard.internetcomputer.org/proposal/133952)
- [133951](https://dashboard.internetcomputer.org/proposal/133951)
- [133950](https://dashboard.internetcomputer.org/proposal/133950)
- [133902](https://dashboard.internetcomputer.org/proposal/133902)
- [133901](https://dashboard.internetcomputer.org/proposal/133901)
- [133900](https://dashboard.internetcomputer.org/proposal/133900)
- [133798](https://dashboard.internetcomputer.org/proposal/133798)
- [133799](https://dashboard.internetcomputer.org/proposal/133799)
- [133800](https://dashboard.internetcomputer.org/proposal/133800)
- [133457](https://dashboard.internetcomputer.org/proposal/133457)
- [133450](https://dashboard.internetcomputer.org/proposal/133450)
- [133443](https://dashboard.internetcomputer.org/proposal/133443)
- [133397](https://dashboard.internetcomputer.org/proposal/133397)
- [133396](https://dashboard.internetcomputer.org/proposal/133396)

# 0.24.2

### feat: all commands will use the DFX_NETWORK from the environment

If `DFX_NETWORK` is set in the environment, all commands will use that network by default.
The `--network` parameter will take precedence if provided.

### fix: dfx generate now honors the --network parameter
This fixes an issue where `dfx deploy --playground` would fail if the project
had not been previously built for the local network.

### feat: Support canister log allowed viewer list

Added support for the canister log allowed viewer list, enabling specified users to access a canister's logs without needing to be set as the canister's controller.
Valid settings are:
- `--add-log-viewer`, `--remove-log-viewer` and `--set-log-viewer` flags with `dfx canister update-settings` 
- `--log-viewer` flag with `dfx canister create`
- `canisters[].initialization_values.log_visibility.allowed_viewers` in `dfx.json`

### feat: batch upload assets

The frontend canister sync now tries to batch multiple small content chunks into a single call using the `create_chunks` method added earlier.
And for small amounts of uploaded data the asset sync can now skip chunk creation entirely.
This should lead to significantly faster upload times for frontends with many small files.

## Dependencies

### Motoko

Updated Motoko to [0.13.2](https://github.com/dfinity/motoko/releases/tag/0.13.2)

### Frontend canister

`SetAssetContentArguments` has a new field `last_chunk: opt blob` which can be used in addition to `chunk_ids` so that small assets can be uploaded as part of `commit_batch`,
skipping the need to await a separate `create_chunk` call.

Bumped `api_version` to `2` for the previous addition of `create_chunks` since the improved file sync relies on it.

- Module hash: 296d1ad1a7f8b15f90ff8b728658646b649cabd159f360f1b427297f4c76763e
- https://github.com/dfinity/sdk/pull/3954
- https://github.com/dfinity/sdk/pull/3947

# 0.24.1

### feat: More PocketIC flags supported

`dfx start --pocketic` is now compatible with `--artificial-delay` and the `subnet_type`  configuration option, and enables `--enable-canister-http` by default.

## Dependencies

### Frontend canister

#### feat: Better error messages when proposing a batch

Add the batch id in the error messages of `propose_commit_batch`.

Module hash: 2c9e30df9be951a6884c702a97bbb8c0b438f33d4208fa612b1de6fb1752db76

### Motoko

Updated Motoko to [0.13.1](https://github.com/dfinity/motoko/releases/tag/0.13.1)

### Replica

Updated replica to elected commit 0a6d829cddc1534c29e0d2c3c3ebd1024bff8d1a.

This incorporates the following elected proposals:

- [133327](https://dashboard.internetcomputer.org/proposal/133327)
- [133310](https://dashboard.internetcomputer.org/proposal/133310)
- [133309](https://dashboard.internetcomputer.org/proposal/133309)
- [133144](https://dashboard.internetcomputer.org/proposal/133144)
- [133143](https://dashboard.internetcomputer.org/proposal/133143)
- [133142](https://dashboard.internetcomputer.org/proposal/133142)
- [133063](https://dashboard.internetcomputer.org/proposal/133063)
- [133062](https://dashboard.internetcomputer.org/proposal/133062)
- [133061](https://dashboard.internetcomputer.org/proposal/133061)
- [132548](https://dashboard.internetcomputer.org/proposal/132548)
- [132547](https://dashboard.internetcomputer.org/proposal/132547)
- [132507](https://dashboard.internetcomputer.org/proposal/132507)
- [132482](https://dashboard.internetcomputer.org/proposal/132482)
- [132481](https://dashboard.internetcomputer.org/proposal/132481)
- [132500](https://dashboard.internetcomputer.org/proposal/132500)
- [132416](https://dashboard.internetcomputer.org/proposal/132416)
- [132413](https://dashboard.internetcomputer.org/proposal/132413)
- [132414](https://dashboard.internetcomputer.org/proposal/132414)
- [132412](https://dashboard.internetcomputer.org/proposal/132412)
- [132376](https://dashboard.internetcomputer.org/proposal/132376)
- [132375](https://dashboard.internetcomputer.org/proposal/132375)
- [132223](https://dashboard.internetcomputer.org/proposal/132223)
- [132222](https://dashboard.internetcomputer.org/proposal/132222)
- [132149](https://dashboard.internetcomputer.org/proposal/132149)
- [132148](https://dashboard.internetcomputer.org/proposal/132148)
- [131787](https://dashboard.internetcomputer.org/proposal/131787)
- [131757](https://dashboard.internetcomputer.org/proposal/131757)
- [131697](https://dashboard.internetcomputer.org/proposal/131697)

### Candid UI

Module hash 15da2adc4426b8037c9e716b81cb6a8cf1a835ac37589be2cef8cb3f4a04adaa

# 0.24.0

### fix: bumps sveltekit starter dependency versions to prevent typescript config error

### feat: expose canister upgrade options in CLI

`dfx canister install` and `dfx deploy` takes options `--skip-pre-upgrade` and `--wasm-memory-persistence`.

`dfx deploy --mode` now takes the same possible values as `dfx canister install --mode`: "install", "reinstall", "upgrade" and "auto".

In "auto" mode, the upgrade options are hints which only take effects when the actual install mode is "upgrade". 

To maintain backward compatibility, a minor difference between the two commands remains.
If the `--mode` is not set, `dfx deploy` defaults to "auto", while `dfx canister install` defaults to "install".

### feat: Also report Motoko stable compatibility warnings

Report upgrade compatibility warnings for Motoko, such as deleted stable variables, in addition to compatibility errors.

### feat: Support for Motoko's enhanced orthogonal persistence.

Support Motoko's enhanced orthogonal persistence by automatically setting the canister upgrade option `wasm_memory_persistence` based on the Wasm metadata.

### feat: PocketIC state

`dfx start --pocketic` no longer requires `--clean`, and can persist replica state between runs.

### fix: Scripts always run with current directory set to the project root

Build scripts and other scripts now always run with the working directory
set to the project root (directory containing dfx.json).

This applies to the following:
 - build scripts
 - extension run
 - tech stack value computation
 - packtool (vessel, mops etc)

### feat: `dfx extension list` supports listing available extensions

`dfx extension list` now support `--available` flag to list available extensions from the
[extension catalog](https://github.com/dfinity/dfx-extensions/blob/main/catalog.json).
The extension catalog can be overridden with the `--catalog-url` parameter.

## Dependencies

### Frontend canister

Added `create_chunks`. It has the same behavior as `create_chunk`, except that it takes a `vec blob` and returns a `vec BatchId` instead of non-`vec` variants.

Module hash: 3a533f511b3960b4186e76cf9abfbd8222a2c507456a66ec55671204ee70cae3

### Motoko

Updated Motoko to [0.12.1](https://github.com/dfinity/motoko/releases/tag/0.12.1)

# 0.23.0

### fix: relax content security policy for sveltekit starter

We had to roll back part of the increased default security policy for the sveltekit starter due to the framework's use of inline scripts

### feat: Add canister snapshots

The new `dfx canister snapshot` command can be used to create, apply, and delete snapshots of stopped canisters.

### feat: PocketIC HTTP gateway

icx-proxy's HTTP gateway has been replaced with PocketIC's. (This does not impact the meaning of `--pocketic` in `dfx start`.)

### feat: Enable threshold schnorr signatures for Ed25519

Schnorr signature signing for `Ed25519` is now enabled.
A test key id `Ed25519:dfx_test_key` is ready to be used by locally created canisters.

### feat: Added settings_digest field to the network-id file

### feat: install extensions using the catalog

`dfx extension install` now locates extensions using the
[extension catalog](https://github.com/dfinity/dfx-extensions/blob/main/catalog.json).
This can be overridden with the `--catalog-url` parameter.

## Dependencies

### Replica

Updated replica to elected commit 3d0b3f10417fc6708e8b5d844a0bac5e86f3e17d.
This incorporates the following executed proposals:

- [131473](https://dashboard.internetcomputer.org/proposal/131473)


## Dependencies

### Replica

Updated replica to elected commit 2c0b76cfc7e596d5c4304cff5222a2619294c8c1.
This incorporates the following executed proposals:

- [131390](https://dashboard.internetcomputer.org/proposal/131390)
- [131055](https://dashboard.internetcomputer.org/proposal/131055)
- [131054](https://dashboard.internetcomputer.org/proposal/131054)
- [131032](https://dashboard.internetcomputer.org/proposal/131032)
- [131028](https://dashboard.internetcomputer.org/proposal/131028)

### feat: generate .env files for Motoko canisters

### feat: support `"security_policy"` and `"disable_security_policy_warning"` in `.ic-assets.json5`

*This change has an accompanying migration guide. Please see the 0.23.0 migration guide for instructions on how to adapt your project to this feature.*

It is now possible to specify a `"security_policy"` field in `.ic-assets.json5` for asset configurations.
Valid options are `"disabled"`, `"standard"`, and `"hardened"`.
The security policy provides a set of standard headers to make frontends more secure.
Headers manually specified in the `"headers"` field take precedence over the security policy headers.

If `"security_policy"` is not specified or `"disabled"` is set, then no headers are added. If `"security_policy"` is not set at all, a warning is displayed that there is no security policy set.

If `"standard"` is specified, a set of security headers is added to the asset. The headers can be displayed with `dfx info security-policy`.
It is a set of security headers that will work for most dapps. A warning is displayed that the headers could be hardened.

If `"hardened"` is set, the same headers as with `"standard"` are added.
The asset sync expects that improved headers are set that would improve security where appropriate.
If no custom headers are present the asset sync will fail with an error.

All warnings regarding security policies can be disabled with ``"disable_security_policy_warning": true`. It needs to be set per asset.

The standard/hardened security policy headers can be seen with `dfx info security-policy`.
It also contains a lot of suggestions on how to harden the policy.

Updated the starter projects to use `"security_policy"` instead of including the whole security policy by defining individual headers.

### feat: `dfx info security-policy`

Shows the headers that get applied to assets that are configured to `"security_policy": "standard"` or `"security_policy": "hardened"` in `.ic-assets.json5`.
Produces output that can be directly pasted into a `.json5` document.

### feat: `dfx extension install <url to extension.json>`

It's now possible for `dfx extension install` to install an extension from
somewhere other than https://github.com/dfinity/dfx-extensions, by passing
a URL to an extension.json file rather than an extension name.

For example, these are equivalent:
```bash
dfx extension install nns
dfx extension install https://raw.githubusercontent.com/dfinity/dfx-extensions/main/extensions/nns/extension.json
```

This update also adds the optional field `download_url_template` to extension.json,
which dfx will use to locate an extension release archive.

### fix: `dfx extension install` no longer reports an error if the extension is already installed

However, if a version is specified with `--version`, and the installed version is different,
then `dfx extension install` will still report an error.

### fix: `dfx ledger create-canister` sets controller properly

A recent [hotfix](https://forum.dfinity.org/t/nns-update-2024-05-15-cycles-minting-canister-hotfix-proposal-129728/30807) to the CMC changed how the arguments to `notify_create_canister` need to be passed.
`dfx` now again properly calls that function.

### feat: display replica port in `dfx start`

This replaces the dashboard link, which is now shown only in verbose mode. This should hopefully be less confusing for new users.

### feat!: add `crate` field to dfx.json

It is now possible to specify a particular crate within a Rust package to use for a canister module, using the `crate` field.
This enables specifying crates with different names than the package. In a few cases these were previously auto-detected
by dfx, you will need to add this field if you were using such a setup.

### feat: the `--wallet` parameter now accepts an identity name

The `--wallet` parameter can now be either a principal or the name of an identity.

If the name of an identity, dfx looks up the associated wallet's principal.

This means `--wallet <name>` is the equivalent of `--wallet $(dfx identity get-wallet --identity <name>)`.

### fix: display error cause of some http-related errors

Some commands that download http resources, for example `dfx extension install`, will
once again display any error cause.

### chore: remove the deprecated --use-old-metering flag

# 0.22.0

### asset uploads: retry some HTTP errors returned by the replica

Now retries the following, with exponential backoff as is already done for connect and transport errors:
- 500 internal server error
- 502 bad gateway
- 503 service unavailable
- 504 gateway timeout
- 429 many requests

### fix: Allow canisters to be deployed even if unrelated canisters in dfx.json are malformed

### feat!: enable cycles ledger support unconditionally

### chore!: removed `unsafe-eval` CSP from default starter template

To do this, the `@dfinity/agent` version was updated as well.

### fix: `dfx build` no longer requires a password for password-protected identities

### chore!: enforce `--wallet` requirement for `dfx canister call --with-cycles` earlier

### feat: add `dfx schema` support for .json files related to extensions

- `dfx schema --for extension-manifest` corresponds to extension.json
- `dfx schema --for extension-dependencies` corresponds to dependencies.json

### chore!: enforce minimum password length of 9 characters

The [NIST guidelines](https://pages.nist.gov/800-63-3/sp800-63b.html) require passwords to be longer than 8 characters.
This is now enforced when creating new identities.
Identities protected by a shorter password can still be decrypted.

### feat: `dfx extension install` now uses the extension's dependencies.json file to pick the highest compatible version

### feat: Enable threshold schnorr signatures for Bip340Secp256k1

Schnorr signature signing for `Bip340Secp256k1` is now enabled.
A test key id `Bip340Secp256k1:dfx_test_key` is ready to be used by locally created canisters.

## Dependencies

### Replica

Updated replica to elected commit 5849c6daf2037349bd36dcb6e26ce61c2c6570d0.
This incorporates the following executed proposals:

- [130985](https://dashboard.internetcomputer.org/proposal/130985)
- [130984](https://dashboard.internetcomputer.org/proposal/130984)
- [130819](https://dashboard.internetcomputer.org/proposal/130819)
- [130818](https://dashboard.internetcomputer.org/proposal/130818)
- [130748](https://dashboard.internetcomputer.org/proposal/130748)
- [130749](https://dashboard.internetcomputer.org/proposal/130749)
- [130728](https://dashboard.internetcomputer.org/proposal/130728)
- [130727](https://dashboard.internetcomputer.org/proposal/130727)
- [130409](https://dashboard.internetcomputer.org/proposal/130409)
- [130408](https://dashboard.internetcomputer.org/proposal/130408)

### Motoko

Updated Motoko to [0.11.2](https://github.com/dfinity/motoko/releases/tag/0.11.2)

# 0.21.0

### feat: dfx killall

Introduced `dfx killall`, a command for killing DFX-started processes.

### feat!: remove support for bitcoin query API

`dfx call --query aaaaa-aa bitcoin_get_balance_query/bitcoin_get_utxos_query` will result in an error.

### fix: simplified log message when using the default shared network configuration

Now displays `Using the default configuration for the local shared network.`
instead of `Using the default definition for the 'local' shared network because ~/.config/dfx/networks.json does not define it.`

### chore!: Improved error message about canister ranges when directly connecting to a node on a non-root subnet

### feat: `dfx start` for the shared local network stores replica state files in unique directories by options

The state files for different replica versions are often incompatible,
so `dfx start` requires the `--clean` argument in order to reset data when
using different replica versions or different replica options.

For the local shared network, dfx now stores replica state files in different
directories, split up by replica version and options.

As an example, you'll be able to do things like this going forward:
```bash
dfx +0.21.0 start
(cd project1 && dfx deploy && dfx canister call ...)
dfx stop

dfx +0.22.0 start
# notice --clean is not required.
# even if --clean were passed, the canisters for project1 would be unaffected.
(cd project2 && dfx deploy)
# project1 won't be affected unless you call dfx in its directory
dfx stop

dfx +0.21.0 start
# the canisters are still deployed
(cd project1 && dfx canister call ...)
```

Prior to this change, the second `dfx start` would have had to include `--clean`,
which would have reset the state of the shared local network, affecting all projects.

This also means `dfx start` for the shared local network won't ever require you to pass `--clean`.

`dfx start` will delete old replica state directories.  At present, it retains the 10 most recently used.

This doesn't apply to project-specific networks, and it doesn't apply with `--pocketic`.

It doesn't apply to project-specific networks because the project's canister ids would
reset anyway on first access. If you run `dfx start` in a project directory where dfx.json
defines the local network, you'll still be prompted to run with `--clean` if using a
different replica version or different replica options.

It doesn't apply to `--pocketic` because PocketIC does not yet persist any data.

### feat: allow specifying encodings in `.ic-assets.json`

When uploading assets to an asset canister, `dfx` by default uploads `.txt`, `.html` and `.js` files in `identity` encoding but also in `gzip` encoding to the frontend canister if encoding saves bytes.
It is now possible to specify in `.ic-assets.json` which encodings are used besides `identity`.
Note that encodings are only used if the encoding saves bytes compared to `identity` or if `identity` is not a specified encoding.

Example: To turn off `gzip` for `.js` files and to turn on `gzip` for `.jpg` files, use this in `.ic-assets.json`:
``` json
{
  "match": "**/*.js",
  "encodings": ["identity"]
},
{
  "match": "**/*.jpg",
  "encodings": ["identity", "gzip"]
}
```

### feat: `dfx canister url`

Add `dfx canister url` subcommand to display the url of a given canister. Basic usage as below:

``` bash
dfx canister url <canister>
```

The `<canister>` argument specifies the name or id of the canister for which you want to display the url.

### feat: `log_visibility` canister setting

Adds support for the `log_visibility` canister setting, which configures which users are allowed to read a canister's logs.
Valid options are `controllers` and `public`. The setting can be used with the `--log-visibility` flag in `dfx canister create`
and `dfx canister update-settings`, or in `dfx.json` under `canisters[].initialization_values.log_visibility`.

## Asset canister synchronization

### feat: support `brotli` encoding

Asset synchronization now not only supports `identity` and `gzip`, but also `brotli` encoding.
The default encodings are still
- `identity` and `gzip` for MIME types `.txt`, `.html` and `.js`
- `identity` for anything else

## Dependencies

### Frontend canister

**fix!: URL decoding follows the whatwg standard**

Previously, the frontend canister used custom logic to decode URLs.
The logic was replaced with a dependency that follows https://url.spec.whatwg.org/#percent-decode, which is what JavaScript's `new Request("https://example.com/% $").url` also uses.
This also drops support for decoding `%%` to `%`. `%` does no longer need to be encoded.

URLs that contain invalid encodings now return `400 Bad Request` instead of `500 Internal Server Error`

- Module hash: 2cc4ec4381dee231379270a08403c984986c9fc0c2eaadb64488b704a3104cc0
- https://github.com/dfinity/sdk/pull/3767

### Replica

Updated replica to elected commit 246d0ce0784d9990c06904809722ce5c2c816269.
This incorporates the following executed proposals:

- [130392](https://dashboard.internetcomputer.org/proposal/130392)
- [130400](https://dashboard.internetcomputer.org/proposal/130400)
- [130315](https://dashboard.internetcomputer.org/proposal/130315)
- [130134](https://dashboard.internetcomputer.org/proposal/130134)

# 0.20.2

### fix: `dfx canister delete` fails

`dfx canister delete` occasionally fails because it attempts to withdraw too many cycles from the canister before it is deleted.
Usually, `dfx` tries again with a larger margin of cycles, but sometimes this gets stuck.
It is now possible to use `--initial-margin` to manually supply a margin in case the automatic margin does not work.

### perf: improve sync command performance

Improves `sync` (eg. `dfx deploy`, `icx-asset sync`) performance by parallelization:
- Make asset properties query faster by parallelization, significant improvement for canisters that have many assets
- Make chunk creation process faster, by increasing parallelization 4=>25, significant improvement when deploying lots of small assets

`icx-asset`: add support for log levels, defaulting to `info`

### PocketIC support

Passing `--pocketic` to `dfx start` now starts a PocketIC server instead of the replica. PocketIC is lighter-weight than the replica and execution environment internals can be manipulated by REST commands. For more information, see the [PocketIC readme](https://github.com/dfinity/pocketic).

### feat: subaccount can be derived from principal in `dfx ledger account-id`

### feat: `dfx info candid-ui-url`

`dfx info candid-ui-url` displays the URL to the Candid UI canister for an explicitly specified `--network <network name>` (or `local` by default).

### chore: Improve help text of `dfx identity new` to include which characters are valid in identity names

### fix: Capitalization of "Wasm" in docs and messages

The output of `dfx canister status` has been also changed to use consistent capitalization of words.

### fix!(frontend-canister): include `.well-known` directory by default for asset upload

When uploading assets to an asset canister, `dfx` by default excludes directories and files with names that start with `.`.
`dfx` will start including folders with the name `.well-known` by default.
It is possible to override this in `.ic-assets.json` like this:

``` json
{
  "match": ".well-known",
  "ignore": true
}
```

### fix: Transferring funds too early in `dfx ledger create-canister` with --next-to

When creating a canister with `dfx ledger create-canister --next-to` on a canister that does not exist (e.g., 2vxsx-fae), then the funds are first transferred away from the users account, but the call then fails to create the new canister, and the funds are not returned to the user's account.

## Dependencies

### Updated to [agent-rs 0.35.0](https://github.com/dfinity/agent-rs/blob/main/CHANGELOG.md#0350---2024-05-10)

### Replica

Updated replica to elected commit ec35ebd252d4ffb151d2cfceba3a86c4fb87c6d6.
This incorporates the following executed proposals:

- [130083](https://dashboard.internetcomputer.org/proposal/130083)
- [129747](https://dashboard.internetcomputer.org/proposal/129747)
- [129746](https://dashboard.internetcomputer.org/proposal/129746)
- [129706](https://dashboard.internetcomputer.org/proposal/129706)
- [129697](https://dashboard.internetcomputer.org/proposal/129697)
- [129696](https://dashboard.internetcomputer.org/proposal/129696)
- [129628](https://dashboard.internetcomputer.org/proposal/129628)
- [129627](https://dashboard.internetcomputer.org/proposal/129627)

# 0.20.1

### feat: reformatted error output

Rather than increasing indentation, dfx now aligns the error causes with a "Caused by: " prefix.

Also changed error types to report error causes as causes, rather than embedding their error cause in the error text.

Before:
```bash
Error: Failed while trying to deploy canisters.
Caused by: Failed while trying to deploy canisters.
  Failed to build all canisters.
    Failed while trying to build all canisters.
      The build step failed for canister 'bw4dl-smaaa-aaaaa-qaacq-cai' (wasminst_backend) with an embedded error: Failed to build Motoko canister 'wasminst_backend'.: Failed to compile Motoko.: Failed to run 'moc'.: The command '"/Users/ericswanson/.cache/dfinity/versions/0.19.0/moc" ... params ...  failed with exit status 'exit status: 1'.
Stdout:

Stderr:
/Users/ericswanson/w/wasminst/src/wasminst_backend/main2.mo: No such file or directory
```

After:
```bash
Error: Failed while trying to deploy canisters.
Caused by: Failed to build all canisters.
Caused by: Failed while trying to build all canisters.
Caused by: The build step failed for canister 'bw4dl-smaaa-aaaaa-qaacq-cai' (wasminst_backend)
Caused by: Failed to build Motoko canister 'wasminst_backend'.
Caused by: Failed to compile Motoko.
Caused by: Failed to run 'moc'.
Caused by: The command '"/Users/ericswanson/.cache/dfinity/versions/0.20.0/moc" ... params ... failed with exit status 'exit status: 1'.
Stdout:

Stderr:
/Users/ericswanson/w/wasminst/src/wasminst_backend/main2.mo: No such file or directory
```

### fix: "Failed to decrypt PEM file" errors messages will now include the cause

### feat: Wasm memory soft-limit

Adds support for the `wasm_memory_limit` canister setting, which limits the canister's heap during most calls but does not affect queries. As with other canister settings, it can be set in `dfx canister create` or `dfx canister update-settings` via the `--wasm-memory-limit` flag, as well as in `dfx.json` under `canisters[].initialization_values.wasm_memory_limit`.

### feat: extensions can define a canister type

Please see [extension-defined-canister-types](docs/concepts/extension-defined-canister-types.md) for details.

### feat: init_arg_file in dfx.json

Introduces support for the `init_arg_file` field in `dfx.json`, providing an alternative method to specify initialization arguments.

This field accepts a relative path, from the directory containing the `dfx.json` file.

**Note**

- Only one of `init_arg` and `init_arg_file` can be defined at a time.
- If `--argument` or `--argument-file` are set, the argument from the command line takes precedence over the one in dfx.json.

### fix: dfx new failure when node is available but npm is not

`dfx new` could fail with "Failed to scaffold frontend code" if node was installed but npm was not installed.

## Dependencies

### Cycles wallet

Updated cycles wallet to a gzipped version of `20240410` release:
- Module hash: `7745d3114e3e5fbafe8a7150a0a8c15a5b8dc9257f294d5ced67d41be76065bc`, in gzipped form: `664df1045e093084f4ebafedd3a793cc3b3be0a7ef1b245d8d3defe20b33057c`
- https://github.com/dfinity/cycles-wallet/commit/b013764dd827560d8538ee2b7be9ecf66bed6be7

### Replica

Updated replica to elected commit 5e285dcaf77db014ac85d6f96ff392fe461945f5.
This incorporates the following executed proposals:

- [129494](https://dashboard.internetcomputer.org/proposal/129494)
- [129493](https://dashboard.internetcomputer.org/proposal/129493)
- [129428](https://dashboard.internetcomputer.org/proposal/129428)
- [129427](https://dashboard.internetcomputer.org/proposal/129427)
- [129423](https://dashboard.internetcomputer.org/proposal/129423)
- [129408](https://dashboard.internetcomputer.org/proposal/129408)
- [129379](https://dashboard.internetcomputer.org/proposal/129379)
- [129378](https://dashboard.internetcomputer.org/proposal/129378)

# 0.20.0

### fix: set `CANISTER_CANDID_PATH_<canister name>` properly for remote canisters

In the remote canister declaration it is possible to set a candid file to use when the canister is remote on a specific network.
`dfx` now correctly sets the `CANISTER_CANDID_PATH_<canister name>` environment variable during the build process on remote networks if the file exists.

### feat: display schema for dfx metadata json

`dfx schema --for dfx-metadata` to display JSON schema of the "dfx" metadata.

### feat: add tech_stack to the Canister Metadata Standard

The standardized `dfx` metadata is extended with another object: `tech_stack`.

Please check [tech-stack](docs/concepts/tech-stack.md) for more details.

### chore: updated management canister .did file

### feat: added `dfx completion` command

This command generates shell completion scripts for `bash`, `elvish`, `fish`, `zsh`, or PowerShell.

Describing how to install shell completion scripts is beyond the scope of this document.
Here are two commands that would enable command completion in the current shell:

In zsh:

```bash
source <(dfx completion zsh)
```

In bash:

```bash
source <(dfx completion)
```

### fix: dfx no longer always creates .dfx directory if dfx.json is present

Previously, `dfx` would always create a `.dfx` directory in the project root if `dfx.json` was present.
Now, it only does so if the command accesses the .dfx directory in some way.

### fix: dfx only loads dfx.json for commands that need it

For example, this will work now:
```bash
echo garbage >dfx.json && dfx identity get-principal
```

## Dependencies

### Replica

Updated replica to elected commit 02dcaf3ccdfe46bd959d683d43c5513d37a1420d.
This incorporates the following executed proposals:

- [129084](https://dashboard.internetcomputer.org/proposal/129084)
- [129081](https://dashboard.internetcomputer.org/proposal/129081)
- [129035](https://dashboard.internetcomputer.org/proposal/129035)
- [128876](https://dashboard.internetcomputer.org/proposal/128876)
- [128904](https://dashboard.internetcomputer.org/proposal/128904)
- [128864](https://dashboard.internetcomputer.org/proposal/128864)
- [128816](https://dashboard.internetcomputer.org/proposal/128816)
- [128846](https://dashboard.internetcomputer.org/proposal/128846)

# 0.19.0

### fix: call management canister Bitcoin query API without replica-signed query

`dfx canister call --query` defaults to use "Replica-signed query" feature.

It doesn't work with bitcoin query calls to the management canister because the Boundary Nodes cannot route the `read_state` call.

Only for these particular queries, `dfx` will make the query calls without checking the replica signatures.

If the response reliability is a concern, you can make update calls to the secure alternatives.

### feat(beta): enable cycles ledger support

If the environment variable `DFX_CYCLES_LEDGER_SUPPORT_ENABLE` is set and no cycles wallet is configured, then dfx will try to use the cycles ledger to perform any operation that the cycles wallet usually is used for.

The following commands/options have been unhidden:
- `dfx cycles`
- `--from-subaccount` for `dfx deploy`, `dfx canister create`, `dfx canister deposit-cycles` to determine which cycles ledger subaccount the used cycles should be used from
- `--created-at-time` for `dfx deploy`, `dfx create canister`, `dfx canister deposit-cycles` to control transaction deduplication on the cycles ledger
- `--to-subaccount` for `dfx canister delete` to control into which subaccount cycles are withdrawn before the canister is deleted

The cycles ledger will not be supported by default until the cycles ledger canister is under NNS control.

### feat: dfx canister call ... --output json

This is the same as `dfx canister call ... | idl2json`, for convenience.

See also: https://github.com/dfinity/idl2json

### fix: Output of dfx ping is now valid JSON

Added commas in between fields, and newlines to improve formatting.

### fix: canister status output to be grep compatible

`dfx canister status` now outputs to `stdout`, rather than `stderr`, so that its output is `grep` compatible.

### fix: fetching canister logs to be grep & tail compatible

`dfx canister logs` now outputs to stdout, rather than stderr, so that its output is `grep` and `tail` compatible.

### fix: fetching canister logs

The management canister method `fetch_canister_logs` can be called only as a query, not as an update call. Therefore, `dfx canister logs <canister_id>` now uses a query call for this purpose.

### `dfx wallet set-name` now actually sets the name of the wallet

### feat: hyphenated project names

DFX no longer forbids hyphens in project names. Anywhere they appear as the name of a variable, e.g. environment variables or generated JS variables, they will be replaced with underscores.

### fix: .ic-assets.json configuration entries no longer overwrite the default for `allow_raw_access`

Previously, any configuration element in .ic-assets.json functioned as if a setting of
`"allow_raw_access": true` were present in the json object.

For example, given the following configuration, all files would be configured
with `allow_raw_access` set to `true`, as if the second entry specified
`"allow_raw_access": true` (which is the default), even though it does not.

```json
[
  {
    "match": "**/*",
    "allow_raw_access": false
  },
  {
    "match": "**/*",
    "headers": {
      "X-Anything": "Something"
    }
  }
]
```

Now, given the same configuration, all files would be configured with `allow_raw_access` set to false, as expected.

Note that the default value of `allow_raw_access` is still `true`.

### fix: removed version switching logic

Removed the logic for calling a different version of dfx based on DFX_VERSION or the `dfx` field in
dfx.json.  This is now performed by dfxvm.

### feat: --always-assist flag for `dfx canister call/install/sign and dfx deploy`

When all the arguments are optional, dfx automatically provides a `null` value when no arguments are provided.
`--always-assist` flag enables the candid assist feature for optional arguments, instead of providing a default `null` value.

### fix(deps): the second pull forget to set wasm_hash_download in pulled.json

When the dependency has been in the cache, `dfx deps pull` forgot to set correct `wasm_hash_download` in `pulled.json`.

It caused the following `init/deploy` commands to fail.

## Dependencies

### Replica

Updated replica to elected commit 425a0012aeb40008e2e72d913318bc9dbdf3b4f4.
This incorporates the following executed proposals:

- [128806](https://dashboard.internetcomputer.org/proposal/128806)
- [128805](https://dashboard.internetcomputer.org/proposal/128805)
- [128296](https://dashboard.internetcomputer.org/proposal/128296)
- [128295](https://dashboard.internetcomputer.org/proposal/128295)
- [128171](https://dashboard.internetcomputer.org/proposal/128171)

### Bitcoin canister

Downgraded Bitcoin canister to [release/2023-10-13](https://github.com/dfinity/bitcoin-canister/releases/tag/release%2F2023-10-13)

### Motoko

Updated Motoko to [0.11.1](https://github.com/dfinity/motoko/releases/tag/0.11.1)

# 0.18.0

### fix!: removed the `dfx upgrade` command

The `dfx upgrade` command now prints a message directing the user to install dfxvm.

### fix!: Remove fallback .env formats

In dfx 0.14.0, we standardized on `CANISTER_ID_<CANISTER_NAME_UPPERCASE>` and
`CANISTER_CANDID_PATH_<CANISTER_NAME_UPPERCASE>` for
environment variables for canister IDs and candid paths respectively,
and deprecated the old formats.  This version removes the old formats.

The only variable names now provided are the following,
all uppercase, with any '-' replaced by '_':
- `CANISTER_CANDID_PATH_<CANISTER_NAME>`
- `CANISTER_ID_<CANISTER_NAME>`

For reference, these formats were removed (any '-' characters were replaced by '_'):
- `CANISTER_CANDID_PATH_<canister_name_case_from_dfx_json>`
- `<CANISTER_NAME_UPPERCASE>_CANISTER_ID`

### feat: add `dfx canister logs <canister_id>` for fetching canister's logs (preview)

There is a new subcommand `logs` to fetch canister's logs.
When printing the log entries it tries to guess if the content can be converted to UTF-8 text and prints an array of hex bytes if it fails.

**Note**

This feature is still in development. Changes may occur in following releases.

### feat: display local asset canister URLs in subdomain format

Locally, canisters can either be accessed via `<canister_id>.localhost:<port>` or `localhost:<port>?canisterId=<canister_id>`.
The query parameter format is annoying to handle in SPAs, therefore the subdomain format is now displayed alongside the subdomain version after deployments.

The query parameter format is not removed because Safari does not support localhost subdomains.

### fix: .env files sometimes missing some canister ids

Made it so `dfx deploy` and `dfx canister install` will always write
environment variables for all canisters in the project that have canister ids
to the .env file, even if they aren't being deployed/installed
or a dependency of a canister being deployed/installed.

### feat: unify CLI options to specify arguments

There are a few subcommands that take `--argument`/`--argument-file` options to set canister call/init arguments.

We unify the related logic to provide consistent user experience.

The notable changes are:

- `dfx deploy` now accepts `--argument-file`.
- `dfx deps init` now accepts `--argument-file`.

### feat: candid assist feature

Ask for user input when Candid argument is not provided in `dfx canister call`, `dfx canister install` and `dfx deploy`.
Previously, we cannot call `dfx deploy --all` when multiple canisters require init args, unless the init args are specified in `dfx.json`. With the Candid assist feature, dfx now asks for init args in terminal when a canister requires init args.

### fix: restored access to URLs like http://localhost:8080/api/v2/status through icx-proxy

Pinned icx-proxy at 69e1408347723dbaa7a6cd2faa9b65c42abbe861, shipped with dfx 0.15.2

This means commands like the following will work again:
```
curl -v --http2-prior-knowledge "http://localhost:$(dfx info webserver-port)/api/v2/status" --output -
```

### feat: `dfx cycles approve` and `transfer --from`

It is now possible to approve other principals to spend cycles on your behalf using `dfx cycles approve <spender> <amount>`.
`dfx cycles transfer` now also supports `--from`, `--from-subaccount`, and `--spender-subaccount`.
For detailed explanations on how these fields work please refer to the [ICRC-2 specification](https://github.com/dfinity/ICRC-1/blob/main/standards/ICRC-2/README.md).

### feat: cut over to dfxvm

The script at https://internetcomputer.org/install.sh now installs
the [dfxvm version manager](https://github.com/dfinity/dfxvm) instead of the dfx binary.

### fix(deps): init/deploy still requires hash check

`dfx deps pull` was recently changed to allow hash mismatch wasm. But `init` and `deploy` weren't change accordingly.

Also the warning of hash mismatch is removed since it scares users and users can't fix it locally.

### fix(generate): Rust canister source candid wrongly deleted

Fixed a bug where `dfx generate` would delete a canister's source candid file if the `declarations.bindings` in `dfx.json` did not include "did".

### fix: failed to install when specify id without dfx.json

Fixed a bug where `dfx canister install` would fail when specify a canister id and there is no dfx.json.

### fix: failed to call a canister removed from dfx.json

Fixed a bug where `dfx canister call` would fail when the deployed canister was removed from dfx.json.

### chore: bump candid to 0.10.4

Fix the Typescript binding for init args.

## Dependencies

### Replica

Updated replica to elected commit d966b2737ca75f1bfaa84f21e7f3f7c54b5d7f33.
This incorporates the following executed proposals:

- [128155](https://dashboard.internetcomputer.org/proposal/128155)
- [128154](https://dashboard.internetcomputer.org/proposal/128154)
- [128099](https://dashboard.internetcomputer.org/proposal/128099)
- [128088](https://dashboard.internetcomputer.org/proposal/128088)
- [127707](https://dashboard.internetcomputer.org/proposal/127707)
- [127706](https://dashboard.internetcomputer.org/proposal/127706)

### Motoko

Updated Motoko to [0.11.0](https://github.com/dfinity/motoko/releases/tag/0.11.0)

### Asset canister

Module hash: 32e92f1190d8321e97f8d8f3e793019e4fd2812bfc595345d46d2c23f74c1ab5

bump ic-cdk to 0.13.1

### Candid UI

Module hash: 1208093dcc5b31286a073f00f748ac6612dbae17b66c22332762705960a8aaad

bump ic-cdk to 0.13.1

### Bitcoin canister

Updated Bitcoin canister to [release/2024-01-22](https://github.com/dfinity/bitcoin-canister/releases/tag/release%2F2024-01-22)

# 0.17.0

### feat: new starter templates

`dfx new` now has a new set of customizable project templates and an interactive menu for selecting them. Supports the Svelte, Vue, and React frameworks, and Azle and Kybra backends.

### fix: --no-frontend no longer creates a frontend

Previously `dfx new --no-frontend` still created a frontend canister. This behavior is now accessed via `--frontend simple-assets`.

### feat: `dfx cycles redeem-faucet-coupon`

It is now possible to redeem faucet coupons to cycles ledger accounts.

### feat: `dfx cycles convert`

It is now possible to turn ICP into cycles that are stored on the cycles ledger using `dfx cycles convert --amount <amount of ICP>`

### feat: specified_id in dfx.json

In addition to passing `--specified-id` in `dfx deploy` and `dfx canister create`, `specified_id` can be set in `dfx.json`.

If it is set in both places, the specified ID from the command line takes precedence over the one in dfx.json.

### feat: create canister on same subnet as other canisters

`dfx deploy`, `dfx canister create`, and `dfx ledger create-canister` now support the option `--next-to <canister principal>` to create canisters on the same subnet as other canisters.
The [registry canister](https://dashboard.internetcomputer.org/canister/rwlgt-iiaaa-aaaaa-aaaaa-cai#get_subnet_for_canister) is used as the source of truth to figure out the subnet id.

### feat: init_arg in dfx.json

In addition to passing `--argument` or `--argument-file` in `dfx deploy` and `dfx canister install`, `init_arg` can be set in `dfx.json`.

If it is set in both places, the argument from the command line takes precedence over the one in dfx.json.

### feat(deps): init_arg in pullable metadata

Providers can set an optional `init_arg` field in `pullable` metadata.

When consumers run `dfx deps init` without `--argument`, the value in `init_arg` will be used automatically.

Consumers won't have to figure out the init argument by themselves. It can be overwritten by `dfx deps init --argument`.

### fix(deps): dfx deps init will try to set "(null)" init argument

For pulled canisters which have no `init_arg` in `pullable` metadata, `dfx deps init` without `--argument` will try to set `"(null)"` automatically.

This works for canisters with top-level `opt` in init argument. This behavior is consistent with `dfx deploy` and `dfx canister install`.

The init argument can be overwritten by `dfx deps init --argument`.

### fix(deps): content of wasm_hash_url can have extra fields than the hash

It is natural to point `wasm_hash_url` to the `<FILE>.sha256` file generated by `shasum` or `sha256sum` which consists of the hash and the file name.

Now when `dfx deps pull`, such content will be accept properly.

### feat: dfx upgrade will direct the user to install dfxvm if it has been released.

If the latest release of https://github.com/dfinity/dfxvm is \>\= 1.0, `dfx upgrade` will
direct the user to install dfxvm and then exit.

### feat: fetch did file from canister metadata when making canister calls

`dfx canister call` will always fetch the `.did` file from the canister metadata. If the canister doesn't have the `candid:service` metadata, dfx will fallback to the current behavior of reading the `.did` file from the local build artifact. This fallback behavior is deprecated and we will remove it in a future release. This should not affect Motoko and Rust canisters built from dfx, as `dfx build` automatically writes the Candid metadata into the canister.

If you build with custom canister type, add the following into `dfx.json`:

```
"metadata": [
  {
    "name": "candid:service"
  }
]
```

If you build the canister without using `dfx`, you can use [ic-wasm](https://github.com/dfinity/ic-wasm/releases) to store the metadata:

```
ic-wasm canister.wasm -o canister.wasm metadata candid:service -f service.did -v public
```

### fix: removed the `dfx toolchain` command

Please use the [dfx version manager](https://github.com/dfinity/dfxvm) instead.

### feat: allow dfxvm install script to bypass confirmation

The dfxvm install script now accepts `DFXVM_INIT_YES=<non empty string>` to skip confirmation.

### chore: bump `ic-agent`, `ic-utils` and `ic-identity-hsm` to 0.32.0

# 0.16.1

### feat: query stats support

When using `dfx canister status`, the output now includes the new query statistics. Those might initially be 0, if the feature is not yet enabled on the subnet the canister is installed in.

### fix: Candid parser when parsing `vec \{number\}` with `blob` type

Fix the bug that when parsing `vec \{1;2;3\}` with `blob` type, dfx silently ignores the numbers.

### fix: support `import` for local did file

If the local did file contains `import` or init args, dfx will rewrite the did file when storing in canister metadata.
Due to current limitations of the Candid parser, comments will be dropped during rewriting.
If the local did file doesn't contain `import` or init args, we will not perform the rewriting, thus preserving the comments.

### fix: subtyping check reports the special opt rule as error

### fix: can now run several dfx canister commands outside of a project

The following commands now work outside of a project:
- `dfx canister start <specific canister id>`
- `dfx canister stop <specific canister id>`
- `dfx canister deposit-cycles <amount> <specific canister id>`
- `dfx canister uninstall-code <specific canister id>`

## Dependencies

### Replica

Updated replica to elected commit 044cfd5147fc97d7e5a214966941b6580c325d72.
This incorporates the following executed proposals:

- [127463](https://dashboard.internetcomputer.org/proposal/127463)
- [127461](https://dashboard.internetcomputer.org/proposal/127461)
- [127104](https://dashboard.internetcomputer.org/proposal/127104)

### Candid UI

Module hash: e5f049a97041217554c1849791c093c4103a6844625be3d6453df2e91abeed35

Fix the HTTP header for deploying in remote environments

# 0.16.0

### feat: large canister modules now supported

When using `dfx deploy` or `dfx canister install`, previously Wasm modules larger than 2MiB would be rejected.
They are now automatically submitted via the chunking API if they are large enough.
From a user perspective the limitation will simply have been lifted.

### feat: dfx deps: wasm_hash_url and loose the hash check

Providers can provide the hash through `wasm_hash_url` instead of hard coding the hash directly.

If the hash of downloaded wasm doesn’t match the provided hash (`wasm_hash`, `wasm_hash_url` or read from mainnet state tree), dfx deps won’t abort. Instead, it will print a warning message.

### feat: create canister on specific subnets or subnet types

`dfx deploy`, `dfx canister create`, and `dfx ledger create-canister` now support the option `--subnet <subnet principal>` to create canisters on specific subnets.

`dfx canister create` and `dfx deploy` now support the option `--subnet-type <subnet type>` to create canisters on a random subnet of a certain type.
Use `dfx ledger show-subnet-types` to list the available subnet types

### feat!: update `dfx cycles` commands with mainnet `cycles-ledger` canister ID

The `dfx cycles` command no longer needs nor accepts the `--cycles-ledger-canister-id <canister id>` parameter.

### chore: removed the dfx start --emulator mode

This was deprecated in dfx 0.15.1.

### chore: removed ic-ref from the binary cache

### chore: updated dependencies for new rust projects

Updated to candid 0.10, ic-cdk 0.12, and ic-cdk-timers 0.6

### fix: store playground canister acquisition timestamps with nanosecond precision on all platforms

They've always been stored with nanosecond precisions on Linux and Macos.
Now they are stored with nanosecond precision on Windows too.

### fix: dfx canister delete, when using an HSM identity, no longer fails by trying to open two sessions to the HSM

Previously, this would fail with a PKCS#11: CKR_CRYPTOKI_ALREADY_INITIALIZED error.

## Dependencies

### Motoko

Updated Motoko to [0.10.4](https://github.com/dfinity/motoko/releases/tag/0.10.4)

### Frontend canister

Module hash: 3c86d912ead6de7133b9f787df4ca9feee07bea8835d3ed594b47ee89e6cb730

### Candid UI

Module hash: b91e3dd381aedb002633352f8ebad03b6eee330b7e30c3d15a5657e6f428d815

Fix the routing error when deploying to gitpod/github workspace.
Fix that Candid UI cannot be opened using localhost URL.

### Replica

Updated replica to elected commit 324eb99eb7531369a5ef75560f1a1a652d123714.
This incorporates the following executed proposals:

- [127096](https://dashboard.internetcomputer.org/proposal/127096)
- [127094](https://dashboard.internetcomputer.org/proposal/127094)
- [127034](https://dashboard.internetcomputer.org/proposal/127034)
- [127031](https://dashboard.internetcomputer.org/proposal/127031)
- [126879](https://dashboard.internetcomputer.org/proposal/126879)
- [126878](https://dashboard.internetcomputer.org/proposal/126878)
- [126730](https://dashboard.internetcomputer.org/proposal/126730)
- [126729](https://dashboard.internetcomputer.org/proposal/126729)
- [126727](https://dashboard.internetcomputer.org/proposal/126727)
- [126366](https://dashboard.internetcomputer.org/proposal/126366)
- [126365](https://dashboard.internetcomputer.org/proposal/126365)
- [126293](https://dashboard.internetcomputer.org/proposal/126293)

# 0.15.3

### fix: allow `http://localhost:*` as `connect-src` in the asset canister's CSP

This will enable browsing the asset canister at `http://<canister-id>.localhost:<port>` in most browsers.

### fix: frontend code crashing when there is no canister ID

### feat: `dfx ledger top-up` also accepts canister names

Previously, `dfx ledger top-up` only accepted canister principals. Now it accepts both principals and canister names.

### fix: installer once again detects if curl supports tlsv1.2

A change to `curl --help` output made it so the install script did not detect
that the `--proto` and `--tlsv1.2` options are available.

### chore: skip reserving 8GB of memory when deleting a canister

When dfx deletes a canister, it first withdraws as many cycles as possible from the canister.
While doing so, dfx previously set the memory allocation of the canister to 8GB in order to not run into any memory problems while withdrawing.
This, however, lead to problems with dynamic memory pricing in subnets with a lot of data because then it becomes very expensive to reserve that much data.
dfx now no longer sets a memory allocation. We anticipate fewer problems this way.

### feat: Added support for icx-proxy `--domain` parameter

In order to access a local replica through a domain name or domain names,
it's necessary to pass the `--domain` parameter to icx-proxy.  dfx now supports
this in configuration and as a parameter to dfx start.  You can specify a single
domain or a list of domains in any of the following ways:

- in networks.json, in `.<network>.proxy.domain`
- in dfx.json, in `.networks.<network>.proxy.domain`
- in dfx.json, in `.defaults.proxy.domain`
- to dfx start, as `dfx start --domain <domain1> --domain <domain2> ...`

## Dependencies

### Candid UI

- Module hash: d172df265a14397a460b752ff07598380bc7ebd9c43ece1e82495ae478a88719c
- Internet identity integration in Candid UI. Thanks to @Web3NL!
  + You can customize the II url and derivationOrigin via URL parameter `ii` and `origin` respectively.
- Update with the new profiling API

### Motoko

Updated Motoko to [0.10.3](https://github.com/dfinity/motoko/releases/tag/0.10.3)

# 0.15.2

### fix: `dfx canister delete <canister id>` removes the related entry from the canister id store

Previously, deleting a canister in the project by id rather than by name
would leave the canister id in the canister id store. This would cause
`dfx deploy` to fail.

### fix: dfx extension install can no longer create a corrupt cache directory

Running `dfx cache delete && dfx extension install nns` would previously
create a cache directory containing only an `extensions` subdirectory.
dfx only looks for the existence of a cache version subdirectory to
determine whether it has been installed. The end result was that later
commands would fail when the cache did not contain expected files.

### fix: output_env_file is now considered relative to project root

The .env file location, whether specified as `output_env_file` in dfx.json
or `--output-env-file <file>` on the commandline, is now considered relative
to the project root, rather than relative to the current working directory.

### feat: Read dfx canister install argument from a file

Enables passing large arguments that cannot be passed directly in the command line using the `--argument-file` flag. For example `dfx canister install --argument-file ./my/argument/file.txt my_canister_name`.


### feat: change `list_permitted` and `list_authorized` to an update call.

This requires the `list_authorized` and `list_permitted` methods to be called as an update and disables the ability to
call it as a query call. This resolves a potential security risk.

### fix: `dfx ledger transfer` now logs to stderr messages about duplicates rather than printing them to stdout

The message "transaction is a duplicate of another transaction in block ...", previously printed to stdout, is now logged to stderr. This means that the output of `dfx ledger transfer` to stdout will contain only `Transfer sent at block height <block height>`.

### feat: accept more ways to specify cycle and e8s amounts

Underscores (`_`) can now be used to make large numbers more readable. For example: `dfx canister deposit-cycles 1_234_567 mycanister`

Certain suffixes that replace a number of zeros are now supported. The (case-insensitive) suffixes are:
- `k` for `000`, e.g. `500k`
- `m` for `000_000`, e.g. `5m`
- `b` for `000_000_000`, e.g. `50B`
- `t` for `000_000_000_000`, e.g. `0.3T`

For cycles an additional `c` or `C` is also acceptable. For example: `dfx canister deposit-cycles 3TC mycanister`

### feat: added `dfx cycles` command

This won't work on mainnet yet, but can work locally after installing the cycles ledger.

Added the following subcommands:
 - `dfx cycles balance`
 - `dfx cycles transfer <to> <amount>` (transfer cycles from one account to another account)
 - `dfx cycles top-up <to> <amount>` (send cycles from an account to a canister)

## Dependencies

### Motoko

Updated Motoko to [0.10.2](https://github.com/dfinity/motoko/releases/tag/0.10.2)

### Frontend canister

Defining a custom `etag` header no longer breaks certification.

Fixed a certification issue where under certain conditions the fallback file (`/index.html`) was served with an incomplete certificate tree, not proving sufficiently that the fallback file may be used as a replacement.

Add the option to (re)set all permissions using upgrade arguments. This is especially useful for SNSes that cannot make calls as the canister's controller.

- Module hash: 657938477f1dee46db70b5a9f0bd167ec5ffcd2f930a1d96593c17dcddef61b3
- https://github.com/dfinity/sdk/pull/3443
- https://github.com/dfinity/sdk/pull/3451
- https://github.com/dfinity/sdk/pull/3429
- https://github.com/dfinity/sdk/pull/3428
- https://github.com/dfinity/sdk/pull/3421

### Replica

Updated replica to elected commit 69e1408347723dbaa7a6cd2faa9b65c42abbe861.
This incorporates the following executed proposals:

- [126095](https://dashboard.internetcomputer.org/proposal/126095)
- [126000](https://dashboard.internetcomputer.org/proposal/126000)
- [125592](https://dashboard.internetcomputer.org/proposal/125592)
- [125591](https://dashboard.internetcomputer.org/proposal/125591)
- [125504](https://dashboard.internetcomputer.org/proposal/125504)
- [125503](https://dashboard.internetcomputer.org/proposal/125503)
- [125343](https://dashboard.internetcomputer.org/proposal/125343)
- [125342](https://dashboard.internetcomputer.org/proposal/125342)
- [125321](https://dashboard.internetcomputer.org/proposal/125321)
- [125320](https://dashboard.internetcomputer.org/proposal/125320)
- [125002](https://dashboard.internetcomputer.org/proposal/125002)
- [125001](https://dashboard.internetcomputer.org/proposal/125001)
- [124858](https://dashboard.internetcomputer.org/proposal/124858)
- [124857](https://dashboard.internetcomputer.org/proposal/124857)

### Bitcoin canister

Updated Bitcoin canister to [release/2023-10-13](https://github.com/dfinity/bitcoin-canister/releases/tag/release%2F2023-10-13)

# 0.15.1

### feat: Added support for reserved_cycles and reserved_cycles_limit

`dfx canister status` will now display the reserved cycles balance and reserved cycles limit for a canister.

Added command-line options:
  - `dfx canister create --reserved-cycles-limit <limit>`
  - `dfx canister update-settings --reserved-cycles-limit <limit>`

In addition, `dfx deploy` will set `reserved_cycles_limit` when creating canisters if specified in `canisters.<canister>.initialization_values.reserved_cycles_limit` in dfx.json.

### feat: emit management canister idl when imported by Motoko canister

`import management "ic:aaaaa-aa;`

This will automatically produce the idl in the `.dfx` folder.

### fix: Include remote canisters in canisters_to_generate

Generate frontend declarations for remote canisters too because frontend JS code may want to call them.

### feat: `dfx extension install <extension> --version <specific version>`

Install a specific version of an extension, bypassing version checks.

### feat: Updated handling of missing values in state tree certificates

The `Unknown` lookup of a path in a certificate results in an `AgentError` (the IC returns `Absent` for non-existing paths).

### fix: dfx deploy urls printed for asset canisters

### chore: --emulator parameter is deprecated and will be discontinued soon

Added warning that the `--emulator` is deprecated and will be discontinued soon.

### fix: node engines in starter

Updates node engines to reflect the same engines supported in agent-js.
```
"node": "^12 || ^14 || ^16 || >=17",
"npm": "^7.17 || >=8"
```

### feat: deploy to playground

Introduced a new network type called `playground`. Canisters on such networks are not created through standard means, but are instead borrowed from a canister pool.
The canisters time out after a while and new canisters need to be borrowed for further deployments.
To define custom playground networks, use a network definition that includes the `playground` key:
```json
"<network name>": {
  "playground": {
    "playground_canister": "<canister pool id>",
    "timeout_seconds": <amount of seconds after which a canister is returned to the pool>
  }
}
```

Introduced a new network that is available by default called `playground`. Additionally, `--playground` is an alias for `--network playground`.
By default, this network targets the Motoko Playground backend to borrow canisters. The borrowed canisters will be available for 20 minutes, and the timer restarts on new deployments.
When the timer runs out the canister(s) will be uninstalled and are returned to the pool.
Any commands that allow choosing a target network (e.g. `dfx canister call`) require `--playground` or `--network playground` in order to target the borrowed canister(s).
Use `dfx deploy --playground` to deploy simple projects to a canister borrowed from the Motoko Playground.

### feat: `--ic` is shorthand for `--network ic`

For example, `dfx deploy --ic` rather than `dfx deploy --network ic`.

### fix: Motoko base library files in cache are no longer executable

### feat: `dfx start` for shared network warns if ignoring 'defaults' in dfx.json

Background: In order to determine whether to start a project-specific network or the shared network, `dfx start` looks for the `local` network in dfx.json.
   - If found, `dfx start` starts the project-specific local network, applying any `defaults` from dfx.json.
   - If there is no dfx.json, or if dfx.json does not define a `local` network, `dfx start` starts the shared network.  Because the shared network is not specific to any project, `dfx start` ignores any other settings from dfx.json, including `defaults`.

If `dfx start` is starting the shared network from within a dfx project, and that dfx.json contains settings in the `defaults` key for `bitcoin`, `replica`, or `canister_http`, then `dfx start` will warn that it is ignoring those settings.  It will also describe how to define equivalent settings in networks.json.

### fix: dfx canister call --wallet no longer passes the parameter twice

The parameter was erroneously passed twice.  Now it is passed only once.

### fix: Removed deprecation warning about project-specific networks

Removed this warning: "Project-specific networks are deprecated and will be removed after February 2023." While we may remove project-specific networks in the future, it is not imminent.  One key requirement is the ability to run more than one subnet type at one time.

## Dependencies

### icx-proxy

Updated to a version of the icx-proxy that is released with the replica and other related binaries.

Changes in behavior:
- "%%" is no longer accepted when url-decoding filenames for the asset canister.  Though curl supports this, it's not part of the standard. Please replace with %25.
- The icx-proxy now performs response verification.  This has exposed some bugs in the asset canister.  However, since this new icx-proxy matches what the boundary nodes use, this will better match the behavior seen on the mainnet.
- Bugs that this has exposed in the asset canister:
  - after disabling aliasing for an asset, the asset canister will return an incorrect certification in the 404 response.
  - after setting a custom "etag" header in .ic-assets.json, the asset canister will return an incorrect certification in the 200 response.
  - assets with certain characters in the filename (example: "æ") will no longer be served correctly.  The definition of "certain characters" is not yet known.

### Candid UI

- Module hash: 934756863c010898a24345ce4842d173b3ea7639a8eb394a0d027a9423c70b5c
- Add `merge_init_args` method in Candid UI.
- Draw flamegraph for canister upgrade.

### Frontend canister

For certification v1, if none of the requested encoding are certified but another encoding is certified, then the frontend canister once again returns the certificatie even though the response hash won't match.
This allows the verifying side to try to transform the response such that it matches the response hash.
For example, if only the encoding `gzip` is requested but the `identity` encoding is certified, the `gzip` encoding is returned with the certificate for the `identity` encoding.
The verifying side can then unzip the response and will have a valid certificate for the `identity` response.

- Module hash: baf9bcab2ebc2883f850b965af658e66725087933df012ebd35c03929c39efe3
- https://github.com/dfinity/sdk/pull/3369
- https://github.com/dfinity/sdk/pull/3298
- https://github.com/dfinity/sdk/pull/3281

### Replica

Updated replica to elected commit 91bf38ff3cb927cb94027d9da513cd15f91a5b04.
This incorporates the following executed proposals:

- [124795](https://dashboard.internetcomputer.org/proposal/124795)
- [124790](https://dashboard.internetcomputer.org/proposal/124790)
- [124538](https://dashboard.internetcomputer.org/proposal/124538)
- [124537](https://dashboard.internetcomputer.org/proposal/124537)
- [124488](https://dashboard.internetcomputer.org/proposal/124488)
- [124487](https://dashboard.internetcomputer.org/proposal/124487)

# 0.15.0

## DFX

### chore: add `--use-old-metering` flag

The `use-old-metering` flag enables old metering in replica. The new metering is enabled in the `starter` by default, so this flag is to compare the default new metering with the old one.

The flag is temporary and will be removed in a few months.

### fix: added https://icp-api.io to the default Content-Security-Policy header

Existing projects will need to change this value in .ic-assets.json or .ic-assets.json5 to include https://icp-api.io

All projects will need to redeploy.

### fix: access to raw assets is now enabled by default

The default value for `allow_raw_access` is now `true`.  This means that by default, the frontend canister will no longer restrict the access of traffic to the `<canister-id>.raw.icp0.io` domain, and will no longer automatically redirect all requests to the certified domain (`<canister-id>.icp0.io`), unless configured explicitly.

Note that existing projects that specify `"allow_raw_access": false` in .ic-assets.json5 will need to change or remove this value manually in order to allow raw access.

### feat!: Removed dfx nns and dfx sns commands

Both have now been turned into the dfx extensions. In order to obtain them, please run `dfx extension install nns` and `dfx extension install sns` respectively. After the installation, you can use them as you did before: `dfx nns ...`, and `dfx sns ...`.

### feat!: Removed dfx replica and dfx bootstrap commands

Use `dfx start` instead.  If you have a good reason why we should keep these commands, please contribute to the discussion at https://github.com/dfinity/sdk/discussions/3163

### fix: Wait for new module hash when installing wallet

A previous change made dfx wait after installing a canister until the replica updated its reported module hash, but this change did not affect wallets. Now dfx waits for wallets too, to eliminate a class of wallet installation errors.

### fix: Ctrl-C right after dfx start will hang for minutes and panics

Early break out from actors starting procedure.

### feat: can disable the warnings about using an unencrypted identity on mainnet

It's now possible to suppress warnings of this form:

```
WARN: The <identity> identity is not stored securely. Do not use it to control a lot of cycles/ICP. Create a new identity with `dfx identity new` and use it in mainnet-facing commands with the `--identity` flag
```

To do so, export the environment variable `DFX_WARNING` with the value `-mainnet_plaintext_identity`.
```bash
export DFX_WARNING="-mainnet_plaintext_identity"
```

Note that this can be combined to also disable the dfx version check warning:
```bash
export DFX_WARNING="-version_check,-mainnet_plaintext_identity"
```

### fix!: restrict `dfx identity new` to safe characters

New identities like `dfx identity new my/identity` or `dfx identity new 'my identity'` can easily lead to problems, either for dfx internals or for usability.
New identities are now restricted to the characters `ABCDEFGHIJKLMNOPQRSTUVWXYZabcdefghijklmnopqrstuvwxyz.-_@0123456789`.
Existing identities are not affected by this change.

## Frontend canister

> **NOTE**: We've re-enabled response verification v2 in the asset canister.

### fix: Certification for aliasing updates on asset deletion

Best explained by an example: Two assets exist with aliasing enabled: `/content` and `/content.html`. Usually, when requesting `/content`, `/content.html` is served because it has aliasing enabled.
But in this scenario, because `/content` exists, it overwrites the alias and `/content` is served when requesting the path `/content`.
When the file `/content` is deleted, `/content` is once again a valid alias of `/content.html`.
Previously, the alias of `/content.html` was not properly updated in the certification tree, making `/content` inaccessible.

### fix: 404 response is now certified for certification v2

Certification v2 allows certifying arbitrary responses. If the requested file does not exist, and the fallback file (`/index.html`) does not exist either,
the frontend canister serves a HTTP 404 response. This response was previously not certified.

### fix!: The CreateAsset batch operation now fails if the asset already exists

Previously, the operation was a no-op if the content type matched, but ignored other, possibly different, asset properties. Now, it fails with an error.

### fix!: http_request_streaming_callback and get_chunk now require the sha256 parameter to be set

The `http_request_streaming_callback()` and `get_chunk()` methods use the `sha256` parameter to ensure that the chunks they return are part of the same asset contents returned by the initial call.  This parameter is now required to be Some(hash).

For `http_request()` and `http_request_streaming_callback()`, there should be no change: all callers of `http_request_streaming_callback()` are expected to pass the entire token returned by `http_request()`, which includes the sha256 parameter.

Any callers of `get_chunk()` should make sure to always pass the `sha256` value returned by the `get()` method.  It will always be present.

## Dependencies

### Motoko

Updated Motoko to [0.9.7](https://github.com/dfinity/motoko/releases/tag/0.9.7)

### Updated candid to 0.9.0

### Candid UI

- Module hash: b9173bb25dabe5e2b736a8f2816e68fba14ca72132f5485ce7b8f16a85737a17
- https://github.com/dfinity/sdk/pull/3260
- https://github.com/dfinity/sdk/pull/3252
- https://github.com/dfinity/candid/pull/449
- https://github.com/dfinity/candid/pull/453

### Frontend canister

- Module hash: e20be8df2c392937a6ae0f70d20ff23b75e8c71d9085a8b8bb438b8c2d4eafe5
- https://github.com/dfinity/sdk/pull/3337
- https://github.com/dfinity/sdk/pull/3298
- https://github.com/dfinity/sdk/pull/3256
- https://github.com/dfinity/sdk/pull/3252
- https://github.com/dfinity/sdk/pull/3249
- https://github.com/dfinity/sdk/pull/3212
- https://github.com/dfinity/sdk/pull/3227

### Replica

Updated replica to elected commit cabe2ae3ca115b1a3f24d75814d4f8e317b2964d.
This incorporates the following executed proposals:

- [124331](https://dashboard.internetcomputer.org/proposal/124331)
- [124330](https://dashboard.internetcomputer.org/proposal/124330)
- [124272](https://dashboard.internetcomputer.org/proposal/124272)
- [124021](https://dashboard.internetcomputer.org/proposal/124021)
- [123977](https://dashboard.internetcomputer.org/proposal/123977)
- [123976](https://dashboard.internetcomputer.org/proposal/123976)
- [123922](https://dashboard.internetcomputer.org/proposal/123922)
- [123784](https://dashboard.internetcomputer.org/proposal/123784)
- [123730](https://dashboard.internetcomputer.org/proposal/123730)
- [123711](https://dashboard.internetcomputer.org/proposal/123711)
- [123474](https://dashboard.internetcomputer.org/proposal/123474)
- [123410](https://dashboard.internetcomputer.org/proposal/123410)
- [123311](https://dashboard.internetcomputer.org/proposal/123311)

# 0.14.2

## DFX

### feat: deprecate `dfx bootstrap` and `dfx replica` commands

Please use `dfx start` instead, which is a combination of the two commands.

If you have a good reason why we should keep these commands, please contribute to the discussion at https://github.com/dfinity/sdk/discussions/3163

### feat: add optional custom build command for asset canisters

The custom build command can be set in `dfx.json` the same way it is set for `custom` type canisters. If the command is not provided, DFX will fallback to the default `npm run build` command.

```json
{
  "canisters": {
    "ui": {
      "type": "assets",
      "build": ["<custom build command>"]
    }
  }
}
```

### fix: Diagnose duplicate assets and display upgrade steps

If `dfx deploy` detects duplicate assets in the dist/ and frontend assets/ directories, it will now suggest upgrade steps.

### fix: motoko canisters can import other canisters with service constructor

After specific canister builder output wasm and candid file, `dfx` will do some post processing on the candid file.

The complete IDL will be copied into `.dfx` folder with name `constructor.did`.
It will be used for type checking during canister installation.

Then it is separated into two parts: `service.did` and `init_args.txt`, corresponding to canister metadata `candid:service` and `candid:args`.

`service.did` will be imported during dependent canisters building. And it will also be used by the Motoko LSP to provide IDE support.

### fix: dfx start now respects the network replica port configuration in dfx.json or networks.json

## Frontend canister

> **NOTE**: We've disabled response verification v2 in the asset canister while we improve test coverage.

The redirect from `.raw.ic0.app` now redirects to `.ic0.app` instead of `.icp0.io`

The `validate_commit_proposed_batch()` method no longer requires any permission to call.

The asset canister now enforces limits during upload.  These limits to not apply to assets already uploaded.

Unconditional limits:
- `create_batch()` now fails if `dfx deploy --by-proposal` got as far as calling `propose_commit_batch()`, and the batch has not since been committed or deleted.

Configurable limits:
- `max_batches`: limits number of batches being uploaded.
- `max_chunks`: limits total number of chunks across all batches being uploaded.
- `max_bytes`: limits total size of content bytes across all chunks being uploaded.

Added methods:
- `configure()` to set limits
- `validate_configure()`: companion method for SNS
- `get_configuration()`: to view limits

Suggestions for configured limits:
- dapps controlled by SNS: max_batches=1; max_chunks and max_bytes based on asset composition.
- dapps not controlled by SNS: unlimited (which is the default)

Note that as always, if `dfx deploy` does not completely upload and commit a batch, the asset canister will retain the batch until 5 minutes have passed since the last chunk was uploaded.  If you have configured limits and the combination of an unsuccessful deployment and a subsequent attempt would exceed those limits, you can either wait 5 minutes before running `dfx deploy` again, or delete the incomplete batch with `delete_batch()`.

### fix: return the correct expr_path for index.html fallback routes

Previously, the requested path was used to construct the `expr_path` for the `index.html` fallback route.  This was incorrect, as the `expr_path` should be the path of the `index.html` file itself in this case.

## Frontend canister assets synchronization

### fix: now retries failed `create_chunk()` calls

Previously, it would only retry when waiting for the request to complete.

### fix: now considers fewer error types to be retryable

Previously, errors were assumed to be retryable, except for a few specific error messages and 403/unauthorized responses.  This could cause deployment to appear to hang until timeout.

Now, only transport errors and timeout errors are considered retryable.

## Dependencies

### Frontend canister

- Module hash: 1286960c50eb7a773cfb5fdd77cc238588f39e21f189cc3eb0f35199a99b9c7e
- https://github.com/dfinity/sdk/pull/3205
- https://github.com/dfinity/sdk/pull/3198
- https://github.com/dfinity/sdk/pull/3154
- https://github.com/dfinity/sdk/pull/3158
- https://github.com/dfinity/sdk/pull/3144

### ic-ref

Updated ic-ref to 0.0.1-a9f73dba

### Cycles wallet

Updated cycles wallet to `20230530` release:
- Module hash: c1290ad65e6c9f840928637ed7672b688216a9c1e919eacbacc22af8c904a5e3
- https://github.com/dfinity/cycles-wallet/commit/313fb01d59689df90bd3381659d94164c2a61cf4

### Motoko

Updated Motoko to 0.9.3

### Replica

Updated replica to elected commit ef8ca68771baa20a14af650ab89c9b31b1dc9a5e.
This incorporates the following executed proposals:
- [123248](https://dashboard.internetcomputer.org/proposal/123248)
- [123021](https://dashboard.internetcomputer.org/proposal/123021)
- [123007](https://dashboard.internetcomputer.org/proposal/123007)
- [122923](https://dashboard.internetcomputer.org/proposal/122923)
- [122924](https://dashboard.internetcomputer.org/proposal/122924)
- [122910](https://dashboard.internetcomputer.org/proposal/122910)
- [122911](https://dashboard.internetcomputer.org/proposal/122911)
- [122746](https://dashboard.internetcomputer.org/proposal/122746)
- [122748](https://dashboard.internetcomputer.org/proposal/122748)
- [122617](https://dashboard.internetcomputer.org/proposal/122617)
- [122615](https://dashboard.internetcomputer.org/proposal/122615)

# 0.14.1

## DFX

### fix: `dfx canister delete` without stopping first

When running `dfx canister delete` on a canister that has not been stopped, dfx will now confirm the deletion instead of erroring.

### feat: gzip option in dfx.json

`dfx` can gzip wasm module as the final step in building canisters.

This behavior is disabled by default.

You can enable it in `dfx.json`:

```json
{
  "canisters" : {
    "app" : {
      "gzip" : true
    }
  }
}
```

You can still specify `.wasm.gz` file for custom canisters directly. If any metadata/optimize/shrink options are set in `dfx.json`, the `.wasm.gz` file will be decompressed, applied all the wasm modifications, and compressed as `.wasm.gz` in the end.

### fix: prevented using --argument with --all in canister installation

Removed `dfx deploy`'s behavior of providing the same argument to all canisters, and `dfx canister install`'s behavior of providing an empty argument to all canisters regardless of what was specified. Now installing multiple canisters and providing an installation argument is an error in both commands.

### chore: make `sns` subcommands visible in `dfx help`

### chore: upgraded to clap v4

Updated the command-parsing library to v4. Some colors may be different.

### feat: dfx deps subcommands

This feature was named `dfx pull` before. To make a complete, intuitive user experience, we present a set of subcommands under `dfx deps`:

- `dfx deps pull`: pull the dependencies from mainnet and generate `deps/pulled.json`, the candid files of direct dependencies will also be put into `deps/candid/`;
- `dfx deps init`: set the init arguments for the pulled dependencies and save the data in `deps/init.json`;
- `dfx deps deploy`: deploy the pulled dependencies on local replica with the init arguments recorded in `deps/init.json`;

All generated files in `deps/` are encouraged to be version controlled.

### chore: Add the `nns-dapp` and `internet_identity` to the local canister IDs set by `dfx nns import`
`dfx nns install` installs a set of canisters in a local replica.  `dfx nns import` complements this by setting the canister IDs so that they can be queried by the user.  But `dfx nns import` is incomplete.  Now it will also provide the IDs of the `nns-dapp` and `internet_identity` canisters.

### feat: `.env` file includes all created canister IDs
Previously the `.env` file only included canister IDs for canisters that were listed as explicit dependencies during the build process.
Now all canisters that have a canister ID for the specified network are included in `.env`.

### feat!: Ask for user consent when removing themselves as principal

Removing oneself (or the wallet one uses) can result in the loss of control over a canister.
Therefore `dfx canister update-settings` now asks for extra confirmation when removing the currently used principal/wallet from the list of controllers.
To skip this check in CI, use either the `--yes`/`-y` argument or use `echo "yes" | dfx canister update-settings <...>`.

### fix: dfx start will restart replica if it does not report healthy after launch

If the replica does not report healthy at least once after launch,
dfx will terminate and restart it.

### fix: dfx start now installs the bitcoin canister when bitcoin support is enabled

This is required for future replica versions.

Adds a new field `canister_init_arg` to the bitcoin configuration in dfx.json and networks.json.  Its default is documented in the JSON schema and is appropriate for the canister wasm bundled with dfx.

### fix: no longer enable the bitcoin_regtest feature

### docs: cleanup of documentation

Cleaned up documentation of IC SDK.

## Asset Canister Synchronization

### feat: Added more detailed logging to `ic-asset`.

Now, `dfx deploy -v` (or `-vv`) will print the following information:
- The count for each `BatchOperationKind` in `CommitBatchArgs`
- The number of chunks uploaded and the total bytes
- The API version of both the `ic-asset` and the canister
- (Only for `-vv`) The value of `CommitBatchArgs`

### fix: Commit batches incrementally in order to account for more expensive v2 certification calculation

In order to allow larger changes without exceeding the per-message instruction limit, the sync process now:
- sets properties of assets already in the canister separately from the rest of the batch.
- splits up the rest of the batch into groups of up to 500 operations.

### fix: now retries failed `create_chunk()` calls

Previously, it would only retry when waiting for the request to complete.

### fix: now considers fewer error types to be retryable

Previously, errors were assumed to be retryable, except for a few specific error messages and 403/unauthorized responses.  This could cause deployment to appear to hang until timeout.

Now, only transport errors and timeout errors are considered retryable.

## Dependencies

### Frontend canister

The asset canister now properly removes the v2-certified response when `/index.html` is deleted.

Fix: The fallback file (`/index.html`) will now be served when using certification v2 if the requested path was not found.

The HttpResponse type now explicitly mentions the `upgrade : Option<bool>` field instead of implicitly returning `None` all the time.

The asset canister no longer needs to use `await` for access control checks. This will speed up certain operations.

- Module hash: 651425d92d3796ddae581191452e0e87484eeff4ff6352fe9a59c7e1f97a2310
- https://github.com/dfinity/sdk/pull/3120
- https://github.com/dfinity/sdk/pull/3112

### Motoko

Updated Motoko to 0.8.8

### Replica

Updated replica to elected commit b3b00ba59c366384e3e0cd53a69457e9053ec987.
This incorporates the following executed proposals:
- [122529](https://dashboard.internetcomputer.org/proposal/122529)
- [122284](https://dashboard.internetcomputer.org/proposal/122284)
- [122198](https://dashboard.internetcomputer.org/proposal/122198)
- [120591](https://dashboard.internetcomputer.org/proposal/120591)
- [119318](https://dashboard.internetcomputer.org/proposal/119318)
- [118023](https://dashboard.internetcomputer.org/proposal/118023)
- [116294](https://dashboard.internetcomputer.org/proposal/116294)
- [116135](https://dashboard.internetcomputer.org/proposal/116135)
- [114479](https://dashboard.internetcomputer.org/proposal/114479)
- [113136](https://dashboard.internetcomputer.org/proposal/113136)
- [111932](https://dashboard.internetcomputer.org/proposal/111932)
- [111724](https://dashboard.internetcomputer.org/proposal/111724)
- [110724](https://dashboard.internetcomputer.org/proposal/110724)
- [109500](https://dashboard.internetcomputer.org/proposal/109500)
- [108153](https://dashboard.internetcomputer.org/proposal/108153)
- [107668](https://dashboard.internetcomputer.org/proposal/107668)
- [107667](https://dashboard.internetcomputer.org/proposal/107667)
- [106868](https://dashboard.internetcomputer.org/proposal/106868)
- [106817](https://dashboard.internetcomputer.org/proposal/106817)
- [105666](https://dashboard.internetcomputer.org/proposal/105666)
- [104470](https://dashboard.internetcomputer.org/proposal/104470)
- [103281](https://dashboard.internetcomputer.org/proposal/103281)
- [103231](https://dashboard.internetcomputer.org/proposal/103231)
- [101987](https://dashboard.internetcomputer.org/proposal/101987)

# 0.14.0

## DFX

### fix: stop `dfx deploy` from creating a wallet if all canisters exist

### feat: expose `wasm-opt` optimizer in `ic-wasm` to users

Add option to specify an "optimize" field for canisters to invoke the `wasm-opt` optimizer through `ic-wasm`.

This behavior is disabled by default.

If you want to enable this behavior, you can do so in dfx.json:
```json
"canisters": {
  "app": {
    "optimize" : "cycles"
  }
}
```

The options are "cycles", "size", "O4", "O3", "O2", "O1", "O0", "Oz", and "Os".  The options starting with "O" are the optimization levels that `wasm-opt` provides. The "cycles" and "size" options are recommended defaults for optimizing for cycle usage and binary size respectively.

### feat: updates the dfx new starter project for env vars

- Updates the starter project for env vars to use the new `dfx build` & `dfx deploy` environment variables
- Changes the format of the canister id env vars to be `CANISTER_ID_<canister_name_uppercase>`, for the frontend declaraction file to be consistent with the dfx environment variables. `CANISTER_ID` as both a prefix and suffix are supported for backwards compatibility.

### fix!: --clean required when network configuration changes

If the network configuration has changed since last time `dfx start` was run, `dfx start` will now error if you try to run it without `--clean`, to avoid spurious errors. You can provide the `--force` flag if you are sure you want to start it without cleaning state.

### feat: --artificial-delay flag

The local replica uses a 600ms delay by default when performing update calls. With `dfx start --artificial-delay <ms>`, you can decrease this value (e.g. 100ms) for faster integration tests, or increase it (e.g. 2500ms) to mimick mainnet latency for e.g. UI responsiveness checks.

### fix: make sure assetstorage did file is created as writeable.

### feat: specify id when provisional create canister

When creating a canister on non-mainnet replica, you can now specify the canister ID.

`dfx canister create <CANISTER_NAME> --specified-id <PRINCIPAL>`

`dfx deploy <CANISTER_NAME> --specified-id <PRINCIPAL>`

You can specify the ID in the range of `[0, u64::MAX / 2]`.
If not specify the ID, the canister will be created in the range of `[u64::MAX / 2 + 1, u64::MAX]`.
This canister ID allocation behavior only applies to the replica, not the emulator (ic-ref).

### feat: dfx nns install --ledger-accounts

`dfx nns install` now takes an option `--ledger-accounts` to initialize the ledger canister with these accounts.

### fix: update Rust canister template.

`ic-cdk-timers` is included in the dependencies.

### chore: change the default Internet Computer gateway domain to `icp0.io`

By default, DFX now uses the `icp0.io` domain to connect to Internet Computer as opposed to using `ic0.app`.
Canisters communicating with `ic0.app` will continue to function nominally.

### feat: --no-asset-upgrade

### feat: confirmation dialogues are no longer case sensitive and accept 'y' in addition to 'yes'

### fix: `dfx generate` no longer requires canisters to have a canister ID
Previously, canisters required that the canister was created before `dfx generate` could be called.

As a result, the `--network` parameter does not have an impact on the result of `dfx generate` anymore.
This means that `dfx generate` now also generates type declarations for remote canisters.

### fix: Make `build` field optional in dfx.json

The `build` field in custom canisters was already optional in code, but this fixes it in the schema.

By specifying the `--no-asset-upgrade` flag in `dfx deploy` or `dfx canister install`, you can ensure that the asset canister itself is not upgraded, but instead only the assets themselves are installed.

### feat: Get identity from env var if present

The identity may be specified using the environment variable `DFX_IDENTITY`.

### feat: Add DFX_ASSETS_WASM

Added the ability to configure the Wasm module used for assets canisters through the environment variable `DFX_ASSETS_WASM`.

### fix: dfx deploy and icx-asset no longer retry on permission failure

### feat: --created-at-time for the ledger functions: transfer, create-canister, and top-up

### fix: ledger transfer duplicate transaction prints the duplicate transaction response before returning success to differentiate between a new transaction response and between a duplicate transaction response.

Before it was possible that a user could send 2 ledger transfers with the same arguments at the same timestamp and both would show success but there would have been only 1 ledger transfer. Now dfx prints different messages when the ledger returns a duplicate transaction response and when the ledger returns a new transaction response.

### chore: clarify `dfx identity new` help text

### chore: Add a message that `redeem_faucet_coupon` may take a while to complete

### feat: `dfx deploy <frontend canister name> --by-proposal`

This supports asset updates through SNS proposal.

Uploads asset changes to an asset canister (propose_commit_batch()), but does not commit them.

The SNS will call `commit_proposed_batch()` to commit the changes.  If the proposal fails, the caller of `dfx deploy --by-proposal` should call `delete_batch()`.

### feat: `dfx deploy <frontend canister name> --compute-evidence`

Builds the specified asset canister, determines the batch operations required to synchronize the assets, and computes a hash ("evidence") over those batch operations.  This evidence will match the evidence computed by `dfx deploy --by-proposal`, and which will be specified in the update proposal.

No permissions are required to compute evidence, so this can be called with `--identity anonymous` or any other identity.

## Asset Canister

Added `validate_take_ownership()` method so that an SNS is able to add a custom call to `take_ownership()`.

Added `is_aliased` field to `get_asset_properties` and `set_asset_properties`.

Added partial support for proposal-based asset updates:
- Batch ids are now stable.  With upcoming changes to support asset updates by proposal,
  having the asset canister not reuse batch ids will make it easier to verify that a particular
  batch has been proposed.
- Added methods:
  - `propose_commit_batch()` stores batch arguments for later commit
  - `delete_batch()` deletes a batch, intended for use after compute_evidence if cancellation needed
  - `compute_evidence()` computes a hash ("evidence") over the proposed batch arguments. Once evidence computation is complete, batch will not expire.
  - `commit_proposed_batch()` commits batch previously proposed (must have evidence computed)
  - `validate_commit_proposed_batch()` required validation method for SNS

Added `api_version` endpoint. With upcoming changes we will introduce breaking changes to asset canister's batch upload process. New endpoint will help `ic-asset` with differentiation between API version, and allow it to support all versions of the asset canister.

Added support for v2 asset certification. In comparison to v1, v2 asset certification not only certifies the http response body, but also the headers. The v2 spec is first published in [this PR](https://github.com/dfinity/interface-spec/pull/147)

Added canister metadata field `supported_certificate_versions`, which contains a comma-separated list of all asset certification protocol versions. You can query it e.g. using `dfx canister --network ic metadata <canister name or id> supported_certificate_versions`. In this release, the value of this metadata field value is `1,2` because certification v1 and v2 are supported.

Fixed a bug in `http_request` that served assets with the wrong certificate. If no encoding specified in the `Accept-Encoding` header is available with a certificate, an available encoding is returned without a certificate (instead of a wrong certificate, which was the case previously). Otherwise, nothing changed.
For completeness' sake, the new behavior is as follows:
- If one of the encodings specified in the `Accept-Encoding` header is available with certification, it now is served with the correct certificate.
- If no requested encoding is available with certification, one of the requested encodings is returned without a certificate (instead of a wrong certificate, which was the case previously).
- If no encoding specified in the `Accept-Encoding` header is available, a certified encoding that is available is returned instead.

Added support for API versioning of the asset canister in `ic-asset`.

Added functionality that allows you to set asset properties during `dfx deploy`, even if the asset has already been deployed to a canister in the past. This eliminates the need to delete and re-deploy assets to modify properties - great news! This feature is also available when deploying assets using the `--by-proposal` flag. As a result, the API version of the frontend canister has been incremented from `0` to `1`. The updated `ic-asset` version (which is what is being used during `dfx deploy`) will remain compatible with frontend canisters implementing both API `0` and `1`. However, please note that the new frontend canister version (with API `v1`) will not work with tooling from before the dfx release (0.14.0).

## Dependencies

### Frontend canister

- API version: 1
- Module hash: e7866e1949e3688a78d8d29bd63e1c13cd6bfb8fbe29444fa606a20e0b1e33f0
- https://github.com/dfinity/sdk/pull/3094
- https://github.com/dfinity/sdk/pull/3002
- https://github.com/dfinity/sdk/pull/3065
- https://github.com/dfinity/sdk/pull/3058
- https://github.com/dfinity/sdk/pull/3057
- https://github.com/dfinity/sdk/pull/2960
- https://github.com/dfinity/sdk/pull/3051
- https://github.com/dfinity/sdk/pull/3034
- https://github.com/dfinity/sdk/pull/3023
- https://github.com/dfinity/sdk/pull/3022
- https://github.com/dfinity/sdk/pull/3021
- https://github.com/dfinity/sdk/pull/3019
- https://github.com/dfinity/sdk/pull/3016
- https://github.com/dfinity/sdk/pull/3015
- https://github.com/dfinity/sdk/pull/3001
- https://github.com/dfinity/sdk/pull/2987
- https://github.com/dfinity/sdk/pull/2982

### Motoko

Updated Motoko to 0.8.7

### ic-ref

Updated ic-ref to 0.0.1-ca6aca90

### ic-btc-canister

Started bundling ic-btc-canister, release 2023-03-31

# 0.13.1

## Asset Canister

Added validate_grant_permission() and validate_revoke_permission() methods per SNS requirements.

## Dependencies

### Frontend canister

- Module hash: 98863747bb8b1366ae5e3c5721bfe08ce6b7480fe4c3864d4fec3d9827255480
- https://github.com/dfinity/sdk/pull/2958

# 0.13.0

## DFX

### feat: Add dfx sns download

This allows users to download SNS canister Wasm binaries.

### fix: fixed error text
- `dfx nns install` had the wrong instructions for setting up the local replica type

### fix: creating an identity with `--force` no longer switches to the newly created identity

### feat(frontend-canister)!: reworked to use permissions-based access control

The permissions are as follows:
- ManagePermissions: Can grant and revoke permissions to any principal.  Controllers implicitly have this permission.
- Prepare: Can call create_batch and create_chunk
- Commit: Can call commit_batch and methods that manipulate assets directly, as well as any method permitted by Prepare.

For upgraded frontend canisters, all authorized principals will be granted the Commit permission.
For newly deployed frontend canisters, the initializer (first deployer of the canister) will be granted the Commit permission.

Added three new methods:
- list_permitted: lists principals with a given permission.
  - Callable by anyone.
- grant_permission: grants a single permission to a principal
  - Callable by Controllers and principals with the ManagePermissions permission.
- revoke_permission: removes a single permission from a principal
  - Any principal can revoke its own permissions.
  - Only Controllers and principals with the ManagePermissions permission can revoke the permissions of other principals.

Altered the behavior of the existing authorization-related methods to operate only on the "Commit" permission.  In this way, they are backwards-compatible.
- authorize(principal): same as grant_permission(principal, Commit)
- deauthorize(principal): same as revoke_permission(permission, Commit)
- list_authorized(): same as list_permitted(Commit)

### fix(frontend-canister)!: removed ability of some types of authorized principals to manage the ACL

It used to be the case that any authorized principal could authorize and deauthorize any other principal.
This is no longer the case.  See rules above for grant_permission and revoke_permission.

### feat(frontend-canister)!: default secure configuration for assets in frontend project template

- Secure HTTP headers, preventing several typical security vulnerabilities (e.g. XSS, clickjacking, and many more). For more details, see comments in `headers` section in [default `.ic-assets.json5`](https://raw.githubusercontent.com/dfinity/sdk/master/src/dfx/assets/new_project_node_files/src/__project_name___frontend/src/.ic-assets.json5).
- Configures `allow_raw_access` option in starter `.ic-assets.json5` config files, with the value set to its default value (which is `false`). We are showing that configuration in the default starter projects for the sake of easier discoverability, even though its value is set to the default.

### feat(frontend-canister)!: add `allow_raw_access` config option

By default, the frontend canister will now restrict the access of traffic to the `<canister-id>.raw.ic0.app` domain, and will automatically redirect all requests to the certified domain (`<canister-id>.ic0.app`), unless configured explicitly. Below is an example configuration to allow access to the `robots.txt` file from the "raw" domain:
```json
[
  {
    "match": "robots.txt",
    "allow_raw_access": true
  }
]
```

**Important**: Note that any assets already uploaded to an asset canister will be protected by this redirection, because at present the asset synchronization process does not update the `allow_raw_access` property, or any other properties, after creating an asset.  This also applies to assets that are deployed without any configuration, and later configured to allow raw access.
At the present time, there are two ways to reconfigure an existing asset:
1. re-create the asset
    1. delete the asset in your project's directory
    1. execute `dfx deploy`
    1. re-create the asset in your project's directory
    1. modify `.ic-assets.json` acordingly
    1. execute `dfx deploy`
2. via manual candid call
    ```
    dfx canister call PROJECT_NAME_frontend set_asset_properties '( record { key="/robots.txt"; allow_raw_access=opt(opt(true)) })'
    ```

### feat(frontend-canister): pretty print asset properties when deploying assets to the canister

### feat(frontend-canister): add take_ownership() method

Callable only by a controller.  Clears list of authorized principals and adds the caller (controller) as the only authorized principal.

### feat(ic-ref):
- `effective_canister_id` used for `provisional_create_canister_with_cycles` is passed as an command-line argument (defaults to `rwlgt-iiaaa-aaaaa-aaaaa-cai` if not provided or upon parse failure)

### feat(frontend-canister): add `get_asset_properties` and `set_asset_properties` to frontend canister

As part of creating the support for future work, it's now possible to get and set AssetProperties for assets in frontend canister.

### feat: add `--argument-file` argument to the `dfx canister sign` command

Similar to how this argument works in `dfx canister call`, this argument allows providing arguments for the request from a file.

### feat: Add support for a default network key

A remote canister ID can now be specified for the `__default` network.  If specified, `dfx` will assume that the canister is remote at the specified canister ID for all networks that don't have a dedicated entry.

### feat: use OS-native keyring for pem file storage

If keyring integration is available, PEM files (except for the default identity) are now by default stored in the OS-provided keyring.
If it is not available, it will fall back on the already existing password-encrypted PEM files.
Plaintext PEM files are still available (e.g. for use in non-interactive situations like CI), but not recommended for use since they put the keys at risk.

To force the use of one specific storage mode, use the `--storage-mode` flag with either `--storage-mode password-protected` or `--storage-mode plaintext`.
This works for both `dfx identity new` and `dfx identity import`.

The flag `--disable-encryption` is deprecated in favour of `--storage-mode plaintext`. It has the same behavior.

### feat(frontend-canister): better control and overview for asset canister authorized principals

The asset canister now has two new functions:
- Query function `list_authorized` displays a list of all principals that are currently authorized to change assets and the list of authorized principals.
- Update function `deauthorize` that removes a principal from the list of authorized principals. It can be called by authorized principals and cotrollers of the canister.

In addition, the update function `authorize` has new behavior:
Now, controllers of the asset canister are always allowed to authorize new principals (including themselves).

### fix: add retry logic to `dfx canister delete`

`dfx canister delete` tries to withdraw as many cycles as possible from a canister before deleting it.
To do so, dfx has to manually send all cycles in the canister, minus some margin.
The margin was previously hard-coded, meaning that withdrawals can fail if the margin is not generous enough.
Now, upon failure with some margin, dfx will retry withdrawing cycles with a continuously larger margin until withdrawing succeeds or the margin becomes larger than the cycles balance.

### fix: dfx deploy --mode reinstall for a single Motoko canister fails to compile

The Motoko compiler expects all imported canisters' .did files to be in one folder when it compiles a canister.
`dfx` failed to organize the .did files correctly when running `dfx deploy <single Motoko canister>` in combintaion with the `--mode reinstall` flag.

### fix: give more cycles margin when deleting canisters

There have been a few reports of people not being able to delete canisters.
The error happens if the temporary wallet tries to transfer out too many cycles.
The number of cycles left in the canister is bumped a little bit so that people can again reliably delete their canisters.

## Dependencies

Updated candid to 0.8.4
- Bug fix in TS bindings
- Pretty print numbers

### Frontend canister

- Module hash: d12e4493878911c21364c550ca90b81be900ebde43e7956ae1873c51504a8757
- https://github.com/dfinity/sdk/pull/2942

### ic-ref

Updated ic-ref to master commit `3cc51be5`

### Motoko

Updated Motoko to 0.7.6

### Replica

Updated replica to elected commit b5a1a8c0e005216f2d945f538fc27163bafc3bf7.
This incorporates the following executed proposals:

- [100821](https://dashboard.internetcomputer.org/proposal/100821)
- [97472](https://dashboard.internetcomputer.org/proposal/97472)
- [96114](https://dashboard.internetcomputer.org/proposal/96114)
- [94953](https://dashboard.internetcomputer.org/proposal/94953)
- [94852](https://dashboard.internetcomputer.org/proposal/94852)
- [93761](https://dashboard.internetcomputer.org/proposal/93761)
- [93507](https://dashboard.internetcomputer.org/proposal/93507)
- [92573](https://dashboard.internetcomputer.org/proposal/92573)
- [92338](https://dashboard.internetcomputer.org/proposal/92338)
- [91732](https://dashboard.internetcomputer.org/proposal/91732)
- [91257](https://dashboard.internetcomputer.org/proposal/91257)

# 0.12.1

## DFX

### fix: default not shrink for custom canisters

## Dependencies

### Replica

Updated replica to elected commit dcbf401f27d9b48354e68389c6d8293c4233b055.
This incorporates the following executed proposals:

- [90485](https://dashboard.internetcomputer.org/proposal/90485)
- [90008](https://dashboard.internetcomputer.org/proposal/90008)

### Frontend canister

- Module hash: db07e7e24f6f8ddf53c33a610713259a7c1eb71c270b819ebd311e2d223267f0
- https://github.com/dfinity/sdk/pull/2753

# 0.12.0

## DFX

### feat(frontend-canister): add warning if config is provided in `.ic-assets.json` but not used

### fix(frontend-canister): Allow overwriting default HTTP Headers for assets in frontend canister

Allows to overwrite `Content-Type`, `Content-Encoding`, and `Cache-Control` HTTP headers with custom values via `.ic-assets.json5` config file. Example `.ic-assets.json5` file:
```json5
[
    {
        "match": "web-gz.data.gz",
        "headers": {
            "Content-Type": "application/octet-stream",
            "Content-Encoding": "gzip"
        }
    }
]
```
This change will trigger the update process for frontend canister (new module hash: `2ff0513123f11c57716d889ca487083fac7d94a4c9434d5879f8d0342ad9d759`).

### feat: warn if an unencrypted identity is used on mainnet

### fix: Save SNS canister IDs

SNS canister IDs were not being parsed reliably.  Now the candid file is being specified explicitly, which resolves the issue in at least some cases.

### feat: NNS usability improvements

The command line interface for nns commands has been updated to:

- Give better help when the subnet type is incorrect
- Not offer --network as a flag given that it is unused
- List nns subcommands

### feat: -y flag for canister installation

`dfx canister install` and `dfx deploy` now have a `-y` flag that will automatically confirm any y/n checks made during canister installation.

### fix: Compute Motoko dependencies in linear (not exponential) time by detecting visited imports.

### fix(generate): add missing typescript types and fix issues with bindings array in dfx.json

### chore: update Candid UI canister with commit 79d55e7f568aec00e16dd0329926cc7ea8e3a28b

### refactor: Factor out code for calling arbitrary bundled binaries

The function for calling sns can now call any bundled binary.

### docs: Document dfx nns subcommands

`dfx nns` commands are used to deploy and manage local NNS canisters, such as:

- Governance for integration with the Internet Computer voting system
- Ledger for financial integration testing
- Internet Identity for user registration and authenttication

### feat(frontend-canister): Add simple aliases from `<asset>` to `<asset>.html` and `<asset>/index.html`

The asset canister now by default aliases any request to `<asset>` to `<asset>.html` or `<asset>/index.html`.
This can be disabled by setting the field `"enable_aliasing"` to `false` in a rule for that asset in .ic-assets.json.
This change will trigger frontend canister upgrades upon redeploying any asset canister.

### fix: Only kill main process on `dfx stop`
Removes misleading panics when running `dfx stop`.

### feat: `dfx nns install` works offline if all assets have been cached.

### feat: Initialise the nns with an account controlled by a secp256k1 key

This enables easy access to toy ICP using command line tools and this key:
```
-----BEGIN EC PRIVATE KEY-----
MHQCAQEEICJxApEbuZznKFpV+VKACRK30i6+7u5Z13/DOl18cIC+oAcGBSuBBAAK
oUQDQgAEPas6Iag4TUx+Uop+3NhE6s3FlayFtbwdhRVjvOar0kPTfE/N8N6btRnd
74ly5xXEBNSXiENyxhEuzOZrIWMCNQ==
-----END EC PRIVATE KEY-----
```
For example, you can create an identity in dfx by putting this key in the file `ident-1.pem` and importing it:
```
dfx identity import ident-1 ident-1.pem
dfx --identity ident-1 ledger balance
```

### feat: default to run ic-wasm shrink when build canisters
This behavior applies to Motoko, Rust and Custom canisters.
If you want to disable this behavior, you can config it in dfx.json:
```json
"canisters" : {
  "app" : {
    "shrink" : false,
  }
}
```

### feat: configurable custom wasm sections

It's now possible to define custom wasm metadata sections and their visibility in dfx.json.

At present, dfx can only add wasm metadata sections to canisters that are in wasm format.  It cannot add metadata sections to compressed canisters.  Since the frontend canister is now compressed, this means that at present it is not possible to add custom metadata sections to the frontend canister.

dfx no longer adds `candid:service` metadata to canisters of type `"custom"` by default.  If you want dfx to add your canister's candid definition to your custom canister, you can do so like this:

```
    "my_canister_name": {
      "type": "custom",
      "candid": "main.did",
      "wasm": "main.wasm",
      "metadata": [
        {
          "name": "candid:service"
        }
      ]
    },
```

This changelog entry doesn't go into all of the details of the possible configuration.  For that, please see [concepts/canister-metadata](docs/concepts/canister-metadata.md) and the docs in the JSON schema.

### fix: Valid canister-based env vars

Hyphens are not valid in shell environment variables, but do occur in canister names such as `smiley-dapp`. This poses a problem for vars with names such as `CANISTER_ID_$\{CANISTER_NAME\}`.  With this change, hyphens are replaced with underscores in environment variables.  The canister id of `smiley-dapp` will be available as `CANISTER_ID_smiley_dapp`.  Other environment variables are unaffected.

### feat: Add dfx sns deploy

This allows users to deploy a set of SNS canisters.

### fix: `cargo run -p dfx -- --version` prints correct version

### feat: add --mode=auto

When using `dfx canister install`, you can now pass `auto` for the `--mode` flag, which will auto-select `install` or `upgrade` depending on need, the same way `dfx deploy` does. The default remains `install` to prevent mistakes.

### feat: add `--network` flag to `dfx generate`

`dfx generate`'s generated bindings use network-specific canister IDs depending on the generated language, but there was previously no way to configure which network this was, so it defaulted to local. A `--network` flag has been added for this purpose.

### feat: sns config validate

There is a new command that verifies that an SNS initialization config is valid.

### feat: sns config create

There is a new command that creates an sns config template.

### fix: remove $ from wasms dir

The wasms dir path had a $ which is unwanted and now gone.

### fix: Correct wasm for the SNS swap canister

Previously the incorrect wasm canister was installed.

### fix: Use NNS did files that matches the wasms

Previously the did files and wasms could be incompatible.

### fix: allow users to skip compatibility check if parsing fails

### feat: canister HTTP support is now enabled by default.

`dfx start` and `dfx replica` now ignore the `--enable-canister-http` parameter.

You can still disable the canister http feature through configuration:
- ~/.config/dfx/networks.json: `.local.canister_http.enabled=false`
- dfx.json (project-specific networks) : `.networks.local.canister_http.enabled=false`

### feat: custom canister `wasm` field can now specify a URL from which to download

- note that dfx will report an error if a custom canister's `wasm` field is a URL and the canister also has `build` steps.

### feat: custom canister `candid` field can now specify a URL from which to download

### feat: deploy NNS canisters

A developer is now able to install NNS canisters, including back end canisters such as ledger and governance, and front end canisters such as nns-dapp and internet-identity, on their local DFX server.  Usage:
```
dfx start --clean --background
dfx nns install
```

This feature currently requires that the network 'local' is used and that it runs on port 8080.
The network's port can be controlled by using the field `"provider"` in the network's definition, e.g. by setting it to `"127.0.0.1:8080"`.

### feat: configure logging level of http adapter

It is now possible to set the http adapter's log level in dfx.json or in networks.json:
```
"http": {
  "enabled": true,
  "log_level": "info"
}
```

By default, a log level of "error" is used, in order to keep the output of a first-time `dfx start` minimal. Change it to "debug" for more verbose logging.

### fix(typescript): add index.d.ts file for type safety when importing generated declarations

Adds an index.d.ts file to the generated declarations, allowing for better type safety in TypeScript projects.

### chore: reduce verbosity of dfx start

`dfx start` produces a lot of log output that is at best irrelevant for most users.
Most output is no longer visible unless either `--verbose` is used with dfx or the relevant part's (e.g. http adapter, btc adapter, or replica) log level is changed in dfx.json or networks.json.

### feat: generate secp256k1 keys by default

When creating a new identity with `dfx identity new`, whereas previously it would have generated an Ed25519 key, it now generates a secp256k1 key. This is to enable users to write down a BIP39-style seed phrase, to recover their key in case of emergency, which will be printed when the key is generated and can be used with a new `--seed-phrase` flag in `dfx identity import`. `dfx identity import` is however still capable of importing an Ed25519 key.

### chore: update Candid UI canister with commit 528a4b04807904899f67b919a88597656e0cd6fa

* Allow passing did files larger than 2KB.
* Better integration with Motoko Playground.

### feat: simplify verification of assets served by asset canister

* SHA256 hashes of all assets are displayed when deploying the asset canister.
* A query method is added to the asset canister that returns the entire asset hash tree together with the certificate containing the certified variables of the asset canister.

### breaking change: dfx canister update-settings --compute-allocation always fails

See https://forum.dfinity.org/t/fixing-incorrect-compute-allocation-fee/14830

Until the rollout is complete, `dfx canister update-settings --compute-allocation <N>`
will fail with an error from the replica such as the following:
```
The Replica returned an error: code 1, message: "Canister requested a compute allocation of 1% which cannot be satisfied because the Subnet's remaining compute capacity is 0%"
```

### fix: For default node starter template: copy `ic-assets.json5` file from `src` to `dist`

### fix: For `dfx start --clean --background`, the background process no longer cleans a second time.

### fix: do not build or generate remote canisters

Canisters that specify a remote id for the network that's getting built falsely had their build steps run, blocking some normal use patterns of `dfx deploy`.
Canisters with a remote id specified no longer get built.
The same applies to `dfx generate`.

### refactor: Move replica URL functions into a module for reuse

The running replica port and url are generally useful information. Previously the code to get the URL was embedded in the network proxy code. This moves it out into a library for reuse.

### chore: Frontend canister build process no longer depends on `dfx` or `ic-cdk-optimizer`

Instead, the build process relies on `ic-wasm` to provide candid metadata for the canister, and
shrinking the canister size by stripping debug symbols and unused fuctions.
Additionally, after build step, the `.wasm` file is archived with `gzip`.

### chore: Move all `frontend canister`-related code into the SDK repo

| from (`repository` `path`)                  | to (path in `dfinity/sdk` repository)          | summary                                                                                     |
|:--------------------------------------------|:-----------------------------------------------|:--------------------------------------------------------------------------------------------|
| `dfinity/cdk-rs` `/src/ic-certified-assets` | `/src/canisters/frontend/ic-certified-asset`   | the core of the frontend canister                                                           |
| `dfinity/certified-assets` `/`              | `/src/canisters/frontend/ic-frontend-canister` | wraps `ic-certified-assets` to build the canister wasm                                      |
| `dfinity/agent-rs` `/ic-asset`              | `/src/canisters/frontend/ic-asset`             | library facilitating interactions with frontend canister (e.g. uploading or listing assets) |
| `dfinity/agent-rs` `/icx-asset`             | `/src/canisters/frontend/icx-asset`            | CLI executable tool - wraps `ic-asset`                                                      |

### feat: use JSON5 file format for frontend canister asset configuration

Both `.ic-assets.json` and `.ic-assets.json5` are valid filenames config filename, though both will get parsed
as if they were [JSON5](https://json5.org/) format. Example content of the `.ic-assets.json5` file:
```json5
// comment
[
  {
    "match": "*", // comment
    /*
    keys below not wrapped in quotes
*/  cache: { max_age: 999 }, // trailing comma
  },
]
```
- Learn more about JSON5: https://json5.org/

### fix: Update nns binaries unless `NO_CLOBBER` is set

Previously existing NNS binaries were not updated regardless of the `NO_CLOBBER` setting.

### feat!: Support installing canisters not in dfx.json

`install_canister_wasm` used to fail if installing a canister not listed in dfx.json.  This use case is now supported.

### feat: print the dashboard URL on startup

When running `dfx start` or `dfx replica`, the path to the dashboard page is now printed.

### feat!: changed the default port of the shared local network from 8000 to 4943.

This is so dfx doesn't connect to a project-specific network instead of the local shared network.

In combination with the "system-wide dfx start" feature, there is a potential difference to be aware of with respect to existing projects.

Since previous versions of dfx populate dfx.json with a `networks.local` definition that specifies port 8000, the behavior for existing projects won't change.

However, if you've edited dfx.json and removed the `networks.local` definition, the behavior within the project will change: dfx will connect to the shared local network on port 4943 rather than to the project-specific network on port 8000.  You would need to edit webpack.config.js to match.  If you have scripts, you can run the new command `dfx info webserver-port` from the project directory to retrieve the port value.

### feat!: "system-wide dfx start"

By default, dfx now manages the replica process in a way that is independent of any given dfx project.  We've called this feature "system-wide dfx", even though it's actually specific to your user
(storing data files under $HOME), because we think it communicates the idea adequately.

The intended benefits:
- deploying dapps from separate projects alongside one another, similar to working with separate dapps on mainnet
- run `dfx start` from any directory
- run `dfx stop` from any directory, rather than having to remember where you last ran `dfx start`

We're calling this the "shared local network."  `dfx start` and `dfx stop` will manage this network when run outside any project directory, or when a project's dfx.json does not define the `local` network.  The dfx.json template for new projects no longer defines any networks.

We recommend that you remove the `local` network definition from dfx.json and instead use the shared local network.  As mentioned above, doing so will make dfx use port 4943 rather than port 8000.

See [Local Server Configuration](docs/cli-reference/dfx-start.md#local-server-configuration) for details.

dfx now stores data and control files in one of three places, rather than directly under `.dfx/`:
- `.dfx/network/local` (for projects in which dfx.json defines the local network)
- `$HOME/.local/share/dfx/network/local` (for the shared local network on Linux)
- `$HOME/Library/Application Support/org.dfinity.dfx/network/local` (for the shared local network on MacOS)

There is also a new configuration file: `$HOME/.config/dfx/networks.json`.  Its [schema](docs/networks-json-schema.json) is the same as the `networks` element in dfx.json.  Any networks you define here will be available from any project, unless a project's dfx.json defines a network with the same name.  See [The Shared Local Network](docs/cli-reference/dfx-start.md#the-shared-local-network) for the default definitions that dfx provides if this file does not exist or does not define a `local` network.

### fix: `dfx start` and `dfx stop` will take into account dfx/replica processes from dfx \<\= 0.11.x

### feat: added command `dfx info`

#### feat: `dfx info webserver-port`

This displays the port that the icx-proxy process listens on, meaning the port to connect to with curl or from a web browser.

#### feat: `dfx info replica-port`

This displays the listening port of the replica.

#### feat: `dfx info replica-rev`

This displays the revision of the replica bundled with dfx, which is the same revision referenced in replica election governance proposals.

#### feat: `dfx info networks-json-path`

This displays the path to your user's `networks.json` file where all networks are defined.

### feat: added ic-nns-init, ic-admin, and sns executables to the binary cache

### fix: improved responsiveness of `greet` method call in default Motoko project template

`greet` method was marked as an `update` call, but it performs no state updates. Changing it to `query` call will result in faster execution.

### feat: dfx schema --for networks

The `dfx schema` command can now display the schema for either dfx.json or for networks.json.  By default, it still displays the schema for dfx.json.

```bash
dfx schema --for networks
```

### feat: createActor options accept pre-initialized agent

If you have a pre-initialized agent in your JS code, you can now pass it to createActor's options. Conflicts with the agentOptions config - if you pass both the agent option will be used and you will receive a warning.

```js
const plugActor = createActor(canisterId, {
  agent: plugAgent
})
```

### feat!: option for nodejs compatibility in dfx generate

Users can now specify `node_compatibility: true` in `declarations`. The flag introduces `node.js` enhancements, which include importing `isomorphic-fetch` and configuring the default actor with `isomorphic-fetch` and `host`.

```json
// dfx.json
"declarations": {
  "output": "src/declarations",
  "node_compatibility": true
}
```

#### JS codegen location deprecation

DFX new template now uses `dfx generate` instead of `rsync`. Adds deprecation warning to `index.js` in `.dfx/<network-name>/<canister-name>` encouringing developers to migrate to the `dfx generate` command instead. If you have a `package.json` file that uses `rsync` from `.dfx`, consider switching to something like this:

```json
"scripts": {
  "build": "webpack",
  "prebuild": "npm run generate",
  "start": "webpack serve --mode development --env development",
  "prestart": "npm run generate",
  // It's faster to only generate canisters you depend on, omitting the frontend canister
  "generate": "dfx generate hello_backend"
},
```

### feat: simple cycles faucet code redemption

Using `dfx wallet --network ic redeem-faucet-coupon <my coupon>` faucet users have a much easier time to redeem their codes.
If the active identity has no wallet configured, the faucet supplies a wallet to the user that this command will automatically configure.
If the active identity has a wallet configured already, the faucet will top up the existing wallet.

Alternative faucets can be used, assuming they follow the same interface. To direct dfx to a different faucet, use the `--faucet <alternative faucet id>` flag.
The expected interface looks like the following candid functions:
``` candid
redeem: (text) -> (principal);
redeem_to_wallet: (text, principal) -> (nat);
```
The function `redeem` takes a coupon code and returns the principal to an already-installed wallet that is controlled by the identity that called the function.
The function `redeem_to_wallet` takes a coupon code and a wallet (or any other canister) principal, deposits the cycles into that canister and returns how many cycles were deposited.

### feat: disable automatic wallet creation on non-ic networks

By default, if dfx is not running on the `ic` (or networks with a different name but the same configuration), it will automatically create a cycles wallet in case it hasn't been created yet.
It is now possible to inhibit automatic wallet creation by setting the `DFX_DISABLE_AUTO_WALLET` environment variable.

### fix!: removed unused --root parameter from dfx bootstrap

### feat: canister installation now waits for the replica

When installing a new Wasm module to a canister, DFX will now wait for the updated state (i.e. the new module hash) to be visible in the replica's certified state tree before proceeding with post-installation tasks or producing a success status.

### feat!: remove `dfx config`

`dfx config` has been removed. Please update Bash scripts to use `jq`, PowerShell scripts to use `ConvertTo-Json`, nushell scripts to use `to json`, etc.

### feat: move all the flags to the end

Command flags have been moved to a more traditional location; they are no longer positioned per subcommand, but instead are able to be all positioned after the final subcommand. In prior versions, a command might look like:
```bash
dfx --identity alice canister --network ic --wallet "$WALLET" create --all
```
This command can now be written:
```bash
dfx canister create --all --network ic --wallet "$WALLET" --identity alice
```
The old syntax is still available, though, so you don't need to migrate your scripts.

### feat!: changed update-settings syntax

When using `dfx canister update-settings`, it is easy to mistake `--controller` for `--add-controller`. For this reason `--controller` has been renamed to `--set-controller`.

### feat!: removed the internal webserver

This is a breaking change.  The only thing this was still serving was the /_/candid endpoint.  If you need to retrieve the candid interface for a local canister, you can use `dfx canister metadata <canister> candid:service`.

### fix: dfx wallet upgrade: improved error messages:

- if there is no wallet to upgrade
- if trying to upgrade a local wallet from outside of a project directory

### fix: canister creation cost is 0.1T cycles

Canister creation fee was calculated with 1T cycles instead of 0.1T.

### fix: dfx deploy and dfx canister install write .old.did files under .dfx/

When dfx deploy and dfx canister install upgrade a canister, they ensure that the
new candid interface is compatible with the previous candid interface.  They write
a file with extension .old.did that contains the previous interface.  In some
circumstances these files could be written in the project directory.  dfx now
always writes them under the .dfx/ directory.

### fix: dfx canister install now accepts arbitrary canister ids

This fixes the following error:
``` bash
> dfx canister install --wasm ~/counter.wasm eop7r-riaaa-aaaak-qasxq-cai
Error: Failed while determining if canister 'eop7r-riaaa-aaaak-qasxq-cai' is remote on network 'ic'.
Caused by: Failed while determining if canister 'eop7r-riaaa-aaaak-qasxq-cai' is remote on network 'ic'.
  Failed to figure out if canister 'eop7r-riaaa-aaaak-qasxq-cai' has a remote id on network 'ic'.
    Invalid argument: Canister eop7r-riaaa-aaaak-qasxq-cai not found in dfx.json
```

### feat: allow replica log level to be configured

It is now possible to specify the replica's log level. Possible values are `critical`, `error`, `warning`, `info`, `debug`, and `trace`.
The log level defaults to the level 'error'. Debug prints (e.g. `Debug.print("...")` in Motoko) still show up in the console.
The log level can be specified in the following places (See [system-wide dfx start](#feat-system-wide-dfx-start) for more detailed explanations on the network types):
- In file `networks.json` in the field `<network name>.replica.log_level` for shared networks.
- In file `dfx.json` in the field `networks.<network name>.replica.log_level` for project-specific networks.
- In file `dfx.json` in the field `defaults.replica.log_level` for project-specific networks. Requires a project-specific network to be run, otherwise this will have no effect.

### feat: enable canister sandboxing

Canister sandboxing is enabled to be consistent with the mainnet.

### chore: dfx ledger account-id --of-canister also accepts principal

It is now possible to do e.g. `dfx ledger account-id --of-canister fg7gi-vyaaa-aaaal-qadca-cai` as well as `dfx ledger account-id --of-canister my_canister_name` when checking the ledger account id of a canister.
Previously, dfx only accepted canister aliases and produced an error message that was hard to understand.

### chore: dfx canister deposit-cycles uses default wallet if none is specified

Motivated by [this forum post](https://forum.dfinity.org/t/dfx-0-10-0-dfx-canister-deposit-cycles-returns-error/13251/6).

### chore: projects created with `dfx new` are not pinned to a specific dfx version anymore

It is still possible to pin the dfx version by adding `"dfx":"<dfx version to pin to>"` to a project's `dfx.json`.

### fix: print links to cdk-rs docs in dfx new

### fix: broken link in new .mo project README

### fix: Small grammar change to identity password decryption prompt

The prompt for entering your passphrase in order to decrypt an identity password read:
    "Please enter a passphrase for your identity"
However, at that point, it isn't "a" passphrase.  It's either your passphrase, or incorrect.
Changed the text in this case to read:
    "Please enter the passphrase for your identity"

### chore: add retry logic to dfx download script

### feat: Add subnet type argument when creating canisters

`dfx ledger create-canister` gets a new option `--subnet-type` that allows users to choose a type of subnet that their canister can be created on. Additionally, a `dfx ledger show-subnet-types` is introduced which allows to list the available subnet types.

## Dependencies

### Replica

Updated replica to release candidate 93dcf2a2026c34330c76149dd713d89e37daa533.

This also incorporates the following executed proposals:

- [88831](https://dashboard.internetcomputer.org/proposal/88831)
- [88629](https://dashboard.internetcomputer.org/proposal/88629)
- [88109](https://dashboard.internetcomputer.org/proposal/88109)
- [87631](https://dashboard.internetcomputer.org/proposal/87631)
- [86738](https://dashboard.internetcomputer.org/proposal/86738)
- [86279](https://dashboard.internetcomputer.org/proposal/86279)
* [85007](https://dashboard.internetcomputer.org/proposal/85007)
* [84391](https://dashboard.internetcomputer.org/proposal/84391)
* [83786](https://dashboard.internetcomputer.org/proposal/83786)
* [82425](https://dashboard.internetcomputer.org/proposal/82425)
* [81788](https://dashboard.internetcomputer.org/proposal/81788)
* [81571](https://dashboard.internetcomputer.org/proposal/81571)
* [80992](https://dashboard.internetcomputer.org/proposal/80992)
* [79816](https://dashboard.internetcomputer.org/proposal/79816)
* [78693](https://dashboard.internetcomputer.org/proposal/78693)
* [77589](https://dashboard.internetcomputer.org/proposal/77589)
* [76228](https://dashboard.internetcomputer.org/proposal/76228)
* [75700](https://dashboard.internetcomputer.org/proposal/75700)
* [75109](https://dashboard.internetcomputer.org/proposal/75109)
* [74395](https://dashboard.internetcomputer.org/proposal/74395)
* [73959](https://dashboard.internetcomputer.org/proposal/73959)
* [73714](https://dashboard.internetcomputer.org/proposal/73714)
* [73368](https://dashboard.internetcomputer.org/proposal/73368)
* [72764](https://dashboard.internetcomputer.org/proposal/72764)

### ic-ref

Updated ic-ref to 0.0.1-1fba03ee
- introduce awaitKnown
- trivial implementation of idle_cycles_burned_per_day

### Updated Motoko from 0.6.29 to 0.7.3

- See https://github.com/dfinity/motoko/blob/master/Changelog.md#073-2022-11-01


### Cycles wallet

- Module hash: b944b1e5533064d12e951621d5045d5291bcfd8cf9d60c28fef02c8fdb68e783
- https://github.com/dfinity/cycles-wallet/commit/fa86dd3a65b2509ca1e0c2bb9d7d4c5be95de378

### Frontend canister:
- Module hash: 6c8f7a094060b096c35e4c4499551e7a8a29ee0f86c456e521c09480ebbaa8ab
- https://github.com/dfinity/sdk/pull/2720

# 0.11.2

## DFX

### fix: disable asset canister redirection of all HTTP traffic from `.raw.ic0.app` to `.ic0.app`

### fix: disable asset canister's ETag HTTP headers

The feature is not yet implemented on `icx-proxy`-level, and is causing 500 HTTP response for some type of assets every second request.

# 0.11.1

## DFX

### fix: dfx now only adds candid:service metadata to custom canisters that have at least one build step

This way, if a canister uses a premade canister wasm, dfx will use it as-is.

### fix: "canister alias not defined" in the Motoko language server

It is now possible to develop multiple-canister projects using the [Motoko VSCode extension](https://marketplace.visualstudio.com/items?itemName=dfinity-foundation.vscode-motoko).

### fix: improve browser compatibility for the JavaScript language binding

Patches a JavaScript language binding compatibility issue encountered in web browsers which do not support the (?.) operator.

### feat: print dfx.json schema

dfx is now capable of displaying the schema for `dfx.json`. You can see the schema by running `dfx schema` or write the schema to a file with `dfx schema --outfile path/to/file/schema.json`.

### feat: support for configuring assets in assets canister
- The `.ic-assets.json` file should be placed inside directory with assets, or its subdirectories. Multiple config files can be used (nested in subdirectories). Example of `.ic-assets.json` file format:
``` json
[
    {
        "match": ".*",
        "cache": {
            "max_age": 20
        },
        "headers": {
            "X-Content-Type-Options": "nosniff"
        },
        "ignore": false
    },
    {
        "match": "**/*",
        "headers": null
    },
    {
        "match": "file.json",
        "ignore": true
    }
]
```
- Configuring assets works only during asset creation - any changes to `.ic-assets.json` files won't have any effect effect for assets that have already been created. We are working on follow up implementation with improvements to handle updating these properties.
- `headers` from multiple applicable rules are being stacked/concatenated, unless `null` is specified, which resets/empties the headers.
- Both `"headers": {}` and absence of `headers` field don't have any effect on end result.
- Valid JSON format is required, i.e. the array of maps, `match` field is required. Only the following fields are accepted: `cache`, `ignore`, `headers`, `match`. The glob pattern has to be valid.
- The way matching rules work:
  1. The most deeply nested config file takes precedence over the one in parent dir. In other words, properties from a rule matching a file in a subdirectory override properties from a rule matching a file in a parent directory
  2. Order of rules within file matters - last rule in config file takes precedence over the first one

- The way `ignore` field works:
  1. By default, files that begin with a `.` are ignored, while all other files are included.
  2. The `.ignore` field overrides this, if present.
  3. If a directory is ignored, file and directories within it cannot be un-ignored.
  4. A file can be ignored and un-ignored many times, as long as any of its parent directories haven't been ignored.


### fix: Allow `dfx deploy` to not take arguments for canisters not being installed

A longstanding bug with `dfx deploy` is that if an installation is skipped (usually an implicitly included dependency), it still requires arguments even if the installed canister doesn't. As of this release that bug is now fixed.

### feat: Add additional logging from bitcoin canister in replica.

Configures the replica to emit additional logging from the bitcoin canister whenever the bitcoin feature is enabled. This helps show useful information to developers, such as the bitcoin height that the replica currently sees.

### fix: make `build` field optional for custom canisters

Prior to 0.11.0, a custom canister's `build` field could be left off if `dfx build` was never invoked. To aid in deploying prebuilt canisters, this behavior is now formalized; omitting `build` is equivalent to `build: []`.

### feat: Use `--locked` for Rust canisters

`dfx build`, in Rust canisters, now uses the `--locked` flag when building with Cargo. To offset this, `dfx new --type rust` now runs `cargo update` on the resulting project.

### feat: Enable threshold ecdsa signature

ECDSA signature signing is now enabled by default in new projects, or by running `dfx start --clean`.
A test key id "Secp256k1:dfx_test_key" is ready to be used by locally created canisters.

## Dependencies

### Updated `agent-rs` to 0.20.0

### Updated `candid` to 0.7.15

### Replica

Updated replica to elected commit 6e86169e98904047833ba6133e5413d2758d90eb.
This incorporates the following executed proposals:

* [72225](https://dashboard.internetcomputer.org/proposal/72225)
* [71669](https://dashboard.internetcomputer.org/proposal/71669)
* [71164](https://dashboard.internetcomputer.org/proposal/71164)
* [70375](https://dashboard.internetcomputer.org/proposal/70375)
* [70002](https://dashboard.internetcomputer.org/proposal/70002)

# 0.11.0

## DFX

### feat: renamed canisters in new projects to `<project>_frontend` and `<project>_backend`

The names of canisters created for new projects have changed.
After `dfx new <project>`, the canister names are:

- `<project>_backend` (previously `<project>`)
- `<project>_frontend` (previously `<project>_assets`)

### feat: Enable threshold ecdsa signature

### feat: new command: `dfx canister metadata <canister> <name>`

For example, to query a canister's candid service definition: `dfx canister metadata hello_backend candid:service`

### refactor: deprecate /_/candid internal webserver

The dfx internal webserver now only services the /_/candid endpoint.  This
is now deprecated.  If you were using this to query candid definitions, you
can instead use `dfx canister metadata`.

### refactor: optimize from ic-wasm

Optimize Rust canister Wasm module via ic-wasm library instead of ic-cdk-optimizer. A separate installation of ic-cdk-optimizer is no longer needed.

The actual optimization was kept the same.

### feat: Read dfx canister call argument from a file or stdin

Enables passing large arguments that cannot be passed directly in the command line using the `--argument-file` flag. For example:
 * Named file: `dfx canister call --argument-file ./my/argument/file.txt my_canister_name greet`
 * Stdin: `echo '( null )' | dfx canister call --argument-file - my_canister_name greet`

### fix: Use default setting for BTC adapter idle seconds

A lower threshold was no longer necessary.

### feat: Allow users to configure logging level of bitcoin adapter

The bitcoin adapter's logging can be very verbose if debug logging is enabled, making it difficult to make sense of what's going on. On the other hand, these logs are useful for triaging problems.

To get the best of both worlds, this release adds support for an additional configuration option in dfx.json:

```
"bitcoin": {
  "enabled": true,
  "nodes": ["127.0.0.1:18444"],
  "log_level": "info" <------- users can now configure the log level
}
```

By default, a log level of "info" is used, which is relatively quiet. Users can change it to "debug" for more verbose logging.

### chore: update Candid UI canister with commit bffa0ae3c416e8aa3c92c33722a6b1cb31d0f1c3

This includes the following changes:

* Fetch did file from canister metadata
* Better flamegraph support
* Fix bigint error for vec nat8 type

### feat: dfx will look up the port of the running webserver from .dfx/webserver-port, if present

After `dfx start --host 127.0.0.1:0`, the dfx webserver will listen on an ephemeral port.  It stores the port value in .dfx/webserver-port.  dfx will now look for this file, and if a port is contained within, use that port to connect to the dfx webserver.

### fix: dfx commands once again work from any subdirectory of a dfx project

Running `dfx deploy`, `dfx canister id`, `dfx canister call` and so forth work as expected
if run from within any subdirectory of a dfx project.  Previously, this would create
canister_ids.json or .dfx/local/canister_ids.json within the subdirectory.

### feat: Post-installation tasks

You can now add your own custom post-installation/post-deployment tasks to any canister type. The new `post-install` key for canister objects in `dfx.json` can be a command or list of commands, similar to the `build` key of `custom` canisters, and receives all the same environment variables. For example, to replicate the upload task performed with `assets` canisters, you might set `"post-install": "icx-asset sync $CANISTER_ID dist"`.

### feat: assets are no longer copied from source directories before being uploaded to asset canister

Assets are now uploaded directly from their source directories, rather than first being copied
to an output directory.

If you're using `dfx deploy`, you won't see any change in functionality.  If you're running
`dfx canister install --mode=upgrade`, changed files in asset source directories will
be detected and uploaded even without an intervening `dfx build`.

### fix: Added src/declarations to .gitignore for new projects

### fix: remove deprecated candid path environment variable

The environment variable format `CANISTER_CANDID_{name}`, used in Rust projects, was deprecated in 0.9.2, to be unified with the variables `CANISTER_CANDID_PATH_{name}` which are used in other project types. It has now been removed. Note that you will need to update `ic-cdk-macros` if you use the `#[import]` macro.

### feat: deprecate `dfx config` for removal

The `dfx config` command has several issues and is ultimately a poor replacement for [`jq`](https://stedolan.github.io/jq). The command is being deprecated, and will be removed in a later release; we recommend switching to `jq` or similar tools (e.g. `ConvertTo-Json` in PowerShell, `to json` in nushell, etc.)

### feat: Better build scripts for type:custom

Build scripts now always receive a CWD of the DFX project root, instead of wherever `dfx` was invoked from, and a bare script `script.sh` can be specified without needing to prefix with `./`.

### feat: rust, custom, and asset canisters now include candid:service metadata

Motoko canisters already included this metadata.

Also added this metadata to the asset canister wasm, which will cause the next deploy to
install this new version.

### feat: Add safeguard to freezing threshold

Some developers mistakenly think that the freezing threshold is measured in cycles, but it is actually measured in seconds. To stop them from accidentally freezing their canisters, setting a freezing threshold above 50M seconds (~1.5 years) now requires a confirmation.

### fix: restores assets to webpack devserver

### chore: updates webpack dependencies for dfx new project

Resolves an issue where `webpack-cli` was was breaking when users tried to run `npm start` in a fresh project. For affected users of 0.10.1, you can resolve this issue manually by running `npm install webpack@latest webpack-cli@latest terser-webpack-plugin@latest`.

### feat: Support for new ledger notify function

Ledger 7424ea8 deprecates the existing `notify` function with a switch parameter between creating and topping up a canister, and introduces two
functions for doing the same. This should *mostly* be invisible to users, except that previously, if `dfx ledger create-canister` or `dfx ledger top-up`
failed, you would call `dfx ledger notify` after correcting the issue. In order to support the change, this command has been changed to two subcommands:
`dfx ledger notify create-canister` and `dfx ledger notify top-up`.

### feat: `--from-subaccount`

Previously, the ledger commands assumed all transfers were made from the default subaccount for the identity principal. This feature adds a `--from-subaccount` flag to `dfx ledger transfer`, `dfx ledger create-canister`, and `dfx ledger top-up`, to enable making transfers from a selected subaccount. A `--subaccount` flag is also added to `dfx ledger balance` for convenience. Subaccounts are expected as 64-character hex-strings (i.e. 32 bytes).

### feat: cargo audit when building rust canisters

When a canister with type `rust` is built and `cargo-audit` is installed, dfx will now check for vulnerabilities in the dependencies. If a vulnerability is found, dfx will recommend that the user update to a version without known vulnerabilities.

### fix: Freezing Threshold now documented

Calls made to retrieve the help output for `canister update-settings` was missing the `freezing-threshold` parameter.

### chore: warnings and errors are more visible

`WARN` and `ERROR` messages are now clearly labelled as such, and the labels are colored accordingly.
This is now included when running `dfx canister update-settings -h`.

### fix: `dfx schema` does not require valid dfx.json

There is no real reason for `dfx schema` to not work when a broken dfx.json is in the current folder - this is actually a very common scenario when `dfx schema` gets used.

### fix: canister call uses candid file if canister type cannot be determined

The candid file specified in the field `canisters.<canister name>.candid` of dfx.json, or if that not exists `canisters.<canister name>.remote.candid`, is now used when running `dfx canister call`, even when dfx fails to determine the canister type.

### fix: btc/canister http adapter socket not found by replica after restart

After running `dfx start --enable-bitcoin` twice in a row (stopping dfx in between), the second
launched replica would fail to connect to the btc adapter.  This is because ic-starter
does not write a new configuration file if one already exists, so the configuration file
used by the replica referred to one socket path, while dfx passed a different socket path
to the btc adapter.

Now dfx reuses the previously-used unix domain socket path, for both the btc adapter
and for the canister http adapter.

### fix: dfx stop now waits until dfx and any child processes exit

Previously, `dfx stop` would send the TERM signal to the running dfx and its child processes,
and then exit immediately.

This avoids interference between a dfx process performing cleanup at shutdown and
a dfx process that is starting.

### fix: dfx ping no longer creates a default identity

dfx ping now uses the anonymous identity, and no longer requires dfx.json to be present.


### fix: Initialize replica with bitcoin regtest flag

When the bitcoin feature is enabled, dfx was launching the replica with the "bitcoin_testnet" feature.
The correct feature to use is "bitcoin_regtest".

### dfx bootstrap now looks up the port of the local replica

`dfx replica` writes the port of the running replica to one of these locations:

- .dfx/replica-configuration/replica-1.port
- .dfx/ic-ref.port

`dfx bootstrap` will now use this port value, so it's no longer necessary to edit dfx.json after running `dfx replica`.

### feat: dfx.json local network settings can be set on the local network, rather than defaults

In `dfx.json`, the `bootstrap`, `bitcoin`, `canister_http`, and `replica` settings can
now be specified on the local network, rather than in the `defaults` field.
If one of these four fields is set for the local network, the corresponding field
in `defaults` will be ignored.

Example:
``` json
{
  "networks": {
    "local": {
      "bind": "127.0.0.1:8000",
      "canister_http": {
        "enabled": true
      }
    }
  }
}
```

## Dependencies

### Rust Agent

Updated agent-rs to 0.18.0

### Motoko

Updated Motoko from 0.6.28 to 0.6.29.

### Replica

Updated replica to elected commit 8993849de5fab76e796d67750facee55a0bf6649.
This incorporates the following executed proposals:

* [69804](https://dashboard.internetcomputer.org/proposal/69804)
* [67990](https://dashboard.internetcomputer.org/proposal/67990)
* [67483](https://dashboard.internetcomputer.org/proposal/67483)
* [66895](https://dashboard.internetcomputer.org/proposal/66895)
* [66888](https://dashboard.internetcomputer.org/proposal/66888)
* [65530](https://dashboard.internetcomputer.org/proposal/65530)
* [65327](https://dashboard.internetcomputer.org/proposal/65327)
* [65043](https://dashboard.internetcomputer.org/proposal/65043)
* [64355](https://dashboard.internetcomputer.org/proposal/64355)
* [63228](https://dashboard.internetcomputer.org/proposal/63228)
* [62143](https://dashboard.internetcomputer.org/proposal/62143)

### ic-ref

Updated ic-ref to 0.0.1-173cbe84
 - add ic0.performance_counter system interface
 - add system API for ECDSA signing
 - allow optional "error_code" field in responses
 - support gzip-compressed canister modules
 - enable canisters to send HTTP requests

# 0.10.1

## DFX

### fix: Webpack config no longer uses CopyPlugin

Dfx already points to the asset canister's assets directory, and copying to disk could sometimes
lead to an annoying "too many open files" error.

### fix: HSMs are once again supported on Linux

On Linux, dfx 0.10.0 failed any operation with an HSM with the following error:
```
Error: IO: Dynamic loading not supported
```
The fix was to once again dynamically-link the Linux build.

### feat: error explanation and fixing instructions engine

Dfx is now capable of providing explanations and remediation suggestions for entire categories of errors at a time.
Explanations and suggestions will slowly be added over time.
To see an example of an already existing suggestion, run `dfx deploy --network ic` while using an identity that has no wallet configured.

### chore: add context to errors

Most errors that happen within dfx are now reported in much more detail. No more plain `File not found` without explanation what even was attempted.

### fix: identities with configured wallets are not broken anymore and removed only when using the --drop-wallets flag

When an identity has a configured wallet, dfx no longer breaks the identity without actually removing it.
Instead, if the --drop-wallets flag is specified, it properly removes everything and logs what wallets were linked,
and when the flag is not specified, it does not remove anything.

The behavior for identities without any configured wallets is unchanged.

### feat: bitcoin integration: dfx now generates the bitcoin adapter config file

dfx command-line parameters for bitcoin integration:
``` bash
dfx start   --enable-bitcoin  # use default node 127.0.0.1:18444
dfx start   --enable-bitcoin --bitcoin-node <node>
```

The above examples also work for dfx replica.

These default to values from dfx.json:
```
.defaults.bitcoin.nodes
.defaults.bitcoin.enabled
```

The --bitcoin-node parameter, if specified on the command line, implies --enable-bitcoin.

If --enable-bitcoin or .defaults.bitcoin.enabled is set, then dfx start/replica will launch the ic-btc-adapter process and configure the replica to communicate with it.


### feat: print wallet balance in a human readable form #2184

Default behaviour changed for `dfx wallet balance`, it will now print cycles amount upscaled to trillions.

New flag `--precise` added to `dfx wallet balance`. Allows to get exact amount of cycles in wallet (without upscaling).

### feat: canister http integration

dfx command-line parameters for canister http requests integration:
```
dfx start --enable-canister-http
dfx replica --enable-canister-http
```

This defaults to the following value in dfx.json:
```
.defaults.canister_http.enabled
```

### fix: specifying ic provider with a trailing slash is recognised correctly

Specifying the network provider as `https://ic0.app/` instead of `https://ic0.app` is now recognised as the real IC network.

### Binary cache

Added ic-canister-http-adapter to the binary cache.

## Dependencies

### Updated agent-rs to 0.17.0

## Motoko

Updated Motoko from 0.6.26 to 0.6.28.

## Replica

Updated replica to elected commit b90edb9897718730f65e92eb4ff6057b1b25f766.
This incorporates the following executed proposals:

* [61004](https://dashboard.internetcomputer.org/proposal/61004)
* [60222](https://dashboard.internetcomputer.org/proposal/60222)
* [59187](https://dashboard.internetcomputer.org/proposal/59187)
* [58479](https://dashboard.internetcomputer.org/proposal/58479)
* [58376](https://dashboard.internetcomputer.org/proposal/58376)
* [57843](https://dashboard.internetcomputer.org/proposal/57843)
* [57395](https://dashboard.internetcomputer.org/proposal/57395)

## icx-proxy

Updated icx-proxy to commit c312760a62b20931431ba45e5b0168ee79ea5cda

* Added gzip and deflate body decoding before certification validation.
* Fixed unzip and streaming bugs
* Added Prometheus metrics endpoint
* Added root and invalid ssl and dns mapping

# 0.10.0

## DFX

### feat: Use null as default value for opt arguments


Before this, `deploy`ing a canister with an `opt Foo` init argument without specifying an `--argument` would lead to an error:

``` bash
$ dfx deploy
Error: Invalid data: Expected arguments but found none.
```

With this change, this isn't an error anymore, but instead `null` is passed as a value. In general, if the user does _not_ provide an `--argument`, and if the init method expects only `opt` arguments, then `dfx` will supply `null` for each argument.

Note in particular that this does not try to match `opt` arguments for heterogeneous (`opt`/non-`opt`) signatures. Note moreover that this only impacts a case that would previously error out, so no existing (working) workflows should be affected.

### feat: dfx identity set-wallet now checks that the provided canister is actually a wallet

This check was previously performed on local networks, but not on mainnet.

### feat: `dfx canister call --candid <path to candid file> ...`

Allows one to provide the .did file for calls to an arbitrary canister.

### feat: Install arbitrary wasm into canisters

You no longer need a DFX project setup with a build task to install an already-built wasm module into a canister ID. The new `--wasm <path>` flag to `dfx canister install` will bypass project configuration and install the wasm module at `<path>`. A DFX project setup is still recommended for general use; this should mostly be used for installing pre-built canisters. Note that DFX will also not perform its usual checks for API/ABI/stable-memory compatibility in this mode.

### feat: Support for 128-bit cycle counts

Cycle counts can now exceed the previously set maximum of 2^64. The new limit is 2^128. A new wallet version has been bundled with this release that supports the new cycle count. You will not be able to use this feature with your existing wallets without running `dfx wallet upgrade`, but old wallets will still work just fine with old cycle counts.

### fix: dfx start will once again notice if dfx is already running

dfx will once again display 'dfx is already running' if dfx is already running,
rather than 'Address already in use'.

As a consequence, after `dfx start` failed to notice that dfx was already running,
it would replace .dfx/pid with an empty file.  Later invocations of `dfx stop`
would display no output and return a successful exit code, but leave dfx running.

### fix: `dfx canister update-settings <canister id>` works even if the canister id is not known to the project.

This makes the behavior match the usage text of the command:
`<CANISTER> Specifies the canister name or id to update. You must specify either canister name/id or the --all option`

### feat: dfx deploy --upgrade-unchanged or dfx canister install --mode upgrade --upgrade-unchanged

When upgrading a canister, `dfx deploy` and `dfx canister install` skip installing the .wasm
if the wasm hash did not change.  This avoids a round trip through stable memory for all
assets on every dfx deploy, for example.  By passing this argument, dfx will instead
install the wasm even if its hash matches the already-installed wasm.

### feat: Introduce DFX_CACHE_ROOT environment variable

A new environment variable, `DFX_CACHE_ROOT`, has been introduced to allow setting the cache root directory to a different location than the configuration root directory. Previously `DFX_CONFIG_ROOT` was repurposed for this which only allowed one location to be set for both the cache and configuration root directories.

This is a breaking change since setting `DFX_CONFIG_ROOT` will no longer set the cache root directory to that location.

### fix: Error if nonzero cycles are passed without a wallet proxy

Previously, `dfx canister call --with-cycles 1` would silently ignore the `--with-cycles` argument as the DFX principal has no way to pass cycles and the call must be forwarded through the wallet. Now it will error instead of silently ignoring it. To forward a call through the wallet, use `--wallet $(dfx identity get-wallet)`, or `--wallet $(dfx identity --network ic get-wallet)` for mainnet.

### feat: Configure subnet type of local replica

The local replica sets its parameters according to the subnet type defined in defaults.replica.subnet_type, defaulting to 'application' when none is specified.
This makes it less likely to accidentally hit the 'cycles limit exceeded' error in production.  Since the previous default was `system`, you may see these types errors in development instead.
Possible values for defaults.replica.subnet_type are: "application", "verifiedapplication", "system"

Example how to specify the subnet type:
``` json
{
  "defaults": {
    "replica": {
      "subnet_type": "verifiedapplication"
    }
  }
}
```

### feat: Introduce command for local cycles top-up

`dfx ledger fabricate-cycles <canister (id)> <optional amount>` can be used during local development to create cycles out of thin air and add them to a canister. Instead of supplying a canister name or id it is also possible to use `--all` to add the cycles to every canister in the current project. When no amount is supplied, the command uses 10T cycles as default. Using this command with `--network ic` will result in an error.

### feat: Private keys can be stored in encrypted format

`dfx identity new` and `dfx identity import` now ask you for a password to encrypt the private key (PEM file) when it is stored on disk.
If you decide to use a password, your key will never be written to disk in plain text.
In case you don't want to enter your password all the time and want to take the risk of storing your private key in plain text, you can use the `--disable-encryption` flag.

The `default` identity as well as already existing identities will NOT be encrypted. If you want to encrypt an existing identity, use the following commands:
``` bash
dfx identity export identity_name > identity.pem
# if you have set old_identity_name as the identity that is used by default, switch to a different one
dfx identity use other_identity
dfx identity remove identity_name
dfx identity import identity_name identity.pem
```

### feat: Identity export

If you want to get your identity out of dfx, you can use `dfx identity export identityname > exported_identity.pem`. But be careful with storing this file as it is not protected with your password.

### feat: Identity new/import now has a --force flag

If you want to script identity creation and don't care about overwriting existing identities, you now can use the `--force` flag for the commands `dfx identity new` and `dfx identity import`.

### fix: Do not automatically create a wallet on IC

When running `dfx deploy --network ic`, `dfx canister --network ic create`, or `dfx identity --network ic get-wallet` dfx no longer automatically creates a cycles wallet for the user if none is configured. Instead, it will simply report that no wallet was found for that user.

Dfx still creates the wallet automatically when running on a local network, so the typical workflow of `dfx start --clean` and `dfx deploy` will still work without having to manually create the wallet.

### fix: Identities cannot exist and not at the same time

When something went wrong during identity creation, the identity was not listed as existing.
But when trying to create an identity with that name, it was considered to be already existing.

### feat: dfx start and dfx replica can now launch the ic-btc-adapter process

Added command-line parameters:
``` bash
dfx start   --enable-bitcoin --btc-adapter-config <path>
dfx replica --enable-bitcoin --btc-adapter-config <path>
```

These default to values from dfx.json:
```
.defaults.bitcoin.btc_adapter_config
.defaults.bitcoin.enabled
```

The --btc-adapter-config parameter, if specified on the command line, implies --enable-bitcoin.

If --enable-bitcoin or .defaults.bitcoin.enabled is set, and a btc adapter configuration is specified,
then dfx start/replica will launch the ic-btc-adapter process.

This integration is not yet complete, pending upcoming functionality in ic-starter.

### fix: report context of errors

dfx now displays the context of an error in several places where previously the only error
message would be something like "No such file or directory."

### chore: updates starter project for Node 18

Webpack dev server now works for Node 18 (and should work for Node 17). A few packages are also upgraded

## updating dependencies

Updated to version 0.14.0 of agent-rs

## Cycles wallet

- Module hash: bb001d1ebff044ba43c060956859f614963d05c77bd778468fce4de095fe8f92
- https://github.com/dfinity/cycles-wallet/commit/f18e9f5c2f96e9807b6f149c975e25638cc3356b

## Replica

Updated replica to elected commit b3788091fbdb8bed7e527d2df4cc5e50312f476c.
This incorporates the following executed proposals:

* [57150](https://dashboard.internetcomputer.org/proposal/57150)
* [54964](https://dashboard.internetcomputer.org/proposal/54964)
* [53702](https://dashboard.internetcomputer.org/proposal/53702)
* [53231](https://dashboard.internetcomputer.org/proposal/53231)
* [53134](https://dashboard.internetcomputer.org/proposal/53134)
* [52627](https://dashboard.internetcomputer.org/proposal/52627)
* [52144](https://dashboard.internetcomputer.org/proposal/52144)
* [50282](https://dashboard.internetcomputer.org/proposal/50282)

Added the ic-btc-adapter binary to the cache.

## Motoko

Updated Motoko from 0.6.25 to 0.6.26.

# 0.9.3

## DFX

### feat: dfx deploy now displays URLs for the frontend and candid interface

### dfx.json

In preparation for BTC integration, added configuration for the bitcoind port:

``` json
{
  "canisters": {},
  "defaults": {
    "bitcoind": {
      "port": 18333
    }
  }
}
```

## icx-proxy

Updated icx-proxy to commit 594b6c81cde6da4e08faee8aa8e5a2e6ae815602, now static-linked.

* upgrade HTTP calls upon canister request
* no longer proxies /_/raw to the dfx internal webserver
* allows for generic StreamingCallback tokens

## Replica

Updated replica to blessed commit d004accc3904e24dddb13a11d93451523e1a8a5f.
This incorporates the following executed proposals:

* [49653](https://dashboard.internetcomputer.org/proposal/49653)
* [49011](https://dashboard.internetcomputer.org/proposal/49011)
* [48427](https://dashboard.internetcomputer.org/proposal/48427)
* [47611](https://dashboard.internetcomputer.org/proposal/47611)
* [47512](https://dashboard.internetcomputer.org/proposal/47512)
* [47472](https://dashboard.internetcomputer.org/proposal/47472)
* [45984](https://dashboard.internetcomputer.org/proposal/45984)
* [45982](https://dashboard.internetcomputer.org/proposal/45982)

## Motoko

Updated Motoko from 0.6.21 to 0.6.25.

# 0.9.2

## DFX

### feat: Verify Candid and Motoko stable variable type safety of canister upgrades

Newly deployed Motoko canisters now embed the Candid interface and Motoko stable signatures in the Wasm module.
`dfx deploy` and `dfx canister install` will automatically check

	1) the backward compatible of Candid interface in both upgrade and reinstall mode;
	2) the type safety of Motoko stable variable type in upgrade mode to avoid accidentally lossing data;

See [Upgrade compatibility](https://internetcomputer.org/docs/language-guide/compatibility) for more details.

### feat: Unified environment variables across build commands

The three canister types that use a custom build tool - `assets`, `rust`, and `custom` - now all support the same set of environment variables during the build task:

* `DFX_VERSION` - The version of DFX that was used to build the canister.
* `DFX_NETWORK` - The network name being built for. Usually `ic` or `local`.
* `CANISTER_ID_{canister}` - The canister principal ID of the canister `{canister}` registered in `dfx.json`.
* `CANISTER_CANDID_PATH_{canister}` - The path to the Candid interface file for the canister `{canister}` among your canister's dependencies.
* `CANISTER_CANDID_{canister}` (deprecated) - the same as `CANISTER_CANDID_PATH_{canister}`.  This is provided for backwards compatibility with `rust` and `custom` canisters, and will be removed in dfx 0.10.0.
* `CANISTER_ID` - Same as `CANISTER_ID_{self}`, where `{self}` is the name of _this_ canister.
* `CANISTER_CANDID_PATH` - Same as `CANISTER_CANDID_PATH_{self}`, where `{self}` is the name of _this_ canister.

### feat: Support for local ledger calls

If you have an installation of the ICP Ledger (see [Ledger Installation Guide](https://github.com/dfinity/ic/tree/master/rs/rosetta-api/ledger_canister#deploying-locally)), `dfx ledger balance` and `dfx ledger transfer` now support
`--ledger-canister-id` parameter.

Some examples:
``` bash
$ dfx ledger \
  --network local \
  balance \
  --ledger-canister-id  rrkah-fqaaa-aaaaa-aaaaq-cai
1000.00000000 ICP

$ dfx ledger \
  --network local \
  transfer --amount 0.1 --memo 0 \
  --ledger-canister-id  rrkah-fqaaa-aaaaa-aaaaq-cai 8af54f1fa09faeca18d294e0787346264f9f1d6189ed20ff14f029a160b787e8
Transfer sent at block height: 1
```

### feat: `dfx ledger account-id` can now compute canister addresses

The `dfx ledger account-id` can now compute addresses of principals and canisters.
The command also supports ledger subaccounts now.

``` bash
dfx ledger account-id --of-principal 53zcu-tiaaa-aaaaa-qaaba-cai
dfx ledger --network small02 account-id --of-canister ledger_demo
dfx ledger account-id --of-principal 53zcu-tiaaa-aaaaa-qaaba-cai --subaccount 0000000000000000000000000000000000000000000000000000000000000001
```

### feat: Print the full error chain in case of a failure

All `dfx` commands will now print the full stack of errors that led to the problem, not just the most recent error.
Example:

```
Error: Subaccount '00000000000000000000000000000000000000000000000000000000000000000' is not a valid hex string
Caused by:
  Odd number of digits
```

### fix: dfx import will now import pem files created by `quill generate`

`quill generate` currently outputs .pem files without an `EC PARAMETERS` section.
`dfx identity import` will now correctly identify these as EC keys, rather than Ed25519.

### fix: retry on failure for ledger create-canister, top-up, transfer

dfx now calls `transfer` rather than `send_dfx`, and sets the created_at_time field in order to retry the following commands:

* dfx ledger create-canister
* dfx ledger top-up
* dfx ledger transfer

### feat: Remote canister support

It's now possible to specify that a canister in dfx.json references a "remote" canister on a specific network,
that is, a canister that already exists on that network and is managed by some other project.

Motoko, Rust, and custom canisters may be configured in this way.

This is the general format of the configuration in dfx.json:
``` json
{
  "canisters": {
    "<canister name>": {
      "remote": {
        "candid": "<path to candid file to use when building on remote networks>",
        "id": {
          "<network name>": "<principal on network>"
        }
      }
    }
  }
}
```

The "id" field, if set for a given network, specifies the canister ID for the canister on that network.
The canister will not be created or installed on these remote networks.
For other networks, the canister will be created and installed as usual.

The "candid" field, if set within the remote object, specifies the candid file to build against when
building other canisters on a network for which the canister is remote.  This definition can differ
from the candid definitions for local builds.

For example, if have an installation of the ICP Ledger (see [Ledger Installation Guide](https://github.com/dfinity/ic/tree/master/rs/rosetta-api/ledger_canister#deploying-locally))
in your dfx.json, you could configure the canister ID of the Ledger canister on the ic network as below.  In this case,
the private interfaces would be available for local builds, but only the public interfaces would be available
when building for `--network ic`.
``` json
{
  "canisters": {
    "ledger": {
      "type": "custom",
      "wasm": "ledger.wasm",
      "candid": "ledger.private.did",
      "remote": {
        "candid": "ledger.public.did",
        "id": {
          "ic": "ryjl3-tyaaa-aaaaa-aaaba-cai"
        }
      }
    },
    "app": {
      "type": "motoko",
      "main": "src/app/main.mo",
      "dependencies": [ "ledger" ]
    }
  }
}
```

As a second example, suppose that you wanted to write a mock of the ledger in Motoko.
In this case, since the candid definition is provided for remote networks,
`dfx build` (with implicit `--network local`) will build app against the candid
definitions defined by mock.mo, but `dfx build --network ic` will build app against
`ledger.public.did`.

This way, you can define public update/query functions to aid in local testing, but
when building/deploying to mainnet, references to methods not found in `ledger.public.did`
will be reports as compilation errors.

``` json
{
  "canisters": {
    "ledger": {
      "type": "motoko",
      "main": "src/ledger/mock.mo",
      "remote": {
        "candid": "ledger.public.did",
        "id": {
          "ic": "ryjl3-tyaaa-aaaaa-aaaba-cai"
        }
      }
    },
    "app": {
      "type": "motoko",
      "main": "src/app/main.mo",
      "dependencies": [ "ledger" ]
    }
  }
}
```

### feat: Generating remote canister bindings

It's now possible to generate the interface of a remote canister using a .did file using the `dfx remote generate-binding <canister name>|--all` command. This makes it easier to write mocks for local development.

Currently, dfx can generate .mo, .rs, .ts, and .js bindings.

This is how you specify how to generate the bindings in dfx.json:
``` json
{
  "canisters": {
    "<canister name>": {
      "main": "<path to mo/rs/ts/js file that will be generated>",
      "remote": {
        "candid": "<path to candid file to use when generating bindings>"
        "id": {}
      }
    }
  }
}
```

## ic-ref

Upgraded from a432156f24faa16d387c9d36815f7ddc5d50e09f to ab8e3f5a04f0f061b8157c2889f8f5de05f952bb

* Support 128-bit system api for cycles
* Include canister_ranges in the state tree
* Removed limit on cycles in a canister

## Replica

Updated replica to blessed commit 04fe8b0a1262f07c0cec1fdfa838a37607370a61.
This incorporates the following executed proposals:

* [45091](https://dashboard.internetcomputer.org/proposal/45091)
* [43635](https://dashboard.internetcomputer.org/proposal/43635)
* [43633](https://dashboard.internetcomputer.org/proposal/43633)
* [42783](https://dashboard.internetcomputer.org/proposal/42783)
* [42410](https://dashboard.internetcomputer.org/proposal/42410)
* [40908](https://dashboard.internetcomputer.org/proposal/40908)
* [40647](https://dashboard.internetcomputer.org/proposal/40647)
* [40328](https://dashboard.internetcomputer.org/proposal/40328)
* [39791](https://dashboard.internetcomputer.org/proposal/39791)
* [38541](https://dashboard.internetcomputer.org/proposal/38541)

## Motoko

Updated Motoko from 0.6.20 to 0.6.21.

# 0.9.0

## DFX

### feat!: Remove the wallet proxy and the --no-wallet flag

Breaking change: Canister commands, except for `dfx canister create`, will make the call directly, rather than via the user's wallet. The `--no-wallet` flag is thus removed from `dfx canister` as its behavior is the default.

When working with existing canisters, use the `--wallet` flag in conjunction with `dfx identity get-wallet` in order to restore the old behavior.

You will need to upgrade your wallet and each of your existing canisters to work with the new system.  To do so, execute the following in each of your dfx projects:
``` bash
dfx wallet upgrade
dfx canister --wallet "$(dfx identity get-wallet)" update-settings --all --add-controller "$(dfx identity get-principal)"
```
To upgrade projects that you have deployed to the IC mainnet, execute the following:
``` bash
dfx wallet --network ic upgrade
dfx canister --network ic --wallet "$(dfx identity --network ic get-wallet)" update-settings --all --add-controller "$(dfx identity get-principal)"
```

### feat: Add --add-controller and --remove-controller flags for "canister update-settings"

`dfx canister update-settings` previously only let you overwrite the entire controller list; `--add-controller` and `--remove-controller` instead add or remove from the list.

### feat: Add --no-withdrawal flag for "canister delete" for when the canister is out of cycles

`dfx canister delete --no-withdrawal <canister>` can be used to delete a canister without attempting to withdraw cycles.

### fix: set RUST_MIN_STACK to 8MB for ic-starter (and therefore replica)

This matches the value used in production and is meant to exceed the configured 5 MB wasmtime stack.

### fix: asset uploads will retry failed requests as expected

Fixed a defect in asset synchronization where no retries would be attempted after the first 30 seconds overall.

## Motoko

Updated Motoko from 0.6.11 to 0.6.20.

* Implement type union/intersection
* Transform for-loops on arrays into while-loops
* Tighten typing rules for type annotations in patterns
* Candid decoding: skip vec any fast
* Bump up MAX_HP_FOR_GC from 1GB to 3GB
* Candid decoder: Trap if a principal value is too large
* Eliminate bignum calls from for-iteration on arrays
* Improve scheduling
* Improve performance of bignum equality
* Stable signatures: frontend, metadata, command-line args
* Added heartbeat support

## Cycles wallet

- Module hash: 53ec1b030f1891bf8fd3877773b15e66ca040da539412cc763ff4ebcaf4507c5
- https://github.com/dfinity/cycles-wallet/commit/57e53fcb679d1ea33cc713d2c0c24fc5848a9759

## Replica

Updated replica to blessed commit 75138bbf11e201aac47266f07bee289dc18a082b.
This incorporates the following executed proposals:

* [33828](https://dashboard.internetcomputer.org/proposal/33828)
* [31275](https://dashboard.internetcomputer.org/proposal/31275)
* [31165](https://dashboard.internetcomputer.org/proposal/31165)
* [30392](https://dashboard.internetcomputer.org/proposal/30392)
* [30078](https://dashboard.internetcomputer.org/proposal/30078)
* [29235](https://dashboard.internetcomputer.org/proposal/29235)
* [28784](https://dashboard.internetcomputer.org/proposal/28784)
* [27975](https://dashboard.internetcomputer.org/proposal/27975)
* [26833](https://dashboard.internetcomputer.org/proposal/26833)
* [25343](https://dashboard.internetcomputer.org/proposal/25343)
* [23633](https://dashboard.internetcomputer.org/proposal/23633)

# 0.8.4

## DFX

### feat: "rust" canister type

You can now declare "rust" canisters in dfx.json.
``` json
{
  "canisters": {
    "canister_name": {
      "type": "rust",
      "package": "crate_name",
      "candid": "path/to/canister_name.did"
    }
  }
}
```

Don't forget to place a `Cargo.toml` in your project root.
Then dfx will build the rust canister with your rust toolchain.
Please also make sure that you have added the WebAssembly compilation target.

``` bash
rustup target add wasm32-unknown-unknown
```

You can also create new dfx project with a default rust canister.

``` bash
dfx new --type=rust <project-name>
```

### chore: updating dfx new template

Updates dependencies to latest for Webpack, and updates config. Additionally simplifies environment variables for canister ID's in config.

Additionally adds some polish to the starter template, including a favicon and using more semantic html in the example app

### feat: environment variable overrides for executable pathnames

You can now override the location of any executable normally called from the cache by specifying
an environment variable. For example, DFX_ICX_PROXY_PATH will specify the path for `icx-proxy`.

### feat: `dfx deploy --mode=reinstall <canister>`

`dfx deploy` can now reinstall a single canister, controlled by a new `--mode=reinstall` parameter.
This is destructive (it resets the state of the canister), so it requires a confirmation
and can only be performed on a single canister at a time.

`dfx canister install --mode=reinstall <canister>` also requires the same confirmation,
and no longer works with `--all`.

## Replica

The included replica now supports canister_heartbeat.  This only works with rust canisters for the time being,
and does not work with the emulator (`dfx start --emulator`).

# 0.8.3

## DFX

### fix: ic-ref linux binary no longer references /nix/store

This means `dfx start --emulator` has a chance of working if nix is not installed.
This has always been broken, even before dfx 0.7.0.

### fix: replica and ic-starter linux binaries no longer reference /nix/store

This means `dfx start` will work again on linux.  This bug was introduced in dfx 0.8.2.

### feat: replaced --no_artificial_delay option with a sensible default.

The `--no-artificial-delay` option not being the default has been causing a lot of confusion.
Now that we have measured in production and already applied a default of 600ms to most subnets deployed out there,
we have set the same default for dfx and removed the option.

## Motoko

Updated Motoko from 0.6.10 to 0.6.11.

* Assertion error messages are now reproducible (#2821)

# 0.8.2

## DFX

### feat: dfx canister delete can now return cycles to a wallet or dank

By default `dfx canister delete` will return cycles to the default cycles wallet.
Cycles can be returned to a designated canister with `--withdraw-cycles-to-canister` and
cycles can be returned to dank at the current identity principal with `--withdraw-cycles-to-dank`
and to a designated principal with `--withdraw-cycles-to-dank-principal`.

### feat: dfx canister create now accepts multiple instances of --controller argument

It is now possible to create canisters with more than one controller by
passing multiple instances of the `--controller parameter to `dfx canister create`.

You will need to upgrade your wallet with `dfx wallet upgrade`, or `dfx wallet --network ic upgrade`

### feat: dfx canister update-settings now accepts multiple instance of --controller argument

It is now possible to configure a canister to have more than one controller by
passing multiple instances of the `--controller parameter to `dfx canister update-settings`.

### feat: dfx canister info and dfx canister status now display all controllers

### feat!: `dfx canister create --controller <controller>` named parameter

Breaking change: The controller parameter for `dfx canister create` is now passed as a named parameter,
rather than optionally following the canister name.

Old: `dfx canister create [canister name] [controller]`
New: `dfx canister create --controller <controller> [canister name]`

### fix: dfx now respects $DFX_CONFIG_ROOT when looking for legacy credentials

Previously this would always look in `$HOME/.dfinity/identity/creds.pem`.

### fix: changed dfx canister (create|update-settings) --memory-allocation limit to 12 GiB

Updated the maximum value for the --memory-allocation value to be 12 GiB (12,884,901,888 bytes)

## Cycles Wallet

- Module hash: 9183a38dd2eb1a4295f360990f87e67aa006f225910ab14880748e091248e086
- https://github.com/dfinity/cycles-wallet/commit/9ef38bb7cd0fe17cda749bf8e9bbec5723da0e95

### Added support for multiple controllers

You will need to upgrade your wallet with `dfx wallet upgrade`, or `dfx wallet --network ic upgrade`

## Replica

The included replica now supports public spec 0.18.0

* Canisters can now have more than one controller
* Adds support for 64-bit stable memory
* The replica now goes through an initialization sequence, reported in its status
as `replica_health_status`.  Until this reports as `healthy`, queries or updates will
fail.
** `dfx start --background` waits to exit until `replica_health_status` is `healthy`.
** If you run `dfx start` without `--background`, you can call `dfx ping --wait-healthy`
to wait until the replica is healthy.

## Motoko

Updated Motoko from 0.6.7 to 0.6.10

* add Debug.trap : Text -> None (motoko-base #288)
* Introduce primitives for `Int` ⇔ `Float` conversions (#2733)
* Fix crashing bug for formatting huge floats (#2737)

# 0.8.1

## DFX

### feat: dfx generate types command

``` bash
dfx generate
```

This new command will generate type declarations for canisters in dfx.json.

You can control what will be generated and how with corresponding configuration in dfx.json.

Under dfx.json → `canisters` → `<canister_name>`, developers can add a "declarations" config. Options are:

* "output" → directory to place declarations for that canister | default is `src/declarations/<canister_name>`

* "bindings" → [] list of options, ("js", "ts", "did", "mo") | default is "js", "ts", "did"

* "env_override" → a string that will replace process.env.\{canister_name_uppercase\}_CANISTER_ID in the "src/dfx/assets/language_bindings/canister.js" template.

js declarations output

* index.js (generated from "src/dfx/assets/language_bindings/canister.js" template)

* `<canister_name>.did.js` - candid js binding output

ts declarations output

  * `<canister_name>.did.d.ts` - candid ts binding output

did declarations output

  * `<canister_name>.did` - candid did binding output

mo declarations output

  * `<canister_name>.mo` - candid mo binding output

### feat: dfx now supports the anonymous identity

Use it with either of these forms:
``` bash
dfx identity use anonymous
dfx --identity anonymous ...
```

### feat: import default identities

Default identities are the pem files generated by `dfx identity new ...` which contain Ed25519 private keys.
They are located at `~/.config/dfx/identity/xxx/identity.pem`.
Now, you can copy such pem file to another computer and import it there.

``` bash
dfx identity new alice
cp ~/.config/dfx/identity/xxx/identity.pem alice.pem
# copy the pem file to another computer, then
dfx identity import alice alice.pem
```

Before, people can manually copy the pem files to the target directory to "import". Such workaround still works.
We suggest to use the `import` subcommand since it also validate the private key.

### feat: Can now provide a nonstandard wallet module with DFX_WALLET_WASM environment variable

Define DFX_WALLET_WASM in the environment to use a different wasm module when creating or upgrading the wallet.

## Asset Canister

### fix: trust full asset SHA-256 hashes provided by the caller

When the caller provides SHA-256 hashes (which dfx does), the asset canister will no longer
recompute these hashes when committing the changes.  These recomputations were causing
canisters to run out of cycles, or to attempt to exceed the maximum cycle limit per update.

# 0.8.0

The 0.8.0 release includes updates and fixes that are primarily internal to improve existing features and functions rather than user-visible.

## DFX

### fix: dfx identity set-wallet no longer requires --force when used with --network ic

This was intended to skip verification of the wallet canister on the IC network,
but ended up only writing to the wallets.json file if --force was passed.

### chore: updating dependencies

* Support for the latest version of the \{IC\} specification and replica.

* Updating to latest versions of Motoko, Candid, and agent-rs

### feat: Type Inference Update

* Changes to `dfx new` project template and JavaScript codegen to support type inference in IDE's

* Adding webpack dev server to project template

* Migration path documented at https://sdk.dfinity.org/docs/release-notes/0.8.0-rn.html

# 0.7.7

Breaking changes to frontend code generation, documented in 0.8.0

## DFX

### feat: deploy and canister install will now only upgrade a canister if the wasm actually changed

dfx deploy and dfx canister install now compare the hash of the already-installed module
with the hash of the built canister's wasm output.  If they are the same, they leave the canister
in place rather than upgrade it.  They will still synchronize assets to an asset canister regardless
of the result of this comparison.


# 0.7.6

## icx-proxy

The streaming callback mechanism now requires the following record structure for the token:
```
type StreamingCallbackToken = record {
    key: text;
    content_encoding: text;
    index: nat;
    sha256: opt blob;
};
```

Previously, the token could be a record with any set of fields.

# 0.7.2

## DFX

### fix: set default cycle balance to 3T

Change the default cycle balance of a canister from 10T cycles to 3T cycles.

## Cycles Wallet

- Module hash: 1404b28b1c66491689b59e184a9de3c2be0dbdd75d952f29113b516742b7f898
- https://github.com/dfinity/cycles-wallet/commit/e902708853ab621e52cb68342866d36e437a694b

### fix: It is no longer possible to remove the last controller.

Fixed an issue where the controller can remove itself from the list of controllers even if it's the only one,
leaving the wallet uncontrolled.
Added defensive checks to the wallet's remove_controller and deauthorize methods.

# 0.7.1

## DFX

### feat: sign request_status for update call

When using `dfx canister sign` to generate a update message, a corresponding
request_status message is also signed and append to the json as `signed_request_status`.
Then after sending the update message, the user can check the request_status using
`dfx canister send message.json --status`.

### fix: wallet will not proxy dfx canister call by default

Previously, `dfx canister call` would proxy queries and update calls via the wallet canister by default.
(There was the `--no-wallet` flag to bypass the proxy and perform the calls as the selected identity.)
However, this behavior had drawbacks, namely each `dfx canister call` was an inter-canister call
by default and calls would take a while to resolve. This fix makes it so that `dfx canister call` no longer
proxies via the wallet by default. To proxy calls via the wallet, you can do
`dfx canister --wallet=<wallet-id> call`.

### feat: add --no-artificial-delay to dfx replica and start

This change adds the `--no-artificial-delay` flag to `dfx start` and `dfx replica`.
The replica shipped with dfx has always had an artificial consensus delay (introduced to simulate
a delay users might see in a networked environment.) With this new flag, that delay can
be lessened. However, you might see increased CPU utilization by the replica process.

### feat: add deposit cycles and uninstall code

This change introduces the `deposit_cycles` and `uninstall_code` management canister
methods as dedicated `dfx canister` subcommands.

### fix: allow consistent use of canisters ids in canister command

This change updates the dfx commands so that they will accept either a canister name
(sourced from your local project) or a valid canister id.

# 0.7.0

## DFX

### feat: add output type to request-status

This change allows you to specify the format the return result for `dfx canister request-status`.

### fix: deleting a canister on a network removes entries for other networks

This change fixes a bug where deleting a canister on a network removed all other entries for
the canister in the canister_ids.json file.

### feat: point built-in `ic` network provider at mainnet

`--network ic` now points to the mainnet IC (as Sodium has been deprecated.)

### feat: add candid UI canister

The dedicated candid UI canister is installed on a local network when doing a `dfx canister install`
or `dfx deploy`.

### fix: Address already in use (os error 48) when issuing dfx start

This fixes an error which occurred when starting a replica right after stopping it.

### feat: ledger subcommands

dfx now supports a dedicated `dfx ledger` subcommand. This allows you to interact with the ledger
canister installed on the Internet Computer. Example commands include `dfx ledger account-id` which
prints the Account Identifier associated with your selected identity, `dfx ledger transfer` which
allows you to transfer ICP from your ledger account to another, and `dfx ledger create-canister` which
allows you to create a canister from ICP.

### feat: update to 0.17.0 of the Interface Spec

This is a breaking change to support 0.17.0 of the Interface Spec. Compute & memory allocation values
are set when creating a canister. An optional controller can also be specified when creating a canister.
Furthermore, `dfx canister set-controller` is removed, in favor of `dfx canister update-settings` which
allows the controller to update the controller, the compute allocation, and the memory allocation of the
canister. The freezing threshold value isn't exposed via dfx cli yet, but it may still be modified by
calling the management canister via `dfx canister call aaaaa-aa update-settings`

### feat: add wallet subcommands

dfx now supports a dedicated `dfx wallet` subcommand. This allows you to interact with the cycles wallet
associated with your selected identity. For example, `dfx wallet balance` to get the cycle balance,
`dfx wallet list-addresses` to display the associated controllers & custodians, and `dfx wallet send <destination> <amount>`
to send cycles to another wallet.

## Cycles Wallet

- Module Hash: a609400f2576d1d6df72ce868b359fd08e1d68e58454ef17db2361d2f1c242a1
- https://github.com/dfinity/cycles-wallet/commit/06bb256ca0738640be51cf84caaced7ea02ca29d

### feat: Use Internet Identity Service.

# 0.7.0-beta.5

## Cycles Wallet

- Module Hash: 3d5b221387875574a9fd75b3165403cf1b301650a602310e9e4229d2f6766dcc
- https://github.com/dfinity/cycles-wallet/commit/c3cbfc501564da89e669a2d9de810d32240baf5f

### feat: Updated to Public Interface 0.17.0

### feat: The wallet_create_canister method now takes a single record argument, which includes canister settings.

### fix: Return correct content type and encoding for non-gz files.

### fix: Updated frontend for changes to canister creation interface.

# 0.7.0-beta.3

## DFX

### fix: assets with an unrecognized file extension will use content-type "application/octet-stream"

# 0.7.0-beta.2

## DFX

### feat: synchronize assets rather than uploading even assets that did not change

DFX will now also delete assets from the container that do not exist in the project.
This means if you stored assets in the container, and they are not in the project,
dfx deploy or dfx install will delete them.

## Asset Canister

### Breaking change: change to store() method signature

- now takes arguments as a single record parameter
- must now specify content type and content encoding, and may specify the sha256

# 0.7.0-beta.1

## DFX

### fix: now deletes from the asset canister assets that no longer exist in the project

### feat: get certified canister info from read state #1514

Added `dfx canister info` command to get certified canister information. Currently this information is limited to the controller of the canister and the SHA256 hash of its Wasm module. If there is no Wasm module installed, the hash will be None.

## Asset Canister

### Breaking change: change to list() method signature

- now takes a parameter, which is an empty record
- now returns an array of records

### Breaking change: removed the keys() method

- use list() instead

# 0.7.0-beta.0

## DFX

### feat: webserver can now serve large assets

# 0.6.26

## DFX

### feat: add --no-wallet flag and --wallet option to allow Users to bypass Wallet or specify a Wallet to use for calls (#1476)

Added `--no-wallet` flag to `dfx canister` and `dfx deploy`. This allows users to call canister management functionality with their Identity as the Sender (bypassing their Wallet canister.)
Added `--wallet` option to `dfx canister` and `dfx deploy`. This allows users to specify a wallet canister id to use as the Sender for calls.
`--wallet` and `--no-wallet` conflict with each other. Omitting both will invoke the selected Identity's wallet canister to perform calls.

### feat: add canister subcommands `sign` and `send`

Users can use `dfx canister sign ...` to generated a signed canister call in a json file. Then `dfx canister send [message.json]` to the network.

Users can sign the message on an air-gapped computer which is secure to host private keys.

#### Note

* `sign` and `send` currently don't proxy through wallet canister. Users should use the subcommands with `dfx canister --no-wallet sign ...`.

* The `sign` option `--expire-after` will set the `ingress_expiry` to a future timestamp which is current plus the duration.
Then users can send the message during a 5 minutes time window ending in that `ingress_expiry` timestamp. Sending the message earlier or later than the time window will both result in a replica error.

### feat: implement the HTTP Request proposal in dfx' bootstrap webserver. +
And add support for http requests in the base storage canister (with a default to `/index.html`).

This does not support other encodings than `identity` for now (and doesn't even return any headers). This support will be added to the upgraded asset storage canister built in #1482.

Added a test that uses `curl localhost` to test that the asset storage AND the webserver properly support the http requests.

This commit also upgrades tokio and reqwest in order to work correctly. There are also _some_ performance issues noted (this is slower than the `icx-http-server` for some reason), but those are not considered criticals and could be improved later on.

Renamed the `project_name` in our own generated assets to `canister_name`, for things that are generated during canister build (and not project generation).

### feat: add support for ECDSA on secp256k1

You can now a generate private key via OpenSSL or a simlar tool, import it into dfx, and use it to sign an ingress message.

``` bash
openssl ecparam -name secp256k1 -genkey -out identity.pem
dfx identity import <name> identity.pem
dfx identity use <name>
dfx canister call ...
```

## Asset Canister

### feat: The asset canister can now store assets that exceed the message ingress limit (2 MB)

* Please note that neither the JS agent nor the HTTP server have been updated yet to server such large assets.
* The existing interface is left in place for backwards-compatibility, but deprecated:
** retrieve(): use get() and get_chunk() instead
** store(): use create_batch(), create_chunk(), and commit_batch() instead
** list(): use keys() instead

# 0.6.25

## DFX

- feat: dfx now provides `CANISTER_ID_<canister_name>` environment variables for all canisters to "npm build" when building the frontend.

## Agents

### Rust Agent

- feat: AgentError due to request::Error will now include the reqwest error message
in addition to "Could not reach the server"
- feat: Add secp256k1 support (dfx support to follow)

# 0.6.24

## DFX

- feat: add option to specify initial cycles for newly created canisters (#1433)

Added option to `dfx canister create` and `dfx deploy` commands: `--with-cycles <with-cycles>`.
This allows the user to specify the initial cycle balance of a canister created by their wallet.
This option is a no-op for the Sodium network.

``` bash
dfx canister create --with-cycles 8000000000 some_canister
dfx deploy --with-cycles 8000000000
```

Help string:
```
Specifies the initial cycle balance to deposit into the newly
created canister. The specified amount needs to take the
canister create fee into account. This amount is deducted
from the wallet's cycle balance
```

- feat: install `dfx` by version or tag (#1426)

This feature adds a new dfx command `toolchain` which have intuitive subcommands.
The toolchain specifiers can be a complete version number, major minor version, or a tag name.

``` bash
dfx toolchain install 0.6.24 # complete version
dfx toolchain install 0.6    # major minor
dfx toolchain install latest # tag name
dfx toolchain default latest
dfx toolchain list
dfx toolchain uninstall latest
```

- fix: onboarding related fixups (#1420)

Now that the Mercury Alpha application subnetwork is up and we are getting ready to onboard devs, the dfx error message for wallet creation has changed:
For example,
``` bash
dfx canister --network=alpha create hello
Creating canister "hello"...
Creating the canister using the wallet canister...
Creating a wallet canister on the alpha network.
Unable to create a wallet canister on alpha:
The Replica returned an error: code 3, message: "Sender not authorized to use method."
Wallet canisters on alpha may only be created by an administrator.
Please submit your Principal ("dfx identity get-principal") in the intake form to have one created for you.
```

- feat: add deploy wallet subcommand to identity (#1414)

This feature adds the deploy-wallet subcommand to the dfx identity.
The User provides the ID of the canister onto which the wallet Wasm is deployed.

``` bash
dfx identity deploy-wallet --help
dfx-identity-deploy-wallet
Installs the wallet Wasm to the provided canister id

USAGE:
    dfx identity deploy-wallet <canister-id>

ARGS:
    <canister-id>    The ID of the canister where the wallet Wasm will be deployed

FLAGS:
    -h, --help       Prints help information
    -V, --version    Prints version information
```

# 0.6.22

## DFX

- feat: dfx call random value when argument is not provided (#1376)

- fix: canister call can take canister ids for local canisters even if … (#1368)
- fix: address panic in dfx replica command (#1338)
- fix: dfx new webpack.config.js does not encourage running 'js' through ts-… (#1341)

## Sample apps

- There have been updates, improvements, and new sample apps added to the [examples](https://github.com/dfinity/examples/tree/master/motoko) repository.

    All of Motoko sample apps in the [examples](https://github.com/dfinity/examples/tree/master/motoko) repository have been updated to work with the latest release of the SDK.

    There are new sample apps to illustrate using arrays ([Quicksort](https://github.com/dfinity/examples/tree/master/motoko/quicksort)) and building create/read/update/delete (CRUD) operations for a web application [Superheroes](https://github.com/dfinity/examples/tree/master/motoko/superheroes).

- The [LinkedUp](https://github.com/dfinity/linkedup) sample application has been updated to work with the latest release of Motoko and the SDK.

## Motoko

## Agents

## Canister Development Kit (CDK)<|MERGE_RESOLUTION|>--- conflicted
+++ resolved
@@ -2,13 +2,12 @@
 
 # UNRELEASED
 
-<<<<<<< HEAD
 ### feat: added a dev mode to `.ic-assets.json5`
 
 When uploading assets to a local dev replica, the `Strict-Transport-Security` header and the `upgrade-insecure-requests` directive of the `Content-Security-Policy` header will now be stripped out. This permits loading `http://` pages in Safari and other browsers that do not treat localhost specially for this directive.
 
 A new field in `.ic-assets.json5`, `disable_secure_headers_in_dev_mode`, can be set to `false` to disable this behavior.
-=======
+
 ### fix: `dfx deploy --by-proposal` no longer sends chunk data in ProposeCommitBatch
 
 Recently we made `dfx deploy` include some chunk data in CommitBatch, in order to streamline
@@ -25,7 +24,6 @@
 ### feat: `dfx start --pocketic` supports `--force` and shared networks.
 
 `dfx start --pocketic` is now compatible with `--force` and shared networks.
->>>>>>> 8f8f45c9
 
 ### feat: error when using insecure identity on mainnet
 
