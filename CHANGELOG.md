# dfx changelog

# UNRELEASED

## DFX

<<<<<<< HEAD
### feat: sns config validate

There is a new command that verifies that an SNS initialization config is valid.
=======
### feat: sns config create

There is a new command that creates an sns config template.
>>>>>>> 568a04f1

### fix: remove $ from wasms dir

The wasms dir path had a $ which is unwanted and now gone.

### fix: Correct wasm for the SNS swap canister

Previously the incorrect wasm canister was installed.

### fix: Use NNS did files that matches the wasms

Previously the did files and wasms could be incompatible.

### fix: allow users to skip compatibility check if parsing fails

### feat: canister HTTP support is now enabled by default.

`dfx start` and `dfx replica` now ignore the `--enable-canister-http` parameter.

You can still disable the canister http feature through configuration:
- ~/.config/dfx/networks.json: `.local.canister_http.enabled=false`
- dfx.json (project-specific networks) : `.networks.local.canister_http.enabled=false`

### feat: custom canister `wasm` field can now specify a URL from which to download

Support for a URL in the `candid` field is coming soon.

### feat: deploy NNS canisters

A developer is now able to install NNS canisters, including back end canisters such as ledger and governance, and front end canisters such as nns-dapp and internet-identity, on their local DFX server.  Usage:
```
dfx start --clean --background
dfx nns install
```

### feat: generate secp256k1 keys by default

When creating a new identity with `dfx identity new`, whereas previously it would have generated an Ed25519 key, it now generates a secp256k1 key. This is to enable users to write down a BIP39-style seed phrase, to recover their key in case of emergency, which will be printed when the key is generated and can be used with a new `--seed-phrase` flag in `dfx identity import`. `dfx identity import` is however still capable of importing an Ed25519 key.

### chore: update Candid UI canister with commit 528a4b04807904899f67b919a88597656e0cd6fa

* Allow passing did files larger than 2KB.
* Better integration with Motoko Playground.

### feat: simplify verification of assets served by asset canister

* SHA256 hashes of all assets are displayed when deploying the asset canister.
* A query method is added to the asset canister that returns the entire asset hash tree together with the certificate containing the certified variables of the asset canister.

### breaking change: dfx canister update-settings --compute-allocation always fails

See https://forum.dfinity.org/t/fixing-incorrect-compute-allocation-fee/14830

Until the rollout is complete, `dfx canister update-settings --compute-allocation <N>`
will fail with an error from the replica such as the following:
```
The Replica returned an error: code 1, message: "Canister requested a compute allocation of 1% which cannot be satisfied because the Subnet's remaining compute capacity is 0%"
```

### fix: For default node starter template: copy `ic-assets.json5` file from `src` to `dist`

### fix: For `dfx start --clean --background`, the background process no longer cleans a second time.

### refactor: Move replica URL functions into a module for reuse

The running replica port and url are generally useful information. Previously the code to get the URL was embedded in the network proxy code. This moves it out into a library for reuse.

### chore: Frontend canister build process no longer depends on `dfx` or `ic-cdk-optimizer`

Instead, the build process relies on `ic-wasm` to provide candid metadata for the canister, and
shrinking the canister size by stripping debug symbols and unused fuctions.
Additionally, after build step, the `.wasm` file is archived with `gzip`. 

### chore: Move all `frontend canister`-related code into the SDK repo

| from (`repository` `path`)                  | to (path in `dfinity/sdk` repository)          | summary                                                                                     |
|:--------------------------------------------|:-----------------------------------------------|:--------------------------------------------------------------------------------------------|
| `dfinity/cdk-rs` `/src/ic-certified-assets` | `/src/canisters/frontend/ic-certified-asset`   | the core of the frontend canister                                                           |
| `dfinity/certified-assets` `/`              | `/src/canisters/frontend/ic-frontend-canister` | wraps `ic-certified-assets` to build the canister wasm                                      |
| `dfinity/agent-rs` `/ic-asset`              | `/src/canisters/frontend/ic-asset`             | library facilitating interactions with frontend canister (e.g. uploading or listing assets) |
| `dfinity/agent-rs` `/icx-asset`             | `/src/canisters/frontend/icx-asset`            | CLI executable tool - wraps `ic-asset`                                                      |

### feat: use JSON5 file format for frontend canister asset configuration

Both `.ic-assets.json` and `.ic-assets.json5` are valid filenames config filename, though both will get parsed
as if they were [JSON5](https://json5.org/) format. Example content of the `.ic-assets.json5` file:
```json5
// comment
[
  {
    "match": "*", // comment
    /*
    keys below not wrapped in quotes
*/  cache: { max_age: 999 }, // trailing comma 
  },
]
```
- Learn more about JSON5: https://json5.org/

### fix: Update nns binaries unless `NO_CLOBBER` is set

Previously existing NNS binaries were not updated regardless of the `NO_CLOBBER` setting.

### feat!: Support installing canisters not in dfx.json

`install_canister_wasm` used to fail if installing a canister not listed in dfx.json.  This use case is now supported.

### feat: print the dashboard URL on startup

When running `dfx start` or `dfx replica`, the path to the dashboard page is now printed.

### feat!: changed the default port of the shared local network from 8000 to 4943.

This is so dfx doesn't connect to a project-specific network instead of the local shared network.

In combination with the "system-wide dfx start" feature, there is a potential difference to be aware of with respect to existing projects.

Since previous versions of dfx populate dfx.json with a `networks.local` definition that specifies port 8000, the behavior for existing projects won't change.

However, if you've edited dfx.json and removed the `networks.local` definition, the behavior within the project will change: dfx will connect to the shared local network on port 4943 rather than to the project-specific network on port 8000.  You would need to edit webpack.config.js to match.  If you have scripts, you can run the new command `dfx info webserver-port` from the project directory to retrieve the port value.

### feat!: "system-wide dfx start"

By default, dfx now manages the replica process in a way that is independent of any given dfx project.  We've called this feature "system-wide dfx", even though it's actually specific to your user
(storing data files under $HOME), because we think it communicates the idea adequately.

The intended benefits:
- deploying dapps from separate projects alongside one another, similar to working with separate dapps on mainnet
- run `dfx start` from any directory
- run `dfx stop` from any directory, rather than having to remember where you last ran `dfx start`

We're calling this the "shared local network."  `dfx start` and `dfx stop` will manage this network when run outside any project directory, or when a project's dfx.json does not define the `local` network.  The dfx.json template for new projects no longer defines any networks.

We recommend that you remove the `local` network definition from dfx.json and instead use the shared local network.  As mentioned above, doing so will make dfx use port 4943 rather than port 8000.

See [Local Server Configuration](docs/cli-reference/dfx-start.md#local-server-configuration) for details.

dfx now stores data and control files in one of three places, rather than directly under `.dfx/`:
- `.dfx/network/local` (for projects in which dfx.json defines the local network)
- `$HOME/.local/share/dfx/network/local` (for the shared local network on Linux)
- `$HOME/Library/Application Support/org.dfinity.dfx/network/local` (for the shared local network on MacOS)

There is also a new configuration file: `$HOME/.config/dfx/networks.json`.  Its [schema](docs/networks-json-schema.json) is the same as the `networks` element in dfx.json.  Any networks you define here will be available from any project, unless a project's dfx.json defines a network with the same name.  See [The Shared Local Network](docs/cli-reference/dfx-start.md#the-shared-local-network) for the default definitions that dfx provides if this file does not exist or does not define a `local` network.

### feat: added command `dfx info`

#### feat: `dfx info webserver-port`

This displays the port that the icx-proxy process listens on, meaning the port to connect to with curl or from a web browser.

#### #feat: `dfx info replica-rev`

This displays the revision of the replica bundled with dfx, which is the same revision referenced in replica election governance proposals.

### feat: added ic-nns-init, ic-admin, and sns executables to the binary cache

### fix: improved responsiveness of `greet` method call in default Motoko project template

`greet` method was marked as an `update` call, but it performs no state updates. Changing it to `query` call will result in faster execution.

### feat: dfx schema --for networks

The `dfx schema` command can now display the schema for either dfx.json or for networks.json.  By default, it still displays the schema for dfx.json.

```bash
dfx schema --for networks
```

### feat: createActor options accept pre-initialized agent

If you have a pre-initialized agent in your JS code, you can now pass it to createActor's options. Conflicts with the agentOptions config - if you pass both the agent option will be used and you will receive a warning.

```js
const plugActor = createActor(canisterId, {
  agent: plugAgent
})
```

### feat!: option for nodejs compatibility in dfx generate

Users can now specify `node_compatibility: true` in `declarations`. The flag introduces `node.js` enhancements, which include importing `isomorphic-fetch` and configuring the default actor with `isomorphic-fetch` and `host`.

```json
// dfx.json
"declarations": {
  "output": "src/declarations",
  "node_compatibility": true
}
```

#### JS codegen location deprecation

DFX new template now uses `dfx generate` instead of `rsync`. Adds deprecation warning to `index.js` in `.dfx/<network-name>/<canister-name>` encouringing developers to migrate to the `dfx generate` command instead. If you have a `package.json` file that uses `rsync` from `.dfx`, consider switching to something like this:

```json
"scripts": {
  "build": "webpack",
  "prebuild": "npm run generate",
  "start": "webpack serve --mode development --env development",
  "prestart": "npm run generate",
  // It's faster to only generate canisters you depend on, omitting the frontend canister
  "generate": "dfx generate hello_backend"
},
```

### feat: simple cycles faucet code redemption

Using `dfx wallet --network ic redeem-faucet-coupon <my coupon>` faucet users have a much easier time to redeem their codes.
If the active identity has no wallet configured, the faucet supplies a wallet to the user that this command will automatically configure.
If the active identity has a wallet configured already, the faucet will top up the existing wallet.

Alternative faucets can be used, assuming they follow the same interface. To direct dfx to a different faucet, use the `--faucet <alternative faucet id>` flag.
The expected interface looks like the following candid functions:
``` candid
redeem: (text) -> (principal);
redeem_to_wallet: (text, principal) -> (nat);
```
The function `redeem` takes a coupon code and returns the principal to an already-installed wallet that is controlled by the identity that called the function.
The function `redeem_to_wallet` takes a coupon code and a wallet (or any other canister) principal, deposits the cycles into that canister and returns how many cycles were deposited.

### feat: disable automatic wallet creation on non-ic networks

By default, if dfx is not running on the `ic` (or networks with a different name but the same configuration), it will automatically create a cycles wallet in case it hasn't been created yet.
It is now possible to inhibit automatic wallet creation by setting the `DFX_DISABLE_AUTO_WALLET` environment variable.

### fix!: removed unused --root parameter from dfx bootstrap

### feat: canister installation now waits for the replica

When installing a new WASM module to a canister, DFX will now wait for the updated state (i.e. the new module hash) to be visible in the replica's certified state tree before proceeding with post-installation tasks or producing a success status.

### feat!: remove `dfx config`

`dfx config` has been removed. Please update Bash scripts to use `jq`, PowerShell scripts to use `ConvertTo-Json`, nushell scripts to use `to json`, etc.

### feat: move all the flags to the end

Command flags have been moved to a more traditional location; they are no longer positioned per subcommand, but instead are able to be all positioned after the final subcommand. In prior versions, a command might look like:
```bash
dfx --identity alice canister --network ic --wallet "$WALLET" create --all
```
This command can now be written:
```bash
dfx canister create --all --network ic --wallet "$WALLET" --identity alice
```
The old syntax is still available, though, so you don't need to migrate your scripts.

### feat!: changed update-settings syntax

When using `dfx canister update-settings`, it is easy to mistake `--controller` for `--add-controller`. For this reason `--controller` has been renamed to `--set-controller`.

### feat!: removed the internal webserver

This is a breaking change.  The only thing this was still serving was the /_/candid endpoint.  If you need to retrieve the candid interface for a local canister, you can use `dfx canister metadata <canister> candid:service`.

### fix: dfx wallet upgrade: improved error messages:

- if there is no wallet to upgrade
- if trying to upgrade a local wallet from outside of a project directory

### fix: canister creation cost is 0.1T cycles

Canister creation fee was calculated with 1T cycles instead of 0.1T.

### fix: dfx deploy and dfx canister install write .old.did files under .dfx/

When dfx deploy and dfx canister install upgrade a canister, they ensure that the
new candid interface is compatible with the previous candid interface.  They write
a file with extension .old.did that contains the previous interface.  In some
circumstances these files could be written in the project directory.  dfx now
always writes them under the .dfx/ directory.

### fix: dfx canister install now accepts arbitrary canister ids

This fixes the following error:
``` bash
> dfx canister install --wasm ~/counter.wasm eop7r-riaaa-aaaak-qasxq-cai
Error: Failed while determining if canister 'eop7r-riaaa-aaaak-qasxq-cai' is remote on network 'ic'.
Caused by: Failed while determining if canister 'eop7r-riaaa-aaaak-qasxq-cai' is remote on network 'ic'.
  Failed to figure out if canister 'eop7r-riaaa-aaaak-qasxq-cai' has a remote id on network 'ic'.
    Invalid argument: Canister eop7r-riaaa-aaaak-qasxq-cai not found in dfx.json
```

### feat: allow replica log level to be configured

It is now possible to specify the replica's log level. Possible values are `critical`, `error`, `warning`, `info`, `debug`, and `trace`.
The log level defaults to the level 'error'. Debug prints (e.g. `Debug.print("...")` in Motoko) still show up in the console.
The log level can be specified in the following places (See [system-wide dfx start](#feat-system-wide-dfx-start) for more detailed explanations on the network types):
- In file `networks.json` in the field `<network name>.replica.log_level` for shared networks.
- In file `dfx.json` in the field `networks.<network name>.replica.log_level` for project-specific networks.
- In file `dfx.json` in the field `defaults.replica.log_level` for project-specific networks. Requires a project-specific network to be run, otherwise this will have no effect.

### feat: enable canister sandboxing

Canister sandboxing is enabled to be consistent with the mainnet.

### chore: dfx ledger account-id --of-canister also accepts principal

It is now possible to do e.g. `dfx ledger account-id --of-canister fg7gi-vyaaa-aaaal-qadca-cai` as well as `dfx ledger account-id --of-canister my_canister_name` when checking the ledger account id of a canister.
Previously, dfx only accepted canister aliases and produced an error message that was hard to understand.

### chore: dfx canister deposit-cycles uses default wallet if none is specified

Motivated by [this forum post](https://forum.dfinity.org/t/dfx-0-10-0-dfx-canister-deposit-cycles-returns-error/13251/6).

### fix: print links to cdk-rs docs in dfx new

### fix: Small grammar change to identity password decryption prompt

The prompt for entering your passphrase in order to decrypt an identity password read:
    "Please enter a passphrase for your identity"
However, at that point, it isn't "a" passphrase.  It's either your passphrase, or incorrect.
Changed the text in this case to read:
    "Please enter the passphrase for your identity"

### chore: add retry logic to dfx download script

## Dependencies

### Replica

Updated replica to elected commit 999f7cc6bbe17abdb7b7a1eab73840a94597e363.
This incorporates the following executed proposals:

* [78693](https://dashboard.internetcomputer.org/proposal/78693)
* [77589](https://dashboard.internetcomputer.org/proposal/77589)
* [76228](https://dashboard.internetcomputer.org/proposal/76228)
* [75700](https://dashboard.internetcomputer.org/proposal/75700)
* [75109](https://dashboard.internetcomputer.org/proposal/75109)
* [74395](https://dashboard.internetcomputer.org/proposal/74395)
* [73959](https://dashboard.internetcomputer.org/proposal/73959)
* [73714](https://dashboard.internetcomputer.org/proposal/73714)
* [73368](https://dashboard.internetcomputer.org/proposal/73368)
* [72764](https://dashboard.internetcomputer.org/proposal/72764)

### ic-ref

Updated ic-ref to 0.0.1-1fba03ee
- introduce awaitKnown
- trivial implementation of idle_cycles_burned_per_day

### Updated Motoko to 0.7.0

### Cycles wallet

- Module hash: b944b1e5533064d12e951621d5045d5291bcfd8cf9d60c28fef02c8fdb68e783
- https://github.com/dfinity/cycles-wallet/commit/fa86dd3a65b2509ca1e0c2bb9d7d4c5be95de378

# 0.11.2

## DFX

### fix: disable asset canister redirection of all HTTP traffic from `.raw.ic0.app` to `.ic0.app`

### fix: disable asset canister's ETag HTTP headers

The feature is not yet implemented on `icx-proxy`-level, and is causing 500 HTTP response for some type of assets every second request.

# 0.11.1

## DFX

### fix: dfx now only adds candid:service metadata to custom canisters that have at least one build step

This way, if a canister uses a premade canister wasm, dfx will use it as-is.

### fix: "canister alias not defined" in the Motoko language server

It is now possible to develop multiple-canister projects using the [Motoko VSCode extension](https://marketplace.visualstudio.com/items?itemName=dfinity-foundation.vscode-motoko).

### fix: improve browser compatibility for the JavaScript language binding

Patches a JavaScript language binding compatibility issue encountered in web browsers which do not support the (?.) operator.

### feat: print dfx.json schema

dfx is now capable of displaying the schema for `dfx.json`. You can see the schema by running `dfx schema` or write the schema to a file with `dfx schema --outfile path/to/file/schema.json`.

### feat: support for configuring assets in assets canister
- The `.ic-assets.json` file should be placed inside directory with assets, or its subdirectories. Multiple config files can be used (nested in subdirectories). Example of `.ic-assets.json` file format:
``` json
[
    {
        "match": ".*",
        "cache": {
            "max_age": 20
        },
        "headers": {
            "X-Content-Type-Options": "nosniff"
        },
        "ignore": false
    },
    {
        "match": "**/*",
        "headers": null
    },
    {
        "match": "file.json",
        "ignore": true
    }
]
```
- Configuring assets works only during asset creation - any changes to `.ic-assets.json` files won't have any effect effect for assets that have already been created. We are working on follow up implementation with improvements to handle updating these properties.
- `headers` from multiple applicable rules are being stacked/concatenated, unless `null` is specified, which resets/empties the headers.
- Both `"headers": {}` and absence of `headers` field don't have any effect on end result.
- Valid JSON format is required, i.e. the array of maps, `match` field is required. Only the following fields are accepted: `cache`, `ignore`, `headers`, `match`. The glob pattern has to be valid.
- The way matching rules work:
  1. The most deeply nested config file takes precedence over the one in parent dir. In other words, properties from a rule matching a file in a subdirectory override properties from a rule matching a file in a parent directory
  2. Order of rules within file matters - last rule in config file takes precedence over the first one

- The way `ignore` field works:
  1. By default, files that begin with a `.` are ignored, while all other files are included.
  2. The `.ignore` field overrides this, if present.
  3. If a directory is ignored, file and directories within it cannot be un-ignored.
  4. A file can be ignored and un-ignored many times, as long as any of its parent directories haven't been ignored.


### fix: Allow `dfx deploy` to not take arguments for canisters not being installed

A longstanding bug with `dfx deploy` is that if an installation is skipped (usually an implicitly included dependency), it still requires arguments even if the installed canister doesn't. As of this release that bug is now fixed.

### feat: Add additional logging from bitcoin canister in replica.

Configures the replica to emit additional logging from the bitcoin canister whenever the bitcoin feature is enabled. This helps show useful information to developers, such as the bitcoin height that the replica currently sees.

### fix: make `build` field optional for custom canisters

Prior to 0.11.0, a custom canister's `build` field could be left off if `dfx build` was never invoked. To aid in deploying prebuilt canisters, this behavior is now formalized; omitting `build` is equivalent to `build: []`.

### feat: Use `--locked` for Rust canisters

`dfx build`, in Rust canisters, now uses the `--locked` flag when building with Cargo. To offset this, `dfx new --type rust` now runs `cargo update` on the resulting project.

### feat: Enable threshold ecdsa signature

ECDSA signature signing is now enabled by default in new projects, or by running `dfx start --clean`.
A test key id "Secp256k1:dfx_test_key" is ready to be used by locally created canisters.

## Dependencies

### Updated `agent-rs` to 0.20.0

### Updated `candid` to 0.7.15

### Replica

Updated replica to elected commit 6e86169e98904047833ba6133e5413d2758d90eb.
This incorporates the following executed proposals:

* [72225](https://dashboard.internetcomputer.org/proposal/72225)
* [71669](https://dashboard.internetcomputer.org/proposal/71669)
* [71164](https://dashboard.internetcomputer.org/proposal/71164)
* [70375](https://dashboard.internetcomputer.org/proposal/70375)
* [70002](https://dashboard.internetcomputer.org/proposal/70002)

# 0.11.0

## DFX

### feat: renamed canisters in new projects to <project>_frontend and <project>_backend

The names of canisters created for new projects have changed.
After `dfx new <project>`, the canister names are:

- `<project>_backend` (previously `<project>`)
- `<project>_frontend` (previously `<project>_assets`)

### feat: Enable threshold ecdsa signature

### feat: new command: dfx canister metadata <canister> <name>

For example, to query a canister's candid service definition: `dfx canister metadata hello_backend candid:service`

### refactor: deprecate /_/candid internal webserver

The dfx internal webserver now only services the /_/candid endpoint.  This
is now deprecated.  If you were using this to query candid definitions, you
can instead use `dfx canister metadata`.

### refactor: optimize from ic-wasm

Optimize Rust canister WASM module via ic-wasm library instead of ic-cdk-optimizer. A separate installation of ic-cdk-optimizer is no longer needed.

The actual optimization was kept the same.

### feat: Read dfx canister call argument from a file or stdin

Enables passing large arguments that cannot be passed directly in the command line using the `--argument-file` flag. For example:
 * Named file: `dfx canister call --argument-file ./my/argument/file.txt my_canister_name greet`
 * Stdin: `echo '( null )' | dfx canister call --argument-file - my_canister_name greet`

### fix: Use default setting for BTC adapter idle seconds

A lower threshold was no longer necessary.

### feat: Allow users to configure logging level of bitcoin adapter

The bitcoin adapter's logging can be very verbose if debug logging is enabled, making it difficult to make sense of what's going on. On the other hand, these logs are useful for triaging problems.

To get the best of both worlds, this release adds support for an additional configuration option in dfx.json:

    "bitcoin": {
      "enabled": true,
      "nodes": ["127.0.0.1:18444"],
      "log_level": "info" <------- users can now configure the log level
    }

By default, a log level of "info" is used, which is relatively quiet. Users can change it to "debug" for more verbose logging.

### chore: update Candid UI canister with commit bffa0ae3c416e8aa3c92c33722a6b1cb31d0f1c3

This includes the following changes:

* Fetch did file from canister metadata
* Better flamegraph support
* Fix bigint error for vec nat8 type

### feat: dfx will look up the port of the running webserver from .dfx/webserver-port, if present

After `dfx start --host 127.0.0.1:0`, the dfx webserver will listen on an ephemeral port.  It stores the port value in .dfx/webserver-port.  dfx will now look for this file, and if a port is contained within, use that port to connect to the dfx webserver.

### fix: dfx commands once again work from any subdirectory of a dfx project

Running `dfx deploy`, `dfx canister id`, `dfx canister call` and so forth work as expected
if run from within any subdirectory of a dfx project.  Previously, this would create
canister_ids.json or .dfx/local/canister_ids.json within the subdirectory.

### feat: Post-installation tasks

You can now add your own custom post-installation/post-deployment tasks to any canister type. The new `post-install` key for canister objects in `dfx.json` can be a command or list of commands, similar to the `build` key of `custom` canisters, and receives all the same environment variables. For example, to replicate the upload task performed with `assets` canisters, you might set `"post-install": "icx-asset sync $CANISTER_ID dist"`.

### feat: assets are no longer copied from source directories before being uploaded to asset canister

Assets are now uploaded directly from their source directories, rather than first being copied
to an output directory.

If you're using `dfx deploy`, you won't see any change in functionality.  If you're running
`dfx canister install --mode=upgrade`, changed files in asset source directories will
be detected and uploaded even without an intervening `dfx build`.

### fix: Added src/declarations to .gitignore for new projects

### fix: remove deprecated candid path environment variable

The environment variable format `CANISTER_CANDID_{name}`, used in Rust projects, was deprecated in 0.9.2, to be unified with the variables `CANISTER_CANDID_PATH_{name}` which are used in other project types. It has now been removed. Note that you will need to update `ic-cdk-macros` if you use the `#[import]` macro.

### feat: deprecate `dfx config` for removal

The `dfx config` command has several issues and is ultimately a poor replacement for [`jq`](https://stedolan.github.io/jq). The command is being deprecated, and will be removed in a later release; we recommend switching to `jq` or similar tools (e.g. `ConvertTo-Json` in PowerShell, `to json` in nushell, etc.)

### feat: Better build scripts for type:custom

Build scripts now always receive a CWD of the DFX project root, instead of wherever `dfx` was invoked from, and a bare script `script.sh` can be specified without needing to prefix with `./`.

### feat: rust, custom, and asset canisters now include candid:service metadata

Motoko canisters already included this metadata.

Also added this metadata to the asset canister wasm, which will cause the next deploy to
install this new version.

### feat: Add safeguard to freezing threshold

Some developers mistakenly think that the freezing threshold is measured in cycles, but it is actually measured in seconds. To stop them from accidentally freezing their canisters, setting a freezing threshold above 50M seconds (~1.5 years) now requires a confirmation.

### fix: restores assets to webpack devserver

### chore: updates webpack dependencies for dfx new project

Resolves an issue where `webpack-cli` was was breaking when users tried to run `npm start` in a fresh project. For affected users of 0.10.1, you can resolve this issue manually by running `npm install webpack@latest webpack-cli@latest terser-webpack-plugin@latest`.

### feat: Support for new ledger notify function

Ledger 7424ea8 deprecates the existing `notify` function with a switch parameter between creating and topping up a canister, and introduces two
functions for doing the same. This should *mostly* be invisible to users, except that previously, if `dfx ledger create-canister` or `dfx ledger top-up`
failed, you would call `dfx ledger notify` after correcting the issue. In order to support the change, this command has been changed to two subcommands:
`dfx ledger notify create-canister` and `dfx ledger notify top-up`.

### feat: `--from-subaccount`

Previously, the ledger commands assumed all transfers were made from the default subaccount for the identity principal. This feature adds a `--from-subaccount` flag to `dfx ledger transfer`, `dfx ledger create-canister`, and `dfx ledger top-up`, to enable making transfers from a selected subaccount. A `--subaccount` flag is also added to `dfx ledger balance` for convenience. Subaccounts are expected as 64-character hex-strings (i.e. 32 bytes).

### feat: cargo audit when building rust canisters

When a canister with type `rust` is built and `cargo-audit` is installed, dfx will now check for vulnerabilities in the dependencies. If a vulnerability is found, dfx will recommend that the user update to a version without known vulnerabilities.

### fix: Freezing Threshold now documented

Calls made to retrieve the help output for `canister update-settings` was missing the `freezing-threshold` parameter.

### chore: warnings and errors are more visible

`WARN` and `ERROR` messages are now clearly labelled as such, and the labels are colored accordingly.
This is now included when running `dfx canister update-settings -h`.

### fix: canister call uses candid file if canister type cannot be determined

The candid file specified in the field `canisters.<canister name>.candid` of dfx.json, or if that not exists `canisters.<canister name>.remote.candid`, is now used when running `dfx canister call`, even when dfx fails to determine the canister type.

### fix: btc/canister http adapter socket not found by replica after restart

After running `dfx start --enable-bitcoin` twice in a row (stopping dfx in between), the second
launched replica would fail to connect to the btc adapter.  This is because ic-starter
does not write a new configuration file if one already exists, so the configuration file
used by the replica referred to one socket path, while dfx passed a different socket path
to the btc adapter.

Now dfx reuses the previously-used unix domain socket path, for both the btc adapter
and for the canister http adapter.

### fix: dfx stop now waits until dfx and any child processes exit

Previously, `dfx stop` would send the TERM signal to the running dfx and its child processes,
and then exit immediately.

This avoids interference between a dfx process performing cleanup at shutdown and
a dfx process that is starting.

### fix: dfx ping no longer creates a default identity

dfx ping now uses the anonymous identity, and no longer requires dfx.json to be present.


### fix: Initialize replica with bitcoin regtest flag

When the bitcoin feature is enabled, dfx was launching the replica with the "bitcoin_testnet" feature.
The correct feature to use is "bitcoin_regtest".

### dfx bootstrap now looks up the port of the local replica

`dfx replica` writes the port of the running replica to one of these locations:

- .dfx/replica-configuration/replica-1.port
- .dfx/ic-ref.port

`dfx bootstrap` will now use this port value, so it's no longer necessary to edit dfx.json after running `dfx replica`.

### feat: dfx.json local network settings can be set on the local network, rather than defaults

In `dfx.json`, the `bootstrap`, `bitcoin`, `canister_http`, and `replica` settings can
now be specified on the local network, rather than in the `defaults` field.
If one of these four fields is set for the local network, the corresponding field
in `defaults` will be ignored.

Example:
``` json
{
  "networks": {
    "local": {
      "bind": "127.0.0.1:8000",
      "canister_http": {
        "enabled": true
      }
    }
  }
}
```

## Dependencies

### Rust Agent

Updated agent-rs to 0.18.0

### Motoko

Updated Motoko from 0.6.28 to 0.6.29.

### Replica

Updated replica to elected commit 8993849de5fab76e796d67750facee55a0bf6649.
This incorporates the following executed proposals:

* [69804](https://dashboard.internetcomputer.org/proposal/69804)
* [67990](https://dashboard.internetcomputer.org/proposal/67990)
* [67483](https://dashboard.internetcomputer.org/proposal/67483)
* [66895](https://dashboard.internetcomputer.org/proposal/66895)
* [66888](https://dashboard.internetcomputer.org/proposal/66888)
* [65530](https://dashboard.internetcomputer.org/proposal/65530)
* [65327](https://dashboard.internetcomputer.org/proposal/65327)
* [65043](https://dashboard.internetcomputer.org/proposal/65043)
* [64355](https://dashboard.internetcomputer.org/proposal/64355)
* [63228](https://dashboard.internetcomputer.org/proposal/63228)
* [62143](https://dashboard.internetcomputer.org/proposal/62143)

### ic-ref

Updated ic-ref to 0.0.1-173cbe84
 - add ic0.performance_counter system interface
 - add system API for ECDSA signing
 - allow optional "error_code" field in responses
 - support gzip-compressed canister modules
 - enable canisters to send HTTP requests

# 0.10.1

## DFX

### fix: Webpack config no longer uses CopyPlugin

Dfx already points to the asset canister's assets directory, and copying to disk could sometimes
lead to an annoying "too many open files" error.

### fix: HSMs are once again supported on Linux

On Linux, dfx 0.10.0 failed any operation with an HSM with the following error:
```
Error: IO: Dynamic loading not supported
```
The fix was to once again dynamically-link the Linux build.

### feat: error explanation and fixing instructions engine

Dfx is now capable of providing explanations and remediation suggestions for entire categories of errors at a time.
Explanations and suggestions will slowly be added over time.
To see an example of an already existing suggestion, run `dfx deploy --network ic` while using an identity that has no wallet configured.

### chore: add context to errors

Most errors that happen within dfx are now reported in much more detail. No more plain `File not found` without explanation what even was attempted.

### fix: identities with configured wallets are not broken anymore and removed only when using the --drop-wallets flag

When an identity has a configured wallet, dfx no longer breaks the identity without actually removing it.
Instead, if the --drop-wallets flag is specified, it properly removes everything and logs what wallets were linked,
and when the flag is not specified, it does not remove anything.

The behavior for identities without any configured wallets is unchanged.

### feat: bitcoin integration: dfx now generates the bitcoin adapter config file

dfx command-line parameters for bitcoin integration:
``` bash
dfx start   --enable-bitcoin  # use default node 127.0.0.1:18444
dfx start   --enable-bitcoin --bitcoin-node <node>
```

The above examples also work for dfx replica.

These default to values from dfx.json:
```
.defaults.bitcoin.nodes
.defaults.bitcoin.enabled
```

The --bitcoin-node parameter, if specified on the command line, implies --enable-bitcoin.

If --enable-bitcoin or .defaults.bitcoin.enabled is set, then dfx start/replica will launch the ic-btc-adapter process and configure the replica to communicate with it.


### feat: print wallet balance in a human readable form #2184

Default behaviour changed for `dfx wallet balance`, it will now print cycles amount upscaled to trillions.

New flag `--precise` added to `dfx wallet balance`. Allows to get exact amount of cycles in wallet (without upscaling).

### feat: canister http integration

dfx command-line parameters for canister http requests integration:
```
dfx start --enable-canister-http
dfx replica --enable-canister-http
```

This defaults to the following value in dfx.json:
```
.defaults.canister_http.enabled
```

### fix: specifying ic provider with a trailing slash is recognised correctly

Specifying the network provider as `https://ic0.app/` instead of `https://ic0.app` is now recognised as the real IC network.

### Binary cache

Added ic-canister-http-adapter to the binary cache.

## Dependencies

### Updated agent-rs to 0.17.0

## Motoko

Updated Motoko from 0.6.26 to 0.6.28.

## Replica

Updated replica to elected commit b90edb9897718730f65e92eb4ff6057b1b25f766.
This incorporates the following executed proposals:

* [61004](https://dashboard.internetcomputer.org/proposal/61004)
* [60222](https://dashboard.internetcomputer.org/proposal/60222)
* [59187](https://dashboard.internetcomputer.org/proposal/59187)
* [58479](https://dashboard.internetcomputer.org/proposal/58479)
* [58376](https://dashboard.internetcomputer.org/proposal/58376)
* [57843](https://dashboard.internetcomputer.org/proposal/57843)
* [57395](https://dashboard.internetcomputer.org/proposal/57395)

## icx-proxy

Updated icx-proxy to commit c312760a62b20931431ba45e5b0168ee79ea5cda

* Added gzip and deflate body decoding before certification validation.
* Fixed unzip and streaming bugs
* Added Prometheus metrics endpoint
* Added root and invalid ssl and dns mapping

# 0.10.0

## DFX

### feat: Use null as default value for opt arguments


Before this, `deploy`ing a canister with an `opt Foo` init argument without specifying an `--argument` would lead to an error:

``` bash
$ dfx deploy
Error: Invalid data: Expected arguments but found none.
```

With this change, this isn't an error anymore, but instead `null` is passed as a value. In general, if the user does _not_ provide an `--argument`, and if the init method expects only `opt` arguments, then `dfx` will supply `null` for each argument.

Note in particular that this does not try to match `opt` arguments for heterogeneous (`opt`/non-`opt`) signatures. Note moreover that this only impacts a case that would previously error out, so no existing (working) workflows should be affected.

### feat: dfx identity set-wallet now checks that the provided canister is actually a wallet

This check was previously performed on local networks, but not on mainnet.

### feat: dfx canister call --candid <path to candid file> ...

Allows one to provide the .did file for calls to an arbitrary canister.

### feat: Install arbitrary wasm into canisters

You no longer need a DFX project setup with a build task to install an already-built wasm module into a canister ID. The new `--wasm <path>` flag to `dfx canister install` will bypass project configuration and install the wasm module at `<path>`. A DFX project setup is still recommended for general use; this should mostly be used for installing pre-built canisters. Note that DFX will also not perform its usual checks for API/ABI/stable-memory compatibility in this mode.

### feat: Support for 128-bit cycle counts

Cycle counts can now exceed the previously set maximum of 2^64. The new limit is 2^128. A new wallet version has been bundled with this release that supports the new cycle count. You will not be able to use this feature with your existing wallets without running `dfx wallet upgrade`, but old wallets will still work just fine with old cycle counts.

### fix: dfx start will once again notice if dfx is already running

dfx will once again display 'dfx is already running' if dfx is already running,
rather than 'Address already in use'.

As a consequence, after `dfx start` failed to notice that dfx was already running,
it would replace .dfx/pid with an empty file.  Later invocations of `dfx stop`
would display no output and return a successful exit code, but leave dfx running.

### fix: dfx canister update-settings <canister id> works even if the canister id is not known to the project.

This makes the behavior match the usage text of the command:
`<CANISTER> Specifies the canister name or id to update. You must specify either canister name/id or the --all option`

### feat: dfx deploy --upgrade-unchanged or dfx canister install --mode upgrade --upgrade-unchanged

When upgrading a canister, `dfx deploy` and `dfx canister install` skip installing the .wasm
if the wasm hash did not change.  This avoids a round trip through stable memory for all
assets on every dfx deploy, for example.  By passing this argument, dfx will instead
install the wasm even if its hash matches the already-installed wasm.

### feat: Introduce DFX_CACHE_ROOT environment variable

A new environment variable, `DFX_CACHE_ROOT`, has been introduced to allow setting the cache root directory to a different location than the configuration root directory. Previously `DFX_CONFIG_ROOT` was repurposed for this which only allowed one location to be set for both the cache and configuration root directories.

This is a breaking change since setting `DFX_CONFIG_ROOT` will no longer set the cache root directory to that location.

### fix: Error if nonzero cycles are passed without a wallet proxy

Previously, `dfx canister call --with-cycles 1` would silently ignore the `--with-cycles` argument as the DFX principal has no way to pass cycles and the call must be forwarded through the wallet. Now it will error instead of silently ignoring it. To forward a call through the wallet, use `--wallet $(dfx identity get-wallet)`, or `--wallet $(dfx identity --network ic get-wallet)` for mainnet.

### feat: Configure subnet type of local replica

The local replica sets its parameters according to the subnet type defined in defaults.replica.subnet_type, defaulting to 'application' when none is specified.
This makes it less likely to accidentally hit the 'cycles limit exceeded' error in production.  Since the previous default was `system`, you may see these types errors in development instead.
Possible values for defaults.replica.subnet_type are: "application", "verifiedapplication", "system"

Example how to specify the subnet type:
``` json
{
  "defaults": {
    "replica": {
      "subnet_type": "verifiedapplication"
    }
  }
}
```

### feat: Introduce command for local cycles top-up

`dfx ledger fabricate-cycles <canister (id)> <optional amount>` can be used during local development to create cycles out of thin air and add them to a canister. Instead of supplying a canister name or id it is also possible to use `--all` to add the cycles to every canister in the current project. When no amount is supplied, the command uses 10T cycles as default. Using this command with `--network ic` will result in an error.

### feat: Private keys can be stored in encrypted format

`dfx identity new` and `dfx identity import` now ask you for a password to encrypt the private key (PEM file) when it is stored on disk.
If you decide to use a password, your key will never be written to disk in plain text.
In case you don't want to enter your password all the time and want to take the risk of storing your private key in plain text, you can use the `--disable-encryption` flag.

The `default` identity as well as already existing identities will NOT be encrypted. If you want to encrypt an existing identity, use the following commands:
``` bash
dfx identity export identity_name > identity.pem
# if you have set old_identity_name as the identity that is used by default, switch to a different one
dfx identity use other_identity
dfx identity remove identity_name
dfx identity import identity_name identity.pem
```

### feat: Identity export

If you want to get your identity out of dfx, you can use `dfx identity export identityname > exported_identity.pem`. But be careful with storing this file as it is not protected with your password.

### feat: Identity new/import now has a --force flag

If you want to script identity creation and don't care about overwriting existing identities, you now can use the `--force` flag for the commands `dfx identity new` and `dfx identity import`.

### fix: Do not automatically create a wallet on IC

When running `dfx deploy --network ic`, `dfx canister --network ic create`, or `dfx identity --network ic get-wallet` dfx no longer automatically creates a cycles wallet for the user if none is configured. Instead, it will simply report that no wallet was found for that user.

Dfx still creates the wallet automatically when running on a local network, so the typical workflow of `dfx start --clean` and `dfx deploy` will still work without having to manually create the wallet.

### fix: Identities cannot exist and not at the same time

When something went wrong during identity creation, the identity was not listed as existing.
But when trying to create an identity with that name, it was considered to be already existing.

### feat: dfx start and dfx replica can now launch the ic-btc-adapter process

Added command-line parameters:
``` bash
dfx start   --enable-bitcoin --btc-adapter-config <path>
dfx replica --enable-bitcoin --btc-adapter-config <path>
```

These default to values from dfx.json:
```
.defaults.bitcoin.btc_adapter_config
.defaults.bitcoin.enabled
```

The --btc-adapter-config parameter, if specified on the command line, implies --enable-bitcoin.

If --enable-bitcoin or .defaults.bitcoin.enabled is set, and a btc adapter configuration is specified,
then dfx start/replica will launch the ic-btc-adapter process.

This integration is not yet complete, pending upcoming functionality in ic-starter.

### fix: report context of errors

dfx now displays the context of an error in several places where previously the only error
message would be something like "No such file or directory."

### chore: updates starter project for Node 18

Webpack dev server now works for Node 18 (and should work for Node 17). A few packages are also upgraded

## updating dependencies

Updated to version 0.14.0 of agent-rs

## Cycles wallet

- Module hash: bb001d1ebff044ba43c060956859f614963d05c77bd778468fce4de095fe8f92
- https://github.com/dfinity/cycles-wallet/commit/f18e9f5c2f96e9807b6f149c975e25638cc3356b

## Replica

Updated replica to elected commit b3788091fbdb8bed7e527d2df4cc5e50312f476c.
This incorporates the following executed proposals:

* [57150](https://dashboard.internetcomputer.org/proposal/57150)
* [54964](https://dashboard.internetcomputer.org/proposal/54964)
* [53702](https://dashboard.internetcomputer.org/proposal/53702)
* [53231](https://dashboard.internetcomputer.org/proposal/53231)
* [53134](https://dashboard.internetcomputer.org/proposal/53134)
* [52627](https://dashboard.internetcomputer.org/proposal/52627)
* [52144](https://dashboard.internetcomputer.org/proposal/52144)
* [50282](https://dashboard.internetcomputer.org/proposal/50282)

Added the ic-btc-adapter binary to the cache.

## Motoko

Updated Motoko from 0.6.25 to 0.6.26.

# 0.9.3

## DFX

### feat: dfx deploy now displays URLs for the frontend and candid interface

### dfx.json

In preparation for BTC integration, added configuration for the bitcoind port:

``` json
{
  "canisters": {},
  "defaults": {
    "bitcoind": {
      "port": 18333
    }
  }
}
```

## icx-proxy

Updated icx-proxy to commit 594b6c81cde6da4e08faee8aa8e5a2e6ae815602, now static-linked.

* upgrade HTTP calls upon canister request
* no longer proxies /_/raw to the dfx internal webserver
* allows for generic StreamingCallback tokens

## Replica

Updated replica to blessed commit d004accc3904e24dddb13a11d93451523e1a8a5f.
This incorporates the following executed proposals:

* [49653](https://dashboard.internetcomputer.org/proposal/49653)
* [49011](https://dashboard.internetcomputer.org/proposal/49011)
* [48427](https://dashboard.internetcomputer.org/proposal/48427)
* [47611](https://dashboard.internetcomputer.org/proposal/47611)
* [47512](https://dashboard.internetcomputer.org/proposal/47512)
* [47472](https://dashboard.internetcomputer.org/proposal/47472)
* [45984](https://dashboard.internetcomputer.org/proposal/45984)
* [45982](https://dashboard.internetcomputer.org/proposal/45982)

## Motoko

Updated Motoko from 0.6.21 to 0.6.25.

# 0.9.2

## DFX

### feat: Verify Candid and Motoko stable variable type safety of canister upgrades

Newly deployed Motoko canisters now embed the Candid interface and Motoko stable signatures in the Wasm module.
`dfx deploy` and `dfx canister install` will automatically check

	1) the backward compatible of Candid interface in both upgrade and reinstall mode;
	2) the type safety of Motoko stable variable type in upgrade mode to avoid accidentally lossing data;

See [Upgrade compatibility](https://smartcontracts.org/docs/language-guide/compatibility.html) for more details.

### feat: Unified environment variables across build commands

The three canister types that use a custom build tool - `assets`, `rust`, and `custom` - now all support the same set of environment variables during the build task:

* `DFX_VERSION` - The version of DFX that was used to build the canister.
* `DFX_NETWORK` - The network name being built for. Usually `ic` or `local`.
* `CANISTER_ID_{canister}` - The canister principal ID of the canister `{canister}` registered in `dfx.json`.
* `CANISTER_CANDID_PATH_{canister}` - The path to the Candid interface file for the canister `{canister}` among your canister's dependencies.
* `CANISTER_CANDID_{canister}` (deprecated) - the same as `CANISTER_CANDID_PATH_{canister}`.  This is provided for backwards compatibility with `rust` and `custom` canisters, and will be removed in dfx 0.10.0.
* `CANISTER_ID` - Same as `CANISTER_ID_{self}`, where `{self}` is the name of _this_ canister.
* `CANISTER_CANDID_PATH` - Same as `CANISTER_CANDID_PATH_{self}`, where `{self}` is the name of _this_ canister.

### feat: Support for local ledger calls

If you have an installation of the ICP Ledger (see [Ledger Installation Guide](https://github.com/dfinity/ic/tree/master/rs/rosetta-api/ledger_canister#deploying-locally)), `dfx ledger balance` and `dfx ledger transfer` now support
`--ledger-canister-id` parameter.

Some examples:
``` bash
$ dfx ledger \
  --network local \
  balance \
  --ledger-canister-id  rrkah-fqaaa-aaaaa-aaaaq-cai
1000.00000000 ICP

$ dfx ledger \
  --network local \
  transfer --amount 0.1 --memo 0 \
  --ledger-canister-id  rrkah-fqaaa-aaaaa-aaaaq-cai 8af54f1fa09faeca18d294e0787346264f9f1d6189ed20ff14f029a160b787e8
Transfer sent at block height: 1
```

### feat: `dfx ledger account-id` can now compute canister addresses

The `dfx ledger account-id` can now compute addresses of principals and canisters.
The command also supports ledger subaccounts now.

``` bash
dfx ledger account-id --of-principal 53zcu-tiaaa-aaaaa-qaaba-cai
dfx ledger --network small02 account-id --of-canister ledger_demo
dfx ledger account-id --of-principal 53zcu-tiaaa-aaaaa-qaaba-cai --subaccount 0000000000000000000000000000000000000000000000000000000000000001
```

### feat: Print the full error chain in case of a failure

All `dfx` commands will now print the full stack of errors that led to the problem, not just the most recent error.
Example:

```
Error: Subaccount '00000000000000000000000000000000000000000000000000000000000000000' is not a valid hex string
Caused by:
  Odd number of digits
```

### fix: dfx import will now import pem files created by `quill generate`

`quill generate` currently outputs .pem files without an `EC PARAMETERS` section.
`dfx identity import` will now correctly identify these as EC keys, rather than Ed25519.

### fix: retry on failure for ledger create-canister, top-up, transfer

dfx now calls `transfer` rather than `send_dfx`, and sets the created_at_time field in order to retry the following commands:

* dfx ledger create-canister
* dfx ledger top-up
* dfx ledger transfer

### feat: Remote canister support

It's now possible to specify that a canister in dfx.json references a "remote" canister on a specific network,
that is, a canister that already exists on that network and is managed by some other project.

Motoko, Rust, and custom canisters may be configured in this way.

This is the general format of the configuration in dfx.json:
``` json
{
  "canisters": {
    "<canister name>": {
      "remote": {
        "candid": "<path to candid file to use when building on remote networks>",
        "id": {
          "<network name>": "<principal on network>"
        }
      }
    }
  }
}
```

The "id" field, if set for a given network, specifies the canister ID for the canister on that network.
The canister will not be created or installed on these remote networks.
For other networks, the canister will be created and installed as usual.

The "candid" field, if set within the remote object, specifies the candid file to build against when
building other canisters on a network for which the canister is remote.  This definition can differ
from the candid definitions for local builds.

For example, if have an installation of the ICP Ledger (see [Ledger Installation Guide](https://github.com/dfinity/ic/tree/master/rs/rosetta-api/ledger_canister#deploying-locally))
in your dfx.json, you could configure the canister ID of the Ledger canister on the ic network as below.  In this case,
the private interfaces would be available for local builds, but only the public interfaces would be available
when building for `--network ic`.
``` json
{
  "canisters": {
    "ledger": {
      "type": "custom",
      "wasm": "ledger.wasm",
      "candid": "ledger.private.did",
      "remote": {
        "candid": "ledger.public.did",
        "id": {
          "ic": "ryjl3-tyaaa-aaaaa-aaaba-cai"
        }
      }
    },
    "app": {
      "type": "motoko",
      "main": "src/app/main.mo",
      "dependencies": [ "ledger" ]
    }
  }
}
```

As a second example, suppose that you wanted to write a mock of the ledger in Motoko.
In this case, since the candid definition is provided for remote networks,
`dfx build` (with implicit `--network local`) will build app against the candid
definitions defined by mock.mo, but `dfx build --network ic` will build app against
`ledger.public.did`.

This way, you can define public update/query functions to aid in local testing, but
when building/deploying to mainnet, references to methods not found in `ledger.public.did`
will be reports as compilation errors.

``` json
{
  "canisters": {
    "ledger": {
      "type": "motoko",
      "main": "src/ledger/mock.mo",
      "remote": {
        "candid": "ledger.public.did",
        "id": {
          "ic": "ryjl3-tyaaa-aaaaa-aaaba-cai"
        }
      }
    },
    "app": {
      "type": "motoko",
      "main": "src/app/main.mo",
      "dependencies": [ "ledger" ]
    }
  }
}
```

### feat: Generating remote canister bindings

It's now possible to generate the interface of a remote canister using a .did file using the `dfx remote generate-binding <canister name>|--all` command. This makes it easier to write mocks for local development.

Currently, dfx can generate .mo, .rs, .ts, and .js bindings.

This is how you specify how to generate the bindings in dfx.json:
``` json
{
  "canisters": {
    "<canister name>": {
      "main": "<path to mo/rs/ts/js file that will be generated>",
      "remote": {
        "candid": "<path to candid file to use when generating bindings>"
        "id": {}
      }
    }
  }
}
```

## ic-ref

Upgraded from a432156f24faa16d387c9d36815f7ddc5d50e09f to ab8e3f5a04f0f061b8157c2889f8f5de05f952bb

* Support 128-bit system api for cycles
* Include canister_ranges in the state tree
* Removed limit on cycles in a canister

## Replica

Updated replica to blessed commit 04fe8b0a1262f07c0cec1fdfa838a37607370a61.
This incorporates the following executed proposals:

* [45091](https://dashboard.internetcomputer.org/proposal/45091)
* [43635](https://dashboard.internetcomputer.org/proposal/43635)
* [43633](https://dashboard.internetcomputer.org/proposal/43633)
* [42783](https://dashboard.internetcomputer.org/proposal/42783)
* [42410](https://dashboard.internetcomputer.org/proposal/42410)
* [40908](https://dashboard.internetcomputer.org/proposal/40908)
* [40647](https://dashboard.internetcomputer.org/proposal/40647)
* [40328](https://dashboard.internetcomputer.org/proposal/40328)
* [39791](https://dashboard.internetcomputer.org/proposal/39791)
* [38541](https://dashboard.internetcomputer.org/proposal/38541)

## Motoko

Updated Motoko from 0.6.20 to 0.6.21.

# 0.9.0

## DFX

### feat!: Remove the wallet proxy and the --no-wallet flag

Breaking change: Canister commands, except for `dfx canister create`, will make the call directly, rather than via the user's wallet. The `--no-wallet` flag is thus removed from `dfx canister` as its behavior is the default.

When working with existing canisters, use the `--wallet` flag in conjunction with `dfx identity get-wallet` in order to restore the old behavior.

You will need to upgrade your wallet and each of your existing canisters to work with the new system.  To do so, execute the following in each of your dfx projects:
``` bash
dfx wallet upgrade
dfx canister --wallet "$(dfx identity get-wallet)" update-settings --all --add-controller "$(dfx identity get-principal)"
```
To upgrade projects that you have deployed to the IC mainnet, execute the following:
``` bash
dfx wallet --network ic upgrade
dfx canister --network ic --wallet "$(dfx identity --network ic get-wallet)" update-settings --all --add-controller "$(dfx identity get-principal)"
```

### feat: Add --add-controller and --remove-controller flags for "canister update-settings"

`dfx canister update-settings` previously only let you overwrite the entire controller list; `--add-controller` and `--remove-controller` instead add or remove from the list.

### feat: Add --no-withdrawal flag for "canister delete" for when the canister is out of cycles

`dfx canister delete --no-withdrawal <canister>` can be used to delete a canister without attempting to withdraw cycles.

### fix: set RUST_MIN_STACK to 8MB for ic-starter (and therefore replica)

This matches the value used in production and is meant to exceed the configured 5 MB wasmtime stack.

### fix: asset uploads will retry failed requests as expected

Fixed a defect in asset synchronization where no retries would be attempted after the first 30 seconds overall.

## Motoko

Updated Motoko from 0.6.11 to 0.6.20.

* Implement type union/intersection
* Transform for-loops on arrays into while-loops
* Tighten typing rules for type annotations in patterns
* Candid decoding: skip vec any fast
* Bump up MAX_HP_FOR_GC from 1GB to 3GB
* Candid decoder: Trap if a principal value is too large
* Eliminate bignum calls from for-iteration on arrays
* Improve scheduling
* Improve performance of bignum equality
* Stable signatures: frontend, metadata, command-line args
* Added heartbeat support

## Cycles wallet

- Module hash: 53ec1b030f1891bf8fd3877773b15e66ca040da539412cc763ff4ebcaf4507c5
- https://github.com/dfinity/cycles-wallet/commit/57e53fcb679d1ea33cc713d2c0c24fc5848a9759

## Replica

Updated replica to blessed commit 75138bbf11e201aac47266f07bee289dc18a082b.
This incorporates the following executed proposals:

* [33828](https://dashboard.internetcomputer.org/proposal/33828)
* [31275](https://dashboard.internetcomputer.org/proposal/31275)
* [31165](https://dashboard.internetcomputer.org/proposal/31165)
* [30392](https://dashboard.internetcomputer.org/proposal/30392)
* [30078](https://dashboard.internetcomputer.org/proposal/30078)
* [29235](https://dashboard.internetcomputer.org/proposal/29235)
* [28784](https://dashboard.internetcomputer.org/proposal/28784)
* [27975](https://dashboard.internetcomputer.org/proposal/27975)
* [26833](https://dashboard.internetcomputer.org/proposal/26833)
* [25343](https://dashboard.internetcomputer.org/proposal/25343)
* [23633](https://dashboard.internetcomputer.org/proposal/23633)

# 0.8.4

## DFX

### feat: "rust" canister type

You can now declare "rust" canisters in dfx.json.
``` json
{
  "canisters": {
    "canister_name": {
      "type": "rust",
      "package": "crate_name",
      "candid": "path/to/canister_name.did"
    }
  }
}
```

Don't forget to place a `Cargo.toml` in your project root.
Then dfx will build the rust canister with your rust toolchain.
Please also make sure that you have added the WebAssembly compilation target.

``` bash
rustup target add wasm32-unknown-unknown
```

You can also create new dfx project with a default rust canister.

``` bash
dfx new --type=rust <project-name>
```

### chore: updating dfx new template

Updates dependencies to latest for Webpack, and updates config. Additionally simplifies environment variables for canister ID's in config.

Additionally adds some polish to the starter template, including a favicon and using more semantic html in the example app

### feat: environment variable overrides for executable pathnames

You can now override the location of any executable normally called from the cache by specifying
an environment variable. For example, DFX_ICX_PROXY_PATH will specify the path for `icx-proxy`.

### feat: dfx deploy --mode=reinstall <canister>

`dfx deploy` can now reinstall a single canister, controlled by a new `--mode=reinstall` parameter.
This is destructive (it resets the state of the canister), so it requires a confirmation
and can only be performed on a single canister at a time.

`dfx canister install --mode=reinstall <canister>` also requires the same confirmation,
and no longer works with `--all`.

## Replica

The included replica now supports canister_heartbeat.  This only works with rust canisters for the time being,
and does not work with the emulator (`dfx start --emulator`).

# 0.8.3

## DFX

### fix: ic-ref linux binary no longer references /nix/store

This means `dfx start --emulator` has a chance of working if nix is not installed.
This has always been broken, even before dfx 0.7.0.

### fix: replica and ic-starter linux binaries no longer reference /nix/store

This means `dfx start` will work again on linux.  This bug was introduced in dfx 0.8.2.

### feat: replaced --no_artificial_delay option with a sensible default.

The `--no-artificial-delay` option not being the default has been causing a lot of confusion.
Now that we have measured in production and already applied a default of 600ms to most subnets deployed out there,
we have set the same default for dfx and removed the option.

## Motoko

Updated Motoko from 0.6.10 to 0.6.11.

* Assertion error messages are now reproducible (#2821)

# 0.8.2

## DFX

### feat: dfx canister delete can now return cycles to a wallet or dank

By default `dfx canister delete` will return cycles to the default cycles wallet.
Cycles can be returned to a designated canister with `--withdraw-cycles-to-canister` and
cycles can be returned to dank at the current identity principal with `--withdraw-cycles-to-dank`
and to a designated principal with `--withdraw-cycles-to-dank-principal`.

### feat: dfx canister create now accepts multiple instances of --controller argument

It is now possible to create canisters with more than one controller by
passing multiple instances of the `--controller parameter to `dfx canister create`.

You will need to upgrade your wallet with `dfx wallet upgrade`, or `dfx wallet --network ic upgrade`

### feat: dfx canister update-settings now accepts multiple instance of --controller argument

It is now possible to configure a canister to have more than one controller by
passing multiple instances of the `--controller parameter to `dfx canister update-settings`.

### feat: dfx canister info and dfx canister status now display all controllers

### feat!: dfx canister create --controller <controller> named parameter

Breaking change: The controller parameter for `dfx canister create` is now passed as a named parameter,
rather than optionally following the canister name.

Old: dfx canister create [canister name] [controller]
New: dfx canister create --controller <controller> [canister name]

### fix: dfx now respects $DFX_CONFIG_ROOT when looking for legacy credentials

Previously this would always look in `$HOME/.dfinity/identity/creds.pem`.

### fix: changed dfx canister (create|update-settings) --memory-allocation limit to 12 GiB

Updated the maximum value for the --memory-allocation value to be 12 GiB (12,884,901,888 bytes)

## Cycles Wallet

- Module hash: 9183a38dd2eb1a4295f360990f87e67aa006f225910ab14880748e091248e086
- https://github.com/dfinity/cycles-wallet/commit/9ef38bb7cd0fe17cda749bf8e9bbec5723da0e95

### Added support for multiple controllers

You will need to upgrade your wallet with `dfx wallet upgrade`, or `dfx wallet --network ic upgrade`

## Replica

The included replica now supports public spec 0.18.0

* Canisters can now have more than one controller
* Adds support for 64-bit stable memory
* The replica now goes through an initialization sequence, reported in its status
as `replica_health_status`.  Until this reports as `healthy`, queries or updates will
fail.
** `dfx start --background` waits to exit until `replica_health_status` is `healthy`.
** If you run `dfx start` without `--background`, you can call `dfx ping --wait-healthy`
to wait until the replica is healthy.

## Motoko

Updated Motoko from 0.6.7 to 0.6.10

* add Debug.trap : Text -> None (motoko-base #288)
* Introduce primitives for `Int` ⇔ `Float` conversions (#2733)
* Fix crashing bug for formatting huge floats (#2737)

# 0.8.1

## DFX

### feat: dfx generate types command

``` bash
dfx generate
```

This new command will generate type declarations for canisters in dfx.json.

You can control what will be generated and how with corresponding configuration in dfx.json.

Under dfx.json → "canisters" → "<canister_name>", developers can add a "declarations" config. Options are:

* "output" → directory to place declarations for that canister | default is "src/declarations/<canister_name>"

* "bindings" → [] list of options, ("js", "ts", "did", "mo") | default is "js", "ts", "did"

* "env_override" → a string that will replace process.env.{canister_name_uppercase}_CANISTER_ID in the "src/dfx/assets/language_bindings/canister.js" template.

js declarations output

* index.js (generated from "src/dfx/assets/language_bindings/canister.js" template)

* <canister_name>.did.js - candid js binding output

ts declarations output

  * <canister_name>.did.d.ts - candid ts binding output

did declarations output

  * <canister_name>.did - candid did binding output

mo declarations output

  * <canister_name>.mo - candid mo binding output

### feat: dfx now supports the anonymous identity

Use it with either of these forms:
``` bash
dfx identity use anonymous
dfx --identity anonymous ...
```

### feat: import default identities

Default identities are the pem files generated by `dfx identity new ...` which contain Ed25519 private keys.
They are located at `~/.config/dfx/identity/xxx/identity.pem`.
Now, you can copy such pem file to another computer and import it there.

``` bash
dfx identity new alice
cp ~/.config/dfx/identity/xxx/identity.pem alice.pem
# copy the pem file to another computer, then
dfx identity import alice alice.pem
```

Before, people can manually copy the pem files to the target directory to "import". Such workaround still works.
We suggest to use the `import` subcommand since it also validate the private key.

### feat: Can now provide a nonstandard wallet module with DFX_WALLET_WASM environment variable

Define DFX_WALLET_WASM in the environment to use a different wasm module when creating or upgrading the wallet.

## Asset Canister

### fix: trust full asset SHA-256 hashes provided by the caller

When the caller provides SHA-256 hashes (which dfx does), the asset canister will no longer
recompute these hashes when committing the changes.  These recomputations were causing
canisters to run out of cycles, or to attempt to exceed the maximum cycle limit per update.

# 0.8.0

The 0.8.0 release includes updates and fixes that are primarily internal to improve existing features and functions rather than user-visible.

## DFX

### fix: dfx identity set-wallet no longer requires --force when used with --network ic

This was intended to skip verification of the wallet canister on the IC network,
but ended up only writing to the wallets.json file if --force was passed.

### chore: updating dependencies

* Support for the latest version of the {IC} specification and replica.

* Updating to latest versions of Motoko, Candid, and agent-rs

### feat: Type Inference Update

* Changes to `dfx new` project template and JavaScript codegen to support type inference in IDE's

* Adding webpack dev server to project template

* Migration path documented at https://sdk.dfinity.org/docs/release-notes/0.8.0-rn.html

# 0.7.7

Breaking changes to frontend code generation, documented in 0.8.0

## DFX

### feat: deploy and canister install will now only upgrade a canister if the wasm actually changed

dfx deploy and dfx canister install now compare the hash of the already-installed module
with the hash of the built canister's wasm output.  If they are the same, they leave the canister
in place rather than upgrade it.  They will still synchronize assets to an asset canister regardless
of the result of this comparison.


# 0.7.6

## icx-proxy

The streaming callback mechanism now requires the following record structure for the token:
```
type StreamingCallbackToken = record {
    key: text;
    content_encoding: text;
    index: nat;
    sha256: opt blob;
};
```

Previously, the token could be a record with any set of fields.

# 0.7.2

## DFX

### fix: set default cycle balance to 3T

Change the default cycle balance of a canister from 10T cycles to 3T cycles.

## Cycles Wallet

- Module hash: 1404b28b1c66491689b59e184a9de3c2be0dbdd75d952f29113b516742b7f898
- https://github.com/dfinity/cycles-wallet/commit/e902708853ab621e52cb68342866d36e437a694b

### fix: It is no longer possible to remove the last controller.

Fixed an issue where the controller can remove itself from the list of controllers even if it's the only one,
leaving the wallet uncontrolled.
Added defensive checks to the wallet's remove_controller and deauthorize methods.

# 0.7.1

## DFX

### feat: sign request_status for update call

When using `dfx canister sign` to generate a update message, a corresponding
request_status message is also signed and append to the json as `signed_request_status`.
Then after sending the update message, the user can check the request_status using
`dfx canister send message.json --status`.

### fix: wallet will not proxy dfx canister call by default

Previously, `dfx canister call` would proxy queries and update calls via the wallet canister by default.
(There was the `--no-wallet` flag to bypass the proxy and perform the calls as the selected identity.)
However, this behavior had drawbacks, namely each `dfx canister call` was an inter-canister call
by default and calls would take a while to resolve. This fix makes it so that `dfx canister call` no longer
proxies via the wallet by default. To proxy calls via the wallet, you can do
`dfx canister --wallet=<wallet-id> call`.

### feat: add --no-artificial-delay to dfx replica and start

This change adds the `--no-artificial-delay` flag to `dfx start` and `dfx replica`.
The replica shipped with dfx has always had an artificial consensus delay (introduced to simulate
a delay users might see in a networked environment.) With this new flag, that delay can
be lessened. However, you might see increased CPU utilization by the replica process.

### feat: add deposit cycles and uninstall code

This change introduces the `deposit_cycles` and `uninstall_code` management canister
methods as dedicated `dfx canister` subcommands.

### fix: allow consistent use of canisters ids in canister command

This change updates the dfx commands so that they will accept either a canister name
(sourced from your local project) or a valid canister id.

# 0.7.0

## DFX

### feat: add output type to request-status

This change allows you to specify the format the return result for `dfx canister request-status`.

### fix: deleting a canister on a network removes entries for other networks

This change fixes a bug where deleting a canister on a network removed all other entries for
the canister in the canister_ids.json file.

### feat: point built-in `ic` network provider at mainnet

`--network ic` now points to the mainnet IC (as Sodium has been deprecated.)

### feat: add candid UI canister

The dedicated candid UI canister is installed on a local network when doing a `dfx canister install`
or `dfx deploy`.

### fix: Address already in use (os error 48) when issuing dfx start

This fixes an error which occurred when starting a replica right after stopping it.

### feat: ledger subcommands

dfx now supports a dedicated `dfx ledger` subcommand. This allows you to interact with the ledger
canister installed on the Internet Computer. Example commands include `dfx ledger account-id` which
prints the Account Identifier associated with your selected identity, `dfx ledger transfer` which
allows you to transfer ICP from your ledger account to another, and `dfx ledger create-canister` which
allows you to create a canister from ICP.

### feat: update to 0.17.0 of the Interface Spec

This is a breaking change to support 0.17.0 of the Interface Spec. Compute & memory allocation values
are set when creating a canister. An optional controller can also be specified when creating a canister.
Furthermore, `dfx canister set-controller` is removed, in favor of `dfx canister update-settings` which
allows the controller to update the controller, the compute allocation, and the memory allocation of the
canister. The freezing threshold value isn't exposed via dfx cli yet, but it may still be modified by
calling the management canister via `dfx canister call aaaaa-aa update-settings`

### feat: add wallet subcommands

dfx now supports a dedicated `dfx wallet` subcommand. This allows you to interact with the cycles wallet
associated with your selected identity. For example, `dfx wallet balance` to get the cycle balance,
`dfx wallet list-addresses` to display the associated controllers & custodians, and `dfx wallet send <destination> <amount>`
to send cycles to another wallet.

## Cycles Wallet

- Module Hash: a609400f2576d1d6df72ce868b359fd08e1d68e58454ef17db2361d2f1c242a1
- https://github.com/dfinity/cycles-wallet/commit/06bb256ca0738640be51cf84caaced7ea02ca29d

### feat: Use Internet Identity Service.

# 0.7.0-beta.5

## Cycles Wallet

- Module Hash: 3d5b221387875574a9fd75b3165403cf1b301650a602310e9e4229d2f6766dcc
- https://github.com/dfinity/cycles-wallet/commit/c3cbfc501564da89e669a2d9de810d32240baf5f

### feat: Updated to Public Interface 0.17.0

### feat: The wallet_create_canister method now takes a single record argument, which includes canister settings.

### fix: Return correct content type and encoding for non-gz files.

### fix: Updated frontend for changes to canister creation interface.

# 0.7.0-beta.3

## DFX

### fix: assets with an unrecognized file extension will use content-type "application/octet-stream"

# 0.7.0-beta.2

## DFX

### feat: synchronize assets rather than uploading even assets that did not change

DFX will now also delete assets from the container that do not exist in the project.
This means if you stored assets in the container, and they are not in the project,
dfx deploy or dfx install will delete them.

## Asset Canister

### Breaking change: change to store() method signature

- now takes arguments as a single record parameter
- must now specify content type and content encoding, and may specify the sha256

# 0.7.0-beta.1

## DFX

### fix: now deletes from the asset canister assets that no longer exist in the project

### feat: get certified canister info from read state #1514

Added `dfx canister info` command to get certified canister information. Currently this information is limited to the controller of the canister and the SHA256 hash of its WASM module. If there is no WASM module installed, the hash will be None.

## Asset Canister

### Breaking change: change to list() method signature

- now takes a parameter, which is an empty record
- now returns an array of records

### Breaking change: removed the keys() method

- use list() instead

# 0.7.0-beta.0

## DFX

### feat: webserver can now serve large assets

# 0.6.26

## DFX

### feat: add --no-wallet flag and --wallet option to allow Users to bypass Wallet or specify a Wallet to use for calls (#1476)

Added `--no-wallet` flag to `dfx canister` and `dfx deploy`. This allows users to call canister management functionality with their Identity as the Sender (bypassing their Wallet canister.)
Added `--wallet` option to `dfx canister` and `dfx deploy`. This allows users to specify a wallet canister id to use as the Sender for calls.
`--wallet` and `--no-wallet` conflict with each other. Omitting both will invoke the selected Identity's wallet canister to perform calls.

### feat: add canister subcommands `sign` and `send`

Users can use `dfx canister sign ...` to generated a signed canister call in a json file. Then `dfx canister send [message.json]` to the network.

Users can sign the message on an air-gapped computer which is secure to host private keys.

#### Note

* `sign` and `send` currently don't proxy through wallet canister. Users should use the subcommands with `dfx canister --no-wallet sign ...`.

* The `sign` option `--expire-after` will set the `ingress_expiry` to a future timestamp which is current plus the duration.
Then users can send the message during a 5 minutes time window ending in that `ingress_expiry` timestamp. Sending the message earlier or later than the time window will both result in a replica error.

### feat: implement the HTTP Request proposal in dfx' bootstrap webserver. +
And add support for http requests in the base storage canister (with a default to `/index.html`).

This does not support other encodings than `identity` for now (and doesn't even return any headers). This support will be added to the upgraded asset storage canister built in #1482.

Added a test that uses `curl localhost` to test that the asset storage AND the webserver properly support the http requests.

This commit also upgrades tokio and reqwest in order to work correctly. There are also _some_ performance issues noted (this is slower than the `icx-http-server` for some reason), but those are not considered criticals and could be improved later on.

Renamed the `project_name` in our own generated assets to `canister_name`, for things that are generated during canister build (and not project generation).

### feat: add support for ECDSA on secp256k1

You can now a generate private key via OpenSSL or a simlar tool, import it into dfx, and use it to sign an ingress message.

``` bash
openssl ecparam -name secp256k1 -genkey -out identity.pem
dfx identity import <name> identity.pem
dfx identity use <name>
dfx canister call ...
```

## Asset Canister

### feat: The asset canister can now store assets that exceed the message ingress limit (2 MB)

* Please note that neither the JS agent nor the HTTP server have been updated yet to server such large assets.
* The existing interface is left in place for backwards-compatibility, but deprecated:
** retrieve(): use get() and get_chunk() instead
** store(): use create_batch(), create_chunk(), and commit_batch() instead
** list(): use keys() instead

# 0.6.25

## DFX

- feat: dfx now provides CANISTER_ID_<canister_name> environment variables for all canisters to "npm build" when building the frontend.

## Agents

### Rust Agent

- feat: AgentError due to request::Error will now include the reqwest error message
in addition to "Could not reach the server"
- feat: Add secp256k1 support (dfx support to follow)

# 0.6.24

## DFX

- feat: add option to specify initial cycles for newly created canisters (#1433)

Added option to `dfx canister create` and `dfx deploy` commands: `--with-cycles <with-cycles>`.
This allows the user to specify the initial cycle balance of a canister created by their wallet.
This option is a no-op for the Sodium network.

``` bash
dfx canister create --with-cycles 8000000000 some_canister
dfx deploy --with-cycles 8000000000
```

Help string:
```
Specifies the initial cycle balance to deposit into the newly
created canister. The specified amount needs to take the
canister create fee into account. This amount is deducted
from the wallet's cycle balance
```

- feat: install `dfx` by version or tag (#1426)

This feature adds a new dfx command `toolchain` which have intuitive subcommands.
The toolchain specifiers can be a complete version number, major minor version, or a tag name.

``` bash
dfx toolchain install 0.6.24 # complete version
dfx toolchain install 0.6    # major minor
dfx toolchain install latest # tag name
dfx toolchain default latest
dfx toolchain list
dfx toolchain uninstall latest
```

- fix: onboarding related fixups (#1420)

Now that the Mercury Alpha application subnetwork is up and we are getting ready to onboard devs, the dfx error message for wallet creation has changed:
For example,
``` bash
dfx canister --network=alpha create hello
Creating canister "hello"...
Creating the canister using the wallet canister...
Creating a wallet canister on the alpha network.
Unable to create a wallet canister on alpha:
The Replica returned an error: code 3, message: "Sender not authorized to use method."
Wallet canisters on alpha may only be created by an administrator.
Please submit your Principal ("dfx identity get-principal") in the intake form to have one created for you.
```

- feat: add deploy wallet subcommand to identity (#1414)

This feature adds the deploy-wallet subcommand to the dfx identity.
The User provides the ID of the canister onto which the wallet WASM is deployed.

``` bash
dfx identity deploy-wallet --help
dfx-identity-deploy-wallet
Installs the wallet WASM to the provided canister id

USAGE:
    dfx identity deploy-wallet <canister-id>

ARGS:
    <canister-id>    The ID of the canister where the wallet WASM will be deployed

FLAGS:
    -h, --help       Prints help information
    -V, --version    Prints version information
```

# 0.6.22

## DFX

- feat: dfx call random value when argument is not provided (#1376)

- fix: canister call can take canister ids for local canisters even if … (#1368)
- fix: address panic in dfx replica command (#1338)
- fix: dfx new webpack.config.js does not encourage running 'js' through ts-… (#1341)

## Sample apps

- There have been updates, improvements, and new sample apps added to the [examples](https://github.com/dfinity/examples/tree/master/motoko) repository.

    All of Motoko sample apps in the [examples](https://github.com/dfinity/examples/tree/master/motoko) repository have been updated to work with the latest release of the SDK.

    There are new sample apps to illustrate using arrays ([Quicksort](https://github.com/dfinity/examples/tree/master/motoko/quicksort)) and building create/read/update/delete (CRUD) operations for a web application [Superheroes](https://github.com/dfinity/examples/tree/master/motoko/superheroes).

- The [LinkedUp](https://github.com/dfinity/linkedup) sample application has been updated to work with the latest release of Motoko and the SDK.

## Motoko

## Agents

## Canister Development Kit (CDK)<|MERGE_RESOLUTION|>--- conflicted
+++ resolved
@@ -4,15 +4,13 @@
 
 ## DFX
 
-<<<<<<< HEAD
 ### feat: sns config validate
 
 There is a new command that verifies that an SNS initialization config is valid.
-=======
+
 ### feat: sns config create
 
 There is a new command that creates an sns config template.
->>>>>>> 568a04f1
 
 ### fix: remove $ from wasms dir
 
