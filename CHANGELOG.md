# dfx changelog

# UNRELEASED

## DFX

<<<<<<< HEAD
### fix: make sure assetstorage did file is created as writeable.
=======
### feat: specify id when provisional create canister

When creating a canister on non-mainnet replica, you can now specify the canister ID.

`dfx canister create <CANISTER_NAME> --specified-id <PRINCIPAL>`

`dfx deploy <CANISTER_NAME> --specified-id <PRINCIPAL>`
>>>>>>> 6c8aad92

### fix: update Rust canister template.

`ic-cdk-timers` is included in the dependencies.

### chore: change the default Internet Computer gateway domain to `icp0.io`

By default, DFX now uses the `icp0.io` domain to connect to Internet Computer as opposed to using `ic0.app`. 
Canisters communicating with `ic0.app` will continue to function nominally.

### feat: --no-asset-upgrade

### fix: `dfx generate` no longer requires non-Motoko canisters to have a canister ID
Previously, non-Motoko canisters required that the canister was created before `dfx generate` could be called.
This requirement is now lifted for all canisters except for canisters of type `"motoko"` or canisters that are listed in (transitive) dependencies of a canister of type `"motoko"`.
It is planned to lift this requirement for Motoko canisters as well, but this requires more work.

### fix: Make `build` field optional in dfx.json

The `build` field in custom canisters was already optional in code, but this fixes it in the schema.

By specifying the `--no-asset-upgrade` flag in `dfx deploy` or `dfx canister install`, you can ensure that the asset canister itself is not upgraded, but instead only the assets themselves are installed.

### feat: Get identity from env var if present

The identity may be specified using the environment variable `DFX_IDENTITY`.

### feat: Add DFX_ASSETS_WASM

Added the ability to configure the WASM module used for assets canisters through the environment variable `DFX_ASSETS_WASM`.

### feat: dfx pull can download wasm

### fix: dfx deploy and icx-asset no longer retry on permission failure

## Asset Canister

Added `validate_take_ownership()` method so that an SNS is able to add a custom call to `take_ownership()`.

Added `is_aliased` field to `get_asset_properties` and `set_asset_properties`.

Added partial support for proposal-based asset updates:

- Batch ids are now stable.  With upcoming changes to support asset updates by proposal,
  having the asset canister not reuse batch ids will make it easier to verify that a particular
  batch has been proposed.
- Added methods:
  - propose_commit_batch() stores batch arguments for later commit
  - delete_batch() deletes a batch, intended for use after propose_commit_batch if cancellation needed
  - compute_evidence() computes a hash ("evidence") over the proposed batch arguments

Added `api_version` endpoint. With upcoming changes we will introduce breaking changes to asset canister's batch upload process. New endpoint will help `ic-asset` with differentiation between API version, and allow it to support all versions of the asset canister. 

## Dependencies

### Frontend canister

- Module hash: 1d170f9732b9c829a1484e7d68d74cf4a5447aa9df8b14df3c373cfda9e29ce0
- https://github.com/dfinity/sdk/pull/3023
- https://github.com/dfinity/sdk/pull/3022
- https://github.com/dfinity/sdk/pull/3021
- https://github.com/dfinity/sdk/pull/3019
- https://github.com/dfinity/sdk/pull/3016
- https://github.com/dfinity/sdk/pull/3015
- https://github.com/dfinity/sdk/pull/3001
- https://github.com/dfinity/sdk/pull/2987
- https://github.com/dfinity/sdk/pull/2982

### Motoko

Updated Motoko to 0.8.4

### ic-ref

Updated ic-ref to 0.0.1-ca6aca90

# 0.13.1

## Asset Canister

Added validate_grant_permission() and validate_revoke_permission() methods per SNS requirements.

## Dependencies

### Frontend canister

- Module hash: 98863747bb8b1366ae5e3c5721bfe08ce6b7480fe4c3864d4fec3d9827255480
- https://github.com/dfinity/sdk/pull/2958

# 0.13.0

## DFX

### feat: Add dfx sns download

This allows users to download SNS canister WASMs.

### fix: fixed error text
- `dfx nns install` had the wrong instructions for setting up the local replica type

### fix: creating an identity with `--force` no longer switches to the newly created identity

### feat(frontend-canister)!: reworked to use permissions-based access control

The permissions are as follows:
- ManagePermissions: Can grant and revoke permissions to any principal.  Controllers implicitly have this permission.
- Prepare: Can call create_batch and create_chunk
- Commit: Can call commit_batch and methods that manipulate assets directly, as well as any method permitted by Prepare.

For upgraded frontend canisters, all authorized principals will be granted the Commit permission.
For newly deployed frontend canisters, the initializer (first deployer of the canister) will be granted the Commit permission.

Added three new methods:
- list_permitted: lists principals with a given permission.
  - Callable by anyone.
- grant_permission: grants a single permission to a principal
  - Callable by Controllers and principals with the ManagePermissions permission.
- revoke_permission: removes a single permission from a principal
  - Any principal can revoke its own permissions.
  - Only Controllers and principals with the ManagePermissions permission can revoke the permissions of other principals.

Altered the behavior of the existing authorization-related methods to operate only on the "Commit" permission.  In this way, they are backwards-compatible.
- authorize(principal): same as grant_permission(principal, Commit)
- deauthorize(principal): same as revoke_permission(permission, Commit)
- list_authorized(): same as list_permitted(Commit)

### fix(frontend-canister)!: removed ability of some types of authorized principals to manage the ACL

It used to be the case that any authorized principal could authorize and deauthorize any other principal.
This is no longer the case.  See rules above for grant_permission and revoke_permission.

### feat(frontend-canister)!: default secure configuration for assets in frontend project template

- Secure HTTP headers, preventing several typical security vulnerabilities (e.g. XSS, clickjacking, and many more). For more details, see comments in `headers` section in [default `.ic-assets.json5`](https://raw.githubusercontent.com/dfinity/sdk/master/src/dfx/assets/new_project_node_files/src/__project_name___frontend/src/.ic-assets.json5). 
- Configures `allow_raw_access` option in starter `.ic-assets.json5` config files, with the value set to its default value (which is `false`). We are showing that configuration in the default starter projects for the sake of easier discoverability, even though its value is set to the default.

### feat(frontend-canister)!: add `allow_raw_access` config option

By default, the frontend canister will now restrict the access of traffic to the `<canister-id>.raw.ic0.app` domain, and will automatically redirect all requests to the certified domain (`<canister-id>.ic0.app`), unless configured explicitly. Below is an example configuration to allow access to the `robots.txt` file from the "raw" domain:
```json
[
  {
    "match": "robots.txt",
    "allow_raw_access": true
  }
]
```

**Important**: Note that any assets already uploaded to an asset canister will be protected by this redirection, because at present the asset synchronization process does not update the `allow_raw_access` property, or any other properties, after creating an asset.  This also applies to assets that are deployed without any configuration, and later configured to allow raw access.
At the present time, there are two ways to reconfigure an existing asset:
1. re-create the asset
    1. delete the asset in your project's directory 
    1. execute `dfx deploy`
    1. re-create the asset in your project's directory
    1. modify `.ic-assets.json` acordingly 
    1. execute `dfx deploy`
2. via manual candid call 
    ```
    dfx canister call PROJECT_NAME_frontend set_asset_properties '( record { key="/robots.txt"; allow_raw_access=opt(opt(true)) })'
    ```

### feat(frontend-canister): pretty print asset properties when deploying assets to the canister

### feat(frontend-canister): add take_ownership() method

Callable only by a controller.  Clears list of authorized principals and adds the caller (controller) as the only authorized principal.

### feat(ic-ref):
- `effective_canister_id` used for `provisional_create_canister_with_cycles` is passed as an command-line argument (defaults to `rwlgt-iiaaa-aaaaa-aaaaa-cai` if not provided or upon parse failure)

### feat(frontend-canister): add `get_asset_properties` and `set_asset_properties` to frontend canister

As part of creating the support for future work, it's now possible to get and set AssetProperties for assets in frontend canister. 

### feat: write canister metadata sections for dfx pull

### feat: add `--argument-file` argument to the `dfx canister sign` command

Similar to how this argument works in `dfx canister call`, this argument allows providing arguments for the request from a file.

### feat: Add support for a default network key

A remote canister ID can now be specified for the `__default` network.  If specified, `dfx` will assume that the canister is remote at the specified canister ID for all networks that don't have a dedicated entry.

### feat: use OS-native keyring for pem file storage

If keyring integration is available, PEM files (except for the default identity) are now by default stored in the OS-provided keyring.
If it is not available, it will fall back on the already existing password-encrypted PEM files.
Plaintext PEM files are still available (e.g. for use in non-interactive situations like CI), but not recommended for use since they put the keys at risk.

To force the use of one specific storage mode, use the `--storage-mode` flag with either `--storage-mode password-protected` or `--storage-mode plaintext`.
This works for both `dfx identity new` and `dfx identity import`.

The flag `--disable-encryption` is deprecated in favour of `--storage-mode plaintext`. It has the same behavior.

### feat: dfx pull

- write canister metadata for dfx pull.
- `dfx pull` can fetch `dfx:deps` metadata and resolve dependencies recursively.

### feat(frontend-canister): better control and overview for asset canister authorized principals

The asset canister now has two new functions:
- Query function `list_authorized` displays a list of all principals that are currently authorized to change assets and the list of authorized principals.
- Update function `deauthorize` that removes a principal from the list of authorized principals. It can be called by authorized principals and cotrollers of the canister.

In addition, the update function `authorize` has new behavior:
Now, controllers of the asset canister are always allowed to authorize new principals (including themselves).

### fix: add retry logic to `dfx canister delete`

`dfx canister delete` tries to withdraw as many cycles as possible from a canister before deleting it.
To do so, dfx has to manually send all cycles in the canister, minus some margin.
The margin was previously hard-coded, meaning that withdrawals can fail if the margin is not generous enough.
Now, upon failure with some margin, dfx will retry withdrawing cycles with a continuously larger margin until withdrawing succeeds or the margin becomes larger than the cycles balance.

### fix: dfx deploy --mode reinstall for a single Motoko canister fails to compile

The Motoko compiler expects all imported canisters' .did files to be in one folder when it compiles a canister.
`dfx` failed to organize the .did files correctly when running `dfx deploy <single Motoko canister>` in combintaion with the `--mode reinstall` flag.

### fix: give more cycles margin when deleting canisters

There have been a few reports of people not being able to delete canisters.
The error happens if the temporary wallet tries to transfer out too many cycles.
The number of cycles left in the canister is bumped a little bit so that people can again reliably delete their canisters.

## Dependencies

Updated candid to 0.8.4
- Bug fix in TS bindings
- Pretty print numbers

### Frontend canister

- Module hash: d12e4493878911c21364c550ca90b81be900ebde43e7956ae1873c51504a8757
- https://github.com/dfinity/sdk/pull/2942

### ic-ref

Updated ic-ref to master commit `3cc51be5`

### Motoko

Updated Motoko to 0.7.6

### Replica

Updated replica to elected commit b5a1a8c0e005216f2d945f538fc27163bafc3bf7.
This incorporates the following executed proposals:

- [100821](https://dashboard.internetcomputer.org/proposal/100821)
- [97472](https://dashboard.internetcomputer.org/proposal/97472)
- [96114](https://dashboard.internetcomputer.org/proposal/96114)
- [94953](https://dashboard.internetcomputer.org/proposal/94953)
- [94852](https://dashboard.internetcomputer.org/proposal/94852)
- [93761](https://dashboard.internetcomputer.org/proposal/93761)
- [93507](https://dashboard.internetcomputer.org/proposal/93507)
- [92573](https://dashboard.internetcomputer.org/proposal/92573)
- [92338](https://dashboard.internetcomputer.org/proposal/92338)
- [91732](https://dashboard.internetcomputer.org/proposal/91732)
- [91257](https://dashboard.internetcomputer.org/proposal/91257)

# 0.12.1

## DFX

### fix: default not shrink for custom canisters

## Dependencies

### Replica

Updated replica to elected commit dcbf401f27d9b48354e68389c6d8293c4233b055.
This incorporates the following executed proposals:

- [90485](https://dashboard.internetcomputer.org/proposal/90485)
- [90008](https://dashboard.internetcomputer.org/proposal/90008)

### Frontend canister

- Module hash: db07e7e24f6f8ddf53c33a610713259a7c1eb71c270b819ebd311e2d223267f0
- https://github.com/dfinity/sdk/pull/2753

# 0.12.0

## DFX

### feat(frontend-canister): add warning if config is provided in `.ic-assets.json` but not used

### fix(frontend-canister): Allow overwriting default HTTP Headers for assets in frontend canister 

Allows to overwrite `Content-Type`, `Content-Encoding`, and `Cache-Control` HTTP headers with custom values via `.ic-assets.json5` config file. Example `.ic-assets.json5` file:
```json5
[
    {
        "match": "web-gz.data.gz",
        "headers": {
            "Content-Type": "application/octet-stream",
            "Content-Encoding": "gzip"
        }
    }
]
```
This change will trigger the update process for frontend canister (new module hash: `2ff0513123f11c57716d889ca487083fac7d94a4c9434d5879f8d0342ad9d759`). 

### feat: warn if an unencrypted identity is used on mainnet

### fix: Save SNS canister IDs

SNS canister IDs were not being parsed reliably.  Now the candid file is being specified explicitly, which resolves the issue in at least some cases.

### feat: NNS usability improvements

The command line interface for nns commands has been updated to:

- Give better help when the subnet type is incorrect
- Not offer --network as a flag given that it is unused
- List nns subcommands

### feat: -y flag for canister installation

`dfx canister install` and `dfx deploy` now have a `-y` flag that will automatically confirm any y/n checks made during canister installation.

### fix: Compute Motoko dependencies in linear (not exponential) time by detecting visited imports.

### fix(generate): add missing typescript types and fix issues with bindings array in dfx.json

### chore: update Candid UI canister with commit 79d55e7f568aec00e16dd0329926cc7ea8e3a28b

### refactor: Factor out code for calling arbitrary bundled binaries

The function for calling sns can now call any bundled binary.

### docs: Document dfx nns subcommands

`dfx nns` commands are used to deploy and manage local NNS canisters, such as:

- Governance for integration with the Internet Computer voting system
- Ledger for financial integration testing
- Internet Identity for user registration and authenttication

### feat(frontend-canister): Add simple aliases from `<asset>` to `<asset>.html` and `<asset>/index.html`

The asset canister now by default aliases any request to `<asset>` to `<asset>.html` or `<asset>/index.html`.
This can be disabled by setting the field `"enable_aliasing"` to `false` in a rule for that asset in .ic-assets.json.
This change will trigger frontend canister upgrades upon redeploying any asset canister.

### fix: Only kill main process on `dfx stop`
Removes misleading panics when running `dfx stop`.

### feat: `dfx nns install` works offline if all assets have been cached.

### feat: Initialise the nns with an account controlled by a secp256k1 key

This enables easy access to toy ICP using command line tools and this key:
```
-----BEGIN EC PRIVATE KEY-----
MHQCAQEEICJxApEbuZznKFpV+VKACRK30i6+7u5Z13/DOl18cIC+oAcGBSuBBAAK
oUQDQgAEPas6Iag4TUx+Uop+3NhE6s3FlayFtbwdhRVjvOar0kPTfE/N8N6btRnd
74ly5xXEBNSXiENyxhEuzOZrIWMCNQ==
-----END EC PRIVATE KEY-----
```
For example, you can create an identity in dfx by putting this key in the file `ident-1.pem` and importing it:
```
dfx identity import ident-1 ident-1.pem
dfx --identity ident-1 ledger balance
```

### feat: default to run ic-wasm shrink when build canisters
This behavior applies to Motoko, Rust and Custom canisters.
If you want to disable this behavior, you can config it in dfx.json:

    "canisters" : {
        "app" : {
            "shrink" : false,
        }
    }

### feat: configurable custom wasm sections

It's now possible to define custom wasm metadata sections and their visibility in dfx.json.

At present, dfx can only add wasm metadata sections to canisters that are in wasm format.  It cannot add metadata sections to compressed canisters.  Since the frontend canister is now compressed, this means that at present it is not possible to add custom metadata sections to the frontend canister.

dfx no longer adds `candid:service` metadata to canisters of type `"custom"` by default.  If you want dfx to add your canister's candid definition to your custom canister, you can do so like this:

```
    "my_canister_name": {
      "type": "custom",
      "candid": "main.did",
      "wasm": "main.wasm",
      "metadata": [
        {
          "name": "candid:service"
        }
      ]
    },
```

This changelog entry doesn't go into all of the details of the possible configuration.  For that, please see [concepts/canister-metadata](docs/concepts/canister-metadata.md) and the docs in the JSON schema.

### fix: Valid canister-based env vars

Hyphens are not valid in shell environment variables, but do occur in canister names such as `smiley-dapp`. This poses a problem for vars with names such as `CANISTER_ID_${CANISTER_NAME}`.  With this change, hyphens are replaced with underscores in environment variables.  The canister id of `smiley-dapp` will be available as `CANISTER_ID_smiley_dapp`.  Other environment variables are unaffected.

### feat: Add dfx sns deploy

This allows users to deploy a set of SNS canisters.

### fix: `cargo run -p dfx -- --version` prints correct version

### feat: add --mode=auto

When using `dfx canister install`, you can now pass `auto` for the `--mode` flag, which will auto-select `install` or `upgrade` depending on need, the same way `dfx deploy` does. The default remains `install` to prevent mistakes.

### feat: add `--network` flag to `dfx generate`

`dfx generate`'s generated bindings use network-specific canister IDs depending on the generated language, but there was previously no way to configure which network this was, so it defaulted to local. A `--network` flag has been added for this purpose.

### feat: sns config validate

There is a new command that verifies that an SNS initialization config is valid.

### feat: sns config create

There is a new command that creates an sns config template.

### fix: remove $ from wasms dir

The wasms dir path had a $ which is unwanted and now gone.

### fix: Correct wasm for the SNS swap canister

Previously the incorrect wasm canister was installed.

### fix: Use NNS did files that matches the wasms

Previously the did files and wasms could be incompatible.

### fix: allow users to skip compatibility check if parsing fails

### feat: canister HTTP support is now enabled by default.

`dfx start` and `dfx replica` now ignore the `--enable-canister-http` parameter.

You can still disable the canister http feature through configuration:
- ~/.config/dfx/networks.json: `.local.canister_http.enabled=false`
- dfx.json (project-specific networks) : `.networks.local.canister_http.enabled=false`

### feat: custom canister `wasm` field can now specify a URL from which to download

- note that dfx will report an error if a custom canister's `wasm` field is a URL and the canister also has `build` steps.

### feat: custom canister `candid` field can now specify a URL from which to download

### feat: deploy NNS canisters

A developer is now able to install NNS canisters, including back end canisters such as ledger and governance, and front end canisters such as nns-dapp and internet-identity, on their local DFX server.  Usage:
```
dfx start --clean --background
dfx nns install
```

This feature currently requires that the network 'local' is used and that it runs on port 8080.
The network's port can be controlled by using the field `"provider"` in the network's definition, e.g. by setting it to `"127.0.0.1:8080"`.

### feat: configure logging level of http adapter

It is now possible to set the http adapter's log level in dfx.json or in networks.json:

    "http": {
      "enabled": true,
      "log_level": "info"
    }

By default, a log level of "error" is used, in order to keep the output of a first-time `dfx start` minimal. Change it to "debug" for more verbose logging.

### fix(typescript): add index.d.ts file for type safety when importing generated declarations

Adds an index.d.ts file to the generated declarations, allowing for better type safety in TypeScript projects.

### chore: reduce verbosity of dfx start

`dfx start` produces a lot of log output that is at best irrelevant for most users.
Most output is no longer visible unless either `--verbose` is used with dfx or the relevant part's (e.g. http adapter, btc adapter, or replica) log level is changed in dfx.json or networks.json.

### feat: generate secp256k1 keys by default

When creating a new identity with `dfx identity new`, whereas previously it would have generated an Ed25519 key, it now generates a secp256k1 key. This is to enable users to write down a BIP39-style seed phrase, to recover their key in case of emergency, which will be printed when the key is generated and can be used with a new `--seed-phrase` flag in `dfx identity import`. `dfx identity import` is however still capable of importing an Ed25519 key.

### chore: update Candid UI canister with commit 528a4b04807904899f67b919a88597656e0cd6fa

* Allow passing did files larger than 2KB.
* Better integration with Motoko Playground.

### feat: simplify verification of assets served by asset canister

* SHA256 hashes of all assets are displayed when deploying the asset canister.
* A query method is added to the asset canister that returns the entire asset hash tree together with the certificate containing the certified variables of the asset canister.

### breaking change: dfx canister update-settings --compute-allocation always fails

See https://forum.dfinity.org/t/fixing-incorrect-compute-allocation-fee/14830

Until the rollout is complete, `dfx canister update-settings --compute-allocation <N>`
will fail with an error from the replica such as the following:
```
The Replica returned an error: code 1, message: "Canister requested a compute allocation of 1% which cannot be satisfied because the Subnet's remaining compute capacity is 0%"
```

### fix: For default node starter template: copy `ic-assets.json5` file from `src` to `dist`

### fix: For `dfx start --clean --background`, the background process no longer cleans a second time.

### fix: do not build or generate remote canisters

Canisters that specify a remote id for the network that's getting built falsely had their build steps run, blocking some normal use patterns of `dfx deploy`.
Canisters with a remote id specified no longer get built.
The same applies to `dfx generate`.

### refactor: Move replica URL functions into a module for reuse

The running replica port and url are generally useful information. Previously the code to get the URL was embedded in the network proxy code. This moves it out into a library for reuse.

### chore: Frontend canister build process no longer depends on `dfx` or `ic-cdk-optimizer`

Instead, the build process relies on `ic-wasm` to provide candid metadata for the canister, and
shrinking the canister size by stripping debug symbols and unused fuctions.
Additionally, after build step, the `.wasm` file is archived with `gzip`. 

### chore: Move all `frontend canister`-related code into the SDK repo

| from (`repository` `path`)                  | to (path in `dfinity/sdk` repository)          | summary                                                                                     |
|:--------------------------------------------|:-----------------------------------------------|:--------------------------------------------------------------------------------------------|
| `dfinity/cdk-rs` `/src/ic-certified-assets` | `/src/canisters/frontend/ic-certified-asset`   | the core of the frontend canister                                                           |
| `dfinity/certified-assets` `/`              | `/src/canisters/frontend/ic-frontend-canister` | wraps `ic-certified-assets` to build the canister wasm                                      |
| `dfinity/agent-rs` `/ic-asset`              | `/src/canisters/frontend/ic-asset`             | library facilitating interactions with frontend canister (e.g. uploading or listing assets) |
| `dfinity/agent-rs` `/icx-asset`             | `/src/canisters/frontend/icx-asset`            | CLI executable tool - wraps `ic-asset`                                                      |

### feat: use JSON5 file format for frontend canister asset configuration

Both `.ic-assets.json` and `.ic-assets.json5` are valid filenames config filename, though both will get parsed
as if they were [JSON5](https://json5.org/) format. Example content of the `.ic-assets.json5` file:
```json5
// comment
[
  {
    "match": "*", // comment
    /*
    keys below not wrapped in quotes
*/  cache: { max_age: 999 }, // trailing comma 
  },
]
```
- Learn more about JSON5: https://json5.org/

### fix: Update nns binaries unless `NO_CLOBBER` is set

Previously existing NNS binaries were not updated regardless of the `NO_CLOBBER` setting.

### feat!: Support installing canisters not in dfx.json

`install_canister_wasm` used to fail if installing a canister not listed in dfx.json.  This use case is now supported.

### feat: print the dashboard URL on startup

When running `dfx start` or `dfx replica`, the path to the dashboard page is now printed.

### feat!: changed the default port of the shared local network from 8000 to 4943.

This is so dfx doesn't connect to a project-specific network instead of the local shared network.

In combination with the "system-wide dfx start" feature, there is a potential difference to be aware of with respect to existing projects.

Since previous versions of dfx populate dfx.json with a `networks.local` definition that specifies port 8000, the behavior for existing projects won't change.

However, if you've edited dfx.json and removed the `networks.local` definition, the behavior within the project will change: dfx will connect to the shared local network on port 4943 rather than to the project-specific network on port 8000.  You would need to edit webpack.config.js to match.  If you have scripts, you can run the new command `dfx info webserver-port` from the project directory to retrieve the port value.

### feat!: "system-wide dfx start"

By default, dfx now manages the replica process in a way that is independent of any given dfx project.  We've called this feature "system-wide dfx", even though it's actually specific to your user
(storing data files under $HOME), because we think it communicates the idea adequately.

The intended benefits:
- deploying dapps from separate projects alongside one another, similar to working with separate dapps on mainnet
- run `dfx start` from any directory
- run `dfx stop` from any directory, rather than having to remember where you last ran `dfx start`

We're calling this the "shared local network."  `dfx start` and `dfx stop` will manage this network when run outside any project directory, or when a project's dfx.json does not define the `local` network.  The dfx.json template for new projects no longer defines any networks.

We recommend that you remove the `local` network definition from dfx.json and instead use the shared local network.  As mentioned above, doing so will make dfx use port 4943 rather than port 8000.

See [Local Server Configuration](docs/cli-reference/dfx-start.md#local-server-configuration) for details.

dfx now stores data and control files in one of three places, rather than directly under `.dfx/`:
- `.dfx/network/local` (for projects in which dfx.json defines the local network)
- `$HOME/.local/share/dfx/network/local` (for the shared local network on Linux)
- `$HOME/Library/Application Support/org.dfinity.dfx/network/local` (for the shared local network on MacOS)

There is also a new configuration file: `$HOME/.config/dfx/networks.json`.  Its [schema](docs/networks-json-schema.json) is the same as the `networks` element in dfx.json.  Any networks you define here will be available from any project, unless a project's dfx.json defines a network with the same name.  See [The Shared Local Network](docs/cli-reference/dfx-start.md#the-shared-local-network) for the default definitions that dfx provides if this file does not exist or does not define a `local` network.

### fix: `dfx start` and `dfx stop` will take into account dfx/replica processes from dfx <= 0.11.x

### feat: added command `dfx info`

#### feat: `dfx info webserver-port`

This displays the port that the icx-proxy process listens on, meaning the port to connect to with curl or from a web browser.

#### feat: `dfx info replica-port`

This displays the listening port of the replica.

#### feat: `dfx info replica-rev`

This displays the revision of the replica bundled with dfx, which is the same revision referenced in replica election governance proposals.

#### feat: `dfx info networks-json-path`

This displays the path to your user's `networks.json` file where all networks are defined.

### feat: added ic-nns-init, ic-admin, and sns executables to the binary cache

### fix: improved responsiveness of `greet` method call in default Motoko project template

`greet` method was marked as an `update` call, but it performs no state updates. Changing it to `query` call will result in faster execution.

### feat: dfx schema --for networks

The `dfx schema` command can now display the schema for either dfx.json or for networks.json.  By default, it still displays the schema for dfx.json.

```bash
dfx schema --for networks
```

### feat: createActor options accept pre-initialized agent

If you have a pre-initialized agent in your JS code, you can now pass it to createActor's options. Conflicts with the agentOptions config - if you pass both the agent option will be used and you will receive a warning.

```js
const plugActor = createActor(canisterId, {
  agent: plugAgent
})
```

### feat!: option for nodejs compatibility in dfx generate

Users can now specify `node_compatibility: true` in `declarations`. The flag introduces `node.js` enhancements, which include importing `isomorphic-fetch` and configuring the default actor with `isomorphic-fetch` and `host`.

```json
// dfx.json
"declarations": {
  "output": "src/declarations",
  "node_compatibility": true
}
```

#### JS codegen location deprecation

DFX new template now uses `dfx generate` instead of `rsync`. Adds deprecation warning to `index.js` in `.dfx/<network-name>/<canister-name>` encouringing developers to migrate to the `dfx generate` command instead. If you have a `package.json` file that uses `rsync` from `.dfx`, consider switching to something like this:

```json
"scripts": {
  "build": "webpack",
  "prebuild": "npm run generate",
  "start": "webpack serve --mode development --env development",
  "prestart": "npm run generate",
  // It's faster to only generate canisters you depend on, omitting the frontend canister
  "generate": "dfx generate hello_backend"
},
```

### feat: simple cycles faucet code redemption

Using `dfx wallet --network ic redeem-faucet-coupon <my coupon>` faucet users have a much easier time to redeem their codes.
If the active identity has no wallet configured, the faucet supplies a wallet to the user that this command will automatically configure.
If the active identity has a wallet configured already, the faucet will top up the existing wallet.

Alternative faucets can be used, assuming they follow the same interface. To direct dfx to a different faucet, use the `--faucet <alternative faucet id>` flag.
The expected interface looks like the following candid functions:
``` candid
redeem: (text) -> (principal);
redeem_to_wallet: (text, principal) -> (nat);
```
The function `redeem` takes a coupon code and returns the principal to an already-installed wallet that is controlled by the identity that called the function.
The function `redeem_to_wallet` takes a coupon code and a wallet (or any other canister) principal, deposits the cycles into that canister and returns how many cycles were deposited.

### feat: disable automatic wallet creation on non-ic networks

By default, if dfx is not running on the `ic` (or networks with a different name but the same configuration), it will automatically create a cycles wallet in case it hasn't been created yet.
It is now possible to inhibit automatic wallet creation by setting the `DFX_DISABLE_AUTO_WALLET` environment variable.

### fix!: removed unused --root parameter from dfx bootstrap

### feat: canister installation now waits for the replica

When installing a new WASM module to a canister, DFX will now wait for the updated state (i.e. the new module hash) to be visible in the replica's certified state tree before proceeding with post-installation tasks or producing a success status.

### feat!: remove `dfx config`

`dfx config` has been removed. Please update Bash scripts to use `jq`, PowerShell scripts to use `ConvertTo-Json`, nushell scripts to use `to json`, etc.

### feat: move all the flags to the end

Command flags have been moved to a more traditional location; they are no longer positioned per subcommand, but instead are able to be all positioned after the final subcommand. In prior versions, a command might look like:
```bash
dfx --identity alice canister --network ic --wallet "$WALLET" create --all
```
This command can now be written:
```bash
dfx canister create --all --network ic --wallet "$WALLET" --identity alice
```
The old syntax is still available, though, so you don't need to migrate your scripts.

### feat!: changed update-settings syntax

When using `dfx canister update-settings`, it is easy to mistake `--controller` for `--add-controller`. For this reason `--controller` has been renamed to `--set-controller`.

### feat!: removed the internal webserver

This is a breaking change.  The only thing this was still serving was the /_/candid endpoint.  If you need to retrieve the candid interface for a local canister, you can use `dfx canister metadata <canister> candid:service`.

### fix: dfx wallet upgrade: improved error messages:

- if there is no wallet to upgrade
- if trying to upgrade a local wallet from outside of a project directory

### fix: canister creation cost is 0.1T cycles

Canister creation fee was calculated with 1T cycles instead of 0.1T.

### fix: dfx deploy and dfx canister install write .old.did files under .dfx/

When dfx deploy and dfx canister install upgrade a canister, they ensure that the
new candid interface is compatible with the previous candid interface.  They write
a file with extension .old.did that contains the previous interface.  In some
circumstances these files could be written in the project directory.  dfx now
always writes them under the .dfx/ directory.

### fix: dfx canister install now accepts arbitrary canister ids

This fixes the following error:
``` bash
> dfx canister install --wasm ~/counter.wasm eop7r-riaaa-aaaak-qasxq-cai
Error: Failed while determining if canister 'eop7r-riaaa-aaaak-qasxq-cai' is remote on network 'ic'.
Caused by: Failed while determining if canister 'eop7r-riaaa-aaaak-qasxq-cai' is remote on network 'ic'.
  Failed to figure out if canister 'eop7r-riaaa-aaaak-qasxq-cai' has a remote id on network 'ic'.
    Invalid argument: Canister eop7r-riaaa-aaaak-qasxq-cai not found in dfx.json
```

### feat: allow replica log level to be configured

It is now possible to specify the replica's log level. Possible values are `critical`, `error`, `warning`, `info`, `debug`, and `trace`.
The log level defaults to the level 'error'. Debug prints (e.g. `Debug.print("...")` in Motoko) still show up in the console.
The log level can be specified in the following places (See [system-wide dfx start](#feat-system-wide-dfx-start) for more detailed explanations on the network types):
- In file `networks.json` in the field `<network name>.replica.log_level` for shared networks.
- In file `dfx.json` in the field `networks.<network name>.replica.log_level` for project-specific networks.
- In file `dfx.json` in the field `defaults.replica.log_level` for project-specific networks. Requires a project-specific network to be run, otherwise this will have no effect.

### feat: enable canister sandboxing

Canister sandboxing is enabled to be consistent with the mainnet.

### chore: dfx ledger account-id --of-canister also accepts principal

It is now possible to do e.g. `dfx ledger account-id --of-canister fg7gi-vyaaa-aaaal-qadca-cai` as well as `dfx ledger account-id --of-canister my_canister_name` when checking the ledger account id of a canister.
Previously, dfx only accepted canister aliases and produced an error message that was hard to understand.

### chore: dfx canister deposit-cycles uses default wallet if none is specified

Motivated by [this forum post](https://forum.dfinity.org/t/dfx-0-10-0-dfx-canister-deposit-cycles-returns-error/13251/6).

### chore: projects created with `dfx new` are not pinned to a specific dfx version anymore

It is still possible to pin the dfx version by adding `"dfx":"<dfx version to pin to>"` to a project's `dfx.json`.

### fix: print links to cdk-rs docs in dfx new

### fix: broken link in new .mo project README

### fix: Small grammar change to identity password decryption prompt

The prompt for entering your passphrase in order to decrypt an identity password read:
    "Please enter a passphrase for your identity"
However, at that point, it isn't "a" passphrase.  It's either your passphrase, or incorrect.
Changed the text in this case to read:
    "Please enter the passphrase for your identity"

### chore: add retry logic to dfx download script

### feat: Add subnet type argument when creating canisters

`dfx ledger create-canister` gets a new option `--subnet-type` that allows users to choose a type of subnet that their canister can be created on. Additionally, a `dfx ledger show-subnet-types` is introduced which allows to list the available subnet types.

## Dependencies

### Replica

Updated replica to release candidate 93dcf2a2026c34330c76149dd713d89e37daa533.

This also incorporates the following executed proposals:

- [88831](https://dashboard.internetcomputer.org/proposal/88831)
- [88629](https://dashboard.internetcomputer.org/proposal/88629)
- [88109](https://dashboard.internetcomputer.org/proposal/88109)
- [87631](https://dashboard.internetcomputer.org/proposal/87631)
- [86738](https://dashboard.internetcomputer.org/proposal/86738)
- [86279](https://dashboard.internetcomputer.org/proposal/86279)
* [85007](https://dashboard.internetcomputer.org/proposal/85007)
* [84391](https://dashboard.internetcomputer.org/proposal/84391)
* [83786](https://dashboard.internetcomputer.org/proposal/83786)
* [82425](https://dashboard.internetcomputer.org/proposal/82425)
* [81788](https://dashboard.internetcomputer.org/proposal/81788)
* [81571](https://dashboard.internetcomputer.org/proposal/81571)
* [80992](https://dashboard.internetcomputer.org/proposal/80992)
* [79816](https://dashboard.internetcomputer.org/proposal/79816)
* [78693](https://dashboard.internetcomputer.org/proposal/78693)
* [77589](https://dashboard.internetcomputer.org/proposal/77589)
* [76228](https://dashboard.internetcomputer.org/proposal/76228)
* [75700](https://dashboard.internetcomputer.org/proposal/75700)
* [75109](https://dashboard.internetcomputer.org/proposal/75109)
* [74395](https://dashboard.internetcomputer.org/proposal/74395)
* [73959](https://dashboard.internetcomputer.org/proposal/73959)
* [73714](https://dashboard.internetcomputer.org/proposal/73714)
* [73368](https://dashboard.internetcomputer.org/proposal/73368)
* [72764](https://dashboard.internetcomputer.org/proposal/72764)

### ic-ref

Updated ic-ref to 0.0.1-1fba03ee
- introduce awaitKnown
- trivial implementation of idle_cycles_burned_per_day

### Updated Motoko from 0.6.29 to 0.7.3

- See https://github.com/dfinity/motoko/blob/master/Changelog.md#073-2022-11-01


### Cycles wallet

- Module hash: b944b1e5533064d12e951621d5045d5291bcfd8cf9d60c28fef02c8fdb68e783
- https://github.com/dfinity/cycles-wallet/commit/fa86dd3a65b2509ca1e0c2bb9d7d4c5be95de378

### Frontend canister:
- Module hash: 6c8f7a094060b096c35e4c4499551e7a8a29ee0f86c456e521c09480ebbaa8ab
- https://github.com/dfinity/sdk/pull/2720

# 0.11.2

## DFX

### fix: disable asset canister redirection of all HTTP traffic from `.raw.ic0.app` to `.ic0.app`

### fix: disable asset canister's ETag HTTP headers

The feature is not yet implemented on `icx-proxy`-level, and is causing 500 HTTP response for some type of assets every second request.

# 0.11.1

## DFX

### fix: dfx now only adds candid:service metadata to custom canisters that have at least one build step

This way, if a canister uses a premade canister wasm, dfx will use it as-is.

### fix: "canister alias not defined" in the Motoko language server

It is now possible to develop multiple-canister projects using the [Motoko VSCode extension](https://marketplace.visualstudio.com/items?itemName=dfinity-foundation.vscode-motoko).

### fix: improve browser compatibility for the JavaScript language binding

Patches a JavaScript language binding compatibility issue encountered in web browsers which do not support the (?.) operator.

### feat: print dfx.json schema

dfx is now capable of displaying the schema for `dfx.json`. You can see the schema by running `dfx schema` or write the schema to a file with `dfx schema --outfile path/to/file/schema.json`.

### feat: support for configuring assets in assets canister
- The `.ic-assets.json` file should be placed inside directory with assets, or its subdirectories. Multiple config files can be used (nested in subdirectories). Example of `.ic-assets.json` file format:
``` json
[
    {
        "match": ".*",
        "cache": {
            "max_age": 20
        },
        "headers": {
            "X-Content-Type-Options": "nosniff"
        },
        "ignore": false
    },
    {
        "match": "**/*",
        "headers": null
    },
    {
        "match": "file.json",
        "ignore": true
    }
]
```
- Configuring assets works only during asset creation - any changes to `.ic-assets.json` files won't have any effect effect for assets that have already been created. We are working on follow up implementation with improvements to handle updating these properties.
- `headers` from multiple applicable rules are being stacked/concatenated, unless `null` is specified, which resets/empties the headers.
- Both `"headers": {}` and absence of `headers` field don't have any effect on end result.
- Valid JSON format is required, i.e. the array of maps, `match` field is required. Only the following fields are accepted: `cache`, `ignore`, `headers`, `match`. The glob pattern has to be valid.
- The way matching rules work:
  1. The most deeply nested config file takes precedence over the one in parent dir. In other words, properties from a rule matching a file in a subdirectory override properties from a rule matching a file in a parent directory
  2. Order of rules within file matters - last rule in config file takes precedence over the first one

- The way `ignore` field works:
  1. By default, files that begin with a `.` are ignored, while all other files are included.
  2. The `.ignore` field overrides this, if present.
  3. If a directory is ignored, file and directories within it cannot be un-ignored.
  4. A file can be ignored and un-ignored many times, as long as any of its parent directories haven't been ignored.


### fix: Allow `dfx deploy` to not take arguments for canisters not being installed

A longstanding bug with `dfx deploy` is that if an installation is skipped (usually an implicitly included dependency), it still requires arguments even if the installed canister doesn't. As of this release that bug is now fixed.

### feat: Add additional logging from bitcoin canister in replica.

Configures the replica to emit additional logging from the bitcoin canister whenever the bitcoin feature is enabled. This helps show useful information to developers, such as the bitcoin height that the replica currently sees.

### fix: make `build` field optional for custom canisters

Prior to 0.11.0, a custom canister's `build` field could be left off if `dfx build` was never invoked. To aid in deploying prebuilt canisters, this behavior is now formalized; omitting `build` is equivalent to `build: []`.

### feat: Use `--locked` for Rust canisters

`dfx build`, in Rust canisters, now uses the `--locked` flag when building with Cargo. To offset this, `dfx new --type rust` now runs `cargo update` on the resulting project.

### feat: Enable threshold ecdsa signature

ECDSA signature signing is now enabled by default in new projects, or by running `dfx start --clean`.
A test key id "Secp256k1:dfx_test_key" is ready to be used by locally created canisters.

## Dependencies

### Updated `agent-rs` to 0.20.0

### Updated `candid` to 0.7.15

### Replica

Updated replica to elected commit 6e86169e98904047833ba6133e5413d2758d90eb.
This incorporates the following executed proposals:

* [72225](https://dashboard.internetcomputer.org/proposal/72225)
* [71669](https://dashboard.internetcomputer.org/proposal/71669)
* [71164](https://dashboard.internetcomputer.org/proposal/71164)
* [70375](https://dashboard.internetcomputer.org/proposal/70375)
* [70002](https://dashboard.internetcomputer.org/proposal/70002)

# 0.11.0

## DFX

### feat: renamed canisters in new projects to <project>_frontend and <project>_backend

The names of canisters created for new projects have changed.
After `dfx new <project>`, the canister names are:

- `<project>_backend` (previously `<project>`)
- `<project>_frontend` (previously `<project>_assets`)

### feat: Enable threshold ecdsa signature

### feat: new command: dfx canister metadata <canister> <name>

For example, to query a canister's candid service definition: `dfx canister metadata hello_backend candid:service`

### refactor: deprecate /_/candid internal webserver

The dfx internal webserver now only services the /_/candid endpoint.  This
is now deprecated.  If you were using this to query candid definitions, you
can instead use `dfx canister metadata`.

### refactor: optimize from ic-wasm

Optimize Rust canister WASM module via ic-wasm library instead of ic-cdk-optimizer. A separate installation of ic-cdk-optimizer is no longer needed.

The actual optimization was kept the same.

### feat: Read dfx canister call argument from a file or stdin

Enables passing large arguments that cannot be passed directly in the command line using the `--argument-file` flag. For example:
 * Named file: `dfx canister call --argument-file ./my/argument/file.txt my_canister_name greet`
 * Stdin: `echo '( null )' | dfx canister call --argument-file - my_canister_name greet`

### fix: Use default setting for BTC adapter idle seconds

A lower threshold was no longer necessary.

### feat: Allow users to configure logging level of bitcoin adapter

The bitcoin adapter's logging can be very verbose if debug logging is enabled, making it difficult to make sense of what's going on. On the other hand, these logs are useful for triaging problems.

To get the best of both worlds, this release adds support for an additional configuration option in dfx.json:

    "bitcoin": {
      "enabled": true,
      "nodes": ["127.0.0.1:18444"],
      "log_level": "info" <------- users can now configure the log level
    }

By default, a log level of "info" is used, which is relatively quiet. Users can change it to "debug" for more verbose logging.

### chore: update Candid UI canister with commit bffa0ae3c416e8aa3c92c33722a6b1cb31d0f1c3

This includes the following changes:

* Fetch did file from canister metadata
* Better flamegraph support
* Fix bigint error for vec nat8 type

### feat: dfx will look up the port of the running webserver from .dfx/webserver-port, if present

After `dfx start --host 127.0.0.1:0`, the dfx webserver will listen on an ephemeral port.  It stores the port value in .dfx/webserver-port.  dfx will now look for this file, and if a port is contained within, use that port to connect to the dfx webserver.

### fix: dfx commands once again work from any subdirectory of a dfx project

Running `dfx deploy`, `dfx canister id`, `dfx canister call` and so forth work as expected
if run from within any subdirectory of a dfx project.  Previously, this would create
canister_ids.json or .dfx/local/canister_ids.json within the subdirectory.

### feat: Post-installation tasks

You can now add your own custom post-installation/post-deployment tasks to any canister type. The new `post-install` key for canister objects in `dfx.json` can be a command or list of commands, similar to the `build` key of `custom` canisters, and receives all the same environment variables. For example, to replicate the upload task performed with `assets` canisters, you might set `"post-install": "icx-asset sync $CANISTER_ID dist"`.

### feat: assets are no longer copied from source directories before being uploaded to asset canister

Assets are now uploaded directly from their source directories, rather than first being copied
to an output directory.

If you're using `dfx deploy`, you won't see any change in functionality.  If you're running
`dfx canister install --mode=upgrade`, changed files in asset source directories will
be detected and uploaded even without an intervening `dfx build`.

### fix: Added src/declarations to .gitignore for new projects

### fix: remove deprecated candid path environment variable

The environment variable format `CANISTER_CANDID_{name}`, used in Rust projects, was deprecated in 0.9.2, to be unified with the variables `CANISTER_CANDID_PATH_{name}` which are used in other project types. It has now been removed. Note that you will need to update `ic-cdk-macros` if you use the `#[import]` macro.

### feat: deprecate `dfx config` for removal

The `dfx config` command has several issues and is ultimately a poor replacement for [`jq`](https://stedolan.github.io/jq). The command is being deprecated, and will be removed in a later release; we recommend switching to `jq` or similar tools (e.g. `ConvertTo-Json` in PowerShell, `to json` in nushell, etc.)

### feat: Better build scripts for type:custom

Build scripts now always receive a CWD of the DFX project root, instead of wherever `dfx` was invoked from, and a bare script `script.sh` can be specified without needing to prefix with `./`.

### feat: rust, custom, and asset canisters now include candid:service metadata

Motoko canisters already included this metadata.

Also added this metadata to the asset canister wasm, which will cause the next deploy to
install this new version.

### feat: Add safeguard to freezing threshold

Some developers mistakenly think that the freezing threshold is measured in cycles, but it is actually measured in seconds. To stop them from accidentally freezing their canisters, setting a freezing threshold above 50M seconds (~1.5 years) now requires a confirmation.

### fix: restores assets to webpack devserver

### chore: updates webpack dependencies for dfx new project

Resolves an issue where `webpack-cli` was was breaking when users tried to run `npm start` in a fresh project. For affected users of 0.10.1, you can resolve this issue manually by running `npm install webpack@latest webpack-cli@latest terser-webpack-plugin@latest`.

### feat: Support for new ledger notify function

Ledger 7424ea8 deprecates the existing `notify` function with a switch parameter between creating and topping up a canister, and introduces two
functions for doing the same. This should *mostly* be invisible to users, except that previously, if `dfx ledger create-canister` or `dfx ledger top-up`
failed, you would call `dfx ledger notify` after correcting the issue. In order to support the change, this command has been changed to two subcommands:
`dfx ledger notify create-canister` and `dfx ledger notify top-up`.

### feat: `--from-subaccount`

Previously, the ledger commands assumed all transfers were made from the default subaccount for the identity principal. This feature adds a `--from-subaccount` flag to `dfx ledger transfer`, `dfx ledger create-canister`, and `dfx ledger top-up`, to enable making transfers from a selected subaccount. A `--subaccount` flag is also added to `dfx ledger balance` for convenience. Subaccounts are expected as 64-character hex-strings (i.e. 32 bytes).

### feat: cargo audit when building rust canisters

When a canister with type `rust` is built and `cargo-audit` is installed, dfx will now check for vulnerabilities in the dependencies. If a vulnerability is found, dfx will recommend that the user update to a version without known vulnerabilities.

### fix: Freezing Threshold now documented

Calls made to retrieve the help output for `canister update-settings` was missing the `freezing-threshold` parameter.

### chore: warnings and errors are more visible

`WARN` and `ERROR` messages are now clearly labelled as such, and the labels are colored accordingly.
This is now included when running `dfx canister update-settings -h`.

### fix: `dfx schema` does not require valid dfx.json

There is no real reason for `dfx schema` to not work when a broken dfx.json is in the current folder - this is actually a very common scenario when `dfx schema` gets used.

### fix: canister call uses candid file if canister type cannot be determined

The candid file specified in the field `canisters.<canister name>.candid` of dfx.json, or if that not exists `canisters.<canister name>.remote.candid`, is now used when running `dfx canister call`, even when dfx fails to determine the canister type.

### fix: btc/canister http adapter socket not found by replica after restart

After running `dfx start --enable-bitcoin` twice in a row (stopping dfx in between), the second
launched replica would fail to connect to the btc adapter.  This is because ic-starter
does not write a new configuration file if one already exists, so the configuration file
used by the replica referred to one socket path, while dfx passed a different socket path
to the btc adapter.

Now dfx reuses the previously-used unix domain socket path, for both the btc adapter
and for the canister http adapter.

### fix: dfx stop now waits until dfx and any child processes exit

Previously, `dfx stop` would send the TERM signal to the running dfx and its child processes,
and then exit immediately.

This avoids interference between a dfx process performing cleanup at shutdown and
a dfx process that is starting.

### fix: dfx ping no longer creates a default identity

dfx ping now uses the anonymous identity, and no longer requires dfx.json to be present.


### fix: Initialize replica with bitcoin regtest flag

When the bitcoin feature is enabled, dfx was launching the replica with the "bitcoin_testnet" feature.
The correct feature to use is "bitcoin_regtest".

### dfx bootstrap now looks up the port of the local replica

`dfx replica` writes the port of the running replica to one of these locations:

- .dfx/replica-configuration/replica-1.port
- .dfx/ic-ref.port

`dfx bootstrap` will now use this port value, so it's no longer necessary to edit dfx.json after running `dfx replica`.

### feat: dfx.json local network settings can be set on the local network, rather than defaults

In `dfx.json`, the `bootstrap`, `bitcoin`, `canister_http`, and `replica` settings can
now be specified on the local network, rather than in the `defaults` field.
If one of these four fields is set for the local network, the corresponding field
in `defaults` will be ignored.

Example:
``` json
{
  "networks": {
    "local": {
      "bind": "127.0.0.1:8000",
      "canister_http": {
        "enabled": true
      }
    }
  }
}
```

## Dependencies

### Rust Agent

Updated agent-rs to 0.18.0

### Motoko

Updated Motoko from 0.6.28 to 0.6.29.

### Replica

Updated replica to elected commit 8993849de5fab76e796d67750facee55a0bf6649.
This incorporates the following executed proposals:

* [69804](https://dashboard.internetcomputer.org/proposal/69804)
* [67990](https://dashboard.internetcomputer.org/proposal/67990)
* [67483](https://dashboard.internetcomputer.org/proposal/67483)
* [66895](https://dashboard.internetcomputer.org/proposal/66895)
* [66888](https://dashboard.internetcomputer.org/proposal/66888)
* [65530](https://dashboard.internetcomputer.org/proposal/65530)
* [65327](https://dashboard.internetcomputer.org/proposal/65327)
* [65043](https://dashboard.internetcomputer.org/proposal/65043)
* [64355](https://dashboard.internetcomputer.org/proposal/64355)
* [63228](https://dashboard.internetcomputer.org/proposal/63228)
* [62143](https://dashboard.internetcomputer.org/proposal/62143)

### ic-ref

Updated ic-ref to 0.0.1-173cbe84
 - add ic0.performance_counter system interface
 - add system API for ECDSA signing
 - allow optional "error_code" field in responses
 - support gzip-compressed canister modules
 - enable canisters to send HTTP requests

# 0.10.1

## DFX

### fix: Webpack config no longer uses CopyPlugin

Dfx already points to the asset canister's assets directory, and copying to disk could sometimes
lead to an annoying "too many open files" error.

### fix: HSMs are once again supported on Linux

On Linux, dfx 0.10.0 failed any operation with an HSM with the following error:
```
Error: IO: Dynamic loading not supported
```
The fix was to once again dynamically-link the Linux build.

### feat: error explanation and fixing instructions engine

Dfx is now capable of providing explanations and remediation suggestions for entire categories of errors at a time.
Explanations and suggestions will slowly be added over time.
To see an example of an already existing suggestion, run `dfx deploy --network ic` while using an identity that has no wallet configured.

### chore: add context to errors

Most errors that happen within dfx are now reported in much more detail. No more plain `File not found` without explanation what even was attempted.

### fix: identities with configured wallets are not broken anymore and removed only when using the --drop-wallets flag

When an identity has a configured wallet, dfx no longer breaks the identity without actually removing it.
Instead, if the --drop-wallets flag is specified, it properly removes everything and logs what wallets were linked,
and when the flag is not specified, it does not remove anything.

The behavior for identities without any configured wallets is unchanged.

### feat: bitcoin integration: dfx now generates the bitcoin adapter config file

dfx command-line parameters for bitcoin integration:
``` bash
dfx start   --enable-bitcoin  # use default node 127.0.0.1:18444
dfx start   --enable-bitcoin --bitcoin-node <node>
```

The above examples also work for dfx replica.

These default to values from dfx.json:
```
.defaults.bitcoin.nodes
.defaults.bitcoin.enabled
```

The --bitcoin-node parameter, if specified on the command line, implies --enable-bitcoin.

If --enable-bitcoin or .defaults.bitcoin.enabled is set, then dfx start/replica will launch the ic-btc-adapter process and configure the replica to communicate with it.


### feat: print wallet balance in a human readable form #2184

Default behaviour changed for `dfx wallet balance`, it will now print cycles amount upscaled to trillions.

New flag `--precise` added to `dfx wallet balance`. Allows to get exact amount of cycles in wallet (without upscaling).

### feat: canister http integration

dfx command-line parameters for canister http requests integration:
```
dfx start --enable-canister-http
dfx replica --enable-canister-http
```

This defaults to the following value in dfx.json:
```
.defaults.canister_http.enabled
```

### fix: specifying ic provider with a trailing slash is recognised correctly

Specifying the network provider as `https://ic0.app/` instead of `https://ic0.app` is now recognised as the real IC network.

### Binary cache

Added ic-canister-http-adapter to the binary cache.

## Dependencies

### Updated agent-rs to 0.17.0

## Motoko

Updated Motoko from 0.6.26 to 0.6.28.

## Replica

Updated replica to elected commit b90edb9897718730f65e92eb4ff6057b1b25f766.
This incorporates the following executed proposals:

* [61004](https://dashboard.internetcomputer.org/proposal/61004)
* [60222](https://dashboard.internetcomputer.org/proposal/60222)
* [59187](https://dashboard.internetcomputer.org/proposal/59187)
* [58479](https://dashboard.internetcomputer.org/proposal/58479)
* [58376](https://dashboard.internetcomputer.org/proposal/58376)
* [57843](https://dashboard.internetcomputer.org/proposal/57843)
* [57395](https://dashboard.internetcomputer.org/proposal/57395)

## icx-proxy

Updated icx-proxy to commit c312760a62b20931431ba45e5b0168ee79ea5cda

* Added gzip and deflate body decoding before certification validation.
* Fixed unzip and streaming bugs
* Added Prometheus metrics endpoint
* Added root and invalid ssl and dns mapping

# 0.10.0

## DFX

### feat: Use null as default value for opt arguments


Before this, `deploy`ing a canister with an `opt Foo` init argument without specifying an `--argument` would lead to an error:

``` bash
$ dfx deploy
Error: Invalid data: Expected arguments but found none.
```

With this change, this isn't an error anymore, but instead `null` is passed as a value. In general, if the user does _not_ provide an `--argument`, and if the init method expects only `opt` arguments, then `dfx` will supply `null` for each argument.

Note in particular that this does not try to match `opt` arguments for heterogeneous (`opt`/non-`opt`) signatures. Note moreover that this only impacts a case that would previously error out, so no existing (working) workflows should be affected.

### feat: dfx identity set-wallet now checks that the provided canister is actually a wallet

This check was previously performed on local networks, but not on mainnet.

### feat: dfx canister call --candid <path to candid file> ...

Allows one to provide the .did file for calls to an arbitrary canister.

### feat: Install arbitrary wasm into canisters

You no longer need a DFX project setup with a build task to install an already-built wasm module into a canister ID. The new `--wasm <path>` flag to `dfx canister install` will bypass project configuration and install the wasm module at `<path>`. A DFX project setup is still recommended for general use; this should mostly be used for installing pre-built canisters. Note that DFX will also not perform its usual checks for API/ABI/stable-memory compatibility in this mode.

### feat: Support for 128-bit cycle counts

Cycle counts can now exceed the previously set maximum of 2^64. The new limit is 2^128. A new wallet version has been bundled with this release that supports the new cycle count. You will not be able to use this feature with your existing wallets without running `dfx wallet upgrade`, but old wallets will still work just fine with old cycle counts.

### fix: dfx start will once again notice if dfx is already running

dfx will once again display 'dfx is already running' if dfx is already running,
rather than 'Address already in use'.

As a consequence, after `dfx start` failed to notice that dfx was already running,
it would replace .dfx/pid with an empty file.  Later invocations of `dfx stop`
would display no output and return a successful exit code, but leave dfx running.

### fix: dfx canister update-settings <canister id> works even if the canister id is not known to the project.

This makes the behavior match the usage text of the command:
`<CANISTER> Specifies the canister name or id to update. You must specify either canister name/id or the --all option`

### feat: dfx deploy --upgrade-unchanged or dfx canister install --mode upgrade --upgrade-unchanged

When upgrading a canister, `dfx deploy` and `dfx canister install` skip installing the .wasm
if the wasm hash did not change.  This avoids a round trip through stable memory for all
assets on every dfx deploy, for example.  By passing this argument, dfx will instead
install the wasm even if its hash matches the already-installed wasm.

### feat: Introduce DFX_CACHE_ROOT environment variable

A new environment variable, `DFX_CACHE_ROOT`, has been introduced to allow setting the cache root directory to a different location than the configuration root directory. Previously `DFX_CONFIG_ROOT` was repurposed for this which only allowed one location to be set for both the cache and configuration root directories.

This is a breaking change since setting `DFX_CONFIG_ROOT` will no longer set the cache root directory to that location.

### fix: Error if nonzero cycles are passed without a wallet proxy

Previously, `dfx canister call --with-cycles 1` would silently ignore the `--with-cycles` argument as the DFX principal has no way to pass cycles and the call must be forwarded through the wallet. Now it will error instead of silently ignoring it. To forward a call through the wallet, use `--wallet $(dfx identity get-wallet)`, or `--wallet $(dfx identity --network ic get-wallet)` for mainnet.

### feat: Configure subnet type of local replica

The local replica sets its parameters according to the subnet type defined in defaults.replica.subnet_type, defaulting to 'application' when none is specified.
This makes it less likely to accidentally hit the 'cycles limit exceeded' error in production.  Since the previous default was `system`, you may see these types errors in development instead.
Possible values for defaults.replica.subnet_type are: "application", "verifiedapplication", "system"

Example how to specify the subnet type:
``` json
{
  "defaults": {
    "replica": {
      "subnet_type": "verifiedapplication"
    }
  }
}
```

### feat: Introduce command for local cycles top-up

`dfx ledger fabricate-cycles <canister (id)> <optional amount>` can be used during local development to create cycles out of thin air and add them to a canister. Instead of supplying a canister name or id it is also possible to use `--all` to add the cycles to every canister in the current project. When no amount is supplied, the command uses 10T cycles as default. Using this command with `--network ic` will result in an error.

### feat: Private keys can be stored in encrypted format

`dfx identity new` and `dfx identity import` now ask you for a password to encrypt the private key (PEM file) when it is stored on disk.
If you decide to use a password, your key will never be written to disk in plain text.
In case you don't want to enter your password all the time and want to take the risk of storing your private key in plain text, you can use the `--disable-encryption` flag.

The `default` identity as well as already existing identities will NOT be encrypted. If you want to encrypt an existing identity, use the following commands:
``` bash
dfx identity export identity_name > identity.pem
# if you have set old_identity_name as the identity that is used by default, switch to a different one
dfx identity use other_identity
dfx identity remove identity_name
dfx identity import identity_name identity.pem
```

### feat: Identity export

If you want to get your identity out of dfx, you can use `dfx identity export identityname > exported_identity.pem`. But be careful with storing this file as it is not protected with your password.

### feat: Identity new/import now has a --force flag

If you want to script identity creation and don't care about overwriting existing identities, you now can use the `--force` flag for the commands `dfx identity new` and `dfx identity import`.

### fix: Do not automatically create a wallet on IC

When running `dfx deploy --network ic`, `dfx canister --network ic create`, or `dfx identity --network ic get-wallet` dfx no longer automatically creates a cycles wallet for the user if none is configured. Instead, it will simply report that no wallet was found for that user.

Dfx still creates the wallet automatically when running on a local network, so the typical workflow of `dfx start --clean` and `dfx deploy` will still work without having to manually create the wallet.

### fix: Identities cannot exist and not at the same time

When something went wrong during identity creation, the identity was not listed as existing.
But when trying to create an identity with that name, it was considered to be already existing.

### feat: dfx start and dfx replica can now launch the ic-btc-adapter process

Added command-line parameters:
``` bash
dfx start   --enable-bitcoin --btc-adapter-config <path>
dfx replica --enable-bitcoin --btc-adapter-config <path>
```

These default to values from dfx.json:
```
.defaults.bitcoin.btc_adapter_config
.defaults.bitcoin.enabled
```

The --btc-adapter-config parameter, if specified on the command line, implies --enable-bitcoin.

If --enable-bitcoin or .defaults.bitcoin.enabled is set, and a btc adapter configuration is specified,
then dfx start/replica will launch the ic-btc-adapter process.

This integration is not yet complete, pending upcoming functionality in ic-starter.

### fix: report context of errors

dfx now displays the context of an error in several places where previously the only error
message would be something like "No such file or directory."

### chore: updates starter project for Node 18

Webpack dev server now works for Node 18 (and should work for Node 17). A few packages are also upgraded

## updating dependencies

Updated to version 0.14.0 of agent-rs

## Cycles wallet

- Module hash: bb001d1ebff044ba43c060956859f614963d05c77bd778468fce4de095fe8f92
- https://github.com/dfinity/cycles-wallet/commit/f18e9f5c2f96e9807b6f149c975e25638cc3356b

## Replica

Updated replica to elected commit b3788091fbdb8bed7e527d2df4cc5e50312f476c.
This incorporates the following executed proposals:

* [57150](https://dashboard.internetcomputer.org/proposal/57150)
* [54964](https://dashboard.internetcomputer.org/proposal/54964)
* [53702](https://dashboard.internetcomputer.org/proposal/53702)
* [53231](https://dashboard.internetcomputer.org/proposal/53231)
* [53134](https://dashboard.internetcomputer.org/proposal/53134)
* [52627](https://dashboard.internetcomputer.org/proposal/52627)
* [52144](https://dashboard.internetcomputer.org/proposal/52144)
* [50282](https://dashboard.internetcomputer.org/proposal/50282)

Added the ic-btc-adapter binary to the cache.

## Motoko

Updated Motoko from 0.6.25 to 0.6.26.

# 0.9.3

## DFX

### feat: dfx deploy now displays URLs for the frontend and candid interface

### dfx.json

In preparation for BTC integration, added configuration for the bitcoind port:

``` json
{
  "canisters": {},
  "defaults": {
    "bitcoind": {
      "port": 18333
    }
  }
}
```

## icx-proxy

Updated icx-proxy to commit 594b6c81cde6da4e08faee8aa8e5a2e6ae815602, now static-linked.

* upgrade HTTP calls upon canister request
* no longer proxies /_/raw to the dfx internal webserver
* allows for generic StreamingCallback tokens

## Replica

Updated replica to blessed commit d004accc3904e24dddb13a11d93451523e1a8a5f.
This incorporates the following executed proposals:

* [49653](https://dashboard.internetcomputer.org/proposal/49653)
* [49011](https://dashboard.internetcomputer.org/proposal/49011)
* [48427](https://dashboard.internetcomputer.org/proposal/48427)
* [47611](https://dashboard.internetcomputer.org/proposal/47611)
* [47512](https://dashboard.internetcomputer.org/proposal/47512)
* [47472](https://dashboard.internetcomputer.org/proposal/47472)
* [45984](https://dashboard.internetcomputer.org/proposal/45984)
* [45982](https://dashboard.internetcomputer.org/proposal/45982)

## Motoko

Updated Motoko from 0.6.21 to 0.6.25.

# 0.9.2

## DFX

### feat: Verify Candid and Motoko stable variable type safety of canister upgrades

Newly deployed Motoko canisters now embed the Candid interface and Motoko stable signatures in the Wasm module.
`dfx deploy` and `dfx canister install` will automatically check

	1) the backward compatible of Candid interface in both upgrade and reinstall mode;
	2) the type safety of Motoko stable variable type in upgrade mode to avoid accidentally lossing data;

See [Upgrade compatibility](https://internetcomputer.org/docs/language-guide/compatibility) for more details.

### feat: Unified environment variables across build commands

The three canister types that use a custom build tool - `assets`, `rust`, and `custom` - now all support the same set of environment variables during the build task:

* `DFX_VERSION` - The version of DFX that was used to build the canister.
* `DFX_NETWORK` - The network name being built for. Usually `ic` or `local`.
* `CANISTER_ID_{canister}` - The canister principal ID of the canister `{canister}` registered in `dfx.json`.
* `CANISTER_CANDID_PATH_{canister}` - The path to the Candid interface file for the canister `{canister}` among your canister's dependencies.
* `CANISTER_CANDID_{canister}` (deprecated) - the same as `CANISTER_CANDID_PATH_{canister}`.  This is provided for backwards compatibility with `rust` and `custom` canisters, and will be removed in dfx 0.10.0.
* `CANISTER_ID` - Same as `CANISTER_ID_{self}`, where `{self}` is the name of _this_ canister.
* `CANISTER_CANDID_PATH` - Same as `CANISTER_CANDID_PATH_{self}`, where `{self}` is the name of _this_ canister.

### feat: Support for local ledger calls

If you have an installation of the ICP Ledger (see [Ledger Installation Guide](https://github.com/dfinity/ic/tree/master/rs/rosetta-api/ledger_canister#deploying-locally)), `dfx ledger balance` and `dfx ledger transfer` now support
`--ledger-canister-id` parameter.

Some examples:
``` bash
$ dfx ledger \
  --network local \
  balance \
  --ledger-canister-id  rrkah-fqaaa-aaaaa-aaaaq-cai
1000.00000000 ICP

$ dfx ledger \
  --network local \
  transfer --amount 0.1 --memo 0 \
  --ledger-canister-id  rrkah-fqaaa-aaaaa-aaaaq-cai 8af54f1fa09faeca18d294e0787346264f9f1d6189ed20ff14f029a160b787e8
Transfer sent at block height: 1
```

### feat: `dfx ledger account-id` can now compute canister addresses

The `dfx ledger account-id` can now compute addresses of principals and canisters.
The command also supports ledger subaccounts now.

``` bash
dfx ledger account-id --of-principal 53zcu-tiaaa-aaaaa-qaaba-cai
dfx ledger --network small02 account-id --of-canister ledger_demo
dfx ledger account-id --of-principal 53zcu-tiaaa-aaaaa-qaaba-cai --subaccount 0000000000000000000000000000000000000000000000000000000000000001
```

### feat: Print the full error chain in case of a failure

All `dfx` commands will now print the full stack of errors that led to the problem, not just the most recent error.
Example:

```
Error: Subaccount '00000000000000000000000000000000000000000000000000000000000000000' is not a valid hex string
Caused by:
  Odd number of digits
```

### fix: dfx import will now import pem files created by `quill generate`

`quill generate` currently outputs .pem files without an `EC PARAMETERS` section.
`dfx identity import` will now correctly identify these as EC keys, rather than Ed25519.

### fix: retry on failure for ledger create-canister, top-up, transfer

dfx now calls `transfer` rather than `send_dfx`, and sets the created_at_time field in order to retry the following commands:

* dfx ledger create-canister
* dfx ledger top-up
* dfx ledger transfer

### feat: Remote canister support

It's now possible to specify that a canister in dfx.json references a "remote" canister on a specific network,
that is, a canister that already exists on that network and is managed by some other project.

Motoko, Rust, and custom canisters may be configured in this way.

This is the general format of the configuration in dfx.json:
``` json
{
  "canisters": {
    "<canister name>": {
      "remote": {
        "candid": "<path to candid file to use when building on remote networks>",
        "id": {
          "<network name>": "<principal on network>"
        }
      }
    }
  }
}
```

The "id" field, if set for a given network, specifies the canister ID for the canister on that network.
The canister will not be created or installed on these remote networks.
For other networks, the canister will be created and installed as usual.

The "candid" field, if set within the remote object, specifies the candid file to build against when
building other canisters on a network for which the canister is remote.  This definition can differ
from the candid definitions for local builds.

For example, if have an installation of the ICP Ledger (see [Ledger Installation Guide](https://github.com/dfinity/ic/tree/master/rs/rosetta-api/ledger_canister#deploying-locally))
in your dfx.json, you could configure the canister ID of the Ledger canister on the ic network as below.  In this case,
the private interfaces would be available for local builds, but only the public interfaces would be available
when building for `--network ic`.
``` json
{
  "canisters": {
    "ledger": {
      "type": "custom",
      "wasm": "ledger.wasm",
      "candid": "ledger.private.did",
      "remote": {
        "candid": "ledger.public.did",
        "id": {
          "ic": "ryjl3-tyaaa-aaaaa-aaaba-cai"
        }
      }
    },
    "app": {
      "type": "motoko",
      "main": "src/app/main.mo",
      "dependencies": [ "ledger" ]
    }
  }
}
```

As a second example, suppose that you wanted to write a mock of the ledger in Motoko.
In this case, since the candid definition is provided for remote networks,
`dfx build` (with implicit `--network local`) will build app against the candid
definitions defined by mock.mo, but `dfx build --network ic` will build app against
`ledger.public.did`.

This way, you can define public update/query functions to aid in local testing, but
when building/deploying to mainnet, references to methods not found in `ledger.public.did`
will be reports as compilation errors.

``` json
{
  "canisters": {
    "ledger": {
      "type": "motoko",
      "main": "src/ledger/mock.mo",
      "remote": {
        "candid": "ledger.public.did",
        "id": {
          "ic": "ryjl3-tyaaa-aaaaa-aaaba-cai"
        }
      }
    },
    "app": {
      "type": "motoko",
      "main": "src/app/main.mo",
      "dependencies": [ "ledger" ]
    }
  }
}
```

### feat: Generating remote canister bindings

It's now possible to generate the interface of a remote canister using a .did file using the `dfx remote generate-binding <canister name>|--all` command. This makes it easier to write mocks for local development.

Currently, dfx can generate .mo, .rs, .ts, and .js bindings.

This is how you specify how to generate the bindings in dfx.json:
``` json
{
  "canisters": {
    "<canister name>": {
      "main": "<path to mo/rs/ts/js file that will be generated>",
      "remote": {
        "candid": "<path to candid file to use when generating bindings>"
        "id": {}
      }
    }
  }
}
```

## ic-ref

Upgraded from a432156f24faa16d387c9d36815f7ddc5d50e09f to ab8e3f5a04f0f061b8157c2889f8f5de05f952bb

* Support 128-bit system api for cycles
* Include canister_ranges in the state tree
* Removed limit on cycles in a canister

## Replica

Updated replica to blessed commit 04fe8b0a1262f07c0cec1fdfa838a37607370a61.
This incorporates the following executed proposals:

* [45091](https://dashboard.internetcomputer.org/proposal/45091)
* [43635](https://dashboard.internetcomputer.org/proposal/43635)
* [43633](https://dashboard.internetcomputer.org/proposal/43633)
* [42783](https://dashboard.internetcomputer.org/proposal/42783)
* [42410](https://dashboard.internetcomputer.org/proposal/42410)
* [40908](https://dashboard.internetcomputer.org/proposal/40908)
* [40647](https://dashboard.internetcomputer.org/proposal/40647)
* [40328](https://dashboard.internetcomputer.org/proposal/40328)
* [39791](https://dashboard.internetcomputer.org/proposal/39791)
* [38541](https://dashboard.internetcomputer.org/proposal/38541)

## Motoko

Updated Motoko from 0.6.20 to 0.6.21.

# 0.9.0

## DFX

### feat!: Remove the wallet proxy and the --no-wallet flag

Breaking change: Canister commands, except for `dfx canister create`, will make the call directly, rather than via the user's wallet. The `--no-wallet` flag is thus removed from `dfx canister` as its behavior is the default.

When working with existing canisters, use the `--wallet` flag in conjunction with `dfx identity get-wallet` in order to restore the old behavior.

You will need to upgrade your wallet and each of your existing canisters to work with the new system.  To do so, execute the following in each of your dfx projects:
``` bash
dfx wallet upgrade
dfx canister --wallet "$(dfx identity get-wallet)" update-settings --all --add-controller "$(dfx identity get-principal)"
```
To upgrade projects that you have deployed to the IC mainnet, execute the following:
``` bash
dfx wallet --network ic upgrade
dfx canister --network ic --wallet "$(dfx identity --network ic get-wallet)" update-settings --all --add-controller "$(dfx identity get-principal)"
```

### feat: Add --add-controller and --remove-controller flags for "canister update-settings"

`dfx canister update-settings` previously only let you overwrite the entire controller list; `--add-controller` and `--remove-controller` instead add or remove from the list.

### feat: Add --no-withdrawal flag for "canister delete" for when the canister is out of cycles

`dfx canister delete --no-withdrawal <canister>` can be used to delete a canister without attempting to withdraw cycles.

### fix: set RUST_MIN_STACK to 8MB for ic-starter (and therefore replica)

This matches the value used in production and is meant to exceed the configured 5 MB wasmtime stack.

### fix: asset uploads will retry failed requests as expected

Fixed a defect in asset synchronization where no retries would be attempted after the first 30 seconds overall.

## Motoko

Updated Motoko from 0.6.11 to 0.6.20.

* Implement type union/intersection
* Transform for-loops on arrays into while-loops
* Tighten typing rules for type annotations in patterns
* Candid decoding: skip vec any fast
* Bump up MAX_HP_FOR_GC from 1GB to 3GB
* Candid decoder: Trap if a principal value is too large
* Eliminate bignum calls from for-iteration on arrays
* Improve scheduling
* Improve performance of bignum equality
* Stable signatures: frontend, metadata, command-line args
* Added heartbeat support

## Cycles wallet

- Module hash: 53ec1b030f1891bf8fd3877773b15e66ca040da539412cc763ff4ebcaf4507c5
- https://github.com/dfinity/cycles-wallet/commit/57e53fcb679d1ea33cc713d2c0c24fc5848a9759

## Replica

Updated replica to blessed commit 75138bbf11e201aac47266f07bee289dc18a082b.
This incorporates the following executed proposals:

* [33828](https://dashboard.internetcomputer.org/proposal/33828)
* [31275](https://dashboard.internetcomputer.org/proposal/31275)
* [31165](https://dashboard.internetcomputer.org/proposal/31165)
* [30392](https://dashboard.internetcomputer.org/proposal/30392)
* [30078](https://dashboard.internetcomputer.org/proposal/30078)
* [29235](https://dashboard.internetcomputer.org/proposal/29235)
* [28784](https://dashboard.internetcomputer.org/proposal/28784)
* [27975](https://dashboard.internetcomputer.org/proposal/27975)
* [26833](https://dashboard.internetcomputer.org/proposal/26833)
* [25343](https://dashboard.internetcomputer.org/proposal/25343)
* [23633](https://dashboard.internetcomputer.org/proposal/23633)

# 0.8.4

## DFX

### feat: "rust" canister type

You can now declare "rust" canisters in dfx.json.
``` json
{
  "canisters": {
    "canister_name": {
      "type": "rust",
      "package": "crate_name",
      "candid": "path/to/canister_name.did"
    }
  }
}
```

Don't forget to place a `Cargo.toml` in your project root.
Then dfx will build the rust canister with your rust toolchain.
Please also make sure that you have added the WebAssembly compilation target.

``` bash
rustup target add wasm32-unknown-unknown
```

You can also create new dfx project with a default rust canister.

``` bash
dfx new --type=rust <project-name>
```

### chore: updating dfx new template

Updates dependencies to latest for Webpack, and updates config. Additionally simplifies environment variables for canister ID's in config.

Additionally adds some polish to the starter template, including a favicon and using more semantic html in the example app

### feat: environment variable overrides for executable pathnames

You can now override the location of any executable normally called from the cache by specifying
an environment variable. For example, DFX_ICX_PROXY_PATH will specify the path for `icx-proxy`.

### feat: dfx deploy --mode=reinstall <canister>

`dfx deploy` can now reinstall a single canister, controlled by a new `--mode=reinstall` parameter.
This is destructive (it resets the state of the canister), so it requires a confirmation
and can only be performed on a single canister at a time.

`dfx canister install --mode=reinstall <canister>` also requires the same confirmation,
and no longer works with `--all`.

## Replica

The included replica now supports canister_heartbeat.  This only works with rust canisters for the time being,
and does not work with the emulator (`dfx start --emulator`).

# 0.8.3

## DFX

### fix: ic-ref linux binary no longer references /nix/store

This means `dfx start --emulator` has a chance of working if nix is not installed.
This has always been broken, even before dfx 0.7.0.

### fix: replica and ic-starter linux binaries no longer reference /nix/store

This means `dfx start` will work again on linux.  This bug was introduced in dfx 0.8.2.

### feat: replaced --no_artificial_delay option with a sensible default.

The `--no-artificial-delay` option not being the default has been causing a lot of confusion.
Now that we have measured in production and already applied a default of 600ms to most subnets deployed out there,
we have set the same default for dfx and removed the option.

## Motoko

Updated Motoko from 0.6.10 to 0.6.11.

* Assertion error messages are now reproducible (#2821)

# 0.8.2

## DFX

### feat: dfx canister delete can now return cycles to a wallet or dank

By default `dfx canister delete` will return cycles to the default cycles wallet.
Cycles can be returned to a designated canister with `--withdraw-cycles-to-canister` and
cycles can be returned to dank at the current identity principal with `--withdraw-cycles-to-dank`
and to a designated principal with `--withdraw-cycles-to-dank-principal`.

### feat: dfx canister create now accepts multiple instances of --controller argument

It is now possible to create canisters with more than one controller by
passing multiple instances of the `--controller parameter to `dfx canister create`.

You will need to upgrade your wallet with `dfx wallet upgrade`, or `dfx wallet --network ic upgrade`

### feat: dfx canister update-settings now accepts multiple instance of --controller argument

It is now possible to configure a canister to have more than one controller by
passing multiple instances of the `--controller parameter to `dfx canister update-settings`.

### feat: dfx canister info and dfx canister status now display all controllers

### feat!: dfx canister create --controller <controller> named parameter

Breaking change: The controller parameter for `dfx canister create` is now passed as a named parameter,
rather than optionally following the canister name.

Old: dfx canister create [canister name] [controller]
New: dfx canister create --controller <controller> [canister name]

### fix: dfx now respects $DFX_CONFIG_ROOT when looking for legacy credentials

Previously this would always look in `$HOME/.dfinity/identity/creds.pem`.

### fix: changed dfx canister (create|update-settings) --memory-allocation limit to 12 GiB

Updated the maximum value for the --memory-allocation value to be 12 GiB (12,884,901,888 bytes)

## Cycles Wallet

- Module hash: 9183a38dd2eb1a4295f360990f87e67aa006f225910ab14880748e091248e086
- https://github.com/dfinity/cycles-wallet/commit/9ef38bb7cd0fe17cda749bf8e9bbec5723da0e95

### Added support for multiple controllers

You will need to upgrade your wallet with `dfx wallet upgrade`, or `dfx wallet --network ic upgrade`

## Replica

The included replica now supports public spec 0.18.0

* Canisters can now have more than one controller
* Adds support for 64-bit stable memory
* The replica now goes through an initialization sequence, reported in its status
as `replica_health_status`.  Until this reports as `healthy`, queries or updates will
fail.
** `dfx start --background` waits to exit until `replica_health_status` is `healthy`.
** If you run `dfx start` without `--background`, you can call `dfx ping --wait-healthy`
to wait until the replica is healthy.

## Motoko

Updated Motoko from 0.6.7 to 0.6.10

* add Debug.trap : Text -> None (motoko-base #288)
* Introduce primitives for `Int` ⇔ `Float` conversions (#2733)
* Fix crashing bug for formatting huge floats (#2737)

# 0.8.1

## DFX

### feat: dfx generate types command

``` bash
dfx generate
```

This new command will generate type declarations for canisters in dfx.json.

You can control what will be generated and how with corresponding configuration in dfx.json.

Under dfx.json → "canisters" → "<canister_name>", developers can add a "declarations" config. Options are:

* "output" → directory to place declarations for that canister | default is "src/declarations/<canister_name>"

* "bindings" → [] list of options, ("js", "ts", "did", "mo") | default is "js", "ts", "did"

* "env_override" → a string that will replace process.env.{canister_name_uppercase}_CANISTER_ID in the "src/dfx/assets/language_bindings/canister.js" template.

js declarations output

* index.js (generated from "src/dfx/assets/language_bindings/canister.js" template)

* <canister_name>.did.js - candid js binding output

ts declarations output

  * <canister_name>.did.d.ts - candid ts binding output

did declarations output

  * <canister_name>.did - candid did binding output

mo declarations output

  * <canister_name>.mo - candid mo binding output

### feat: dfx now supports the anonymous identity

Use it with either of these forms:
``` bash
dfx identity use anonymous
dfx --identity anonymous ...
```

### feat: import default identities

Default identities are the pem files generated by `dfx identity new ...` which contain Ed25519 private keys.
They are located at `~/.config/dfx/identity/xxx/identity.pem`.
Now, you can copy such pem file to another computer and import it there.

``` bash
dfx identity new alice
cp ~/.config/dfx/identity/xxx/identity.pem alice.pem
# copy the pem file to another computer, then
dfx identity import alice alice.pem
```

Before, people can manually copy the pem files to the target directory to "import". Such workaround still works.
We suggest to use the `import` subcommand since it also validate the private key.

### feat: Can now provide a nonstandard wallet module with DFX_WALLET_WASM environment variable

Define DFX_WALLET_WASM in the environment to use a different wasm module when creating or upgrading the wallet.

## Asset Canister

### fix: trust full asset SHA-256 hashes provided by the caller

When the caller provides SHA-256 hashes (which dfx does), the asset canister will no longer
recompute these hashes when committing the changes.  These recomputations were causing
canisters to run out of cycles, or to attempt to exceed the maximum cycle limit per update.

# 0.8.0

The 0.8.0 release includes updates and fixes that are primarily internal to improve existing features and functions rather than user-visible.

## DFX

### fix: dfx identity set-wallet no longer requires --force when used with --network ic

This was intended to skip verification of the wallet canister on the IC network,
but ended up only writing to the wallets.json file if --force was passed.

### chore: updating dependencies

* Support for the latest version of the {IC} specification and replica.

* Updating to latest versions of Motoko, Candid, and agent-rs

### feat: Type Inference Update

* Changes to `dfx new` project template and JavaScript codegen to support type inference in IDE's

* Adding webpack dev server to project template

* Migration path documented at https://sdk.dfinity.org/docs/release-notes/0.8.0-rn.html

# 0.7.7

Breaking changes to frontend code generation, documented in 0.8.0

## DFX

### feat: deploy and canister install will now only upgrade a canister if the wasm actually changed

dfx deploy and dfx canister install now compare the hash of the already-installed module
with the hash of the built canister's wasm output.  If they are the same, they leave the canister
in place rather than upgrade it.  They will still synchronize assets to an asset canister regardless
of the result of this comparison.


# 0.7.6

## icx-proxy

The streaming callback mechanism now requires the following record structure for the token:
```
type StreamingCallbackToken = record {
    key: text;
    content_encoding: text;
    index: nat;
    sha256: opt blob;
};
```

Previously, the token could be a record with any set of fields.

# 0.7.2

## DFX

### fix: set default cycle balance to 3T

Change the default cycle balance of a canister from 10T cycles to 3T cycles.

## Cycles Wallet

- Module hash: 1404b28b1c66491689b59e184a9de3c2be0dbdd75d952f29113b516742b7f898
- https://github.com/dfinity/cycles-wallet/commit/e902708853ab621e52cb68342866d36e437a694b

### fix: It is no longer possible to remove the last controller.

Fixed an issue where the controller can remove itself from the list of controllers even if it's the only one,
leaving the wallet uncontrolled.
Added defensive checks to the wallet's remove_controller and deauthorize methods.

# 0.7.1

## DFX

### feat: sign request_status for update call

When using `dfx canister sign` to generate a update message, a corresponding
request_status message is also signed and append to the json as `signed_request_status`.
Then after sending the update message, the user can check the request_status using
`dfx canister send message.json --status`.

### fix: wallet will not proxy dfx canister call by default

Previously, `dfx canister call` would proxy queries and update calls via the wallet canister by default.
(There was the `--no-wallet` flag to bypass the proxy and perform the calls as the selected identity.)
However, this behavior had drawbacks, namely each `dfx canister call` was an inter-canister call
by default and calls would take a while to resolve. This fix makes it so that `dfx canister call` no longer
proxies via the wallet by default. To proxy calls via the wallet, you can do
`dfx canister --wallet=<wallet-id> call`.

### feat: add --no-artificial-delay to dfx replica and start

This change adds the `--no-artificial-delay` flag to `dfx start` and `dfx replica`.
The replica shipped with dfx has always had an artificial consensus delay (introduced to simulate
a delay users might see in a networked environment.) With this new flag, that delay can
be lessened. However, you might see increased CPU utilization by the replica process.

### feat: add deposit cycles and uninstall code

This change introduces the `deposit_cycles` and `uninstall_code` management canister
methods as dedicated `dfx canister` subcommands.

### fix: allow consistent use of canisters ids in canister command

This change updates the dfx commands so that they will accept either a canister name
(sourced from your local project) or a valid canister id.

# 0.7.0

## DFX

### feat: add output type to request-status

This change allows you to specify the format the return result for `dfx canister request-status`.

### fix: deleting a canister on a network removes entries for other networks

This change fixes a bug where deleting a canister on a network removed all other entries for
the canister in the canister_ids.json file.

### feat: point built-in `ic` network provider at mainnet

`--network ic` now points to the mainnet IC (as Sodium has been deprecated.)

### feat: add candid UI canister

The dedicated candid UI canister is installed on a local network when doing a `dfx canister install`
or `dfx deploy`.

### fix: Address already in use (os error 48) when issuing dfx start

This fixes an error which occurred when starting a replica right after stopping it.

### feat: ledger subcommands

dfx now supports a dedicated `dfx ledger` subcommand. This allows you to interact with the ledger
canister installed on the Internet Computer. Example commands include `dfx ledger account-id` which
prints the Account Identifier associated with your selected identity, `dfx ledger transfer` which
allows you to transfer ICP from your ledger account to another, and `dfx ledger create-canister` which
allows you to create a canister from ICP.

### feat: update to 0.17.0 of the Interface Spec

This is a breaking change to support 0.17.0 of the Interface Spec. Compute & memory allocation values
are set when creating a canister. An optional controller can also be specified when creating a canister.
Furthermore, `dfx canister set-controller` is removed, in favor of `dfx canister update-settings` which
allows the controller to update the controller, the compute allocation, and the memory allocation of the
canister. The freezing threshold value isn't exposed via dfx cli yet, but it may still be modified by
calling the management canister via `dfx canister call aaaaa-aa update-settings`

### feat: add wallet subcommands

dfx now supports a dedicated `dfx wallet` subcommand. This allows you to interact with the cycles wallet
associated with your selected identity. For example, `dfx wallet balance` to get the cycle balance,
`dfx wallet list-addresses` to display the associated controllers & custodians, and `dfx wallet send <destination> <amount>`
to send cycles to another wallet.

## Cycles Wallet

- Module Hash: a609400f2576d1d6df72ce868b359fd08e1d68e58454ef17db2361d2f1c242a1
- https://github.com/dfinity/cycles-wallet/commit/06bb256ca0738640be51cf84caaced7ea02ca29d

### feat: Use Internet Identity Service.

# 0.7.0-beta.5

## Cycles Wallet

- Module Hash: 3d5b221387875574a9fd75b3165403cf1b301650a602310e9e4229d2f6766dcc
- https://github.com/dfinity/cycles-wallet/commit/c3cbfc501564da89e669a2d9de810d32240baf5f

### feat: Updated to Public Interface 0.17.0

### feat: The wallet_create_canister method now takes a single record argument, which includes canister settings.

### fix: Return correct content type and encoding for non-gz files.

### fix: Updated frontend for changes to canister creation interface.

# 0.7.0-beta.3

## DFX

### fix: assets with an unrecognized file extension will use content-type "application/octet-stream"

# 0.7.0-beta.2

## DFX

### feat: synchronize assets rather than uploading even assets that did not change

DFX will now also delete assets from the container that do not exist in the project.
This means if you stored assets in the container, and they are not in the project,
dfx deploy or dfx install will delete them.

## Asset Canister

### Breaking change: change to store() method signature

- now takes arguments as a single record parameter
- must now specify content type and content encoding, and may specify the sha256

# 0.7.0-beta.1

## DFX

### fix: now deletes from the asset canister assets that no longer exist in the project

### feat: get certified canister info from read state #1514

Added `dfx canister info` command to get certified canister information. Currently this information is limited to the controller of the canister and the SHA256 hash of its WASM module. If there is no WASM module installed, the hash will be None.

## Asset Canister

### Breaking change: change to list() method signature

- now takes a parameter, which is an empty record
- now returns an array of records

### Breaking change: removed the keys() method

- use list() instead

# 0.7.0-beta.0

## DFX

### feat: webserver can now serve large assets

# 0.6.26

## DFX

### feat: add --no-wallet flag and --wallet option to allow Users to bypass Wallet or specify a Wallet to use for calls (#1476)

Added `--no-wallet` flag to `dfx canister` and `dfx deploy`. This allows users to call canister management functionality with their Identity as the Sender (bypassing their Wallet canister.)
Added `--wallet` option to `dfx canister` and `dfx deploy`. This allows users to specify a wallet canister id to use as the Sender for calls.
`--wallet` and `--no-wallet` conflict with each other. Omitting both will invoke the selected Identity's wallet canister to perform calls.

### feat: add canister subcommands `sign` and `send`

Users can use `dfx canister sign ...` to generated a signed canister call in a json file. Then `dfx canister send [message.json]` to the network.

Users can sign the message on an air-gapped computer which is secure to host private keys.

#### Note

* `sign` and `send` currently don't proxy through wallet canister. Users should use the subcommands with `dfx canister --no-wallet sign ...`.

* The `sign` option `--expire-after` will set the `ingress_expiry` to a future timestamp which is current plus the duration.
Then users can send the message during a 5 minutes time window ending in that `ingress_expiry` timestamp. Sending the message earlier or later than the time window will both result in a replica error.

### feat: implement the HTTP Request proposal in dfx' bootstrap webserver. +
And add support for http requests in the base storage canister (with a default to `/index.html`).

This does not support other encodings than `identity` for now (and doesn't even return any headers). This support will be added to the upgraded asset storage canister built in #1482.

Added a test that uses `curl localhost` to test that the asset storage AND the webserver properly support the http requests.

This commit also upgrades tokio and reqwest in order to work correctly. There are also _some_ performance issues noted (this is slower than the `icx-http-server` for some reason), but those are not considered criticals and could be improved later on.

Renamed the `project_name` in our own generated assets to `canister_name`, for things that are generated during canister build (and not project generation).

### feat: add support for ECDSA on secp256k1

You can now a generate private key via OpenSSL or a simlar tool, import it into dfx, and use it to sign an ingress message.

``` bash
openssl ecparam -name secp256k1 -genkey -out identity.pem
dfx identity import <name> identity.pem
dfx identity use <name>
dfx canister call ...
```

## Asset Canister

### feat: The asset canister can now store assets that exceed the message ingress limit (2 MB)

* Please note that neither the JS agent nor the HTTP server have been updated yet to server such large assets.
* The existing interface is left in place for backwards-compatibility, but deprecated:
** retrieve(): use get() and get_chunk() instead
** store(): use create_batch(), create_chunk(), and commit_batch() instead
** list(): use keys() instead

# 0.6.25

## DFX

- feat: dfx now provides CANISTER_ID_<canister_name> environment variables for all canisters to "npm build" when building the frontend.

## Agents

### Rust Agent

- feat: AgentError due to request::Error will now include the reqwest error message
in addition to "Could not reach the server"
- feat: Add secp256k1 support (dfx support to follow)

# 0.6.24

## DFX

- feat: add option to specify initial cycles for newly created canisters (#1433)

Added option to `dfx canister create` and `dfx deploy` commands: `--with-cycles <with-cycles>`.
This allows the user to specify the initial cycle balance of a canister created by their wallet.
This option is a no-op for the Sodium network.

``` bash
dfx canister create --with-cycles 8000000000 some_canister
dfx deploy --with-cycles 8000000000
```

Help string:
```
Specifies the initial cycle balance to deposit into the newly
created canister. The specified amount needs to take the
canister create fee into account. This amount is deducted
from the wallet's cycle balance
```

- feat: install `dfx` by version or tag (#1426)

This feature adds a new dfx command `toolchain` which have intuitive subcommands.
The toolchain specifiers can be a complete version number, major minor version, or a tag name.

``` bash
dfx toolchain install 0.6.24 # complete version
dfx toolchain install 0.6    # major minor
dfx toolchain install latest # tag name
dfx toolchain default latest
dfx toolchain list
dfx toolchain uninstall latest
```

- fix: onboarding related fixups (#1420)

Now that the Mercury Alpha application subnetwork is up and we are getting ready to onboard devs, the dfx error message for wallet creation has changed:
For example,
``` bash
dfx canister --network=alpha create hello
Creating canister "hello"...
Creating the canister using the wallet canister...
Creating a wallet canister on the alpha network.
Unable to create a wallet canister on alpha:
The Replica returned an error: code 3, message: "Sender not authorized to use method."
Wallet canisters on alpha may only be created by an administrator.
Please submit your Principal ("dfx identity get-principal") in the intake form to have one created for you.
```

- feat: add deploy wallet subcommand to identity (#1414)

This feature adds the deploy-wallet subcommand to the dfx identity.
The User provides the ID of the canister onto which the wallet WASM is deployed.

``` bash
dfx identity deploy-wallet --help
dfx-identity-deploy-wallet
Installs the wallet WASM to the provided canister id

USAGE:
    dfx identity deploy-wallet <canister-id>

ARGS:
    <canister-id>    The ID of the canister where the wallet WASM will be deployed

FLAGS:
    -h, --help       Prints help information
    -V, --version    Prints version information
```

# 0.6.22

## DFX

- feat: dfx call random value when argument is not provided (#1376)

- fix: canister call can take canister ids for local canisters even if … (#1368)
- fix: address panic in dfx replica command (#1338)
- fix: dfx new webpack.config.js does not encourage running 'js' through ts-… (#1341)

## Sample apps

- There have been updates, improvements, and new sample apps added to the [examples](https://github.com/dfinity/examples/tree/master/motoko) repository.

    All of Motoko sample apps in the [examples](https://github.com/dfinity/examples/tree/master/motoko) repository have been updated to work with the latest release of the SDK.

    There are new sample apps to illustrate using arrays ([Quicksort](https://github.com/dfinity/examples/tree/master/motoko/quicksort)) and building create/read/update/delete (CRUD) operations for a web application [Superheroes](https://github.com/dfinity/examples/tree/master/motoko/superheroes).

- The [LinkedUp](https://github.com/dfinity/linkedup) sample application has been updated to work with the latest release of Motoko and the SDK.

## Motoko

## Agents

## Canister Development Kit (CDK)<|MERGE_RESOLUTION|>--- conflicted
+++ resolved
@@ -4,9 +4,8 @@
 
 ## DFX
 
-<<<<<<< HEAD
 ### fix: make sure assetstorage did file is created as writeable.
-=======
+
 ### feat: specify id when provisional create canister
 
 When creating a canister on non-mainnet replica, you can now specify the canister ID.
@@ -14,7 +13,6 @@
 `dfx canister create <CANISTER_NAME> --specified-id <PRINCIPAL>`
 
 `dfx deploy <CANISTER_NAME> --specified-id <PRINCIPAL>`
->>>>>>> 6c8aad92
 
 ### fix: update Rust canister template.
 
