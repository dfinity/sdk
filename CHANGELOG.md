--- conflicted
+++ resolved
@@ -2,14 +2,14 @@
 
 # UNRELEASED
 
-<<<<<<< HEAD
-Updated Motoko to [0.16.0](https://github.com/dfinity/motoko/releases/tag/0.16.0)
-=======
 ### fix: ensure deterministic serialization of `tech_stack` metadata
 
 The `tech_stack` metadata was previously defined with `HashMap`, which resulted in non-deterministic serialization due to its random key ordering.
 This has been fixed by replacing it with `BTreeMap`, which sorts keys and guarantees consistent, deterministic output every time.
->>>>>>> 4aab0619
+
+### Motoko
+
+Updated Motoko to [0.16.0](https://github.com/dfinity/motoko/releases/tag/0.16.0)
 
 # 0.29.0
 
