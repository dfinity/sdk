# dfx changelog

# UNRELEASED

<<<<<<< HEAD
### feat: hyphenated project names

DFX no longer forbids hyphens in project names. Anywhere they appear as the name of a variable, e.g. environment variables or generated JS variables, they will be replaced with underscores.

### chore: bump candid to 0.10.4
=======
# fix: .ic-assets.json configuration entries no longer overwrite the default for `allow_raw_access`
>>>>>>> 0cfe2de6

Previously, any configuration element in .ic-assets.json functioned as if a setting of
`"allow_raw_access": true` were present in the json object.

For example, given the following configuration, all files would be configured
with `allow_raw_access` set to `true`, as if the second entry specified
`"allow_raw_access": true` (which is the default), even though it does not.

```json
[
  {
    "match": "**/*",
    "allow_raw_access": false
  },
  {
    "match": "**/*",
    "headers": {
      "X-Anything": "Something"
    }
  }
]
```

Now, given the same configuration, all files would be configured with `allow_raw_access` set to false, as expected.

Note that the default value of `allow_raw_access` is still `true`.

# 0.18.0

### fix!: removed the `dfx upgrade` command

The `dfx upgrade` command now prints a message directing the user to install dfxvm.

### fix!: Remove fallback .env formats

In dfx 0.14.0, we standardized on `CANISTER_ID_<CANISTER_NAME_UPPERCASE>` and
`CANISTER_CANDID_PATH_<CANISTER_NAME_UPPERCASE>` for
environment variables for canister IDs and candid paths respectively,
and deprecated the old formats.  This version removes the old formats.

The only variable names now provided are the following,
all uppercase, with any '-' replaced by '_':
- `CANISTER_CANDID_PATH_<CANISTER_NAME>`
- `CANISTER_ID_<CANISTER_NAME>`

For reference, these formats were removed (any '-' characters were replaced by '_'):
- `CANISTER_CANDID_PATH_<canister_name_case_from_dfx_json>`
- `<CANISTER_NAME_UPPERCASE>_CANISTER_ID`

### feat: add `dfx canister logs <canister_id>` for fetching canister's logs (preview)

There is a new subcommand `logs` to fetch canister's logs. 
When printing the log entries it tries to guess if the content can be converted to UTF-8 text and prints an array of hex bytes if it fails.

**Note**

This feature is still in development. Changes may occur in following releases.

### feat: display local asset canister URLs in subdomain format

Locally, canisters can either be accessed via `<canister_id>.localhost:<port>` or `localhost:<port>?canisterId=<canister_id>`.
The query parameter format is annoying to handle in SPAs, therefore the subdomain format is now displayed alongside the subdomain version after deployments.

The query parameter format is not removed because Safari does not support localhost subdomains.

### fix: .env files sometimes missing some canister ids

Made it so `dfx deploy` and `dfx canister install` will always write 
environment variables for all canisters in the project that have canister ids
to the .env file, even if they aren't being deployed/installed
or a dependency of a canister being deployed/installed.

### feat: unify CLI options to specify arguments

There are a few subcommands that take `--argument`/`--argument-file` options to set canister call/init arguments.

We unify the related logic to provide consistent user experience.
 
The notable changes are:

- `dfx deploy` now accepts `--argument-file`.
- `dfx deps init` now accepts `--argument-file`.

### feat: candid assist feature

Ask for user input when Candid argument is not provided in `dfx canister call`, `dfx canister install` and `dfx deploy`. 
Previously, we cannot call `dfx deploy --all` when multiple canisters require init args, unless the init args are specified in `dfx.json`. With the Candid assist feature, dfx now asks for init args in terminal when a canister requires init args.

### fix: restored access to URLs like http://localhost:8080/api/v2/status through icx-proxy

Pinned icx-proxy at 69e1408347723dbaa7a6cd2faa9b65c42abbe861, shipped with dfx 0.15.2

This means commands like the following will work again:
```
curl -v --http2-prior-knowledge "http://localhost:$(dfx info webserver-port)/api/v2/status" --output -
```

### feat: `dfx cycles approve` and `transfer --from`

It is now possible to approve other principals to spend cycles on your behalf using `dfx cycles approve <spender> <amount>`.
`dfx cycles transfer` now also supports `--from`, `--from-subaccount`, and `--spender-subaccount`.
For detailed explanations on how these fields work please refer to the [ICRC-2 specification](https://github.com/dfinity/ICRC-1/blob/main/standards/ICRC-2/README.md).

### feat: cut over to dfxvm

The script at https://internetcomputer.org/install.sh now installs
the [dfxvm version manager](https://github.com/dfinity/dfxvm) instead of the dfx binary.

### fix(deps): init/deploy still requires hash check

`dfx deps pull` was recently changed to allow hash mismatch wasm. But `init` and `deploy` weren't change accordingly.

Also the warning of hash mismatch is removed since it scares users and users can't fix it locally.

### fix(generate): Rust canister source candid wrongly deleted

Fixed a bug where `dfx generate` would delete a canister's source candid file if the `declarations.bindings` in `dfx.json` did not include "did".

### fix: failed to install when specify id without dfx.json

Fixed a bug where `dfx canister install` would fail when specify a canister id and there is no dfx.json.

### fix: failed to call a canister removed from dfx.json

Fixed a bug where `dfx canister call` would fail when the deployed canister was removed from dfx.json.

### chore: bump candid to 0.10.4

Fix the Typescript binding for init args.

## Dependencies

### Replica

Updated replica to elected commit d966b2737ca75f1bfaa84f21e7f3f7c54b5d7f33.
This incorporates the following executed proposals:

- [128155](https://dashboard.internetcomputer.org/proposal/128155)
- [128154](https://dashboard.internetcomputer.org/proposal/128154)
- [128099](https://dashboard.internetcomputer.org/proposal/128099)
- [128088](https://dashboard.internetcomputer.org/proposal/128088)
- [127707](https://dashboard.internetcomputer.org/proposal/127707)
- [127706](https://dashboard.internetcomputer.org/proposal/127706)

### Asset canister

Module hash: 32e92f1190d8321e97f8d8f3e793019e4fd2812bfc595345d46d2c23f74c1ab5

bump ic-cdk to 0.13.1

### Candid UI

Module hash: 1208093dcc5b31286a073f00f748ac6612dbae17b66c22332762705960a8aaad

bump ic-cdk to 0.13.1


# 0.17.0

### feat: new starter templates

`dfx new` now has a new set of customizable project templates and an interactive menu for selecting them. Supports the Svelte, Vue, and React frameworks, and Azle and Kybra backends.

### fix: --no-frontend no longer creates a frontend

Previously `dfx new --no-frontend` still created a frontend canister. This behavior is now accessed via `--frontend simple-assets`.

### feat: `dfx cycles redeem-faucet-coupon`

It is now possible to redeem faucet coupons to cycles ledger accounts.

### feat: `dfx cycles convert`

It is now possible to turn ICP into cycles that are stored on the cycles ledger using `dfx cycles convert --amount <amount of ICP>`

### feat: specified_id in dfx.json

In addition to passing `--specified-id` in `dfx deploy` and `dfx canister create`, `specified_id` can be set in `dfx.json`.

If it is set in both places, the specified ID from the command line takes precedence over the one in dfx.json.

### feat: create canister on same subnet as other canisters

`dfx deploy`, `dfx canister create`, and `dfx ledger create-canister` now support the option `--next-to <canister principal>` to create canisters on the same subnet as other canisters.
The [registry canister](https://dashboard.internetcomputer.org/canister/rwlgt-iiaaa-aaaaa-aaaaa-cai#get_subnet_for_canister) is used as the source of truth to figure out the subnet id.

### feat: init_arg in dfx.json

In addition to passing `--argument` or `--argument-file` in `dfx deploy` and `dfx canister install`, `init_arg` can be set in `dfx.json`.

If it is set in both places, the argument from the command line takes precedence over the one in dfx.json.

### feat(deps): init_arg in pullable metadata

Providers can set an optional `init_arg` field in `pullable` metadata.

When consumers run `dfx deps init` without `--argument`, the value in `init_arg` will be used automatically.

Consumers won't have to figure out the init argument by themselves. It can be overwritten by `dfx deps init --argument`.

### fix(deps): dfx deps init will try to set "(null)" init argument

For pulled canisters which have no `init_arg` in `pullable` metadata, `dfx deps init` without `--argument` will try to set `"(null)"` automatically.

This works for canisters with top-level `opt` in init argument. This behavior is consistent with `dfx deploy` and `dfx canister install`.

The init argument can be overwritten by `dfx deps init --argument`.

### fix(deps): content of wasm_hash_url can have extra fields than the hash

It is natural to point `wasm_hash_url` to the `<FILE>.sha256` file generated by `shasum` or `sha256sum` which consists of the hash and the file name.

Now when `dfx deps pull`, such content will be accept properly.

### feat: dfx upgrade will direct the user to install dfxvm if it has been released.

If the latest release of https://github.com/dfinity/dfxvm is >= 1.0, `dfx upgrade` will
direct the user to install dfxvm and then exit.

### feat: fetch did file from canister metadata when making canister calls

`dfx canister call` will always fetch the `.did` file from the canister metadata. If the canister doesn't have the `candid:service` metadata, dfx will fallback to the current behavior of reading the `.did` file from the local build artifact. This fallback behavior is deprecated and we will remove it in a future release. This should not affect Motoko and Rust canisters built from dfx, as `dfx build` automatically writes the Candid metadata into the canister.

If you build with custom canister type, add the following into `dfx.json`:

```
"metadata": [
  { 
    "name": "candid:service"
  }
]
```

If you build the canister without using `dfx`, you can use [ic-wasm](https://github.com/dfinity/ic-wasm/releases) to store the metadata:

```
ic-wasm canister.wasm -o canister.wasm metadata candid:service -f service.did -v public
```

### fix: removed the `dfx toolchain` command

Please use the [dfx version manager](https://github.com/dfinity/dfxvm) instead.

### feat: allow dfxvm install script to bypass confirmation

The dfxvm install script now accepts `DFXVM_INIT_YES=<non empty string>` to skip confirmation.

### chore: bump `ic-agent`, `ic-utils` and `ic-identity-hsm` to 0.32.0

# 0.16.1

### feat: query stats support

When using `dfx canister status`, the output now includes the new query statistics. Those might initially be 0, if the feature is not yet enabled on the subnet the canister is installed in.

### fix: Candid parser when parsing `vec {number}` with `blob` type

Fix the bug that when parsing `vec {1;2;3}` with `blob` type, dfx silently ignores the numbers.

### fix: support `import` for local did file

If the local did file contains `import` or init args, dfx will rewrite the did file when storing in canister metadata.
Due to current limitations of the Candid parser, comments will be dropped during rewriting. 
If the local did file doesn't contain `import` or init args, we will not perform the rewriting, thus preserving the comments.

### fix: subtyping check reports the special opt rule as error

### fix: can now run several dfx canister commands outside of a project

The following commands now work outside of a project:
- `dfx canister start <specific canister id>`
- `dfx canister stop <specific canister id>`
- `dfx canister deposit-cycles <amount> <specific canister id>`
- `dfx canister uninstall-code <specific canister id>`

## Dependencies

### Replica

Updated replica to elected commit 044cfd5147fc97d7e5a214966941b6580c325d72.
This incorporates the following executed proposals:

- [127463](https://dashboard.internetcomputer.org/proposal/127463)
- [127461](https://dashboard.internetcomputer.org/proposal/127461)
- [127104](https://dashboard.internetcomputer.org/proposal/127104)

### Candid UI

Module hash: e5f049a97041217554c1849791c093c4103a6844625be3d6453df2e91abeed35

Fix the HTTP header for deploying in remote environments

# 0.16.0

### feat: large canister modules now supported

When using `dfx deploy` or `dfx canister install`, previously WASM modules larger than 2MiB would be rejected.
They are now automatically submitted via the chunking API if they are large enough.
From a user perspective the limitation will simply have been lifted.

### feat: dfx deps: wasm_hash_url and loose the hash check

Providers can provide the hash through `wasm_hash_url` instead of hard coding the hash directly.

If the hash of downloaded wasm doesn’t match the provided hash (`wasm_hash`, `wasm_hash_url` or read from mainnet state tree), dfx deps won’t abort. Instead, it will print a warning message.

### feat: create canister on specific subnets or subnet types

`dfx deploy`, `dfx canister create`, and `dfx ledger create-canister` now support the option `--subnet <subnet principal>` to create canisters on specific subnets.

`dfx canister create` and `dfx deploy` now support the option `--subnet-type <subnet type>` to create canisters on a random subnet of a certain type.
Use `dfx ledger show-subnet-types` to list the available subnet types

### feat!: update `dfx cycles` commands with mainnet `cycles-ledger` canister ID

The `dfx cycles` command no longer needs nor accepts the `--cycles-ledger-canister-id <canister id>` parameter.

### chore: removed the dfx start --emulator mode

This was deprecated in dfx 0.15.1.

### chore: removed ic-ref from the binary cache

### chore: updated dependencies for new rust projects

Updated to candid 0.10, ic-cdk 0.12, and ic-cdk-timers 0.6

### fix: store playground canister acquisition timestamps with nanosecond precision on all platforms

They've always been stored with nanosecond precisions on Linux and Macos.
Now they are stored with nanosecond precision on Windows too.

### fix: dfx canister delete, when using an HSM identity, no longer fails by trying to open two sessions to the HSM

Previously, this would fail with a PKCS#11: CKR_CRYPTOKI_ALREADY_INITIALIZED error.

## Dependencies

### Motoko

Updated Motoko to [0.10.4](https://github.com/dfinity/motoko/releases/tag/0.10.4)

### Frontend canister

Module hash: 3c86d912ead6de7133b9f787df4ca9feee07bea8835d3ed594b47ee89e6cb730

### Candid UI

Module hash: b91e3dd381aedb002633352f8ebad03b6eee330b7e30c3d15a5657e6f428d815

Fix the routing error when deploying to gitpod/github workspace.
Fix that Candid UI cannot be opened using localhost URL.

### Replica

Updated replica to elected commit 324eb99eb7531369a5ef75560f1a1a652d123714.
This incorporates the following executed proposals:

- [127096](https://dashboard.internetcomputer.org/proposal/127096)
- [127094](https://dashboard.internetcomputer.org/proposal/127094)
- [127034](https://dashboard.internetcomputer.org/proposal/127034)
- [127031](https://dashboard.internetcomputer.org/proposal/127031)
- [126879](https://dashboard.internetcomputer.org/proposal/126879)
- [126878](https://dashboard.internetcomputer.org/proposal/126878)
- [126730](https://dashboard.internetcomputer.org/proposal/126730)
- [126729](https://dashboard.internetcomputer.org/proposal/126729)
- [126727](https://dashboard.internetcomputer.org/proposal/126727)
- [126366](https://dashboard.internetcomputer.org/proposal/126366)
- [126365](https://dashboard.internetcomputer.org/proposal/126365)
- [126293](https://dashboard.internetcomputer.org/proposal/126293)

# 0.15.3

### fix: allow `http://localhost:*` as `connect-src` in the asset canister's CSP

This will enable browsing the asset canister at `http://<canister-id>.localhost:<port>` in most browsers.

### fix: frontend code crashing when there is no canister ID

### feat: `dfx ledger top-up` also accepts canister names

Previously, `dfx ledger top-up` only accepted canister principals. Now it accepts both principals and canister names.

### fix: installer once again detects if curl supports tlsv1.2

A change to `curl --help` output made it so the install script did not detect
that the `--proto` and `--tlsv1.2` options are available.

### chore: skip reserving 8GB of memory when deleting a canister

When dfx deletes a canister, it first withdraws as many cycles as possible from the canister.
While doing so, dfx previously set the memory allocation of the canister to 8GB in order to not run into any memory problems while withdrawing.
This, however, lead to problems with dynamic memory pricing in subnets with a lot of data because then it becomes very expensive to reserve that much data.
dfx now no longer sets a memory allocation. We anticipate fewer problems this way.

### feat: Added support for icx-proxy `--domain` parameter

In order to access a local replica through a domain name or domain names,
it's necessary to pass the `--domain` parameter to icx-proxy.  dfx now supports
this in configuration and as a parameter to dfx start.  You can specify a single
domain or a list of domains in any of the following ways:

- in networks.json, in `.<network>.proxy.domain`
- in dfx.json, in `.networks.<netowrk>.proxy.domain`
- in dfx.json, in `.defaults.proxy.domain`
- to dfx start, as `dfx start --domain <domain1> --domain <domain2> ...`

## Dependencies

### Candid UI

- Module hash: d172df265a14397a460b752ff07598380bc7ebd9c43ece1e82495ae478a88719c
- Internet identity integration in Candid UI. Thanks to @Web3NL!
  + You can customize the II url and derivationOrigin via URL parameter `ii` and `origin` respectively.
- Update with the new profiling API

### Motoko

Updated Motoko to [0.10.3](https://github.com/dfinity/motoko/releases/tag/0.10.3)

# 0.15.2

### fix: `dfx canister delete <canister id>` removes the related entry from the canister id store

Previously, deleting a canister in the project by id rather than by name
would leave the canister id in the canister id store. This would cause
`dfx deploy` to fail.

### fix: dfx extension install can no longer create a corrupt cache directory

Running `dfx cache delete && dfx extension install nns` would previously
create a cache directory containing only an `extensions` subdirectory.
dfx only looks for the existence of a cache version subdirectory to
determine whether it has been installed. The end result was that later
commands would fail when the cache did not contain expected files.

### fix: output_env_file is now considered relative to project root

The .env file location, whether specified as `output_env_file` in dfx.json
or `--output-env-file <file>` on the commandline, is now considered relative
to the project root, rather than relative to the current working directory.

### feat: Read dfx canister install argument from a file

Enables passing large arguments that cannot be passed directly in the command line using the `--argument-file` flag. For example `dfx canister install --argument-file ./my/argument/file.txt my_canister_name`.


### feat: change `list_permitted` and `list_authorized` to an update call.

This requires the `list_authorized` and `list_permitted` methods to be called as an update and disables the ability to
call it as a query call. This resolves a potential security risk.

### fix: `dfx ledger transfer` now logs to stderr messages about duplicates rather than printing them to stdout

The message "transaction is a duplicate of another transaction in block ...", previously printed to stdout, is now logged to stderr. This means that the output of `dfx ledger transfer` to stdout will contain only "Transfer sent at block height <block height>".

### feat: accept more ways to specify cycle and e8s amounts

Underscores (`_`) can now be used to make large numbers more readable. For example: `dfx canister deposit-cycles 1_234_567 mycanister`

Certain suffixes that replace a number of zeros are now supported. The (case-insensitive) suffixes are:
- `k` for `000`, e.g. `500k`
- `m` for `000_000`, e.g. `5m`
- `b` for `000_000_000`, e.g. `50B`
- `t` for `000_000_000_000`, e.g. `0.3T`

For cycles an additional `c` or `C` is also acceptable. For example: `dfx canister deposit-cycles 3TC mycanister`

### feat: added `dfx cycles` command

This won't work on mainnet yet, but can work locally after installing the cycles ledger.

Added the following subcommands:
 - `dfx cycles balance`
 - `dfx cycles transfer <to> <amount>` (transfer cycles from one account to another account)
 - `dfx cycles top-up <to> <amount>` (send cycles from an account to a canister)

## Dependencies

### Motoko

Updated Motoko to [0.10.2](https://github.com/dfinity/motoko/releases/tag/0.10.2)

### Frontend canister

Defining a custom `etag` header no longer breaks certification.

Fixed a certification issue where under certain conditions the fallback file (`/index.html`) was served with an incomplete certificate tree, not proving sufficiently that the fallback file may be used as a replacement.

Add the option to (re)set all permissions using upgrade arguments. This is especially useful for SNSes that cannot make calls as the canister's controller.

- Module hash: 657938477f1dee46db70b5a9f0bd167ec5ffcd2f930a1d96593c17dcddef61b3
- https://github.com/dfinity/sdk/pull/3443
- https://github.com/dfinity/sdk/pull/3451
- https://github.com/dfinity/sdk/pull/3429
- https://github.com/dfinity/sdk/pull/3428
- https://github.com/dfinity/sdk/pull/3421

### Replica

Updated replica to elected commit 69e1408347723dbaa7a6cd2faa9b65c42abbe861.
This incorporates the following executed proposals:

- [126095](https://dashboard.internetcomputer.org/proposal/126095)
- [126000](https://dashboard.internetcomputer.org/proposal/126000)
- [125592](https://dashboard.internetcomputer.org/proposal/125592)
- [125591](https://dashboard.internetcomputer.org/proposal/125591)
- [125504](https://dashboard.internetcomputer.org/proposal/125504)
- [125503](https://dashboard.internetcomputer.org/proposal/125503)
- [125343](https://dashboard.internetcomputer.org/proposal/125343)
- [125342](https://dashboard.internetcomputer.org/proposal/125342)
- [125321](https://dashboard.internetcomputer.org/proposal/125321)
- [125320](https://dashboard.internetcomputer.org/proposal/125320)
- [125002](https://dashboard.internetcomputer.org/proposal/125002)
- [125001](https://dashboard.internetcomputer.org/proposal/125001)
- [124858](https://dashboard.internetcomputer.org/proposal/124858)
- [124857](https://dashboard.internetcomputer.org/proposal/124857)

### Bitcoin canister

Updated Bitcoin canister to [release/2023-10-13](https://github.com/dfinity/bitcoin-canister/releases/tag/release%2F2023-10-13)

# 0.15.1

### feat: Added support for reserved_cycles and reserved_cycles_limit

`dfx canister status` will now display the reserved cycles balance and reserved cycles limit for a canister.

Added command-line options:
  - `dfx canister create --reserved-cycles-limit <limit>`
  - `dfx canister update-settings --reserved-cycles-limit <limit>`

In addition, `dfx deploy` will set `reserved_cycles_limit` when creating canisters if specified in `canisters.<canister>.initialization_values.reserved_cycles_limit` in dfx.json.

### feat: emit management canister idl when imported by Motoko canister

`import management "ic:aaaaa-aa;`

This will automatically produce the idl in the `.dfx` folder.

### fix: Include remote canisters in canisters_to_generate

Generate frontend declarations for remote canisters too because frontend JS code may want to call them.

### feat: dfx extension install <extension> --version <specific version>

Install a specific version of an extension, bypassing version checks.

### feat: Updated handling of missing values in state tree certificates

The `Unknown` lookup of a path in a certificate results in an `AgentError` (the IC returns `Absent` for non-existing paths).

### fix: dfx deploy urls printed for asset canisters

### chore: --emulator parameter is deprecated and will be discontinued soon

Added warning that the `--emulator` is deprecated and will be discontinued soon.

### fix: node engines in starter

Updates node engines to reflect the same engines supported in agent-js.

"node": "^12 || ^14 || ^16 || >=17",
"npm": "^7.17 || >=8"

### feat: deploy to playground

Introduced a new network type called `playground`. Canisters on such networks are not created through standard means, but are instead borrowed from a canister pool.
The canisters time out after a while and new canisters need to be borrowed for further deployments.
To define custom playground networks, use a network definition that includes the `playground` key:
```json
"<network name>": {
  "playground": {
    "playground_canister": "<canister pool id>",
    "timeout_seconds": <amount of seconds after which a canister is returned to the pool>
  }
}
```

Introduced a new network that is available by default called `playground`. Additionally, `--playground` is an alias for `--network playground`.
By default, this network targets the Motoko Playground backend to borrow canisters. The borrowed canisters will be available for 20 minutes, and the timer restarts on new deployments.
When the timer runs out the canister(s) will be uninstalled and are returned to the pool.
Any commands that allow choosing a target network (e.g. `dfx canister call`) require `--playground` or `--network playground` in order to target the borrowed canister(s).
Use `dfx deploy --playground` to deploy simple projects to a canister borrowed from the Motoko Playground.

### feat: `--ic` is shorthand for `--network ic`

For example, `dfx deploy --ic` rather than `dfx deploy --network ic`.

### fix: Motoko base library files in cache are no longer executable

### feat: `dfx start` for shared network warns if ignoring 'defaults' in dfx.json

Background: In order to determine whether to start a project-specific network or the shared network, `dfx start` looks for the `local` network in dfx.json.
   - If found, `dfx start` starts the project-specific local network, applying any `defaults` from dfx.json.
   - If there is no dfx.json, or if dfx.json does not define a `local` network, `dfx start` starts the shared network.  Because the shared network is not specific to any project, `dfx start` ignores any other settings from dfx.json, including `defaults`.

If `dfx start` is starting the shared network from within a dfx project, and that dfx.json contains settings in the `defaults` key for `bitcoin`, `replica`, or `canister_http`, then `dfx start` will warn that it is ignoring those settings.  It will also describe how to define equivalent settings in networks.json.

### fix: dfx canister call --wallet no longer passes the parameter twice

The parameter was erroneously passed twice.  Now it is passed only once.

### fix: Removed deprecation warning about project-specific networks

Removed this warning: "Project-specific networks are deprecated and will be removed after February 2023." While we may remove project-specific networks in the future, it is not imminent.  One key requirement is the ability to run more than one subnet type at one time.

## Dependencies

### icx-proxy

Updated to a version of the icx-proxy that is released with the replica and other related binaries.

Changes in behavior:
- "%%" is no longer accepted when url-decoding filenames for the asset canister.  Though curl supports this, it's not part of the standard. Please replace with %25.
- The icx-proxy now performs response verification.  This has exposed some bugs in the asset canister.  However, since this new icx-proxy matches what the boundary nodes use, this will better match the behavior seen on the mainnet.
- Bugs that this has exposed in the asset canister:
  - after disabling aliasing for an asset, the asset canister will return an incorrect certification in the 404 response.
  - after setting a custom "etag" header in .ic-assets.json, the asset canister will return an incorrect certification in the 200 response.
  - assets with certain characters in the filename (example: "æ") will no longer be served correctly.  The definition of "certain characters" is not yet known.

### Candid UI

- Module hash: 934756863c010898a24345ce4842d173b3ea7639a8eb394a0d027a9423c70b5c
- Add `merge_init_args` method in Candid UI.
- Draw flamegraph for canister upgrade.

### Frontend canister

For certification v1, if none of the requested encoding are certified but another encoding is certified, then the frontend canister once again returns the certificatie even though the response hash won't match.
This allows the verifying side to try to transform the response such that it matches the response hash.
For example, if only the encoding `gzip` is requested but the `identity` encoding is certified, the `gzip` encoding is returned with the certificate for the `identity` encoding.
The verifying side can then unzip the response and will have a valid certificate for the `identity` response.

- Module hash: baf9bcab2ebc2883f850b965af658e66725087933df012ebd35c03929c39efe3
- https://github.com/dfinity/sdk/pull/3369
- https://github.com/dfinity/sdk/pull/3298
- https://github.com/dfinity/sdk/pull/3281

### Replica

Updated replica to elected commit 91bf38ff3cb927cb94027d9da513cd15f91a5b04.
This incorporates the following executed proposals:

- [124795](https://dashboard.internetcomputer.org/proposal/124795)
- [124790](https://dashboard.internetcomputer.org/proposal/124790)
- [124538](https://dashboard.internetcomputer.org/proposal/124538)
- [124537](https://dashboard.internetcomputer.org/proposal/124537)
- [124488](https://dashboard.internetcomputer.org/proposal/124488)
- [124487](https://dashboard.internetcomputer.org/proposal/124487)
  
# 0.15.0

## DFX

### chore: add `--use-old-metering` flag

The `use-old-metering` flag enables old metering in replica. The new metering is enabled in the `starter` by default, so this flag is to compare the default new metering with the old one.

The flag is temporary and will be removed in a few months.

### fix: added https://icp-api.io to the default Content-Security-Policy header

Existing projects will need to change this value in .ic-assets.json or .ic-assets.json5 to include https://icp-api.io

All projects will need to redeploy.

### fix: access to raw assets is now enabled by default

The default value for `allow_raw_access` is now `true`.  This means that by default, the frontend canister will no longer restrict the access of traffic to the `<canister-id>.raw.icp0.io` domain, and will no longer automatically redirect all requests to the certified domain (`<canister-id>.icp0.io`), unless configured explicitly.

Note that existing projects that specify `"allow_raw_access": false` in .ic-assets.json5 will need to change or remove this value manually in order to allow raw access.

### feat!: Removed dfx nns and dfx sns commands

Both have now been turned into the dfx extensions. In order to obtain them, please run `dfx extension install nns` and `dfx extension install sns` respectively. After the installation, you can use them as you did before: `dfx nns ...`, and `dfx sns ...`.

### feat!: Removed dfx replica and dfx bootstrap commands

Use `dfx start` instead.  If you have a good reason why we should keep these commands, please contribute to the discussion at https://github.com/dfinity/sdk/discussions/3163

### fix: Wait for new module hash when installing wallet

A previous change made dfx wait after installing a canister until the replica updated its reported module hash, but this change did not affect wallets. Now dfx waits for wallets too, to eliminate a class of wallet installation errors.

### fix: Ctrl-C right after dfx start will hang for minutes and panics

Early break out from actors starting procedure.

### feat: can disable the warnings about using an unencrypted identity on mainnet

It's now possible to suppress warnings of this form:

```
WARN: The <identity> identity is not stored securely. Do not use it to control a lot of cycles/ICP. Create a new identity with `dfx identity new` and use it in mainnet-facing commands with the `--identity` flag
```

To do so, export the environment variable `DFX_WARNING` with the value `-mainnet_plaintext_identity`.
```bash
export DFX_WARNING="-mainnet_plaintext_identity"
```

Note that this can be combined to also disable the dfx version check warning:
```bash
export DFX_WARNING="-version_check,-mainnet_plaintext_identity"
```

### fix!: restrict `dfx identity new` to safe characters

New identities like `dfx identity new my/identity` or `dfx identity new 'my identity'` can easily lead to problems, either for dfx internals or for usability.
New identities are now restricted to the characters `ABCDEFGHIJKLMNOPQRSTUVWXYZabcdefghijklmnopqrstuvwxyz.-_@0123456789`.
Existing identities are not affected by this change.

## Frontend canister

> **NOTE**: We've re-enabled response verification v2 in the asset canister.

### fix: Certification for aliasing updates on asset deletion

Best explained by an example: Two assets exist with aliasing enabled: `/content` and `/content.html`. Usually, when requesting `/content`, `/content.html` is served because it has aliasing enabled.
But in this scenario, because `/content` exists, it overwrites the alias and `/content` is served when requesting the path `/content`.
When the file `/content` is deleted, `/content` is once again a valid alias of `/content.html`.
Previously, the alias of `/content.html` was not properly updated in the certification tree, making `/content` inaccessible.

### fix: 404 response is now certified for certification v2

Certification v2 allows certifying arbitrary responses. If the requested file does not exist, and the fallback file (`/index.html`) does not exist either,
the frontend canister serves a HTTP 404 response. This response was previously not certified.

### fix!: The CreateAsset batch operation now fails if the asset already exists

Previously, the operation was a no-op if the content type matched, but ignored other, possibly different, asset properties. Now, it fails with an error.

### fix!: http_request_streaming_callback and get_chunk now require the sha256 parameter to be set

The `http_request_streaming_callback()` and `get_chunk()` methods use the `sha256` parameter to ensure that the chunks they return are part of the same asset contents returned by the initial call.  This parameter is now required to be Some(hash).

For `http_request()` and `http_request_streaming_callback()`, there should be no change: all callers of `http_request_streaming_callback()` are expected to pass the entire token returned by `http_request()`, which includes the sha256 parameter.

Any callers of `get_chunk()` should make sure to always pass the `sha256` value returned by the `get()` method.  It will always be present.

## Dependencies

### Motoko

Updated Motoko to [0.9.7](https://github.com/dfinity/motoko/releases/tag/0.9.7)

### Updated candid to 0.9.0

### Candid UI

- Module hash: b9173bb25dabe5e2b736a8f2816e68fba14ca72132f5485ce7b8f16a85737a17
- https://github.com/dfinity/sdk/pull/3260
- https://github.com/dfinity/sdk/pull/3252
- https://github.com/dfinity/candid/pull/449
- https://github.com/dfinity/candid/pull/453

### Frontend canister

- Module hash: e20be8df2c392937a6ae0f70d20ff23b75e8c71d9085a8b8bb438b8c2d4eafe5
- https://github.com/dfinity/sdk/pull/3337
- https://github.com/dfinity/sdk/pull/3298
- https://github.com/dfinity/sdk/pull/3256
- https://github.com/dfinity/sdk/pull/3252
- https://github.com/dfinity/sdk/pull/3249
- https://github.com/dfinity/sdk/pull/3212
- https://github.com/dfinity/sdk/pull/3227

### Replica

Updated replica to elected commit cabe2ae3ca115b1a3f24d75814d4f8e317b2964d.
This incorporates the following executed proposals:

- [124331](https://dashboard.internetcomputer.org/proposal/124331)
- [124330](https://dashboard.internetcomputer.org/proposal/124330)
- [124272](https://dashboard.internetcomputer.org/proposal/124272)
- [124021](https://dashboard.internetcomputer.org/proposal/124021)
- [123977](https://dashboard.internetcomputer.org/proposal/123977)
- [123976](https://dashboard.internetcomputer.org/proposal/123976)
- [123922](https://dashboard.internetcomputer.org/proposal/123922)
- [123784](https://dashboard.internetcomputer.org/proposal/123784)
- [123730](https://dashboard.internetcomputer.org/proposal/123730)
- [123711](https://dashboard.internetcomputer.org/proposal/123711)
- [123474](https://dashboard.internetcomputer.org/proposal/123474)
- [123410](https://dashboard.internetcomputer.org/proposal/123410)
- [123311](https://dashboard.internetcomputer.org/proposal/123311)

# 0.14.2

## DFX

### feat: deprecate `dfx bootstrap` and `dfx replica` commands

Please use `dfx start` instead, which is a combination of the two commands.

If you have a good reason why we should keep these commands, please contribute to the discussion at https://github.com/dfinity/sdk/discussions/3163

### feat: add optional custom build command for asset canisters

The custom build command can be set in `dfx.json` the same way it is set for `custom` type canisters. If the command is not provided, DFX will fallback to the default `npm run build` command.

```json
{
  "canisters": {
    "ui": {
      "type": "assets",
      "build": ["<custom build command>"]
    }
  }
}
```

### fix: Diagnose duplicate assets and display upgrade steps

If `dfx deploy` detects duplicate assets in the dist/ and frontend assets/ directories, it will now suggest upgrade steps.

### fix: motoko canisters can import other canisters with service constructor

After specific canister builder output wasm and candid file, `dfx` will do some post processing on the candid file.

The complete IDL will be copied into `.dfx` folder with name `constructor.did`.
It will be used for type checking during canister installation.

Then it is separated into two parts: `service.did` and `init_args.txt`, corresponding to canister metadata `candid:service` and `candid:args`.

`service.did` will be imported during dependent canisters building. And it will also be used by the Motoko LSP to provide IDE support.

### fix: dfx start now respects the network replica port configuration in dfx.json or networks.json

## Frontend canister

> **NOTE**: We've disabled response verification v2 in the asset canister while we improve test coverage.

The redirect from `.raw.ic0.app` now redirects to `.ic0.app` instead of `.icp0.io`

The `validate_commit_proposed_batch()` method no longer requires any permission to call.

The asset canister now enforces limits during upload.  These limits to not apply to assets already uploaded.

Unconditional limits:
- `create_batch()` now fails if `dfx deploy --by-proposal` got as far as calling `propose_commit_batch()`, and the batch has not since been committed or deleted.

Configurable limits:
- `max_batches`: limits number of batches being uploaded.
- `max_chunks`: limits total number of chunks across all batches being uploaded.
- `max_bytes`: limits total size of content bytes across all chunks being uploaded.

Added methods:
- `configure()` to set limits
- `validate_configure()`: companion method for SNS
- `get_configuration()`: to view limits

Suggestions for configured limits:
- dapps controlled by SNS: max_batches=1; max_chunks and max_bytes based on asset composition.
- dapps not controlled by SNS: unlimited (which is the default)

Note that as always, if `dfx deploy` does not completely upload and commit a batch, the asset canister will retain the batch until 5 minutes have passed since the last chunk was uploaded.  If you have configured limits and the combination of an unsuccessful deployment and a subsequent attempt would exceed those limits, you can either wait 5 minutes before running `dfx deploy` again, or delete the incomplete batch with `delete_batch()`.

### fix: return the correct expr_path for index.html fallback routes

Previously, the requested path was used to construct the `expr_path` for the `index.html` fallback route.  This was incorrect, as the `expr_path` should be the path of the `index.html` file itself in this case.

## Frontend canister assets synchronization

### fix: now retries failed `create_chunk()` calls

Previously, it would only retry when waiting for the request to complete.

### fix: now considers fewer error types to be retryable

Previously, errors were assumed to be retryable, except for a few specific error messages and 403/unauthorized responses.  This could cause deployment to appear to hang until timeout.

Now, only transport errors and timeout errors are considered retryable.

## Dependencies

### Frontend canister

- Module hash: 1286960c50eb7a773cfb5fdd77cc238588f39e21f189cc3eb0f35199a99b9c7e
- https://github.com/dfinity/sdk/pull/3205
- https://github.com/dfinity/sdk/pull/3198
- https://github.com/dfinity/sdk/pull/3154
- https://github.com/dfinity/sdk/pull/3158
- https://github.com/dfinity/sdk/pull/3144

### ic-ref

Updated ic-ref to 0.0.1-a9f73dba

### Cycles wallet

Updated cycles wallet to `20230530` release:
- Module hash: c1290ad65e6c9f840928637ed7672b688216a9c1e919eacbacc22af8c904a5e3
- https://github.com/dfinity/cycles-wallet/commit/313fb01d59689df90bd3381659d94164c2a61cf4

### Motoko

Updated Motoko to 0.9.3

### Replica

Updated replica to elected commit ef8ca68771baa20a14af650ab89c9b31b1dc9a5e.
This incorporates the following executed proposals:
- [123248](https://dashboard.internetcomputer.org/proposal/123248)
- [123021](https://dashboard.internetcomputer.org/proposal/123021)
- [123007](https://dashboard.internetcomputer.org/proposal/123007)
- [122923](https://dashboard.internetcomputer.org/proposal/122923)
- [122924](https://dashboard.internetcomputer.org/proposal/122924)
- [122910](https://dashboard.internetcomputer.org/proposal/122910)
- [122911](https://dashboard.internetcomputer.org/proposal/122911)
- [122746](https://dashboard.internetcomputer.org/proposal/122746)
- [122748](https://dashboard.internetcomputer.org/proposal/122748)
- [122617](https://dashboard.internetcomputer.org/proposal/122617)
- [122615](https://dashboard.internetcomputer.org/proposal/122615)

# 0.14.1

## DFX

### fix: `dfx canister delete` without stopping first

When running `dfx canister delete` on a canister that has not been stopped, dfx will now confirm the deletion instead of erroring.

### feat: gzip option in dfx.json

`dfx` can gzip wasm module as the final step in building canisters.

This behavior is disabled by default.

You can enable it in `dfx.json`:

```json
{
  "canisters" : {
    "app" : {
      "gzip" : true
    }
  }
}
```

You can still specify `.wasm.gz` file for custom canisters directly. If any metadata/optimize/shrink options are set in `dfx.json`, the `.wasm.gz` file will be decompressed, applied all the wasm modifications, and compressed as `.wasm.gz` in the end.

### fix: prevented using --argument with --all in canister installation

Removed `dfx deploy`'s behavior of providing the same argument to all canisters, and `dfx canister install`'s behavior of providing an empty argument to all canisters regardless of what was specified. Now installing multiple canisters and providing an installation argument is an error in both commands.

### chore: make `sns` subcommands visible in `dfx help`

### chore: upgraded to clap v4

Updated the command-parsing library to v4. Some colors may be different.

### feat: dfx deps subcommands

This feature was named `dfx pull` before. To make a complete, intuitive user experience, we present a set of subcommands under `dfx deps`:

- `dfx deps pull`: pull the dependencies from mainnet and generate `deps/pulled.json`, the candid files of direct dependencies will also be put into `deps/candid/`;
- `dfx deps init`: set the init arguments for the pulled dependencies and save the data in `deps/init.json`;
- `dfx deps deploy`: deploy the pulled dependencies on local replica with the init arguments recorded in `deps/init.json`;

All generated files in `deps/` are encouraged to be version controlled.

### chore: Add the `nns-dapp` and `internet_identity` to the local canister IDs set by `dfx nns import`
`dfx nns install` installs a set of canisters in a local replica.  `dfx nns import` complements this by setting the canister IDs so that they can be queried by the user.  But `dfx nns import` is incomplete.  Now it will also provide the IDs of the `nns-dapp` and `internet_identity` canisters.

### feat: `.env` file includes all created canister IDs
Previously the `.env` file only included canister IDs for canisters that were listed as explicit dependencies during the build process.
Now all canisters that have a canister ID for the specified network are included in `.env`.

### feat!: Ask for user consent when removing themselves as principal

Removing oneself (or the wallet one uses) can result in the loss of control over a canister.
Therefore `dfx canister update-settings` now asks for extra confirmation when removing the currently used principal/wallet from the list of controllers.
To skip this check in CI, use either the `--yes`/`-y` argument or use `echo "yes" | dfx canister update-settings <...>`.

### fix: dfx start will restart replica if it does not report healthy after launch

If the replica does not report healthy at least once after launch,
dfx will terminate and restart it.

### fix: dfx start now installs the bitcoin canister when bitcoin support is enabled

This is required for future replica versions.

Adds a new field `canister_init_arg` to the bitcoin configuration in dfx.json and networks.json.  Its default is documented in the JSON schema and is appropriate for the canister wasm bundled with dfx.

### fix: no longer enable the bitcoin_regtest feature

### docs: cleanup of documentation

Cleaned up documentation of IC SDK.

## Asset Canister Synchronization

### feat: Added more detailed logging to `ic-asset`.

Now, `dfx deploy -v` (or `-vv`) will print the following information:
- The count for each `BatchOperationKind` in `CommitBatchArgs`
- The number of chunks uploaded and the total bytes
- The API version of both the `ic-asset` and the canister
- (Only for `-vv`) The value of `CommitBatchArgs`

### fix: Commit batches incrementally in order to account for more expensive v2 certification calculation

In order to allow larger changes without exceeding the per-message instruction limit, the sync process now:
- sets properties of assets already in the canister separately from the rest of the batch.
- splits up the rest of the batch into groups of up to 500 operations.

### fix: now retries failed `create_chunk()` calls

Previously, it would only retry when waiting for the request to complete.

### fix: now considers fewer error types to be retryable

Previously, errors were assumed to be retryable, except for a few specific error messages and 403/unauthorized responses.  This could cause deployment to appear to hang until timeout.

Now, only transport errors and timeout errors are considered retryable.

## Dependencies

### Frontend canister

The asset canister now properly removes the v2-certified response when `/index.html` is deleted.

Fix: The fallback file (`/index.html`) will now be served when using certification v2 if the requested path was not found.

The HttpResponse type now explicitly mentions the `upgrade : Option<bool>` field instead of implicitly returning `None` all the time.

The asset canister no longer needs to use `await` for access control checks. This will speed up certain operations.

- Module hash: 651425d92d3796ddae581191452e0e87484eeff4ff6352fe9a59c7e1f97a2310
- https://github.com/dfinity/sdk/pull/3120
- https://github.com/dfinity/sdk/pull/3112

### Motoko

Updated Motoko to 0.8.8

### Replica

Updated replica to elected commit b3b00ba59c366384e3e0cd53a69457e9053ec987.
This incorporates the following executed proposals:
- [122529](https://dashboard.internetcomputer.org/proposal/122529)
- [122284](https://dashboard.internetcomputer.org/proposal/122284)
- [122198](https://dashboard.internetcomputer.org/proposal/122198)
- [120591](https://dashboard.internetcomputer.org/proposal/120591)
- [119318](https://dashboard.internetcomputer.org/proposal/119318)
- [118023](https://dashboard.internetcomputer.org/proposal/118023)
- [116294](https://dashboard.internetcomputer.org/proposal/116294)
- [116135](https://dashboard.internetcomputer.org/proposal/116135)
- [114479](https://dashboard.internetcomputer.org/proposal/114479)
- [113136](https://dashboard.internetcomputer.org/proposal/113136)
- [111932](https://dashboard.internetcomputer.org/proposal/111932)
- [111724](https://dashboard.internetcomputer.org/proposal/111724)
- [110724](https://dashboard.internetcomputer.org/proposal/110724)
- [109500](https://dashboard.internetcomputer.org/proposal/109500)
- [108153](https://dashboard.internetcomputer.org/proposal/108153)
- [107668](https://dashboard.internetcomputer.org/proposal/107668)
- [107667](https://dashboard.internetcomputer.org/proposal/107667)
- [106868](https://dashboard.internetcomputer.org/proposal/106868)
- [106817](https://dashboard.internetcomputer.org/proposal/106817)
- [105666](https://dashboard.internetcomputer.org/proposal/105666)
- [104470](https://dashboard.internetcomputer.org/proposal/104470)
- [103281](https://dashboard.internetcomputer.org/proposal/103281)
- [103231](https://dashboard.internetcomputer.org/proposal/103231)
- [101987](https://dashboard.internetcomputer.org/proposal/101987)

# 0.14.0

## DFX

### fix: stop `dfx deploy` from creating a wallet if all canisters exist

### feat: expose `wasm-opt` optimizer in `ic-wasm` to users

Add option to specify an "optimize" field for canisters to invoke the `wasm-opt` optimizer through `ic-wasm`.

This behavior is disabled by default.

If you want to enable this behavior, you can do so in dfx.json:

    "canisters" : {
        "app" : {
            "optimize" : "cycles"
        }
    }

The options are "cycles", "size", "O4", "O3", "O2", "O1", "O0", "Oz", and "Os".  The options starting with "O" are the optimization levels that `wasm-opt` provides. The "cycles" and "size" options are recommended defaults for optimizing for cycle usage and binary size respectively.

### feat: updates the dfx new starter project for env vars

- Updates the starter project for env vars to use the new `dfx build` & `dfx deploy` environment variables
- Changes the format of the canister id env vars to be `CANISTER_ID_<canister_name_uppercase>`, for the frontend declaraction file to be consistent with the dfx environment variables. `CANISTER_ID` as both a prefix and suffix are supported for backwards compatibility.

### fix!: --clean required when network configuration changes

If the network configuration has changed since last time `dfx start` was run, `dfx start` will now error if you try to run it without `--clean`, to avoid spurious errors. You can provide the `--force` flag if you are sure you want to start it without cleaning state.

### feat: --artificial-delay flag

The local replica uses a 600ms delay by default when performing update calls. With `dfx start --artificial-delay <ms>`, you can decrease this value (e.g. 100ms) for faster integration tests, or increase it (e.g. 2500ms) to mimick mainnet latency for e.g. UI responsiveness checks.

### fix: make sure assetstorage did file is created as writeable.

### feat: specify id when provisional create canister

When creating a canister on non-mainnet replica, you can now specify the canister ID.

`dfx canister create <CANISTER_NAME> --specified-id <PRINCIPAL>`

`dfx deploy <CANISTER_NAME> --specified-id <PRINCIPAL>`

You can specify the ID in the range of `[0, u64::MAX / 2]`.
If not specify the ID, the canister will be created in the range of `[u64::MAX / 2 + 1, u64::MAX]`.
This canister ID allocation behavior only applies to the replica, not the emulator (ic-ref).

### feat: dfx nns install --ledger-accounts

`dfx nns install` now takes an option `--ledger-accounts` to initialize the ledger canister with these accounts.

### fix: update Rust canister template.

`ic-cdk-timers` is included in the dependencies.

### chore: change the default Internet Computer gateway domain to `icp0.io`

By default, DFX now uses the `icp0.io` domain to connect to Internet Computer as opposed to using `ic0.app`.
Canisters communicating with `ic0.app` will continue to function nominally.

### feat: --no-asset-upgrade

### feat: confirmation dialogues are no longer case sensitive and accept 'y' in addition to 'yes'

### fix: `dfx generate` no longer requires canisters to have a canister ID
Previously, canisters required that the canister was created before `dfx generate` could be called.

As a result, the `--network` parameter does not have an impact on the result of `dfx generate` anymore.
This means that `dfx generate` now also generates type declarations for remote canisters.

### fix: Make `build` field optional in dfx.json

The `build` field in custom canisters was already optional in code, but this fixes it in the schema.

By specifying the `--no-asset-upgrade` flag in `dfx deploy` or `dfx canister install`, you can ensure that the asset canister itself is not upgraded, but instead only the assets themselves are installed.

### feat: Get identity from env var if present

The identity may be specified using the environment variable `DFX_IDENTITY`.

### feat: Add DFX_ASSETS_WASM

Added the ability to configure the WASM module used for assets canisters through the environment variable `DFX_ASSETS_WASM`.

### fix: dfx deploy and icx-asset no longer retry on permission failure

### feat: --created-at-time for the ledger functions: transfer, create-canister, and top-up

### fix: ledger transfer duplicate transaction prints the duplicate transaction response before returning success to differentiate between a new transaction response and between a duplicate transaction response.

Before it was possible that a user could send 2 ledger transfers with the same arguments at the same timestamp and both would show success but there would have been only 1 ledger transfer. Now dfx prints different messages when the ledger returns a duplicate transaction response and when the ledger returns a new transaction response.

### chore: clarify `dfx identity new` help text

### chore: Add a message that `redeem_faucet_coupon` may take a while to complete

### feat: dfx deploy <frontend canister name> --by-proposal

This supports asset updates through SNS proposal.

Uploads asset changes to an asset canister (propose_commit_batch()), but does not commit them.

The SNS will call `commit_proposed_batch()` to commit the changes.  If the proposal fails, the caller of `dfx deploy --by-proposal` should call `delete_batch()`.

### feat: dfx deploy <frontend canister name> --compute-evidence

Builds the specified asset canister, determines the batch operations required to synchronize the assets, and computes a hash ("evidence") over those batch operations.  This evidence will match the evidence computed by `dfx deploy --by-proposal`, and which will be specified in the update proposal.

No permissions are required to compute evidence, so this can be called with `--identity anonymous` or any other identity.

## Asset Canister

Added `validate_take_ownership()` method so that an SNS is able to add a custom call to `take_ownership()`.

Added `is_aliased` field to `get_asset_properties` and `set_asset_properties`.

Added partial support for proposal-based asset updates:
- Batch ids are now stable.  With upcoming changes to support asset updates by proposal,
  having the asset canister not reuse batch ids will make it easier to verify that a particular
  batch has been proposed.
- Added methods:
  - `propose_commit_batch()` stores batch arguments for later commit
  - `delete_batch()` deletes a batch, intended for use after compute_evidence if cancellation needed
  - `compute_evidence()` computes a hash ("evidence") over the proposed batch arguments. Once evidence computation is complete, batch will not expire.
  - `commit_proposed_batch()` commits batch previously proposed (must have evidence computed)
  - `validate_commit_proposed_batch()` required validation method for SNS

Added `api_version` endpoint. With upcoming changes we will introduce breaking changes to asset canister's batch upload process. New endpoint will help `ic-asset` with differentiation between API version, and allow it to support all versions of the asset canister.

Added support for v2 asset certification. In comparison to v1, v2 asset certification not only certifies the http response body, but also the headers. The v2 spec is first published in [this PR](https://github.com/dfinity/interface-spec/pull/147)

Added canister metadata field `supported_certificate_versions`, which contains a comma-separated list of all asset certification protocol versions. You can query it e.g. using `dfx canister --network ic metadata <canister name or id> supported_certificate_versions`. In this release, the value of this metadata field value is `1,2` because certification v1 and v2 are supported.

Fixed a bug in `http_request` that served assets with the wrong certificate. If no encoding specified in the `Accept-Encoding` header is available with a certificate, an available encoding is returned without a certificate (instead of a wrong certificate, which was the case previously). Otherwise, nothing changed.
For completeness' sake, the new behavior is as follows:
- If one of the encodings specified in the `Accept-Encoding` header is available with certification, it now is served with the correct certificate.
- If no requested encoding is available with certification, one of the requested encodings is returned without a certificate (instead of a wrong certificate, which was the case previously).
- If no encoding specified in the `Accept-Encoding` header is available, a certified encoding that is available is returned instead.

Added support for API versioning of the asset canister in `ic-asset`.

Added functionality that allows you to set asset properties during `dfx deploy`, even if the asset has already been deployed to a canister in the past. This eliminates the need to delete and re-deploy assets to modify properties - great news! This feature is also available when deploying assets using the `--by-proposal` flag. As a result, the API version of the frontend canister has been incremented from `0` to `1`. The updated `ic-asset` version (which is what is being used during `dfx deploy`) will remain compatible with frontend canisters implementing both API `0` and `1`. However, please note that the new frontend canister version (with API `v1`) will not work with tooling from before the dfx release (0.14.0).

## Dependencies

### Frontend canister

- API version: 1
- Module hash: e7866e1949e3688a78d8d29bd63e1c13cd6bfb8fbe29444fa606a20e0b1e33f0
- https://github.com/dfinity/sdk/pull/3094
- https://github.com/dfinity/sdk/pull/3002
- https://github.com/dfinity/sdk/pull/3065
- https://github.com/dfinity/sdk/pull/3058
- https://github.com/dfinity/sdk/pull/3057
- https://github.com/dfinity/sdk/pull/2960
- https://github.com/dfinity/sdk/pull/3051
- https://github.com/dfinity/sdk/pull/3034
- https://github.com/dfinity/sdk/pull/3023
- https://github.com/dfinity/sdk/pull/3022
- https://github.com/dfinity/sdk/pull/3021
- https://github.com/dfinity/sdk/pull/3019
- https://github.com/dfinity/sdk/pull/3016
- https://github.com/dfinity/sdk/pull/3015
- https://github.com/dfinity/sdk/pull/3001
- https://github.com/dfinity/sdk/pull/2987
- https://github.com/dfinity/sdk/pull/2982

### Motoko

Updated Motoko to 0.8.7

### ic-ref

Updated ic-ref to 0.0.1-ca6aca90

### ic-btc-canister

Started bundling ic-btc-canister, release 2023-03-31

# 0.13.1

## Asset Canister

Added validate_grant_permission() and validate_revoke_permission() methods per SNS requirements.

## Dependencies

### Frontend canister

- Module hash: 98863747bb8b1366ae5e3c5721bfe08ce6b7480fe4c3864d4fec3d9827255480
- https://github.com/dfinity/sdk/pull/2958

# 0.13.0

## DFX

### feat: Add dfx sns download

This allows users to download SNS canister WASMs.

### fix: fixed error text
- `dfx nns install` had the wrong instructions for setting up the local replica type

### fix: creating an identity with `--force` no longer switches to the newly created identity

### feat(frontend-canister)!: reworked to use permissions-based access control

The permissions are as follows:
- ManagePermissions: Can grant and revoke permissions to any principal.  Controllers implicitly have this permission.
- Prepare: Can call create_batch and create_chunk
- Commit: Can call commit_batch and methods that manipulate assets directly, as well as any method permitted by Prepare.

For upgraded frontend canisters, all authorized principals will be granted the Commit permission.
For newly deployed frontend canisters, the initializer (first deployer of the canister) will be granted the Commit permission.

Added three new methods:
- list_permitted: lists principals with a given permission.
  - Callable by anyone.
- grant_permission: grants a single permission to a principal
  - Callable by Controllers and principals with the ManagePermissions permission.
- revoke_permission: removes a single permission from a principal
  - Any principal can revoke its own permissions.
  - Only Controllers and principals with the ManagePermissions permission can revoke the permissions of other principals.

Altered the behavior of the existing authorization-related methods to operate only on the "Commit" permission.  In this way, they are backwards-compatible.
- authorize(principal): same as grant_permission(principal, Commit)
- deauthorize(principal): same as revoke_permission(permission, Commit)
- list_authorized(): same as list_permitted(Commit)

### fix(frontend-canister)!: removed ability of some types of authorized principals to manage the ACL

It used to be the case that any authorized principal could authorize and deauthorize any other principal.
This is no longer the case.  See rules above for grant_permission and revoke_permission.

### feat(frontend-canister)!: default secure configuration for assets in frontend project template

- Secure HTTP headers, preventing several typical security vulnerabilities (e.g. XSS, clickjacking, and many more). For more details, see comments in `headers` section in [default `.ic-assets.json5`](https://raw.githubusercontent.com/dfinity/sdk/master/src/dfx/assets/new_project_node_files/src/__project_name___frontend/src/.ic-assets.json5).
- Configures `allow_raw_access` option in starter `.ic-assets.json5` config files, with the value set to its default value (which is `false`). We are showing that configuration in the default starter projects for the sake of easier discoverability, even though its value is set to the default.

### feat(frontend-canister)!: add `allow_raw_access` config option

By default, the frontend canister will now restrict the access of traffic to the `<canister-id>.raw.ic0.app` domain, and will automatically redirect all requests to the certified domain (`<canister-id>.ic0.app`), unless configured explicitly. Below is an example configuration to allow access to the `robots.txt` file from the "raw" domain:
```json
[
  {
    "match": "robots.txt",
    "allow_raw_access": true
  }
]
```

**Important**: Note that any assets already uploaded to an asset canister will be protected by this redirection, because at present the asset synchronization process does not update the `allow_raw_access` property, or any other properties, after creating an asset.  This also applies to assets that are deployed without any configuration, and later configured to allow raw access.
At the present time, there are two ways to reconfigure an existing asset:
1. re-create the asset
    1. delete the asset in your project's directory
    1. execute `dfx deploy`
    1. re-create the asset in your project's directory
    1. modify `.ic-assets.json` acordingly
    1. execute `dfx deploy`
2. via manual candid call
    ```
    dfx canister call PROJECT_NAME_frontend set_asset_properties '( record { key="/robots.txt"; allow_raw_access=opt(opt(true)) })'
    ```

### feat(frontend-canister): pretty print asset properties when deploying assets to the canister

### feat(frontend-canister): add take_ownership() method

Callable only by a controller.  Clears list of authorized principals and adds the caller (controller) as the only authorized principal.

### feat(ic-ref):
- `effective_canister_id` used for `provisional_create_canister_with_cycles` is passed as an command-line argument (defaults to `rwlgt-iiaaa-aaaaa-aaaaa-cai` if not provided or upon parse failure)

### feat(frontend-canister): add `get_asset_properties` and `set_asset_properties` to frontend canister

As part of creating the support for future work, it's now possible to get and set AssetProperties for assets in frontend canister.

### feat: add `--argument-file` argument to the `dfx canister sign` command

Similar to how this argument works in `dfx canister call`, this argument allows providing arguments for the request from a file.

### feat: Add support for a default network key

A remote canister ID can now be specified for the `__default` network.  If specified, `dfx` will assume that the canister is remote at the specified canister ID for all networks that don't have a dedicated entry.

### feat: use OS-native keyring for pem file storage

If keyring integration is available, PEM files (except for the default identity) are now by default stored in the OS-provided keyring.
If it is not available, it will fall back on the already existing password-encrypted PEM files.
Plaintext PEM files are still available (e.g. for use in non-interactive situations like CI), but not recommended for use since they put the keys at risk.

To force the use of one specific storage mode, use the `--storage-mode` flag with either `--storage-mode password-protected` or `--storage-mode plaintext`.
This works for both `dfx identity new` and `dfx identity import`.

The flag `--disable-encryption` is deprecated in favour of `--storage-mode plaintext`. It has the same behavior.

### feat(frontend-canister): better control and overview for asset canister authorized principals

The asset canister now has two new functions:
- Query function `list_authorized` displays a list of all principals that are currently authorized to change assets and the list of authorized principals.
- Update function `deauthorize` that removes a principal from the list of authorized principals. It can be called by authorized principals and cotrollers of the canister.

In addition, the update function `authorize` has new behavior:
Now, controllers of the asset canister are always allowed to authorize new principals (including themselves).

### fix: add retry logic to `dfx canister delete`

`dfx canister delete` tries to withdraw as many cycles as possible from a canister before deleting it.
To do so, dfx has to manually send all cycles in the canister, minus some margin.
The margin was previously hard-coded, meaning that withdrawals can fail if the margin is not generous enough.
Now, upon failure with some margin, dfx will retry withdrawing cycles with a continuously larger margin until withdrawing succeeds or the margin becomes larger than the cycles balance.

### fix: dfx deploy --mode reinstall for a single Motoko canister fails to compile

The Motoko compiler expects all imported canisters' .did files to be in one folder when it compiles a canister.
`dfx` failed to organize the .did files correctly when running `dfx deploy <single Motoko canister>` in combintaion with the `--mode reinstall` flag.

### fix: give more cycles margin when deleting canisters

There have been a few reports of people not being able to delete canisters.
The error happens if the temporary wallet tries to transfer out too many cycles.
The number of cycles left in the canister is bumped a little bit so that people can again reliably delete their canisters.

## Dependencies

Updated candid to 0.8.4
- Bug fix in TS bindings
- Pretty print numbers

### Frontend canister

- Module hash: d12e4493878911c21364c550ca90b81be900ebde43e7956ae1873c51504a8757
- https://github.com/dfinity/sdk/pull/2942

### ic-ref

Updated ic-ref to master commit `3cc51be5`

### Motoko

Updated Motoko to 0.7.6

### Replica

Updated replica to elected commit b5a1a8c0e005216f2d945f538fc27163bafc3bf7.
This incorporates the following executed proposals:

- [100821](https://dashboard.internetcomputer.org/proposal/100821)
- [97472](https://dashboard.internetcomputer.org/proposal/97472)
- [96114](https://dashboard.internetcomputer.org/proposal/96114)
- [94953](https://dashboard.internetcomputer.org/proposal/94953)
- [94852](https://dashboard.internetcomputer.org/proposal/94852)
- [93761](https://dashboard.internetcomputer.org/proposal/93761)
- [93507](https://dashboard.internetcomputer.org/proposal/93507)
- [92573](https://dashboard.internetcomputer.org/proposal/92573)
- [92338](https://dashboard.internetcomputer.org/proposal/92338)
- [91732](https://dashboard.internetcomputer.org/proposal/91732)
- [91257](https://dashboard.internetcomputer.org/proposal/91257)

# 0.12.1

## DFX

### fix: default not shrink for custom canisters

## Dependencies

### Replica

Updated replica to elected commit dcbf401f27d9b48354e68389c6d8293c4233b055.
This incorporates the following executed proposals:

- [90485](https://dashboard.internetcomputer.org/proposal/90485)
- [90008](https://dashboard.internetcomputer.org/proposal/90008)

### Frontend canister

- Module hash: db07e7e24f6f8ddf53c33a610713259a7c1eb71c270b819ebd311e2d223267f0
- https://github.com/dfinity/sdk/pull/2753

# 0.12.0

## DFX

### feat(frontend-canister): add warning if config is provided in `.ic-assets.json` but not used

### fix(frontend-canister): Allow overwriting default HTTP Headers for assets in frontend canister

Allows to overwrite `Content-Type`, `Content-Encoding`, and `Cache-Control` HTTP headers with custom values via `.ic-assets.json5` config file. Example `.ic-assets.json5` file:
```json5
[
    {
        "match": "web-gz.data.gz",
        "headers": {
            "Content-Type": "application/octet-stream",
            "Content-Encoding": "gzip"
        }
    }
]
```
This change will trigger the update process for frontend canister (new module hash: `2ff0513123f11c57716d889ca487083fac7d94a4c9434d5879f8d0342ad9d759`).

### feat: warn if an unencrypted identity is used on mainnet

### fix: Save SNS canister IDs

SNS canister IDs were not being parsed reliably.  Now the candid file is being specified explicitly, which resolves the issue in at least some cases.

### feat: NNS usability improvements

The command line interface for nns commands has been updated to:

- Give better help when the subnet type is incorrect
- Not offer --network as a flag given that it is unused
- List nns subcommands

### feat: -y flag for canister installation

`dfx canister install` and `dfx deploy` now have a `-y` flag that will automatically confirm any y/n checks made during canister installation.

### fix: Compute Motoko dependencies in linear (not exponential) time by detecting visited imports.

### fix(generate): add missing typescript types and fix issues with bindings array in dfx.json

### chore: update Candid UI canister with commit 79d55e7f568aec00e16dd0329926cc7ea8e3a28b

### refactor: Factor out code for calling arbitrary bundled binaries

The function for calling sns can now call any bundled binary.

### docs: Document dfx nns subcommands

`dfx nns` commands are used to deploy and manage local NNS canisters, such as:

- Governance for integration with the Internet Computer voting system
- Ledger for financial integration testing
- Internet Identity for user registration and authenttication

### feat(frontend-canister): Add simple aliases from `<asset>` to `<asset>.html` and `<asset>/index.html`

The asset canister now by default aliases any request to `<asset>` to `<asset>.html` or `<asset>/index.html`.
This can be disabled by setting the field `"enable_aliasing"` to `false` in a rule for that asset in .ic-assets.json.
This change will trigger frontend canister upgrades upon redeploying any asset canister.

### fix: Only kill main process on `dfx stop`
Removes misleading panics when running `dfx stop`.

### feat: `dfx nns install` works offline if all assets have been cached.

### feat: Initialise the nns with an account controlled by a secp256k1 key

This enables easy access to toy ICP using command line tools and this key:
```
-----BEGIN EC PRIVATE KEY-----
MHQCAQEEICJxApEbuZznKFpV+VKACRK30i6+7u5Z13/DOl18cIC+oAcGBSuBBAAK
oUQDQgAEPas6Iag4TUx+Uop+3NhE6s3FlayFtbwdhRVjvOar0kPTfE/N8N6btRnd
74ly5xXEBNSXiENyxhEuzOZrIWMCNQ==
-----END EC PRIVATE KEY-----
```
For example, you can create an identity in dfx by putting this key in the file `ident-1.pem` and importing it:
```
dfx identity import ident-1 ident-1.pem
dfx --identity ident-1 ledger balance
```

### feat: default to run ic-wasm shrink when build canisters
This behavior applies to Motoko, Rust and Custom canisters.
If you want to disable this behavior, you can config it in dfx.json:

    "canisters" : {
        "app" : {
            "shrink" : false,
        }
    }

### feat: configurable custom wasm sections

It's now possible to define custom wasm metadata sections and their visibility in dfx.json.

At present, dfx can only add wasm metadata sections to canisters that are in wasm format.  It cannot add metadata sections to compressed canisters.  Since the frontend canister is now compressed, this means that at present it is not possible to add custom metadata sections to the frontend canister.

dfx no longer adds `candid:service` metadata to canisters of type `"custom"` by default.  If you want dfx to add your canister's candid definition to your custom canister, you can do so like this:

```
    "my_canister_name": {
      "type": "custom",
      "candid": "main.did",
      "wasm": "main.wasm",
      "metadata": [
        {
          "name": "candid:service"
        }
      ]
    },
```

This changelog entry doesn't go into all of the details of the possible configuration.  For that, please see [concepts/canister-metadata](docs/concepts/canister-metadata.md) and the docs in the JSON schema.

### fix: Valid canister-based env vars

Hyphens are not valid in shell environment variables, but do occur in canister names such as `smiley-dapp`. This poses a problem for vars with names such as `CANISTER_ID_${CANISTER_NAME}`.  With this change, hyphens are replaced with underscores in environment variables.  The canister id of `smiley-dapp` will be available as `CANISTER_ID_smiley_dapp`.  Other environment variables are unaffected.

### feat: Add dfx sns deploy

This allows users to deploy a set of SNS canisters.

### fix: `cargo run -p dfx -- --version` prints correct version

### feat: add --mode=auto

When using `dfx canister install`, you can now pass `auto` for the `--mode` flag, which will auto-select `install` or `upgrade` depending on need, the same way `dfx deploy` does. The default remains `install` to prevent mistakes.

### feat: add `--network` flag to `dfx generate`

`dfx generate`'s generated bindings use network-specific canister IDs depending on the generated language, but there was previously no way to configure which network this was, so it defaulted to local. A `--network` flag has been added for this purpose.

### feat: sns config validate

There is a new command that verifies that an SNS initialization config is valid.

### feat: sns config create

There is a new command that creates an sns config template.

### fix: remove $ from wasms dir

The wasms dir path had a $ which is unwanted and now gone.

### fix: Correct wasm for the SNS swap canister

Previously the incorrect wasm canister was installed.

### fix: Use NNS did files that matches the wasms

Previously the did files and wasms could be incompatible.

### fix: allow users to skip compatibility check if parsing fails

### feat: canister HTTP support is now enabled by default.

`dfx start` and `dfx replica` now ignore the `--enable-canister-http` parameter.

You can still disable the canister http feature through configuration:
- ~/.config/dfx/networks.json: `.local.canister_http.enabled=false`
- dfx.json (project-specific networks) : `.networks.local.canister_http.enabled=false`

### feat: custom canister `wasm` field can now specify a URL from which to download

- note that dfx will report an error if a custom canister's `wasm` field is a URL and the canister also has `build` steps.

### feat: custom canister `candid` field can now specify a URL from which to download

### feat: deploy NNS canisters

A developer is now able to install NNS canisters, including back end canisters such as ledger and governance, and front end canisters such as nns-dapp and internet-identity, on their local DFX server.  Usage:
```
dfx start --clean --background
dfx nns install
```

This feature currently requires that the network 'local' is used and that it runs on port 8080.
The network's port can be controlled by using the field `"provider"` in the network's definition, e.g. by setting it to `"127.0.0.1:8080"`.

### feat: configure logging level of http adapter

It is now possible to set the http adapter's log level in dfx.json or in networks.json:

    "http": {
      "enabled": true,
      "log_level": "info"
    }

By default, a log level of "error" is used, in order to keep the output of a first-time `dfx start` minimal. Change it to "debug" for more verbose logging.

### fix(typescript): add index.d.ts file for type safety when importing generated declarations

Adds an index.d.ts file to the generated declarations, allowing for better type safety in TypeScript projects.

### chore: reduce verbosity of dfx start

`dfx start` produces a lot of log output that is at best irrelevant for most users.
Most output is no longer visible unless either `--verbose` is used with dfx or the relevant part's (e.g. http adapter, btc adapter, or replica) log level is changed in dfx.json or networks.json.

### feat: generate secp256k1 keys by default

When creating a new identity with `dfx identity new`, whereas previously it would have generated an Ed25519 key, it now generates a secp256k1 key. This is to enable users to write down a BIP39-style seed phrase, to recover their key in case of emergency, which will be printed when the key is generated and can be used with a new `--seed-phrase` flag in `dfx identity import`. `dfx identity import` is however still capable of importing an Ed25519 key.

### chore: update Candid UI canister with commit 528a4b04807904899f67b919a88597656e0cd6fa

* Allow passing did files larger than 2KB.
* Better integration with Motoko Playground.

### feat: simplify verification of assets served by asset canister

* SHA256 hashes of all assets are displayed when deploying the asset canister.
* A query method is added to the asset canister that returns the entire asset hash tree together with the certificate containing the certified variables of the asset canister.

### breaking change: dfx canister update-settings --compute-allocation always fails

See https://forum.dfinity.org/t/fixing-incorrect-compute-allocation-fee/14830

Until the rollout is complete, `dfx canister update-settings --compute-allocation <N>`
will fail with an error from the replica such as the following:
```
The Replica returned an error: code 1, message: "Canister requested a compute allocation of 1% which cannot be satisfied because the Subnet's remaining compute capacity is 0%"
```

### fix: For default node starter template: copy `ic-assets.json5` file from `src` to `dist`

### fix: For `dfx start --clean --background`, the background process no longer cleans a second time.

### fix: do not build or generate remote canisters

Canisters that specify a remote id for the network that's getting built falsely had their build steps run, blocking some normal use patterns of `dfx deploy`.
Canisters with a remote id specified no longer get built.
The same applies to `dfx generate`.

### refactor: Move replica URL functions into a module for reuse

The running replica port and url are generally useful information. Previously the code to get the URL was embedded in the network proxy code. This moves it out into a library for reuse.

### chore: Frontend canister build process no longer depends on `dfx` or `ic-cdk-optimizer`

Instead, the build process relies on `ic-wasm` to provide candid metadata for the canister, and
shrinking the canister size by stripping debug symbols and unused fuctions.
Additionally, after build step, the `.wasm` file is archived with `gzip`.

### chore: Move all `frontend canister`-related code into the SDK repo

| from (`repository` `path`)                  | to (path in `dfinity/sdk` repository)          | summary                                                                                     |
|:--------------------------------------------|:-----------------------------------------------|:--------------------------------------------------------------------------------------------|
| `dfinity/cdk-rs` `/src/ic-certified-assets` | `/src/canisters/frontend/ic-certified-asset`   | the core of the frontend canister                                                           |
| `dfinity/certified-assets` `/`              | `/src/canisters/frontend/ic-frontend-canister` | wraps `ic-certified-assets` to build the canister wasm                                      |
| `dfinity/agent-rs` `/ic-asset`              | `/src/canisters/frontend/ic-asset`             | library facilitating interactions with frontend canister (e.g. uploading or listing assets) |
| `dfinity/agent-rs` `/icx-asset`             | `/src/canisters/frontend/icx-asset`            | CLI executable tool - wraps `ic-asset`                                                      |

### feat: use JSON5 file format for frontend canister asset configuration

Both `.ic-assets.json` and `.ic-assets.json5` are valid filenames config filename, though both will get parsed
as if they were [JSON5](https://json5.org/) format. Example content of the `.ic-assets.json5` file:
```json5
// comment
[
  {
    "match": "*", // comment
    /*
    keys below not wrapped in quotes
*/  cache: { max_age: 999 }, // trailing comma
  },
]
```
- Learn more about JSON5: https://json5.org/

### fix: Update nns binaries unless `NO_CLOBBER` is set

Previously existing NNS binaries were not updated regardless of the `NO_CLOBBER` setting.

### feat!: Support installing canisters not in dfx.json

`install_canister_wasm` used to fail if installing a canister not listed in dfx.json.  This use case is now supported.

### feat: print the dashboard URL on startup

When running `dfx start` or `dfx replica`, the path to the dashboard page is now printed.

### feat!: changed the default port of the shared local network from 8000 to 4943.

This is so dfx doesn't connect to a project-specific network instead of the local shared network.

In combination with the "system-wide dfx start" feature, there is a potential difference to be aware of with respect to existing projects.

Since previous versions of dfx populate dfx.json with a `networks.local` definition that specifies port 8000, the behavior for existing projects won't change.

However, if you've edited dfx.json and removed the `networks.local` definition, the behavior within the project will change: dfx will connect to the shared local network on port 4943 rather than to the project-specific network on port 8000.  You would need to edit webpack.config.js to match.  If you have scripts, you can run the new command `dfx info webserver-port` from the project directory to retrieve the port value.

### feat!: "system-wide dfx start"

By default, dfx now manages the replica process in a way that is independent of any given dfx project.  We've called this feature "system-wide dfx", even though it's actually specific to your user
(storing data files under $HOME), because we think it communicates the idea adequately.

The intended benefits:
- deploying dapps from separate projects alongside one another, similar to working with separate dapps on mainnet
- run `dfx start` from any directory
- run `dfx stop` from any directory, rather than having to remember where you last ran `dfx start`

We're calling this the "shared local network."  `dfx start` and `dfx stop` will manage this network when run outside any project directory, or when a project's dfx.json does not define the `local` network.  The dfx.json template for new projects no longer defines any networks.

We recommend that you remove the `local` network definition from dfx.json and instead use the shared local network.  As mentioned above, doing so will make dfx use port 4943 rather than port 8000.

See [Local Server Configuration](docs/cli-reference/dfx-start.md#local-server-configuration) for details.

dfx now stores data and control files in one of three places, rather than directly under `.dfx/`:
- `.dfx/network/local` (for projects in which dfx.json defines the local network)
- `$HOME/.local/share/dfx/network/local` (for the shared local network on Linux)
- `$HOME/Library/Application Support/org.dfinity.dfx/network/local` (for the shared local network on MacOS)

There is also a new configuration file: `$HOME/.config/dfx/networks.json`.  Its [schema](docs/networks-json-schema.json) is the same as the `networks` element in dfx.json.  Any networks you define here will be available from any project, unless a project's dfx.json defines a network with the same name.  See [The Shared Local Network](docs/cli-reference/dfx-start.md#the-shared-local-network) for the default definitions that dfx provides if this file does not exist or does not define a `local` network.

### fix: `dfx start` and `dfx stop` will take into account dfx/replica processes from dfx <= 0.11.x

### feat: added command `dfx info`

#### feat: `dfx info webserver-port`

This displays the port that the icx-proxy process listens on, meaning the port to connect to with curl or from a web browser.

#### feat: `dfx info replica-port`

This displays the listening port of the replica.

#### feat: `dfx info replica-rev`

This displays the revision of the replica bundled with dfx, which is the same revision referenced in replica election governance proposals.

#### feat: `dfx info networks-json-path`

This displays the path to your user's `networks.json` file where all networks are defined.

### feat: added ic-nns-init, ic-admin, and sns executables to the binary cache

### fix: improved responsiveness of `greet` method call in default Motoko project template

`greet` method was marked as an `update` call, but it performs no state updates. Changing it to `query` call will result in faster execution.

### feat: dfx schema --for networks

The `dfx schema` command can now display the schema for either dfx.json or for networks.json.  By default, it still displays the schema for dfx.json.

```bash
dfx schema --for networks
```

### feat: createActor options accept pre-initialized agent

If you have a pre-initialized agent in your JS code, you can now pass it to createActor's options. Conflicts with the agentOptions config - if you pass both the agent option will be used and you will receive a warning.

```js
const plugActor = createActor(canisterId, {
  agent: plugAgent
})
```

### feat!: option for nodejs compatibility in dfx generate

Users can now specify `node_compatibility: true` in `declarations`. The flag introduces `node.js` enhancements, which include importing `isomorphic-fetch` and configuring the default actor with `isomorphic-fetch` and `host`.

```json
// dfx.json
"declarations": {
  "output": "src/declarations",
  "node_compatibility": true
}
```

#### JS codegen location deprecation

DFX new template now uses `dfx generate` instead of `rsync`. Adds deprecation warning to `index.js` in `.dfx/<network-name>/<canister-name>` encouringing developers to migrate to the `dfx generate` command instead. If you have a `package.json` file that uses `rsync` from `.dfx`, consider switching to something like this:

```json
"scripts": {
  "build": "webpack",
  "prebuild": "npm run generate",
  "start": "webpack serve --mode development --env development",
  "prestart": "npm run generate",
  // It's faster to only generate canisters you depend on, omitting the frontend canister
  "generate": "dfx generate hello_backend"
},
```

### feat: simple cycles faucet code redemption

Using `dfx wallet --network ic redeem-faucet-coupon <my coupon>` faucet users have a much easier time to redeem their codes.
If the active identity has no wallet configured, the faucet supplies a wallet to the user that this command will automatically configure.
If the active identity has a wallet configured already, the faucet will top up the existing wallet.

Alternative faucets can be used, assuming they follow the same interface. To direct dfx to a different faucet, use the `--faucet <alternative faucet id>` flag.
The expected interface looks like the following candid functions:
``` candid
redeem: (text) -> (principal);
redeem_to_wallet: (text, principal) -> (nat);
```
The function `redeem` takes a coupon code and returns the principal to an already-installed wallet that is controlled by the identity that called the function.
The function `redeem_to_wallet` takes a coupon code and a wallet (or any other canister) principal, deposits the cycles into that canister and returns how many cycles were deposited.

### feat: disable automatic wallet creation on non-ic networks

By default, if dfx is not running on the `ic` (or networks with a different name but the same configuration), it will automatically create a cycles wallet in case it hasn't been created yet.
It is now possible to inhibit automatic wallet creation by setting the `DFX_DISABLE_AUTO_WALLET` environment variable.

### fix!: removed unused --root parameter from dfx bootstrap

### feat: canister installation now waits for the replica

When installing a new WASM module to a canister, DFX will now wait for the updated state (i.e. the new module hash) to be visible in the replica's certified state tree before proceeding with post-installation tasks or producing a success status.

### feat!: remove `dfx config`

`dfx config` has been removed. Please update Bash scripts to use `jq`, PowerShell scripts to use `ConvertTo-Json`, nushell scripts to use `to json`, etc.

### feat: move all the flags to the end

Command flags have been moved to a more traditional location; they are no longer positioned per subcommand, but instead are able to be all positioned after the final subcommand. In prior versions, a command might look like:
```bash
dfx --identity alice canister --network ic --wallet "$WALLET" create --all
```
This command can now be written:
```bash
dfx canister create --all --network ic --wallet "$WALLET" --identity alice
```
The old syntax is still available, though, so you don't need to migrate your scripts.

### feat!: changed update-settings syntax

When using `dfx canister update-settings`, it is easy to mistake `--controller` for `--add-controller`. For this reason `--controller` has been renamed to `--set-controller`.

### feat!: removed the internal webserver

This is a breaking change.  The only thing this was still serving was the /_/candid endpoint.  If you need to retrieve the candid interface for a local canister, you can use `dfx canister metadata <canister> candid:service`.

### fix: dfx wallet upgrade: improved error messages:

- if there is no wallet to upgrade
- if trying to upgrade a local wallet from outside of a project directory

### fix: canister creation cost is 0.1T cycles

Canister creation fee was calculated with 1T cycles instead of 0.1T.

### fix: dfx deploy and dfx canister install write .old.did files under .dfx/

When dfx deploy and dfx canister install upgrade a canister, they ensure that the
new candid interface is compatible with the previous candid interface.  They write
a file with extension .old.did that contains the previous interface.  In some
circumstances these files could be written in the project directory.  dfx now
always writes them under the .dfx/ directory.

### fix: dfx canister install now accepts arbitrary canister ids

This fixes the following error:
``` bash
> dfx canister install --wasm ~/counter.wasm eop7r-riaaa-aaaak-qasxq-cai
Error: Failed while determining if canister 'eop7r-riaaa-aaaak-qasxq-cai' is remote on network 'ic'.
Caused by: Failed while determining if canister 'eop7r-riaaa-aaaak-qasxq-cai' is remote on network 'ic'.
  Failed to figure out if canister 'eop7r-riaaa-aaaak-qasxq-cai' has a remote id on network 'ic'.
    Invalid argument: Canister eop7r-riaaa-aaaak-qasxq-cai not found in dfx.json
```

### feat: allow replica log level to be configured

It is now possible to specify the replica's log level. Possible values are `critical`, `error`, `warning`, `info`, `debug`, and `trace`.
The log level defaults to the level 'error'. Debug prints (e.g. `Debug.print("...")` in Motoko) still show up in the console.
The log level can be specified in the following places (See [system-wide dfx start](#feat-system-wide-dfx-start) for more detailed explanations on the network types):
- In file `networks.json` in the field `<network name>.replica.log_level` for shared networks.
- In file `dfx.json` in the field `networks.<network name>.replica.log_level` for project-specific networks.
- In file `dfx.json` in the field `defaults.replica.log_level` for project-specific networks. Requires a project-specific network to be run, otherwise this will have no effect.

### feat: enable canister sandboxing

Canister sandboxing is enabled to be consistent with the mainnet.

### chore: dfx ledger account-id --of-canister also accepts principal

It is now possible to do e.g. `dfx ledger account-id --of-canister fg7gi-vyaaa-aaaal-qadca-cai` as well as `dfx ledger account-id --of-canister my_canister_name` when checking the ledger account id of a canister.
Previously, dfx only accepted canister aliases and produced an error message that was hard to understand.

### chore: dfx canister deposit-cycles uses default wallet if none is specified

Motivated by [this forum post](https://forum.dfinity.org/t/dfx-0-10-0-dfx-canister-deposit-cycles-returns-error/13251/6).

### chore: projects created with `dfx new` are not pinned to a specific dfx version anymore

It is still possible to pin the dfx version by adding `"dfx":"<dfx version to pin to>"` to a project's `dfx.json`.

### fix: print links to cdk-rs docs in dfx new

### fix: broken link in new .mo project README

### fix: Small grammar change to identity password decryption prompt

The prompt for entering your passphrase in order to decrypt an identity password read:
    "Please enter a passphrase for your identity"
However, at that point, it isn't "a" passphrase.  It's either your passphrase, or incorrect.
Changed the text in this case to read:
    "Please enter the passphrase for your identity"

### chore: add retry logic to dfx download script

### feat: Add subnet type argument when creating canisters

`dfx ledger create-canister` gets a new option `--subnet-type` that allows users to choose a type of subnet that their canister can be created on. Additionally, a `dfx ledger show-subnet-types` is introduced which allows to list the available subnet types.

## Dependencies

### Replica

Updated replica to release candidate 93dcf2a2026c34330c76149dd713d89e37daa533.

This also incorporates the following executed proposals:

- [88831](https://dashboard.internetcomputer.org/proposal/88831)
- [88629](https://dashboard.internetcomputer.org/proposal/88629)
- [88109](https://dashboard.internetcomputer.org/proposal/88109)
- [87631](https://dashboard.internetcomputer.org/proposal/87631)
- [86738](https://dashboard.internetcomputer.org/proposal/86738)
- [86279](https://dashboard.internetcomputer.org/proposal/86279)
* [85007](https://dashboard.internetcomputer.org/proposal/85007)
* [84391](https://dashboard.internetcomputer.org/proposal/84391)
* [83786](https://dashboard.internetcomputer.org/proposal/83786)
* [82425](https://dashboard.internetcomputer.org/proposal/82425)
* [81788](https://dashboard.internetcomputer.org/proposal/81788)
* [81571](https://dashboard.internetcomputer.org/proposal/81571)
* [80992](https://dashboard.internetcomputer.org/proposal/80992)
* [79816](https://dashboard.internetcomputer.org/proposal/79816)
* [78693](https://dashboard.internetcomputer.org/proposal/78693)
* [77589](https://dashboard.internetcomputer.org/proposal/77589)
* [76228](https://dashboard.internetcomputer.org/proposal/76228)
* [75700](https://dashboard.internetcomputer.org/proposal/75700)
* [75109](https://dashboard.internetcomputer.org/proposal/75109)
* [74395](https://dashboard.internetcomputer.org/proposal/74395)
* [73959](https://dashboard.internetcomputer.org/proposal/73959)
* [73714](https://dashboard.internetcomputer.org/proposal/73714)
* [73368](https://dashboard.internetcomputer.org/proposal/73368)
* [72764](https://dashboard.internetcomputer.org/proposal/72764)

### ic-ref

Updated ic-ref to 0.0.1-1fba03ee
- introduce awaitKnown
- trivial implementation of idle_cycles_burned_per_day

### Updated Motoko from 0.6.29 to 0.7.3

- See https://github.com/dfinity/motoko/blob/master/Changelog.md#073-2022-11-01


### Cycles wallet

- Module hash: b944b1e5533064d12e951621d5045d5291bcfd8cf9d60c28fef02c8fdb68e783
- https://github.com/dfinity/cycles-wallet/commit/fa86dd3a65b2509ca1e0c2bb9d7d4c5be95de378

### Frontend canister:
- Module hash: 6c8f7a094060b096c35e4c4499551e7a8a29ee0f86c456e521c09480ebbaa8ab
- https://github.com/dfinity/sdk/pull/2720

# 0.11.2

## DFX

### fix: disable asset canister redirection of all HTTP traffic from `.raw.ic0.app` to `.ic0.app`

### fix: disable asset canister's ETag HTTP headers

The feature is not yet implemented on `icx-proxy`-level, and is causing 500 HTTP response for some type of assets every second request.

# 0.11.1

## DFX

### fix: dfx now only adds candid:service metadata to custom canisters that have at least one build step

This way, if a canister uses a premade canister wasm, dfx will use it as-is.

### fix: "canister alias not defined" in the Motoko language server

It is now possible to develop multiple-canister projects using the [Motoko VSCode extension](https://marketplace.visualstudio.com/items?itemName=dfinity-foundation.vscode-motoko).

### fix: improve browser compatibility for the JavaScript language binding

Patches a JavaScript language binding compatibility issue encountered in web browsers which do not support the (?.) operator.

### feat: print dfx.json schema

dfx is now capable of displaying the schema for `dfx.json`. You can see the schema by running `dfx schema` or write the schema to a file with `dfx schema --outfile path/to/file/schema.json`.

### feat: support for configuring assets in assets canister
- The `.ic-assets.json` file should be placed inside directory with assets, or its subdirectories. Multiple config files can be used (nested in subdirectories). Example of `.ic-assets.json` file format:
``` json
[
    {
        "match": ".*",
        "cache": {
            "max_age": 20
        },
        "headers": {
            "X-Content-Type-Options": "nosniff"
        },
        "ignore": false
    },
    {
        "match": "**/*",
        "headers": null
    },
    {
        "match": "file.json",
        "ignore": true
    }
]
```
- Configuring assets works only during asset creation - any changes to `.ic-assets.json` files won't have any effect effect for assets that have already been created. We are working on follow up implementation with improvements to handle updating these properties.
- `headers` from multiple applicable rules are being stacked/concatenated, unless `null` is specified, which resets/empties the headers.
- Both `"headers": {}` and absence of `headers` field don't have any effect on end result.
- Valid JSON format is required, i.e. the array of maps, `match` field is required. Only the following fields are accepted: `cache`, `ignore`, `headers`, `match`. The glob pattern has to be valid.
- The way matching rules work:
  1. The most deeply nested config file takes precedence over the one in parent dir. In other words, properties from a rule matching a file in a subdirectory override properties from a rule matching a file in a parent directory
  2. Order of rules within file matters - last rule in config file takes precedence over the first one

- The way `ignore` field works:
  1. By default, files that begin with a `.` are ignored, while all other files are included.
  2. The `.ignore` field overrides this, if present.
  3. If a directory is ignored, file and directories within it cannot be un-ignored.
  4. A file can be ignored and un-ignored many times, as long as any of its parent directories haven't been ignored.


### fix: Allow `dfx deploy` to not take arguments for canisters not being installed

A longstanding bug with `dfx deploy` is that if an installation is skipped (usually an implicitly included dependency), it still requires arguments even if the installed canister doesn't. As of this release that bug is now fixed.

### feat: Add additional logging from bitcoin canister in replica.

Configures the replica to emit additional logging from the bitcoin canister whenever the bitcoin feature is enabled. This helps show useful information to developers, such as the bitcoin height that the replica currently sees.

### fix: make `build` field optional for custom canisters

Prior to 0.11.0, a custom canister's `build` field could be left off if `dfx build` was never invoked. To aid in deploying prebuilt canisters, this behavior is now formalized; omitting `build` is equivalent to `build: []`.

### feat: Use `--locked` for Rust canisters

`dfx build`, in Rust canisters, now uses the `--locked` flag when building with Cargo. To offset this, `dfx new --type rust` now runs `cargo update` on the resulting project.

### feat: Enable threshold ecdsa signature

ECDSA signature signing is now enabled by default in new projects, or by running `dfx start --clean`.
A test key id "Secp256k1:dfx_test_key" is ready to be used by locally created canisters.

## Dependencies

### Updated `agent-rs` to 0.20.0

### Updated `candid` to 0.7.15

### Replica

Updated replica to elected commit 6e86169e98904047833ba6133e5413d2758d90eb.
This incorporates the following executed proposals:

* [72225](https://dashboard.internetcomputer.org/proposal/72225)
* [71669](https://dashboard.internetcomputer.org/proposal/71669)
* [71164](https://dashboard.internetcomputer.org/proposal/71164)
* [70375](https://dashboard.internetcomputer.org/proposal/70375)
* [70002](https://dashboard.internetcomputer.org/proposal/70002)

# 0.11.0

## DFX

### feat: renamed canisters in new projects to <project>_frontend and <project>_backend

The names of canisters created for new projects have changed.
After `dfx new <project>`, the canister names are:

- `<project>_backend` (previously `<project>`)
- `<project>_frontend` (previously `<project>_assets`)

### feat: Enable threshold ecdsa signature

### feat: new command: dfx canister metadata <canister> <name>

For example, to query a canister's candid service definition: `dfx canister metadata hello_backend candid:service`

### refactor: deprecate /_/candid internal webserver

The dfx internal webserver now only services the /_/candid endpoint.  This
is now deprecated.  If you were using this to query candid definitions, you
can instead use `dfx canister metadata`.

### refactor: optimize from ic-wasm

Optimize Rust canister WASM module via ic-wasm library instead of ic-cdk-optimizer. A separate installation of ic-cdk-optimizer is no longer needed.

The actual optimization was kept the same.

### feat: Read dfx canister call argument from a file or stdin

Enables passing large arguments that cannot be passed directly in the command line using the `--argument-file` flag. For example:
 * Named file: `dfx canister call --argument-file ./my/argument/file.txt my_canister_name greet`
 * Stdin: `echo '( null )' | dfx canister call --argument-file - my_canister_name greet`

### fix: Use default setting for BTC adapter idle seconds

A lower threshold was no longer necessary.

### feat: Allow users to configure logging level of bitcoin adapter

The bitcoin adapter's logging can be very verbose if debug logging is enabled, making it difficult to make sense of what's going on. On the other hand, these logs are useful for triaging problems.

To get the best of both worlds, this release adds support for an additional configuration option in dfx.json:

    "bitcoin": {
      "enabled": true,
      "nodes": ["127.0.0.1:18444"],
      "log_level": "info" <------- users can now configure the log level
    }

By default, a log level of "info" is used, which is relatively quiet. Users can change it to "debug" for more verbose logging.

### chore: update Candid UI canister with commit bffa0ae3c416e8aa3c92c33722a6b1cb31d0f1c3

This includes the following changes:

* Fetch did file from canister metadata
* Better flamegraph support
* Fix bigint error for vec nat8 type

### feat: dfx will look up the port of the running webserver from .dfx/webserver-port, if present

After `dfx start --host 127.0.0.1:0`, the dfx webserver will listen on an ephemeral port.  It stores the port value in .dfx/webserver-port.  dfx will now look for this file, and if a port is contained within, use that port to connect to the dfx webserver.

### fix: dfx commands once again work from any subdirectory of a dfx project

Running `dfx deploy`, `dfx canister id`, `dfx canister call` and so forth work as expected
if run from within any subdirectory of a dfx project.  Previously, this would create
canister_ids.json or .dfx/local/canister_ids.json within the subdirectory.

### feat: Post-installation tasks

You can now add your own custom post-installation/post-deployment tasks to any canister type. The new `post-install` key for canister objects in `dfx.json` can be a command or list of commands, similar to the `build` key of `custom` canisters, and receives all the same environment variables. For example, to replicate the upload task performed with `assets` canisters, you might set `"post-install": "icx-asset sync $CANISTER_ID dist"`.

### feat: assets are no longer copied from source directories before being uploaded to asset canister

Assets are now uploaded directly from their source directories, rather than first being copied
to an output directory.

If you're using `dfx deploy`, you won't see any change in functionality.  If you're running
`dfx canister install --mode=upgrade`, changed files in asset source directories will
be detected and uploaded even without an intervening `dfx build`.

### fix: Added src/declarations to .gitignore for new projects

### fix: remove deprecated candid path environment variable

The environment variable format `CANISTER_CANDID_{name}`, used in Rust projects, was deprecated in 0.9.2, to be unified with the variables `CANISTER_CANDID_PATH_{name}` which are used in other project types. It has now been removed. Note that you will need to update `ic-cdk-macros` if you use the `#[import]` macro.

### feat: deprecate `dfx config` for removal

The `dfx config` command has several issues and is ultimately a poor replacement for [`jq`](https://stedolan.github.io/jq). The command is being deprecated, and will be removed in a later release; we recommend switching to `jq` or similar tools (e.g. `ConvertTo-Json` in PowerShell, `to json` in nushell, etc.)

### feat: Better build scripts for type:custom

Build scripts now always receive a CWD of the DFX project root, instead of wherever `dfx` was invoked from, and a bare script `script.sh` can be specified without needing to prefix with `./`.

### feat: rust, custom, and asset canisters now include candid:service metadata

Motoko canisters already included this metadata.

Also added this metadata to the asset canister wasm, which will cause the next deploy to
install this new version.

### feat: Add safeguard to freezing threshold

Some developers mistakenly think that the freezing threshold is measured in cycles, but it is actually measured in seconds. To stop them from accidentally freezing their canisters, setting a freezing threshold above 50M seconds (~1.5 years) now requires a confirmation.

### fix: restores assets to webpack devserver

### chore: updates webpack dependencies for dfx new project

Resolves an issue where `webpack-cli` was was breaking when users tried to run `npm start` in a fresh project. For affected users of 0.10.1, you can resolve this issue manually by running `npm install webpack@latest webpack-cli@latest terser-webpack-plugin@latest`.

### feat: Support for new ledger notify function

Ledger 7424ea8 deprecates the existing `notify` function with a switch parameter between creating and topping up a canister, and introduces two
functions for doing the same. This should *mostly* be invisible to users, except that previously, if `dfx ledger create-canister` or `dfx ledger top-up`
failed, you would call `dfx ledger notify` after correcting the issue. In order to support the change, this command has been changed to two subcommands:
`dfx ledger notify create-canister` and `dfx ledger notify top-up`.

### feat: `--from-subaccount`

Previously, the ledger commands assumed all transfers were made from the default subaccount for the identity principal. This feature adds a `--from-subaccount` flag to `dfx ledger transfer`, `dfx ledger create-canister`, and `dfx ledger top-up`, to enable making transfers from a selected subaccount. A `--subaccount` flag is also added to `dfx ledger balance` for convenience. Subaccounts are expected as 64-character hex-strings (i.e. 32 bytes).

### feat: cargo audit when building rust canisters

When a canister with type `rust` is built and `cargo-audit` is installed, dfx will now check for vulnerabilities in the dependencies. If a vulnerability is found, dfx will recommend that the user update to a version without known vulnerabilities.

### fix: Freezing Threshold now documented

Calls made to retrieve the help output for `canister update-settings` was missing the `freezing-threshold` parameter.

### chore: warnings and errors are more visible

`WARN` and `ERROR` messages are now clearly labelled as such, and the labels are colored accordingly.
This is now included when running `dfx canister update-settings -h`.

### fix: `dfx schema` does not require valid dfx.json

There is no real reason for `dfx schema` to not work when a broken dfx.json is in the current folder - this is actually a very common scenario when `dfx schema` gets used.

### fix: canister call uses candid file if canister type cannot be determined

The candid file specified in the field `canisters.<canister name>.candid` of dfx.json, or if that not exists `canisters.<canister name>.remote.candid`, is now used when running `dfx canister call`, even when dfx fails to determine the canister type.

### fix: btc/canister http adapter socket not found by replica after restart

After running `dfx start --enable-bitcoin` twice in a row (stopping dfx in between), the second
launched replica would fail to connect to the btc adapter.  This is because ic-starter
does not write a new configuration file if one already exists, so the configuration file
used by the replica referred to one socket path, while dfx passed a different socket path
to the btc adapter.

Now dfx reuses the previously-used unix domain socket path, for both the btc adapter
and for the canister http adapter.

### fix: dfx stop now waits until dfx and any child processes exit

Previously, `dfx stop` would send the TERM signal to the running dfx and its child processes,
and then exit immediately.

This avoids interference between a dfx process performing cleanup at shutdown and
a dfx process that is starting.

### fix: dfx ping no longer creates a default identity

dfx ping now uses the anonymous identity, and no longer requires dfx.json to be present.


### fix: Initialize replica with bitcoin regtest flag

When the bitcoin feature is enabled, dfx was launching the replica with the "bitcoin_testnet" feature.
The correct feature to use is "bitcoin_regtest".

### dfx bootstrap now looks up the port of the local replica

`dfx replica` writes the port of the running replica to one of these locations:

- .dfx/replica-configuration/replica-1.port
- .dfx/ic-ref.port

`dfx bootstrap` will now use this port value, so it's no longer necessary to edit dfx.json after running `dfx replica`.

### feat: dfx.json local network settings can be set on the local network, rather than defaults

In `dfx.json`, the `bootstrap`, `bitcoin`, `canister_http`, and `replica` settings can
now be specified on the local network, rather than in the `defaults` field.
If one of these four fields is set for the local network, the corresponding field
in `defaults` will be ignored.

Example:
``` json
{
  "networks": {
    "local": {
      "bind": "127.0.0.1:8000",
      "canister_http": {
        "enabled": true
      }
    }
  }
}
```

## Dependencies

### Rust Agent

Updated agent-rs to 0.18.0

### Motoko

Updated Motoko from 0.6.28 to 0.6.29.

### Replica

Updated replica to elected commit 8993849de5fab76e796d67750facee55a0bf6649.
This incorporates the following executed proposals:

* [69804](https://dashboard.internetcomputer.org/proposal/69804)
* [67990](https://dashboard.internetcomputer.org/proposal/67990)
* [67483](https://dashboard.internetcomputer.org/proposal/67483)
* [66895](https://dashboard.internetcomputer.org/proposal/66895)
* [66888](https://dashboard.internetcomputer.org/proposal/66888)
* [65530](https://dashboard.internetcomputer.org/proposal/65530)
* [65327](https://dashboard.internetcomputer.org/proposal/65327)
* [65043](https://dashboard.internetcomputer.org/proposal/65043)
* [64355](https://dashboard.internetcomputer.org/proposal/64355)
* [63228](https://dashboard.internetcomputer.org/proposal/63228)
* [62143](https://dashboard.internetcomputer.org/proposal/62143)

### ic-ref

Updated ic-ref to 0.0.1-173cbe84
 - add ic0.performance_counter system interface
 - add system API for ECDSA signing
 - allow optional "error_code" field in responses
 - support gzip-compressed canister modules
 - enable canisters to send HTTP requests

# 0.10.1

## DFX

### fix: Webpack config no longer uses CopyPlugin

Dfx already points to the asset canister's assets directory, and copying to disk could sometimes
lead to an annoying "too many open files" error.

### fix: HSMs are once again supported on Linux

On Linux, dfx 0.10.0 failed any operation with an HSM with the following error:
```
Error: IO: Dynamic loading not supported
```
The fix was to once again dynamically-link the Linux build.

### feat: error explanation and fixing instructions engine

Dfx is now capable of providing explanations and remediation suggestions for entire categories of errors at a time.
Explanations and suggestions will slowly be added over time.
To see an example of an already existing suggestion, run `dfx deploy --network ic` while using an identity that has no wallet configured.

### chore: add context to errors

Most errors that happen within dfx are now reported in much more detail. No more plain `File not found` without explanation what even was attempted.

### fix: identities with configured wallets are not broken anymore and removed only when using the --drop-wallets flag

When an identity has a configured wallet, dfx no longer breaks the identity without actually removing it.
Instead, if the --drop-wallets flag is specified, it properly removes everything and logs what wallets were linked,
and when the flag is not specified, it does not remove anything.

The behavior for identities without any configured wallets is unchanged.

### feat: bitcoin integration: dfx now generates the bitcoin adapter config file

dfx command-line parameters for bitcoin integration:
``` bash
dfx start   --enable-bitcoin  # use default node 127.0.0.1:18444
dfx start   --enable-bitcoin --bitcoin-node <node>
```

The above examples also work for dfx replica.

These default to values from dfx.json:
```
.defaults.bitcoin.nodes
.defaults.bitcoin.enabled
```

The --bitcoin-node parameter, if specified on the command line, implies --enable-bitcoin.

If --enable-bitcoin or .defaults.bitcoin.enabled is set, then dfx start/replica will launch the ic-btc-adapter process and configure the replica to communicate with it.


### feat: print wallet balance in a human readable form #2184

Default behaviour changed for `dfx wallet balance`, it will now print cycles amount upscaled to trillions.

New flag `--precise` added to `dfx wallet balance`. Allows to get exact amount of cycles in wallet (without upscaling).

### feat: canister http integration

dfx command-line parameters for canister http requests integration:
```
dfx start --enable-canister-http
dfx replica --enable-canister-http
```

This defaults to the following value in dfx.json:
```
.defaults.canister_http.enabled
```

### fix: specifying ic provider with a trailing slash is recognised correctly

Specifying the network provider as `https://ic0.app/` instead of `https://ic0.app` is now recognised as the real IC network.

### Binary cache

Added ic-canister-http-adapter to the binary cache.

## Dependencies

### Updated agent-rs to 0.17.0

## Motoko

Updated Motoko from 0.6.26 to 0.6.28.

## Replica

Updated replica to elected commit b90edb9897718730f65e92eb4ff6057b1b25f766.
This incorporates the following executed proposals:

* [61004](https://dashboard.internetcomputer.org/proposal/61004)
* [60222](https://dashboard.internetcomputer.org/proposal/60222)
* [59187](https://dashboard.internetcomputer.org/proposal/59187)
* [58479](https://dashboard.internetcomputer.org/proposal/58479)
* [58376](https://dashboard.internetcomputer.org/proposal/58376)
* [57843](https://dashboard.internetcomputer.org/proposal/57843)
* [57395](https://dashboard.internetcomputer.org/proposal/57395)

## icx-proxy

Updated icx-proxy to commit c312760a62b20931431ba45e5b0168ee79ea5cda

* Added gzip and deflate body decoding before certification validation.
* Fixed unzip and streaming bugs
* Added Prometheus metrics endpoint
* Added root and invalid ssl and dns mapping

# 0.10.0

## DFX

### feat: Use null as default value for opt arguments


Before this, `deploy`ing a canister with an `opt Foo` init argument without specifying an `--argument` would lead to an error:

``` bash
$ dfx deploy
Error: Invalid data: Expected arguments but found none.
```

With this change, this isn't an error anymore, but instead `null` is passed as a value. In general, if the user does _not_ provide an `--argument`, and if the init method expects only `opt` arguments, then `dfx` will supply `null` for each argument.

Note in particular that this does not try to match `opt` arguments for heterogeneous (`opt`/non-`opt`) signatures. Note moreover that this only impacts a case that would previously error out, so no existing (working) workflows should be affected.

### feat: dfx identity set-wallet now checks that the provided canister is actually a wallet

This check was previously performed on local networks, but not on mainnet.

### feat: dfx canister call --candid <path to candid file> ...

Allows one to provide the .did file for calls to an arbitrary canister.

### feat: Install arbitrary wasm into canisters

You no longer need a DFX project setup with a build task to install an already-built wasm module into a canister ID. The new `--wasm <path>` flag to `dfx canister install` will bypass project configuration and install the wasm module at `<path>`. A DFX project setup is still recommended for general use; this should mostly be used for installing pre-built canisters. Note that DFX will also not perform its usual checks for API/ABI/stable-memory compatibility in this mode.

### feat: Support for 128-bit cycle counts

Cycle counts can now exceed the previously set maximum of 2^64. The new limit is 2^128. A new wallet version has been bundled with this release that supports the new cycle count. You will not be able to use this feature with your existing wallets without running `dfx wallet upgrade`, but old wallets will still work just fine with old cycle counts.

### fix: dfx start will once again notice if dfx is already running

dfx will once again display 'dfx is already running' if dfx is already running,
rather than 'Address already in use'.

As a consequence, after `dfx start` failed to notice that dfx was already running,
it would replace .dfx/pid with an empty file.  Later invocations of `dfx stop`
would display no output and return a successful exit code, but leave dfx running.

### fix: dfx canister update-settings <canister id> works even if the canister id is not known to the project.

This makes the behavior match the usage text of the command:
`<CANISTER> Specifies the canister name or id to update. You must specify either canister name/id or the --all option`

### feat: dfx deploy --upgrade-unchanged or dfx canister install --mode upgrade --upgrade-unchanged

When upgrading a canister, `dfx deploy` and `dfx canister install` skip installing the .wasm
if the wasm hash did not change.  This avoids a round trip through stable memory for all
assets on every dfx deploy, for example.  By passing this argument, dfx will instead
install the wasm even if its hash matches the already-installed wasm.

### feat: Introduce DFX_CACHE_ROOT environment variable

A new environment variable, `DFX_CACHE_ROOT`, has been introduced to allow setting the cache root directory to a different location than the configuration root directory. Previously `DFX_CONFIG_ROOT` was repurposed for this which only allowed one location to be set for both the cache and configuration root directories.

This is a breaking change since setting `DFX_CONFIG_ROOT` will no longer set the cache root directory to that location.

### fix: Error if nonzero cycles are passed without a wallet proxy

Previously, `dfx canister call --with-cycles 1` would silently ignore the `--with-cycles` argument as the DFX principal has no way to pass cycles and the call must be forwarded through the wallet. Now it will error instead of silently ignoring it. To forward a call through the wallet, use `--wallet $(dfx identity get-wallet)`, or `--wallet $(dfx identity --network ic get-wallet)` for mainnet.

### feat: Configure subnet type of local replica

The local replica sets its parameters according to the subnet type defined in defaults.replica.subnet_type, defaulting to 'application' when none is specified.
This makes it less likely to accidentally hit the 'cycles limit exceeded' error in production.  Since the previous default was `system`, you may see these types errors in development instead.
Possible values for defaults.replica.subnet_type are: "application", "verifiedapplication", "system"

Example how to specify the subnet type:
``` json
{
  "defaults": {
    "replica": {
      "subnet_type": "verifiedapplication"
    }
  }
}
```

### feat: Introduce command for local cycles top-up

`dfx ledger fabricate-cycles <canister (id)> <optional amount>` can be used during local development to create cycles out of thin air and add them to a canister. Instead of supplying a canister name or id it is also possible to use `--all` to add the cycles to every canister in the current project. When no amount is supplied, the command uses 10T cycles as default. Using this command with `--network ic` will result in an error.

### feat: Private keys can be stored in encrypted format

`dfx identity new` and `dfx identity import` now ask you for a password to encrypt the private key (PEM file) when it is stored on disk.
If you decide to use a password, your key will never be written to disk in plain text.
In case you don't want to enter your password all the time and want to take the risk of storing your private key in plain text, you can use the `--disable-encryption` flag.

The `default` identity as well as already existing identities will NOT be encrypted. If you want to encrypt an existing identity, use the following commands:
``` bash
dfx identity export identity_name > identity.pem
# if you have set old_identity_name as the identity that is used by default, switch to a different one
dfx identity use other_identity
dfx identity remove identity_name
dfx identity import identity_name identity.pem
```

### feat: Identity export

If you want to get your identity out of dfx, you can use `dfx identity export identityname > exported_identity.pem`. But be careful with storing this file as it is not protected with your password.

### feat: Identity new/import now has a --force flag

If you want to script identity creation and don't care about overwriting existing identities, you now can use the `--force` flag for the commands `dfx identity new` and `dfx identity import`.

### fix: Do not automatically create a wallet on IC

When running `dfx deploy --network ic`, `dfx canister --network ic create`, or `dfx identity --network ic get-wallet` dfx no longer automatically creates a cycles wallet for the user if none is configured. Instead, it will simply report that no wallet was found for that user.

Dfx still creates the wallet automatically when running on a local network, so the typical workflow of `dfx start --clean` and `dfx deploy` will still work without having to manually create the wallet.

### fix: Identities cannot exist and not at the same time

When something went wrong during identity creation, the identity was not listed as existing.
But when trying to create an identity with that name, it was considered to be already existing.

### feat: dfx start and dfx replica can now launch the ic-btc-adapter process

Added command-line parameters:
``` bash
dfx start   --enable-bitcoin --btc-adapter-config <path>
dfx replica --enable-bitcoin --btc-adapter-config <path>
```

These default to values from dfx.json:
```
.defaults.bitcoin.btc_adapter_config
.defaults.bitcoin.enabled
```

The --btc-adapter-config parameter, if specified on the command line, implies --enable-bitcoin.

If --enable-bitcoin or .defaults.bitcoin.enabled is set, and a btc adapter configuration is specified,
then dfx start/replica will launch the ic-btc-adapter process.

This integration is not yet complete, pending upcoming functionality in ic-starter.

### fix: report context of errors

dfx now displays the context of an error in several places where previously the only error
message would be something like "No such file or directory."

### chore: updates starter project for Node 18

Webpack dev server now works for Node 18 (and should work for Node 17). A few packages are also upgraded

## updating dependencies

Updated to version 0.14.0 of agent-rs

## Cycles wallet

- Module hash: bb001d1ebff044ba43c060956859f614963d05c77bd778468fce4de095fe8f92
- https://github.com/dfinity/cycles-wallet/commit/f18e9f5c2f96e9807b6f149c975e25638cc3356b

## Replica

Updated replica to elected commit b3788091fbdb8bed7e527d2df4cc5e50312f476c.
This incorporates the following executed proposals:

* [57150](https://dashboard.internetcomputer.org/proposal/57150)
* [54964](https://dashboard.internetcomputer.org/proposal/54964)
* [53702](https://dashboard.internetcomputer.org/proposal/53702)
* [53231](https://dashboard.internetcomputer.org/proposal/53231)
* [53134](https://dashboard.internetcomputer.org/proposal/53134)
* [52627](https://dashboard.internetcomputer.org/proposal/52627)
* [52144](https://dashboard.internetcomputer.org/proposal/52144)
* [50282](https://dashboard.internetcomputer.org/proposal/50282)

Added the ic-btc-adapter binary to the cache.

## Motoko

Updated Motoko from 0.6.25 to 0.6.26.

# 0.9.3

## DFX

### feat: dfx deploy now displays URLs for the frontend and candid interface

### dfx.json

In preparation for BTC integration, added configuration for the bitcoind port:

``` json
{
  "canisters": {},
  "defaults": {
    "bitcoind": {
      "port": 18333
    }
  }
}
```

## icx-proxy

Updated icx-proxy to commit 594b6c81cde6da4e08faee8aa8e5a2e6ae815602, now static-linked.

* upgrade HTTP calls upon canister request
* no longer proxies /_/raw to the dfx internal webserver
* allows for generic StreamingCallback tokens

## Replica

Updated replica to blessed commit d004accc3904e24dddb13a11d93451523e1a8a5f.
This incorporates the following executed proposals:

* [49653](https://dashboard.internetcomputer.org/proposal/49653)
* [49011](https://dashboard.internetcomputer.org/proposal/49011)
* [48427](https://dashboard.internetcomputer.org/proposal/48427)
* [47611](https://dashboard.internetcomputer.org/proposal/47611)
* [47512](https://dashboard.internetcomputer.org/proposal/47512)
* [47472](https://dashboard.internetcomputer.org/proposal/47472)
* [45984](https://dashboard.internetcomputer.org/proposal/45984)
* [45982](https://dashboard.internetcomputer.org/proposal/45982)

## Motoko

Updated Motoko from 0.6.21 to 0.6.25.

# 0.9.2

## DFX

### feat: Verify Candid and Motoko stable variable type safety of canister upgrades

Newly deployed Motoko canisters now embed the Candid interface and Motoko stable signatures in the Wasm module.
`dfx deploy` and `dfx canister install` will automatically check

	1) the backward compatible of Candid interface in both upgrade and reinstall mode;
	2) the type safety of Motoko stable variable type in upgrade mode to avoid accidentally lossing data;

See [Upgrade compatibility](https://internetcomputer.org/docs/language-guide/compatibility) for more details.

### feat: Unified environment variables across build commands

The three canister types that use a custom build tool - `assets`, `rust`, and `custom` - now all support the same set of environment variables during the build task:

* `DFX_VERSION` - The version of DFX that was used to build the canister.
* `DFX_NETWORK` - The network name being built for. Usually `ic` or `local`.
* `CANISTER_ID_{canister}` - The canister principal ID of the canister `{canister}` registered in `dfx.json`.
* `CANISTER_CANDID_PATH_{canister}` - The path to the Candid interface file for the canister `{canister}` among your canister's dependencies.
* `CANISTER_CANDID_{canister}` (deprecated) - the same as `CANISTER_CANDID_PATH_{canister}`.  This is provided for backwards compatibility with `rust` and `custom` canisters, and will be removed in dfx 0.10.0.
* `CANISTER_ID` - Same as `CANISTER_ID_{self}`, where `{self}` is the name of _this_ canister.
* `CANISTER_CANDID_PATH` - Same as `CANISTER_CANDID_PATH_{self}`, where `{self}` is the name of _this_ canister.

### feat: Support for local ledger calls

If you have an installation of the ICP Ledger (see [Ledger Installation Guide](https://github.com/dfinity/ic/tree/master/rs/rosetta-api/ledger_canister#deploying-locally)), `dfx ledger balance` and `dfx ledger transfer` now support
`--ledger-canister-id` parameter.

Some examples:
``` bash
$ dfx ledger \
  --network local \
  balance \
  --ledger-canister-id  rrkah-fqaaa-aaaaa-aaaaq-cai
1000.00000000 ICP

$ dfx ledger \
  --network local \
  transfer --amount 0.1 --memo 0 \
  --ledger-canister-id  rrkah-fqaaa-aaaaa-aaaaq-cai 8af54f1fa09faeca18d294e0787346264f9f1d6189ed20ff14f029a160b787e8
Transfer sent at block height: 1
```

### feat: `dfx ledger account-id` can now compute canister addresses

The `dfx ledger account-id` can now compute addresses of principals and canisters.
The command also supports ledger subaccounts now.

``` bash
dfx ledger account-id --of-principal 53zcu-tiaaa-aaaaa-qaaba-cai
dfx ledger --network small02 account-id --of-canister ledger_demo
dfx ledger account-id --of-principal 53zcu-tiaaa-aaaaa-qaaba-cai --subaccount 0000000000000000000000000000000000000000000000000000000000000001
```

### feat: Print the full error chain in case of a failure

All `dfx` commands will now print the full stack of errors that led to the problem, not just the most recent error.
Example:

```
Error: Subaccount '00000000000000000000000000000000000000000000000000000000000000000' is not a valid hex string
Caused by:
  Odd number of digits
```

### fix: dfx import will now import pem files created by `quill generate`

`quill generate` currently outputs .pem files without an `EC PARAMETERS` section.
`dfx identity import` will now correctly identify these as EC keys, rather than Ed25519.

### fix: retry on failure for ledger create-canister, top-up, transfer

dfx now calls `transfer` rather than `send_dfx`, and sets the created_at_time field in order to retry the following commands:

* dfx ledger create-canister
* dfx ledger top-up
* dfx ledger transfer

### feat: Remote canister support

It's now possible to specify that a canister in dfx.json references a "remote" canister on a specific network,
that is, a canister that already exists on that network and is managed by some other project.

Motoko, Rust, and custom canisters may be configured in this way.

This is the general format of the configuration in dfx.json:
``` json
{
  "canisters": {
    "<canister name>": {
      "remote": {
        "candid": "<path to candid file to use when building on remote networks>",
        "id": {
          "<network name>": "<principal on network>"
        }
      }
    }
  }
}
```

The "id" field, if set for a given network, specifies the canister ID for the canister on that network.
The canister will not be created or installed on these remote networks.
For other networks, the canister will be created and installed as usual.

The "candid" field, if set within the remote object, specifies the candid file to build against when
building other canisters on a network for which the canister is remote.  This definition can differ
from the candid definitions for local builds.

For example, if have an installation of the ICP Ledger (see [Ledger Installation Guide](https://github.com/dfinity/ic/tree/master/rs/rosetta-api/ledger_canister#deploying-locally))
in your dfx.json, you could configure the canister ID of the Ledger canister on the ic network as below.  In this case,
the private interfaces would be available for local builds, but only the public interfaces would be available
when building for `--network ic`.
``` json
{
  "canisters": {
    "ledger": {
      "type": "custom",
      "wasm": "ledger.wasm",
      "candid": "ledger.private.did",
      "remote": {
        "candid": "ledger.public.did",
        "id": {
          "ic": "ryjl3-tyaaa-aaaaa-aaaba-cai"
        }
      }
    },
    "app": {
      "type": "motoko",
      "main": "src/app/main.mo",
      "dependencies": [ "ledger" ]
    }
  }
}
```

As a second example, suppose that you wanted to write a mock of the ledger in Motoko.
In this case, since the candid definition is provided for remote networks,
`dfx build` (with implicit `--network local`) will build app against the candid
definitions defined by mock.mo, but `dfx build --network ic` will build app against
`ledger.public.did`.

This way, you can define public update/query functions to aid in local testing, but
when building/deploying to mainnet, references to methods not found in `ledger.public.did`
will be reports as compilation errors.

``` json
{
  "canisters": {
    "ledger": {
      "type": "motoko",
      "main": "src/ledger/mock.mo",
      "remote": {
        "candid": "ledger.public.did",
        "id": {
          "ic": "ryjl3-tyaaa-aaaaa-aaaba-cai"
        }
      }
    },
    "app": {
      "type": "motoko",
      "main": "src/app/main.mo",
      "dependencies": [ "ledger" ]
    }
  }
}
```

### feat: Generating remote canister bindings

It's now possible to generate the interface of a remote canister using a .did file using the `dfx remote generate-binding <canister name>|--all` command. This makes it easier to write mocks for local development.

Currently, dfx can generate .mo, .rs, .ts, and .js bindings.

This is how you specify how to generate the bindings in dfx.json:
``` json
{
  "canisters": {
    "<canister name>": {
      "main": "<path to mo/rs/ts/js file that will be generated>",
      "remote": {
        "candid": "<path to candid file to use when generating bindings>"
        "id": {}
      }
    }
  }
}
```

## ic-ref

Upgraded from a432156f24faa16d387c9d36815f7ddc5d50e09f to ab8e3f5a04f0f061b8157c2889f8f5de05f952bb

* Support 128-bit system api for cycles
* Include canister_ranges in the state tree
* Removed limit on cycles in a canister

## Replica

Updated replica to blessed commit 04fe8b0a1262f07c0cec1fdfa838a37607370a61.
This incorporates the following executed proposals:

* [45091](https://dashboard.internetcomputer.org/proposal/45091)
* [43635](https://dashboard.internetcomputer.org/proposal/43635)
* [43633](https://dashboard.internetcomputer.org/proposal/43633)
* [42783](https://dashboard.internetcomputer.org/proposal/42783)
* [42410](https://dashboard.internetcomputer.org/proposal/42410)
* [40908](https://dashboard.internetcomputer.org/proposal/40908)
* [40647](https://dashboard.internetcomputer.org/proposal/40647)
* [40328](https://dashboard.internetcomputer.org/proposal/40328)
* [39791](https://dashboard.internetcomputer.org/proposal/39791)
* [38541](https://dashboard.internetcomputer.org/proposal/38541)

## Motoko

Updated Motoko from 0.6.20 to 0.6.21.

# 0.9.0

## DFX

### feat!: Remove the wallet proxy and the --no-wallet flag

Breaking change: Canister commands, except for `dfx canister create`, will make the call directly, rather than via the user's wallet. The `--no-wallet` flag is thus removed from `dfx canister` as its behavior is the default.

When working with existing canisters, use the `--wallet` flag in conjunction with `dfx identity get-wallet` in order to restore the old behavior.

You will need to upgrade your wallet and each of your existing canisters to work with the new system.  To do so, execute the following in each of your dfx projects:
``` bash
dfx wallet upgrade
dfx canister --wallet "$(dfx identity get-wallet)" update-settings --all --add-controller "$(dfx identity get-principal)"
```
To upgrade projects that you have deployed to the IC mainnet, execute the following:
``` bash
dfx wallet --network ic upgrade
dfx canister --network ic --wallet "$(dfx identity --network ic get-wallet)" update-settings --all --add-controller "$(dfx identity get-principal)"
```

### feat: Add --add-controller and --remove-controller flags for "canister update-settings"

`dfx canister update-settings` previously only let you overwrite the entire controller list; `--add-controller` and `--remove-controller` instead add or remove from the list.

### feat: Add --no-withdrawal flag for "canister delete" for when the canister is out of cycles

`dfx canister delete --no-withdrawal <canister>` can be used to delete a canister without attempting to withdraw cycles.

### fix: set RUST_MIN_STACK to 8MB for ic-starter (and therefore replica)

This matches the value used in production and is meant to exceed the configured 5 MB wasmtime stack.

### fix: asset uploads will retry failed requests as expected

Fixed a defect in asset synchronization where no retries would be attempted after the first 30 seconds overall.

## Motoko

Updated Motoko from 0.6.11 to 0.6.20.

* Implement type union/intersection
* Transform for-loops on arrays into while-loops
* Tighten typing rules for type annotations in patterns
* Candid decoding: skip vec any fast
* Bump up MAX_HP_FOR_GC from 1GB to 3GB
* Candid decoder: Trap if a principal value is too large
* Eliminate bignum calls from for-iteration on arrays
* Improve scheduling
* Improve performance of bignum equality
* Stable signatures: frontend, metadata, command-line args
* Added heartbeat support

## Cycles wallet

- Module hash: 53ec1b030f1891bf8fd3877773b15e66ca040da539412cc763ff4ebcaf4507c5
- https://github.com/dfinity/cycles-wallet/commit/57e53fcb679d1ea33cc713d2c0c24fc5848a9759

## Replica

Updated replica to blessed commit 75138bbf11e201aac47266f07bee289dc18a082b.
This incorporates the following executed proposals:

* [33828](https://dashboard.internetcomputer.org/proposal/33828)
* [31275](https://dashboard.internetcomputer.org/proposal/31275)
* [31165](https://dashboard.internetcomputer.org/proposal/31165)
* [30392](https://dashboard.internetcomputer.org/proposal/30392)
* [30078](https://dashboard.internetcomputer.org/proposal/30078)
* [29235](https://dashboard.internetcomputer.org/proposal/29235)
* [28784](https://dashboard.internetcomputer.org/proposal/28784)
* [27975](https://dashboard.internetcomputer.org/proposal/27975)
* [26833](https://dashboard.internetcomputer.org/proposal/26833)
* [25343](https://dashboard.internetcomputer.org/proposal/25343)
* [23633](https://dashboard.internetcomputer.org/proposal/23633)

# 0.8.4

## DFX

### feat: "rust" canister type

You can now declare "rust" canisters in dfx.json.
``` json
{
  "canisters": {
    "canister_name": {
      "type": "rust",
      "package": "crate_name",
      "candid": "path/to/canister_name.did"
    }
  }
}
```

Don't forget to place a `Cargo.toml` in your project root.
Then dfx will build the rust canister with your rust toolchain.
Please also make sure that you have added the WebAssembly compilation target.

``` bash
rustup target add wasm32-unknown-unknown
```

You can also create new dfx project with a default rust canister.

``` bash
dfx new --type=rust <project-name>
```

### chore: updating dfx new template

Updates dependencies to latest for Webpack, and updates config. Additionally simplifies environment variables for canister ID's in config.

Additionally adds some polish to the starter template, including a favicon and using more semantic html in the example app

### feat: environment variable overrides for executable pathnames

You can now override the location of any executable normally called from the cache by specifying
an environment variable. For example, DFX_ICX_PROXY_PATH will specify the path for `icx-proxy`.

### feat: dfx deploy --mode=reinstall <canister>

`dfx deploy` can now reinstall a single canister, controlled by a new `--mode=reinstall` parameter.
This is destructive (it resets the state of the canister), so it requires a confirmation
and can only be performed on a single canister at a time.

`dfx canister install --mode=reinstall <canister>` also requires the same confirmation,
and no longer works with `--all`.

## Replica

The included replica now supports canister_heartbeat.  This only works with rust canisters for the time being,
and does not work with the emulator (`dfx start --emulator`).

# 0.8.3

## DFX

### fix: ic-ref linux binary no longer references /nix/store

This means `dfx start --emulator` has a chance of working if nix is not installed.
This has always been broken, even before dfx 0.7.0.

### fix: replica and ic-starter linux binaries no longer reference /nix/store

This means `dfx start` will work again on linux.  This bug was introduced in dfx 0.8.2.

### feat: replaced --no_artificial_delay option with a sensible default.

The `--no-artificial-delay` option not being the default has been causing a lot of confusion.
Now that we have measured in production and already applied a default of 600ms to most subnets deployed out there,
we have set the same default for dfx and removed the option.

## Motoko

Updated Motoko from 0.6.10 to 0.6.11.

* Assertion error messages are now reproducible (#2821)

# 0.8.2

## DFX

### feat: dfx canister delete can now return cycles to a wallet or dank

By default `dfx canister delete` will return cycles to the default cycles wallet.
Cycles can be returned to a designated canister with `--withdraw-cycles-to-canister` and
cycles can be returned to dank at the current identity principal with `--withdraw-cycles-to-dank`
and to a designated principal with `--withdraw-cycles-to-dank-principal`.

### feat: dfx canister create now accepts multiple instances of --controller argument

It is now possible to create canisters with more than one controller by
passing multiple instances of the `--controller parameter to `dfx canister create`.

You will need to upgrade your wallet with `dfx wallet upgrade`, or `dfx wallet --network ic upgrade`

### feat: dfx canister update-settings now accepts multiple instance of --controller argument

It is now possible to configure a canister to have more than one controller by
passing multiple instances of the `--controller parameter to `dfx canister update-settings`.

### feat: dfx canister info and dfx canister status now display all controllers

### feat!: dfx canister create --controller <controller> named parameter

Breaking change: The controller parameter for `dfx canister create` is now passed as a named parameter,
rather than optionally following the canister name.

Old: dfx canister create [canister name] [controller]
New: dfx canister create --controller <controller> [canister name]

### fix: dfx now respects $DFX_CONFIG_ROOT when looking for legacy credentials

Previously this would always look in `$HOME/.dfinity/identity/creds.pem`.

### fix: changed dfx canister (create|update-settings) --memory-allocation limit to 12 GiB

Updated the maximum value for the --memory-allocation value to be 12 GiB (12,884,901,888 bytes)

## Cycles Wallet

- Module hash: 9183a38dd2eb1a4295f360990f87e67aa006f225910ab14880748e091248e086
- https://github.com/dfinity/cycles-wallet/commit/9ef38bb7cd0fe17cda749bf8e9bbec5723da0e95

### Added support for multiple controllers

You will need to upgrade your wallet with `dfx wallet upgrade`, or `dfx wallet --network ic upgrade`

## Replica

The included replica now supports public spec 0.18.0

* Canisters can now have more than one controller
* Adds support for 64-bit stable memory
* The replica now goes through an initialization sequence, reported in its status
as `replica_health_status`.  Until this reports as `healthy`, queries or updates will
fail.
** `dfx start --background` waits to exit until `replica_health_status` is `healthy`.
** If you run `dfx start` without `--background`, you can call `dfx ping --wait-healthy`
to wait until the replica is healthy.

## Motoko

Updated Motoko from 0.6.7 to 0.6.10

* add Debug.trap : Text -> None (motoko-base #288)
* Introduce primitives for `Int` ⇔ `Float` conversions (#2733)
* Fix crashing bug for formatting huge floats (#2737)

# 0.8.1

## DFX

### feat: dfx generate types command

``` bash
dfx generate
```

This new command will generate type declarations for canisters in dfx.json.

You can control what will be generated and how with corresponding configuration in dfx.json.

Under dfx.json → "canisters" → "<canister_name>", developers can add a "declarations" config. Options are:

* "output" → directory to place declarations for that canister | default is "src/declarations/<canister_name>"

* "bindings" → [] list of options, ("js", "ts", "did", "mo") | default is "js", "ts", "did"

* "env_override" → a string that will replace process.env.{canister_name_uppercase}_CANISTER_ID in the "src/dfx/assets/language_bindings/canister.js" template.

js declarations output

* index.js (generated from "src/dfx/assets/language_bindings/canister.js" template)

* <canister_name>.did.js - candid js binding output

ts declarations output

  * <canister_name>.did.d.ts - candid ts binding output

did declarations output

  * <canister_name>.did - candid did binding output

mo declarations output

  * <canister_name>.mo - candid mo binding output

### feat: dfx now supports the anonymous identity

Use it with either of these forms:
``` bash
dfx identity use anonymous
dfx --identity anonymous ...
```

### feat: import default identities

Default identities are the pem files generated by `dfx identity new ...` which contain Ed25519 private keys.
They are located at `~/.config/dfx/identity/xxx/identity.pem`.
Now, you can copy such pem file to another computer and import it there.

``` bash
dfx identity new alice
cp ~/.config/dfx/identity/xxx/identity.pem alice.pem
# copy the pem file to another computer, then
dfx identity import alice alice.pem
```

Before, people can manually copy the pem files to the target directory to "import". Such workaround still works.
We suggest to use the `import` subcommand since it also validate the private key.

### feat: Can now provide a nonstandard wallet module with DFX_WALLET_WASM environment variable

Define DFX_WALLET_WASM in the environment to use a different wasm module when creating or upgrading the wallet.

## Asset Canister

### fix: trust full asset SHA-256 hashes provided by the caller

When the caller provides SHA-256 hashes (which dfx does), the asset canister will no longer
recompute these hashes when committing the changes.  These recomputations were causing
canisters to run out of cycles, or to attempt to exceed the maximum cycle limit per update.

# 0.8.0

The 0.8.0 release includes updates and fixes that are primarily internal to improve existing features and functions rather than user-visible.

## DFX

### fix: dfx identity set-wallet no longer requires --force when used with --network ic

This was intended to skip verification of the wallet canister on the IC network,
but ended up only writing to the wallets.json file if --force was passed.

### chore: updating dependencies

* Support for the latest version of the {IC} specification and replica.

* Updating to latest versions of Motoko, Candid, and agent-rs

### feat: Type Inference Update

* Changes to `dfx new` project template and JavaScript codegen to support type inference in IDE's

* Adding webpack dev server to project template

* Migration path documented at https://sdk.dfinity.org/docs/release-notes/0.8.0-rn.html

# 0.7.7

Breaking changes to frontend code generation, documented in 0.8.0

## DFX

### feat: deploy and canister install will now only upgrade a canister if the wasm actually changed

dfx deploy and dfx canister install now compare the hash of the already-installed module
with the hash of the built canister's wasm output.  If they are the same, they leave the canister
in place rather than upgrade it.  They will still synchronize assets to an asset canister regardless
of the result of this comparison.


# 0.7.6

## icx-proxy

The streaming callback mechanism now requires the following record structure for the token:
```
type StreamingCallbackToken = record {
    key: text;
    content_encoding: text;
    index: nat;
    sha256: opt blob;
};
```

Previously, the token could be a record with any set of fields.

# 0.7.2

## DFX

### fix: set default cycle balance to 3T

Change the default cycle balance of a canister from 10T cycles to 3T cycles.

## Cycles Wallet

- Module hash: 1404b28b1c66491689b59e184a9de3c2be0dbdd75d952f29113b516742b7f898
- https://github.com/dfinity/cycles-wallet/commit/e902708853ab621e52cb68342866d36e437a694b

### fix: It is no longer possible to remove the last controller.

Fixed an issue where the controller can remove itself from the list of controllers even if it's the only one,
leaving the wallet uncontrolled.
Added defensive checks to the wallet's remove_controller and deauthorize methods.

# 0.7.1

## DFX

### feat: sign request_status for update call

When using `dfx canister sign` to generate a update message, a corresponding
request_status message is also signed and append to the json as `signed_request_status`.
Then after sending the update message, the user can check the request_status using
`dfx canister send message.json --status`.

### fix: wallet will not proxy dfx canister call by default

Previously, `dfx canister call` would proxy queries and update calls via the wallet canister by default.
(There was the `--no-wallet` flag to bypass the proxy and perform the calls as the selected identity.)
However, this behavior had drawbacks, namely each `dfx canister call` was an inter-canister call
by default and calls would take a while to resolve. This fix makes it so that `dfx canister call` no longer
proxies via the wallet by default. To proxy calls via the wallet, you can do
`dfx canister --wallet=<wallet-id> call`.

### feat: add --no-artificial-delay to dfx replica and start

This change adds the `--no-artificial-delay` flag to `dfx start` and `dfx replica`.
The replica shipped with dfx has always had an artificial consensus delay (introduced to simulate
a delay users might see in a networked environment.) With this new flag, that delay can
be lessened. However, you might see increased CPU utilization by the replica process.

### feat: add deposit cycles and uninstall code

This change introduces the `deposit_cycles` and `uninstall_code` management canister
methods as dedicated `dfx canister` subcommands.

### fix: allow consistent use of canisters ids in canister command

This change updates the dfx commands so that they will accept either a canister name
(sourced from your local project) or a valid canister id.

# 0.7.0

## DFX

### feat: add output type to request-status

This change allows you to specify the format the return result for `dfx canister request-status`.

### fix: deleting a canister on a network removes entries for other networks

This change fixes a bug where deleting a canister on a network removed all other entries for
the canister in the canister_ids.json file.

### feat: point built-in `ic` network provider at mainnet

`--network ic` now points to the mainnet IC (as Sodium has been deprecated.)

### feat: add candid UI canister

The dedicated candid UI canister is installed on a local network when doing a `dfx canister install`
or `dfx deploy`.

### fix: Address already in use (os error 48) when issuing dfx start

This fixes an error which occurred when starting a replica right after stopping it.

### feat: ledger subcommands

dfx now supports a dedicated `dfx ledger` subcommand. This allows you to interact with the ledger
canister installed on the Internet Computer. Example commands include `dfx ledger account-id` which
prints the Account Identifier associated with your selected identity, `dfx ledger transfer` which
allows you to transfer ICP from your ledger account to another, and `dfx ledger create-canister` which
allows you to create a canister from ICP.

### feat: update to 0.17.0 of the Interface Spec

This is a breaking change to support 0.17.0 of the Interface Spec. Compute & memory allocation values
are set when creating a canister. An optional controller can also be specified when creating a canister.
Furthermore, `dfx canister set-controller` is removed, in favor of `dfx canister update-settings` which
allows the controller to update the controller, the compute allocation, and the memory allocation of the
canister. The freezing threshold value isn't exposed via dfx cli yet, but it may still be modified by
calling the management canister via `dfx canister call aaaaa-aa update-settings`

### feat: add wallet subcommands

dfx now supports a dedicated `dfx wallet` subcommand. This allows you to interact with the cycles wallet
associated with your selected identity. For example, `dfx wallet balance` to get the cycle balance,
`dfx wallet list-addresses` to display the associated controllers & custodians, and `dfx wallet send <destination> <amount>`
to send cycles to another wallet.

## Cycles Wallet

- Module Hash: a609400f2576d1d6df72ce868b359fd08e1d68e58454ef17db2361d2f1c242a1
- https://github.com/dfinity/cycles-wallet/commit/06bb256ca0738640be51cf84caaced7ea02ca29d

### feat: Use Internet Identity Service.

# 0.7.0-beta.5

## Cycles Wallet

- Module Hash: 3d5b221387875574a9fd75b3165403cf1b301650a602310e9e4229d2f6766dcc
- https://github.com/dfinity/cycles-wallet/commit/c3cbfc501564da89e669a2d9de810d32240baf5f

### feat: Updated to Public Interface 0.17.0

### feat: The wallet_create_canister method now takes a single record argument, which includes canister settings.

### fix: Return correct content type and encoding for non-gz files.

### fix: Updated frontend for changes to canister creation interface.

# 0.7.0-beta.3

## DFX

### fix: assets with an unrecognized file extension will use content-type "application/octet-stream"

# 0.7.0-beta.2

## DFX

### feat: synchronize assets rather than uploading even assets that did not change

DFX will now also delete assets from the container that do not exist in the project.
This means if you stored assets in the container, and they are not in the project,
dfx deploy or dfx install will delete them.

## Asset Canister

### Breaking change: change to store() method signature

- now takes arguments as a single record parameter
- must now specify content type and content encoding, and may specify the sha256

# 0.7.0-beta.1

## DFX

### fix: now deletes from the asset canister assets that no longer exist in the project

### feat: get certified canister info from read state #1514

Added `dfx canister info` command to get certified canister information. Currently this information is limited to the controller of the canister and the SHA256 hash of its WASM module. If there is no WASM module installed, the hash will be None.

## Asset Canister

### Breaking change: change to list() method signature

- now takes a parameter, which is an empty record
- now returns an array of records

### Breaking change: removed the keys() method

- use list() instead

# 0.7.0-beta.0

## DFX

### feat: webserver can now serve large assets

# 0.6.26

## DFX

### feat: add --no-wallet flag and --wallet option to allow Users to bypass Wallet or specify a Wallet to use for calls (#1476)

Added `--no-wallet` flag to `dfx canister` and `dfx deploy`. This allows users to call canister management functionality with their Identity as the Sender (bypassing their Wallet canister.)
Added `--wallet` option to `dfx canister` and `dfx deploy`. This allows users to specify a wallet canister id to use as the Sender for calls.
`--wallet` and `--no-wallet` conflict with each other. Omitting both will invoke the selected Identity's wallet canister to perform calls.

### feat: add canister subcommands `sign` and `send`

Users can use `dfx canister sign ...` to generated a signed canister call in a json file. Then `dfx canister send [message.json]` to the network.

Users can sign the message on an air-gapped computer which is secure to host private keys.

#### Note

* `sign` and `send` currently don't proxy through wallet canister. Users should use the subcommands with `dfx canister --no-wallet sign ...`.

* The `sign` option `--expire-after` will set the `ingress_expiry` to a future timestamp which is current plus the duration.
Then users can send the message during a 5 minutes time window ending in that `ingress_expiry` timestamp. Sending the message earlier or later than the time window will both result in a replica error.

### feat: implement the HTTP Request proposal in dfx' bootstrap webserver. +
And add support for http requests in the base storage canister (with a default to `/index.html`).

This does not support other encodings than `identity` for now (and doesn't even return any headers). This support will be added to the upgraded asset storage canister built in #1482.

Added a test that uses `curl localhost` to test that the asset storage AND the webserver properly support the http requests.

This commit also upgrades tokio and reqwest in order to work correctly. There are also _some_ performance issues noted (this is slower than the `icx-http-server` for some reason), but those are not considered criticals and could be improved later on.

Renamed the `project_name` in our own generated assets to `canister_name`, for things that are generated during canister build (and not project generation).

### feat: add support for ECDSA on secp256k1

You can now a generate private key via OpenSSL or a simlar tool, import it into dfx, and use it to sign an ingress message.

``` bash
openssl ecparam -name secp256k1 -genkey -out identity.pem
dfx identity import <name> identity.pem
dfx identity use <name>
dfx canister call ...
```

## Asset Canister

### feat: The asset canister can now store assets that exceed the message ingress limit (2 MB)

* Please note that neither the JS agent nor the HTTP server have been updated yet to server such large assets.
* The existing interface is left in place for backwards-compatibility, but deprecated:
** retrieve(): use get() and get_chunk() instead
** store(): use create_batch(), create_chunk(), and commit_batch() instead
** list(): use keys() instead

# 0.6.25

## DFX

- feat: dfx now provides CANISTER_ID_<canister_name> environment variables for all canisters to "npm build" when building the frontend.

## Agents

### Rust Agent

- feat: AgentError due to request::Error will now include the reqwest error message
in addition to "Could not reach the server"
- feat: Add secp256k1 support (dfx support to follow)

# 0.6.24

## DFX

- feat: add option to specify initial cycles for newly created canisters (#1433)

Added option to `dfx canister create` and `dfx deploy` commands: `--with-cycles <with-cycles>`.
This allows the user to specify the initial cycle balance of a canister created by their wallet.
This option is a no-op for the Sodium network.

``` bash
dfx canister create --with-cycles 8000000000 some_canister
dfx deploy --with-cycles 8000000000
```

Help string:
```
Specifies the initial cycle balance to deposit into the newly
created canister. The specified amount needs to take the
canister create fee into account. This amount is deducted
from the wallet's cycle balance
```

- feat: install `dfx` by version or tag (#1426)

This feature adds a new dfx command `toolchain` which have intuitive subcommands.
The toolchain specifiers can be a complete version number, major minor version, or a tag name.

``` bash
dfx toolchain install 0.6.24 # complete version
dfx toolchain install 0.6    # major minor
dfx toolchain install latest # tag name
dfx toolchain default latest
dfx toolchain list
dfx toolchain uninstall latest
```

- fix: onboarding related fixups (#1420)

Now that the Mercury Alpha application subnetwork is up and we are getting ready to onboard devs, the dfx error message for wallet creation has changed:
For example,
``` bash
dfx canister --network=alpha create hello
Creating canister "hello"...
Creating the canister using the wallet canister...
Creating a wallet canister on the alpha network.
Unable to create a wallet canister on alpha:
The Replica returned an error: code 3, message: "Sender not authorized to use method."
Wallet canisters on alpha may only be created by an administrator.
Please submit your Principal ("dfx identity get-principal") in the intake form to have one created for you.
```

- feat: add deploy wallet subcommand to identity (#1414)

This feature adds the deploy-wallet subcommand to the dfx identity.
The User provides the ID of the canister onto which the wallet WASM is deployed.

``` bash
dfx identity deploy-wallet --help
dfx-identity-deploy-wallet
Installs the wallet WASM to the provided canister id

USAGE:
    dfx identity deploy-wallet <canister-id>

ARGS:
    <canister-id>    The ID of the canister where the wallet WASM will be deployed

FLAGS:
    -h, --help       Prints help information
    -V, --version    Prints version information
```

# 0.6.22

## DFX

- feat: dfx call random value when argument is not provided (#1376)

- fix: canister call can take canister ids for local canisters even if … (#1368)
- fix: address panic in dfx replica command (#1338)
- fix: dfx new webpack.config.js does not encourage running 'js' through ts-… (#1341)

## Sample apps

- There have been updates, improvements, and new sample apps added to the [examples](https://github.com/dfinity/examples/tree/master/motoko) repository.

    All of Motoko sample apps in the [examples](https://github.com/dfinity/examples/tree/master/motoko) repository have been updated to work with the latest release of the SDK.

    There are new sample apps to illustrate using arrays ([Quicksort](https://github.com/dfinity/examples/tree/master/motoko/quicksort)) and building create/read/update/delete (CRUD) operations for a web application [Superheroes](https://github.com/dfinity/examples/tree/master/motoko/superheroes).

- The [LinkedUp](https://github.com/dfinity/linkedup) sample application has been updated to work with the latest release of Motoko and the SDK.

## Motoko

## Agents

## Canister Development Kit (CDK)<|MERGE_RESOLUTION|>--- conflicted
+++ resolved
@@ -2,15 +2,11 @@
 
 # UNRELEASED
 
-<<<<<<< HEAD
 ### feat: hyphenated project names
 
 DFX no longer forbids hyphens in project names. Anywhere they appear as the name of a variable, e.g. environment variables or generated JS variables, they will be replaced with underscores.
 
-### chore: bump candid to 0.10.4
-=======
-# fix: .ic-assets.json configuration entries no longer overwrite the default for `allow_raw_access`
->>>>>>> 0cfe2de6
+### fix: .ic-assets.json configuration entries no longer overwrite the default for `allow_raw_access`
 
 Previously, any configuration element in .ic-assets.json functioned as if a setting of
 `"allow_raw_access": true` were present in the json object.
