--- conflicted
+++ resolved
@@ -4,15 +4,13 @@
 
 ## DFX
 
-<<<<<<< HEAD
 ### fix: Update nns binaries unless `NO_CLOBBER` is set
 
 Previously existing NNS binaries were not updated regardless of the `NO_CLOBBER` setting.
-=======
+
 ### feat!: Support installing canisters not in dfx.json
 
 `install_canister_wasm` used to fail if installing a canister not listed in dfx.json.  This use case is now supported.
->>>>>>> b77ea2ac
 
 ### feat: print the dashboard URL on startup
 
