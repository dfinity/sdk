# dfx changelog

# UNRELEASED

### chore: update agent version in frontend templates, and include `resolve.dedupe` in Vite config

### chore: improve error message when trying to use the local replica when it is not running

### Frontend canister

Allow setting permissions lists in init arguments just like in upgrade arguments.

- Module hash: 2c24b5e1584890a7965011d5d1d827aca68c489c9a6308475730420fa53372e8
- https://github.com/dfinity/sdk/pull/3965

### Candid UI

- Module hash: f45db224b40fac516c877e3108dc809d4b22fa42d05ee8dfa5002536a3a3daed
- Bump agent-js to fix error code

<<<<<<< HEAD
### chore: improve `dfx start` messages.

For `dfx start`, show below messages to users to indicate what to do next.
```
Success! The dfx server is running.
You must open a new terminal to continue developing. If you'd prefer to stop, quit with 'Ctrl-C'.
=======
### chore!: improve the messages for the subcommands of `dfx cycles`.

If users run subcommands of `dfx cycles` without the `--ic` flag, show below messages to indicate what to do next.
```
Error explanation:
Cycles ledger with canister ID 'um5iw-rqaaa-aaaaq-qaaba-cai' is not installed.
How to resolve the error:
Run the command with '--ic' flag if you want to manage the cycles on the mainnet.
>>>>>>> 6af08b94
```

# 0.24.2

### feat: Support canister log allowed viewer list

Added support for the canister log allowed viewer list, enabling specified users to access a canister's logs without needing to be set as the canister's controller.
Valid settings are:
- `--add-log-viewer`, `--remove-log-viewer` and `--set-log-viewer` flags with `dfx canister update-settings` 
- `--log-viewer` flag with `dfx canister create`
- `canisters[].initialization_values.log_visibility.allowed_viewers` in `dfx.json`

### feat: batch upload assets

The frontend canister sync now tries to batch multiple small content chunks into a single call using the `create_chunks` method added earlier.
And for small amounts of uploaded data the asset sync can now skip chunk creation entirely.
This should lead to significantly faster upload times for frontends with many small files.

## Dependencies

### Motoko

Updated Motoko to [0.13.2](https://github.com/dfinity/motoko/releases/tag/0.13.2)

### Frontend canister

`SetAssetContentArguments` has a new field `last_chunk: opt blob` which can be used in addition to `chunk_ids` so that small assets can be uploaded as part of `commit_batch`,
skipping the need to await a separate `create_chunk` call.

Bumped `api_version` to `2` for the previous addition of `create_chunks` since the improved file sync relies on it.

- Module hash: 296d1ad1a7f8b15f90ff8b728658646b649cabd159f360f1b427297f4c76763e
- https://github.com/dfinity/sdk/pull/3954
- https://github.com/dfinity/sdk/pull/3947

# 0.24.1

### feat: More PocketIC flags supported

`dfx start --pocketic` is now compatible with `--artificial-delay` and the `subnet_type`  configuration option, and enables `--enable-canister-http` by default.

## Dependencies

### Frontend canister

#### feat: Better error messages when proposing a batch

Add the batch id in the error messages of `propose_commit_batch`.

Module hash: 2c9e30df9be951a6884c702a97bbb8c0b438f33d4208fa612b1de6fb1752db76

### Motoko

Updated Motoko to [0.13.1](https://github.com/dfinity/motoko/releases/tag/0.13.1)

### Replica

Updated replica to elected commit 0a6d829cddc1534c29e0d2c3c3ebd1024bff8d1a.

This incorporates the following elected proposals:

- [133327](https://dashboard.internetcomputer.org/proposal/133327)
- [133310](https://dashboard.internetcomputer.org/proposal/133310)
- [133309](https://dashboard.internetcomputer.org/proposal/133309)
- [133144](https://dashboard.internetcomputer.org/proposal/133144)
- [133143](https://dashboard.internetcomputer.org/proposal/133143)
- [133142](https://dashboard.internetcomputer.org/proposal/133142)
- [133063](https://dashboard.internetcomputer.org/proposal/133063)
- [133062](https://dashboard.internetcomputer.org/proposal/133062)
- [133061](https://dashboard.internetcomputer.org/proposal/133061)
- [132548](https://dashboard.internetcomputer.org/proposal/132548)
- [132547](https://dashboard.internetcomputer.org/proposal/132547)
- [132507](https://dashboard.internetcomputer.org/proposal/132507)
- [132482](https://dashboard.internetcomputer.org/proposal/132482)
- [132481](https://dashboard.internetcomputer.org/proposal/132481)
- [132500](https://dashboard.internetcomputer.org/proposal/132500)
- [132416](https://dashboard.internetcomputer.org/proposal/132416)
- [132413](https://dashboard.internetcomputer.org/proposal/132413)
- [132414](https://dashboard.internetcomputer.org/proposal/132414)
- [132412](https://dashboard.internetcomputer.org/proposal/132412)
- [132376](https://dashboard.internetcomputer.org/proposal/132376)
- [132375](https://dashboard.internetcomputer.org/proposal/132375)
- [132223](https://dashboard.internetcomputer.org/proposal/132223)
- [132222](https://dashboard.internetcomputer.org/proposal/132222)
- [132149](https://dashboard.internetcomputer.org/proposal/132149)
- [132148](https://dashboard.internetcomputer.org/proposal/132148)
- [131787](https://dashboard.internetcomputer.org/proposal/131787)
- [131757](https://dashboard.internetcomputer.org/proposal/131757)
- [131697](https://dashboard.internetcomputer.org/proposal/131697)

### Candid UI

Module hash 15da2adc4426b8037c9e716b81cb6a8cf1a835ac37589be2cef8cb3f4a04adaa

# 0.24.0

### fix: bumps sveltekit starter dependency versions to prevent typescript config error

### feat: expose canister upgrade options in CLI

`dfx canister install` and `dfx deploy` takes options `--skip-pre-upgrade` and `--wasm-memory-persistence`.

`dfx deploy --mode` now takes the same possible values as `dfx canister install --mode`: "install", "reinstall", "upgrade" and "auto".

In "auto" mode, the upgrade options are hints which only take effects when the actual install mode is "upgrade". 

To maintain backward compatibility, a minor difference between the two commands remains.
If the `--mode` is not set, `dfx deploy` defaults to "auto", while `dfx canister install` defaults to "install".

### feat: Also report Motoko stable compatibility warnings

Report upgrade compatibility warnings for Motoko, such as deleted stable variables, in addition to compatibility errors.

### feat: Support for Motoko's enhanced orthogonal persistence.

Support Motoko's enhanced orthogonal persistence by automatically setting the canister upgrade option `wasm_memory_persistence` based on the Wasm metadata.

### feat: PocketIC state

`dfx start --pocketic` no longer requires `--clean`, and can persist replica state between runs.

### fix: Scripts always run with current directory set to the project root

Build scripts and other scripts now always run with the working directory
set to the project root (directory containing dfx.json).

This applies to the following:
 - build scripts
 - extension run
 - tech stack value computation
 - packtool (vessel, mops etc)

### feat: `dfx extension list` supports listing available extensions

`dfx extension list` now support `--available` flag to list available extensions from the
[extension catalog](https://github.com/dfinity/dfx-extensions/blob/main/catalog.json).
The extension catalog can be overridden with the `--catalog-url` parameter.

## Dependencies

### Frontend canister

Added `create_chunks`. It has the same behavior as `create_chunk`, except that it takes a `vec blob` and returns a `vec BatchId` instead of non-`vec` variants.

Module hash: 3a533f511b3960b4186e76cf9abfbd8222a2c507456a66ec55671204ee70cae3

### Motoko

Updated Motoko to [0.12.1](https://github.com/dfinity/motoko/releases/tag/0.12.1)

# 0.23.0

### fix: relax content security policy for sveltekit starter

We had to roll back part of the increased default security policy for the sveltekit starter due to the framework's use of inline scripts

### feat: Add canister snapshots

The new `dfx canister snapshot` command can be used to create, apply, and delete snapshots of stopped canisters.

### feat: PocketIC HTTP gateway

icx-proxy's HTTP gateway has been replaced with PocketIC's. (This does not impact the meaning of `--pocketic` in `dfx start`.)

### feat: Enable threshold schnorr signatures for Ed25519

Schnorr signature signing for `Ed25519` is now enabled.
A test key id `Ed25519:dfx_test_key` is ready to be used by locally created canisters.

### feat: Added settings_digest field to the network-id file

### feat: install extensions using the catalog

`dfx extension install` now locates extensions using the
[extension catalog](https://github.com/dfinity/dfx-extensions/blob/main/catalog.json).
This can be overridden with the `--catalog-url` parameter.

## Dependencies

### Replica

Updated replica to elected commit 3d0b3f10417fc6708e8b5d844a0bac5e86f3e17d.
This incorporates the following executed proposals:

- [131473](https://dashboard.internetcomputer.org/proposal/131473)


## Dependencies

### Replica

Updated replica to elected commit 2c0b76cfc7e596d5c4304cff5222a2619294c8c1.
This incorporates the following executed proposals:

- [131390](https://dashboard.internetcomputer.org/proposal/131390)
- [131055](https://dashboard.internetcomputer.org/proposal/131055)
- [131054](https://dashboard.internetcomputer.org/proposal/131054)
- [131032](https://dashboard.internetcomputer.org/proposal/131032)
- [131028](https://dashboard.internetcomputer.org/proposal/131028)

### feat: generate .env files for Motoko canisters

### feat: support `"security_policy"` and `"disable_security_policy_warning"` in `.ic-assets.json5`

*This change has an accompanying migration guide. Please see the 0.23.0 migration guide for instructions on how to adapt your project to this feature.*

It is now possible to specify a `"security_policy"` field in `.ic-assets.json5` for asset configurations.
Valid options are `"disabled"`, `"standard"`, and `"hardened"`.
The security policy provides a set of standard headers to make frontends more secure.
Headers manually specified in the `"headers"` field take precedence over the security policy headers.

If `"security_policy"` is not specified or `"disabled"` is set, then no headers are added. If `"security_policy"` is not set at all, a warning is displayed that there is no security policy set.

If `"standard"` is specified, a set of security headers is added to the asset. The headers can be displayed with `dfx info security-policy`.
It is a set of security headers that will work for most dapps. A warning is displayed that the headers could be hardened.

If `"hardened"` is set, the same headers as with `"standard"` are added.
The asset sync expects that improved headers are set that would improve security where appropriate.
If no custom headers are present the asset sync will fail with an error.

All warnings regarding security policies can be disabled with ``"disable_security_policy_warning": true`. It needs to be set per asset.

The standard/hardened security policy headers can be seen with `dfx info security-policy`.
It also contains a lot of suggestions on how to harden the policy.

Updated the starter projects to use `"security_policy"` instead of including the whole security policy by defining individual headers.

### feat: `dfx info security-policy`

Shows the headers that get applied to assets that are configured to `"security_policy": "standard"` or `"security_policy": "hardened"` in `.ic-assets.json5`.
Produces output that can be directly pasted into a `.json5` document.

### feat: `dfx extension install <url to extension.json>`

It's now possible for `dfx extension install` to install an extension from
somewhere other than https://github.com/dfinity/dfx-extensions, by passing
a URL to an extension.json file rather than an extension name.

For example, these are equivalent:
```bash
dfx extension install nns
dfx extension install https://raw.githubusercontent.com/dfinity/dfx-extensions/main/extensions/nns/extension.json
```

This update also adds the optional field `download_url_template` to extension.json,
which dfx will use to locate an extension release archive.

### fix: `dfx extension install` no longer reports an error if the extension is already installed

However, if a version is specified with `--version`, and the installed version is different,
then `dfx extension install` will still report an error.

### fix: `dfx ledger create-canister` sets controller properly

A recent [hotfix](https://forum.dfinity.org/t/nns-update-2024-05-15-cycles-minting-canister-hotfix-proposal-129728/30807) to the CMC changed how the arguments to `notify_create_canister` need to be passed.
`dfx` now again properly calls that function.

### feat: display replica port in `dfx start`

This replaces the dashboard link, which is now shown only in verbose mode. This should hopefully be less confusing for new users.

### feat!: add `crate` field to dfx.json

It is now possible to specify a particular crate within a Rust package to use for a canister module, using the `crate` field.
This enables specifying crates with different names than the package. In a few cases these were previously auto-detected
by dfx, you will need to add this field if you were using such a setup.

### feat: the `--wallet` parameter now accepts an identity name

The `--wallet` parameter can now be either a principal or the name of an identity.

If the name of an identity, dfx looks up the associated wallet's principal.

This means `--wallet <name>` is the equivalent of `--wallet $(dfx identity get-wallet --identity <name>)`.

### fix: display error cause of some http-related errors

Some commands that download http resources, for example `dfx extension install`, will
once again display any error cause.

### chore: remove the deprecated --use-old-metering flag

# 0.22.0

### asset uploads: retry some HTTP errors returned by the replica

Now retries the following, with exponential backoff as is already done for connect and transport errors:
- 500 internal server error
- 502 bad gateway
- 503 service unavailable
- 504 gateway timeout
- 429 many requests

### fix: Allow canisters to be deployed even if unrelated canisters in dfx.json are malformed

### feat!: enable cycles ledger support unconditionally

### chore!: removed `unsafe-eval` CSP from default starter template

To do this, the `@dfinity/agent` version was updated as well.

### fix: `dfx build` no longer requires a password for password-protected identities

### chore!: enforce `--wallet` requirement for `dfx canister call --with-cycles` earlier

### feat: add `dfx schema` support for .json files related to extensions

- `dfx schema --for extension-manifest` corresponds to extension.json
- `dfx schema --for extension-dependencies` corresponds to dependencies.json

### chore!: enforce minimum password length of 9 characters

The [NIST guidelines](https://pages.nist.gov/800-63-3/sp800-63b.html) require passwords to be longer than 8 characters.
This is now enforced when creating new identities.
Identities protected by a shorter password can still be decrypted.

### feat: `dfx extension install` now uses the extension's dependencies.json file to pick the highest compatible version

### feat: Enable threshold schnorr signatures for Bip340Secp256k1

Schnorr signature signing for `Bip340Secp256k1` is now enabled.
A test key id `Bip340Secp256k1:dfx_test_key` is ready to be used by locally created canisters.

## Dependencies

### Replica

Updated replica to elected commit 5849c6daf2037349bd36dcb6e26ce61c2c6570d0.
This incorporates the following executed proposals:

- [130985](https://dashboard.internetcomputer.org/proposal/130985)
- [130984](https://dashboard.internetcomputer.org/proposal/130984)
- [130819](https://dashboard.internetcomputer.org/proposal/130819)
- [130818](https://dashboard.internetcomputer.org/proposal/130818)
- [130748](https://dashboard.internetcomputer.org/proposal/130748)
- [130749](https://dashboard.internetcomputer.org/proposal/130749)
- [130728](https://dashboard.internetcomputer.org/proposal/130728)
- [130727](https://dashboard.internetcomputer.org/proposal/130727)
- [130409](https://dashboard.internetcomputer.org/proposal/130409)
- [130408](https://dashboard.internetcomputer.org/proposal/130408)

### Motoko

Updated Motoko to [0.11.2](https://github.com/dfinity/motoko/releases/tag/0.11.2)

# 0.21.0

### feat: dfx killall

Introduced `dfx killall`, a command for killing DFX-started processes.

### feat!: remove support for bitcoin query API

`dfx call --query aaaaa-aa bitcoin_get_balance_query/bitcoin_get_utxos_query` will result in an error.

### fix: simplified log message when using the default shared network configuration

Now displays `Using the default configuration for the local shared network.`
instead of `Using the default definition for the 'local' shared network because ~/.config/dfx/networks.json does not define it.`

### chore!: Improved error message about canister ranges when directly connecting to a node on a non-root subnet

### feat: `dfx start` for the shared local network stores replica state files in unique directories by options

The state files for different replica versions are often incompatible,
so `dfx start` requires the `--clean` argument in order to reset data when
using different replica versions or different replica options.

For the local shared network, dfx now stores replica state files in different
directories, split up by replica version and options.

As an example, you'll be able to do things like this going forward:
```bash
dfx +0.21.0 start
(cd project1 && dfx deploy && dfx canister call ...)
dfx stop

dfx +0.22.0 start
# notice --clean is not required.
# even if --clean were passed, the canisters for project1 would be unaffected.
(cd project2 && dfx deploy)
# project1 won't be affected unless you call dfx in its directory
dfx stop

dfx +0.21.0 start
# the canisters are still deployed
(cd project1 && dfx canister call ...)
```

Prior to this change, the second `dfx start` would have had to include `--clean`,
which would have reset the state of the shared local network, affecting all projects.

This also means `dfx start` for the shared local network won't ever require you to pass `--clean`.

`dfx start` will delete old replica state directories.  At present, it retains the 10 most recently used.

This doesn't apply to project-specific networks, and it doesn't apply with `--pocketic`.

It doesn't apply to project-specific networks because the project's canister ids would
reset anyway on first access. If you run `dfx start` in a project directory where dfx.json
defines the local network, you'll still be prompted to run with `--clean` if using a
different replica version or different replica options.

It doesn't apply to `--pocketic` because PocketIC does not yet persist any data.

### feat: allow specifying encodings in `.ic-assets.json`

When uploading assets to an asset canister, `dfx` by default uploads `.txt`, `.html` and `.js` files in `identity` encoding but also in `gzip` encoding to the frontend canister if encoding saves bytes.
It is now possible to specify in `.ic-assets.json` which encodings are used besides `identity`.
Note that encodings are only used if the encoding saves bytes compared to `identity` or if `identity` is not a specified encoding.

Example: To turn off `gzip` for `.js` files and to turn on `gzip` for `.jpg` files, use this in `.ic-assets.json`:
``` json
{
  "match": "**/*.js",
  "encodings": ["identity"]
},
{
  "match": "**/*.jpg",
  "encodings": ["identity", "gzip"]
}
```

### feat: `dfx canister url`

Add `dfx canister url` subcommand to display the url of a given canister. Basic usage as below:

``` bash
dfx canister url <canister>
```

The `<canister>` argument specifies the name or id of the canister for which you want to display the url.

### feat: `log_visibility` canister setting

Adds support for the `log_visibility` canister setting, which configures which users are allowed to read a canister's logs.
Valid options are `controllers` and `public`. The setting can be used with the `--log-visibility` flag in `dfx canister create`
and `dfx canister update-settings`, or in `dfx.json` under `canisters[].initialization_values.log_visibility`.

## Asset canister synchronization

### feat: support `brotli` encoding

Asset synchronization now not only supports `identity` and `gzip`, but also `brotli` encoding.
The default encodings are still
- `identity` and `gzip` for MIME types `.txt`, `.html` and `.js`
- `identity` for anything else

## Dependencies

### Frontend canister

**fix!: URL decoding follows the whatwg standard**

Previously, the frontend canister used custom logic to decode URLs.
The logic was replaced with a dependency that follows https://url.spec.whatwg.org/#percent-decode, which is what JavaScript's `new Request("https://example.com/% $").url` also uses.
This also drops support for decoding `%%` to `%`. `%` does no longer need to be encoded.

URLs that contain invalid encodings now return `400 Bad Request` instead of `500 Internal Server Error`

- Module hash: 2cc4ec4381dee231379270a08403c984986c9fc0c2eaadb64488b704a3104cc0
- https://github.com/dfinity/sdk/pull/3767

### Replica

Updated replica to elected commit 246d0ce0784d9990c06904809722ce5c2c816269.
This incorporates the following executed proposals:

- [130392](https://dashboard.internetcomputer.org/proposal/130392)
- [130400](https://dashboard.internetcomputer.org/proposal/130400)
- [130315](https://dashboard.internetcomputer.org/proposal/130315)
- [130134](https://dashboard.internetcomputer.org/proposal/130134)

# 0.20.2

### fix: `dfx canister delete` fails

`dfx canister delete` occasionally fails because it attempts to withdraw too many cycles from the canister before it is deleted.
Usually, `dfx` tries again with a larger margin of cycles, but sometimes this gets stuck.
It is now possible to use `--initial-margin` to manually supply a margin in case the automatic margin does not work.

### perf: improve sync command performance

Improves `sync` (eg. `dfx deploy`, `icx-asset sync`) performance by parallelization:
- Make asset properties query faster by parallelization, significant improvement for canisters that have many assets
- Make chunk creation process faster, by increasing parallelization 4=>25, significant improvement when deploying lots of small assets

`icx-asset`: add support for log levels, defaulting to `info`

### PocketIC support

Passing `--pocketic` to `dfx start` now starts a PocketIC server instead of the replica. PocketIC is lighter-weight than the replica and execution environment internals can be manipulated by REST commands. For more information, see the [PocketIC readme](https://github.com/dfinity/pocketic).

### feat: subaccount can be derived from principal in `dfx ledger account-id`

### feat: `dfx info candid-ui-url`

`dfx info candid-ui-url` displays the URL to the Candid UI canister for an explicitly specified `--network <network name>` (or `local` by default).

### chore: Improve help text of `dfx identity new` to include which characters are valid in identity names

### fix: Capitalization of "Wasm" in docs and messages

The output of `dfx canister status` has been also changed to use consistent capitalization of words.

### fix!(frontend-canister): include `.well-known` directory by default for asset upload

When uploading assets to an asset canister, `dfx` by default excludes directories and files with names that start with `.`.
`dfx` will start including folders with the name `.well-known` by default.
It is possible to override this in `.ic-assets.json` like this:

``` json
{
  "match": ".well-known",
  "ignore": true
}
```

### fix: Transferring funds too early in `dfx ledger create-canister` with --next-to

When creating a canister with `dfx ledger create-canister --next-to` on a canister that does not exist (e.g., 2vxsx-fae), then the funds are first transferred away from the users account, but the call then fails to create the new canister, and the funds are not returned to the user's account.

## Dependencies

### Updated to [agent-rs 0.35.0](https://github.com/dfinity/agent-rs/blob/main/CHANGELOG.md#0350---2024-05-10)

### Replica

Updated replica to elected commit ec35ebd252d4ffb151d2cfceba3a86c4fb87c6d6.
This incorporates the following executed proposals:

- [130083](https://dashboard.internetcomputer.org/proposal/130083)
- [129747](https://dashboard.internetcomputer.org/proposal/129747)
- [129746](https://dashboard.internetcomputer.org/proposal/129746)
- [129706](https://dashboard.internetcomputer.org/proposal/129706)
- [129697](https://dashboard.internetcomputer.org/proposal/129697)
- [129696](https://dashboard.internetcomputer.org/proposal/129696)
- [129628](https://dashboard.internetcomputer.org/proposal/129628)
- [129627](https://dashboard.internetcomputer.org/proposal/129627)

# 0.20.1

### feat: reformatted error output

Rather than increasing indentation, dfx now aligns the error causes with a "Caused by: " prefix.

Also changed error types to report error causes as causes, rather than embedding their error cause in the error text.

Before:
```bash
Error: Failed while trying to deploy canisters.
Caused by: Failed while trying to deploy canisters.
  Failed to build all canisters.
    Failed while trying to build all canisters.
      The build step failed for canister 'bw4dl-smaaa-aaaaa-qaacq-cai' (wasminst_backend) with an embedded error: Failed to build Motoko canister 'wasminst_backend'.: Failed to compile Motoko.: Failed to run 'moc'.: The command '"/Users/ericswanson/.cache/dfinity/versions/0.19.0/moc" ... params ...  failed with exit status 'exit status: 1'.
Stdout:

Stderr:
/Users/ericswanson/w/wasminst/src/wasminst_backend/main2.mo: No such file or directory
```

After:
```bash
Error: Failed while trying to deploy canisters.
Caused by: Failed to build all canisters.
Caused by: Failed while trying to build all canisters.
Caused by: The build step failed for canister 'bw4dl-smaaa-aaaaa-qaacq-cai' (wasminst_backend)
Caused by: Failed to build Motoko canister 'wasminst_backend'.
Caused by: Failed to compile Motoko.
Caused by: Failed to run 'moc'.
Caused by: The command '"/Users/ericswanson/.cache/dfinity/versions/0.20.0/moc" ... params ... failed with exit status 'exit status: 1'.
Stdout:

Stderr:
/Users/ericswanson/w/wasminst/src/wasminst_backend/main2.mo: No such file or directory
```

### fix: "Failed to decrypt PEM file" errors messages will now include the cause

### feat: Wasm memory soft-limit

Adds support for the `wasm_memory_limit` canister setting, which limits the canister's heap during most calls but does not affect queries. As with other canister settings, it can be set in `dfx canister create` or `dfx canister update-settings` via the `--wasm-memory-limit` flag, as well as in `dfx.json` under `canisters[].initialization_values.wasm_memory_limit`.

### feat: extensions can define a canister type

Please see [extension-defined-canister-types](docs/concepts/extension-defined-canister-types.md) for details.

### feat: init_arg_file in dfx.json

Introduces support for the `init_arg_file` field in `dfx.json`, providing an alternative method to specify initialization arguments.

This field accepts a relative path, from the directory containing the `dfx.json` file.

**Note**

- Only one of `init_arg` and `init_arg_file` can be defined at a time.
- If `--argument` or `--argument-file` are set, the argument from the command line takes precedence over the one in dfx.json.

### fix: dfx new failure when node is available but npm is not

`dfx new` could fail with "Failed to scaffold frontend code" if node was installed but npm was not installed.

## Dependencies

### Cycles wallet

Updated cycles wallet to a gzipped version of `20240410` release:
- Module hash: `7745d3114e3e5fbafe8a7150a0a8c15a5b8dc9257f294d5ced67d41be76065bc`, in gzipped form: `664df1045e093084f4ebafedd3a793cc3b3be0a7ef1b245d8d3defe20b33057c`
- https://github.com/dfinity/cycles-wallet/commit/b013764dd827560d8538ee2b7be9ecf66bed6be7

### Replica

Updated replica to elected commit 5e285dcaf77db014ac85d6f96ff392fe461945f5.
This incorporates the following executed proposals:

- [129494](https://dashboard.internetcomputer.org/proposal/129494)
- [129493](https://dashboard.internetcomputer.org/proposal/129493)
- [129428](https://dashboard.internetcomputer.org/proposal/129428)
- [129427](https://dashboard.internetcomputer.org/proposal/129427)
- [129423](https://dashboard.internetcomputer.org/proposal/129423)
- [129408](https://dashboard.internetcomputer.org/proposal/129408)
- [129379](https://dashboard.internetcomputer.org/proposal/129379)
- [129378](https://dashboard.internetcomputer.org/proposal/129378)

# 0.20.0

### fix: set `CANISTER_CANDID_PATH_<canister name>` properly for remote canisters

In the remote canister declaration it is possible to set a candid file to use when the canister is remote on a specific network.
`dfx` now correctly sets the `CANISTER_CANDID_PATH_<canister name>` environment variable during the build process on remote networks if the file exists.

### feat: display schema for dfx metadata json

`dfx schema --for dfx-metadata` to display JSON schema of the "dfx" metadata.

### feat: add tech_stack to the Canister Metadata Standard

The standardized `dfx` metadata is extended with another object: `tech_stack`.

Please check [tech-stack](docs/concepts/tech-stack.md) for more details.

### chore: updated management canister .did file

### feat: added `dfx completion` command

This command generates shell completion scripts for `bash`, `elvish`, `fish`, `zsh`, or PowerShell.

Describing how to install shell completion scripts is beyond the scope of this document.
Here are two commands that would enable command completion in the current shell:

In zsh:

```bash
source <(dfx completion zsh)
```

In bash:

```bash
source <(dfx completion)
```

### fix: dfx no longer always creates .dfx directory if dfx.json is present

Previously, `dfx` would always create a `.dfx` directory in the project root if `dfx.json` was present.
Now, it only does so if the command accesses the .dfx directory in some way.

### fix: dfx only loads dfx.json for commands that need it

For example, this will work now:
```bash
echo garbage >dfx.json && dfx identity get-principal
```

## Dependencies

### Replica

Updated replica to elected commit 02dcaf3ccdfe46bd959d683d43c5513d37a1420d.
This incorporates the following executed proposals:

- [129084](https://dashboard.internetcomputer.org/proposal/129084)
- [129081](https://dashboard.internetcomputer.org/proposal/129081)
- [129035](https://dashboard.internetcomputer.org/proposal/129035)
- [128876](https://dashboard.internetcomputer.org/proposal/128876)
- [128904](https://dashboard.internetcomputer.org/proposal/128904)
- [128864](https://dashboard.internetcomputer.org/proposal/128864)
- [128816](https://dashboard.internetcomputer.org/proposal/128816)
- [128846](https://dashboard.internetcomputer.org/proposal/128846)

# 0.19.0

### fix: call management canister Bitcoin query API without replica-signed query

`dfx canister call --query` defaults to use "Replica-signed query" feature.

It doesn't work with bitcoin query calls to the management canister because the Boundary Nodes cannot route the `read_state` call.

Only for these particular queries, `dfx` will make the query calls without checking the replica signatures.

If the response reliability is a concern, you can make update calls to the secure alternatives.

### feat(beta): enable cycles ledger support

If the environment variable `DFX_CYCLES_LEDGER_SUPPORT_ENABLE` is set and no cycles wallet is configured, then dfx will try to use the cycles ledger to perform any operation that the cycles wallet usually is used for.

The following commands/options have been unhidden:
- `dfx cycles`
- `--from-subaccount` for `dfx deploy`, `dfx canister create`, `dfx canister deposit-cycles` to determine which cycles ledger subaccount the used cycles should be used from
- `--created-at-time` for `dfx deploy`, `dfx create canister`, `dfx canister deposit-cycles` to control transaction deduplication on the cycles ledger
- `--to-subaccount` for `dfx canister delete` to control into which subaccount cycles are withdrawn before the canister is deleted

The cycles ledger will not be supported by default until the cycles ledger canister is under NNS control.

### feat: dfx canister call ... --output json

This is the same as `dfx canister call ... | idl2json`, for convenience.

See also: https://github.com/dfinity/idl2json

### fix: Output of dfx ping is now valid JSON

Added commas in between fields, and newlines to improve formatting.

### fix: canister status output to be grep compatible

`dfx canister status` now outputs to `stdout`, rather than `stderr`, so that its output is `grep` compatible.

### fix: fetching canister logs to be grep & tail compatible

`dfx canister logs` now outputs to stdout, rather than stderr, so that its output is `grep` and `tail` compatible.

### fix: fetching canister logs

The management canister method `fetch_canister_logs` can be called only as a query, not as an update call. Therefore, `dfx canister logs <canister_id>` now uses a query call for this purpose.

### `dfx wallet set-name` now actually sets the name of the wallet

### feat: hyphenated project names

DFX no longer forbids hyphens in project names. Anywhere they appear as the name of a variable, e.g. environment variables or generated JS variables, they will be replaced with underscores.

### fix: .ic-assets.json configuration entries no longer overwrite the default for `allow_raw_access`

Previously, any configuration element in .ic-assets.json functioned as if a setting of
`"allow_raw_access": true` were present in the json object.

For example, given the following configuration, all files would be configured
with `allow_raw_access` set to `true`, as if the second entry specified
`"allow_raw_access": true` (which is the default), even though it does not.

```json
[
  {
    "match": "**/*",
    "allow_raw_access": false
  },
  {
    "match": "**/*",
    "headers": {
      "X-Anything": "Something"
    }
  }
]
```

Now, given the same configuration, all files would be configured with `allow_raw_access` set to false, as expected.

Note that the default value of `allow_raw_access` is still `true`.

### fix: removed version switching logic

Removed the logic for calling a different version of dfx based on DFX_VERSION or the `dfx` field in
dfx.json.  This is now performed by dfxvm.

### feat: --always-assist flag for `dfx canister call/install/sign and dfx deploy`

When all the arguments are optional, dfx automatically provides a `null` value when no arguments are provided.
`--always-assist` flag enables the candid assist feature for optional arguments, instead of providing a default `null` value.

### fix(deps): the second pull forget to set wasm_hash_download in pulled.json

When the dependency has been in the cache, `dfx deps pull` forgot to set correct `wasm_hash_download` in `pulled.json`.

It caused the following `init/deploy` commands to fail.

## Dependencies

### Replica

Updated replica to elected commit 425a0012aeb40008e2e72d913318bc9dbdf3b4f4.
This incorporates the following executed proposals:

- [128806](https://dashboard.internetcomputer.org/proposal/128806)
- [128805](https://dashboard.internetcomputer.org/proposal/128805)
- [128296](https://dashboard.internetcomputer.org/proposal/128296)
- [128295](https://dashboard.internetcomputer.org/proposal/128295)
- [128171](https://dashboard.internetcomputer.org/proposal/128171)

### Bitcoin canister

Downgraded Bitcoin canister to [release/2023-10-13](https://github.com/dfinity/bitcoin-canister/releases/tag/release%2F2023-10-13)

### Motoko

Updated Motoko to [0.11.1](https://github.com/dfinity/motoko/releases/tag/0.11.1)

# 0.18.0

### fix!: removed the `dfx upgrade` command

The `dfx upgrade` command now prints a message directing the user to install dfxvm.

### fix!: Remove fallback .env formats

In dfx 0.14.0, we standardized on `CANISTER_ID_<CANISTER_NAME_UPPERCASE>` and
`CANISTER_CANDID_PATH_<CANISTER_NAME_UPPERCASE>` for
environment variables for canister IDs and candid paths respectively,
and deprecated the old formats.  This version removes the old formats.

The only variable names now provided are the following,
all uppercase, with any '-' replaced by '_':
- `CANISTER_CANDID_PATH_<CANISTER_NAME>`
- `CANISTER_ID_<CANISTER_NAME>`

For reference, these formats were removed (any '-' characters were replaced by '_'):
- `CANISTER_CANDID_PATH_<canister_name_case_from_dfx_json>`
- `<CANISTER_NAME_UPPERCASE>_CANISTER_ID`

### feat: add `dfx canister logs <canister_id>` for fetching canister's logs (preview)

There is a new subcommand `logs` to fetch canister's logs.
When printing the log entries it tries to guess if the content can be converted to UTF-8 text and prints an array of hex bytes if it fails.

**Note**

This feature is still in development. Changes may occur in following releases.

### feat: display local asset canister URLs in subdomain format

Locally, canisters can either be accessed via `<canister_id>.localhost:<port>` or `localhost:<port>?canisterId=<canister_id>`.
The query parameter format is annoying to handle in SPAs, therefore the subdomain format is now displayed alongside the subdomain version after deployments.

The query parameter format is not removed because Safari does not support localhost subdomains.

### fix: .env files sometimes missing some canister ids

Made it so `dfx deploy` and `dfx canister install` will always write
environment variables for all canisters in the project that have canister ids
to the .env file, even if they aren't being deployed/installed
or a dependency of a canister being deployed/installed.

### feat: unify CLI options to specify arguments

There are a few subcommands that take `--argument`/`--argument-file` options to set canister call/init arguments.

We unify the related logic to provide consistent user experience.

The notable changes are:

- `dfx deploy` now accepts `--argument-file`.
- `dfx deps init` now accepts `--argument-file`.

### feat: candid assist feature

Ask for user input when Candid argument is not provided in `dfx canister call`, `dfx canister install` and `dfx deploy`.
Previously, we cannot call `dfx deploy --all` when multiple canisters require init args, unless the init args are specified in `dfx.json`. With the Candid assist feature, dfx now asks for init args in terminal when a canister requires init args.

### fix: restored access to URLs like http://localhost:8080/api/v2/status through icx-proxy

Pinned icx-proxy at 69e1408347723dbaa7a6cd2faa9b65c42abbe861, shipped with dfx 0.15.2

This means commands like the following will work again:
```
curl -v --http2-prior-knowledge "http://localhost:$(dfx info webserver-port)/api/v2/status" --output -
```

### feat: `dfx cycles approve` and `transfer --from`

It is now possible to approve other principals to spend cycles on your behalf using `dfx cycles approve <spender> <amount>`.
`dfx cycles transfer` now also supports `--from`, `--from-subaccount`, and `--spender-subaccount`.
For detailed explanations on how these fields work please refer to the [ICRC-2 specification](https://github.com/dfinity/ICRC-1/blob/main/standards/ICRC-2/README.md).

### feat: cut over to dfxvm

The script at https://internetcomputer.org/install.sh now installs
the [dfxvm version manager](https://github.com/dfinity/dfxvm) instead of the dfx binary.

### fix(deps): init/deploy still requires hash check

`dfx deps pull` was recently changed to allow hash mismatch wasm. But `init` and `deploy` weren't change accordingly.

Also the warning of hash mismatch is removed since it scares users and users can't fix it locally.

### fix(generate): Rust canister source candid wrongly deleted

Fixed a bug where `dfx generate` would delete a canister's source candid file if the `declarations.bindings` in `dfx.json` did not include "did".

### fix: failed to install when specify id without dfx.json

Fixed a bug where `dfx canister install` would fail when specify a canister id and there is no dfx.json.

### fix: failed to call a canister removed from dfx.json

Fixed a bug where `dfx canister call` would fail when the deployed canister was removed from dfx.json.

### chore: bump candid to 0.10.4

Fix the Typescript binding for init args.

## Dependencies

### Replica

Updated replica to elected commit d966b2737ca75f1bfaa84f21e7f3f7c54b5d7f33.
This incorporates the following executed proposals:

- [128155](https://dashboard.internetcomputer.org/proposal/128155)
- [128154](https://dashboard.internetcomputer.org/proposal/128154)
- [128099](https://dashboard.internetcomputer.org/proposal/128099)
- [128088](https://dashboard.internetcomputer.org/proposal/128088)
- [127707](https://dashboard.internetcomputer.org/proposal/127707)
- [127706](https://dashboard.internetcomputer.org/proposal/127706)

### Motoko

Updated Motoko to [0.11.0](https://github.com/dfinity/motoko/releases/tag/0.11.0)

### Asset canister

Module hash: 32e92f1190d8321e97f8d8f3e793019e4fd2812bfc595345d46d2c23f74c1ab5

bump ic-cdk to 0.13.1

### Candid UI

Module hash: 1208093dcc5b31286a073f00f748ac6612dbae17b66c22332762705960a8aaad

bump ic-cdk to 0.13.1

### Bitcoin canister

Updated Bitcoin canister to [release/2024-01-22](https://github.com/dfinity/bitcoin-canister/releases/tag/release%2F2024-01-22)

# 0.17.0

### feat: new starter templates

`dfx new` now has a new set of customizable project templates and an interactive menu for selecting them. Supports the Svelte, Vue, and React frameworks, and Azle and Kybra backends.

### fix: --no-frontend no longer creates a frontend

Previously `dfx new --no-frontend` still created a frontend canister. This behavior is now accessed via `--frontend simple-assets`.

### feat: `dfx cycles redeem-faucet-coupon`

It is now possible to redeem faucet coupons to cycles ledger accounts.

### feat: `dfx cycles convert`

It is now possible to turn ICP into cycles that are stored on the cycles ledger using `dfx cycles convert --amount <amount of ICP>`

### feat: specified_id in dfx.json

In addition to passing `--specified-id` in `dfx deploy` and `dfx canister create`, `specified_id` can be set in `dfx.json`.

If it is set in both places, the specified ID from the command line takes precedence over the one in dfx.json.

### feat: create canister on same subnet as other canisters

`dfx deploy`, `dfx canister create`, and `dfx ledger create-canister` now support the option `--next-to <canister principal>` to create canisters on the same subnet as other canisters.
The [registry canister](https://dashboard.internetcomputer.org/canister/rwlgt-iiaaa-aaaaa-aaaaa-cai#get_subnet_for_canister) is used as the source of truth to figure out the subnet id.

### feat: init_arg in dfx.json

In addition to passing `--argument` or `--argument-file` in `dfx deploy` and `dfx canister install`, `init_arg` can be set in `dfx.json`.

If it is set in both places, the argument from the command line takes precedence over the one in dfx.json.

### feat(deps): init_arg in pullable metadata

Providers can set an optional `init_arg` field in `pullable` metadata.

When consumers run `dfx deps init` without `--argument`, the value in `init_arg` will be used automatically.

Consumers won't have to figure out the init argument by themselves. It can be overwritten by `dfx deps init --argument`.

### fix(deps): dfx deps init will try to set "(null)" init argument

For pulled canisters which have no `init_arg` in `pullable` metadata, `dfx deps init` without `--argument` will try to set `"(null)"` automatically.

This works for canisters with top-level `opt` in init argument. This behavior is consistent with `dfx deploy` and `dfx canister install`.

The init argument can be overwritten by `dfx deps init --argument`.

### fix(deps): content of wasm_hash_url can have extra fields than the hash

It is natural to point `wasm_hash_url` to the `<FILE>.sha256` file generated by `shasum` or `sha256sum` which consists of the hash and the file name.

Now when `dfx deps pull`, such content will be accept properly.

### feat: dfx upgrade will direct the user to install dfxvm if it has been released.

If the latest release of https://github.com/dfinity/dfxvm is \>\= 1.0, `dfx upgrade` will
direct the user to install dfxvm and then exit.

### feat: fetch did file from canister metadata when making canister calls

`dfx canister call` will always fetch the `.did` file from the canister metadata. If the canister doesn't have the `candid:service` metadata, dfx will fallback to the current behavior of reading the `.did` file from the local build artifact. This fallback behavior is deprecated and we will remove it in a future release. This should not affect Motoko and Rust canisters built from dfx, as `dfx build` automatically writes the Candid metadata into the canister.

If you build with custom canister type, add the following into `dfx.json`:

```
"metadata": [
  {
    "name": "candid:service"
  }
]
```

If you build the canister without using `dfx`, you can use [ic-wasm](https://github.com/dfinity/ic-wasm/releases) to store the metadata:

```
ic-wasm canister.wasm -o canister.wasm metadata candid:service -f service.did -v public
```

### fix: removed the `dfx toolchain` command

Please use the [dfx version manager](https://github.com/dfinity/dfxvm) instead.

### feat: allow dfxvm install script to bypass confirmation

The dfxvm install script now accepts `DFXVM_INIT_YES=<non empty string>` to skip confirmation.

### chore: bump `ic-agent`, `ic-utils` and `ic-identity-hsm` to 0.32.0

# 0.16.1

### feat: query stats support

When using `dfx canister status`, the output now includes the new query statistics. Those might initially be 0, if the feature is not yet enabled on the subnet the canister is installed in.

### fix: Candid parser when parsing `vec \{number\}` with `blob` type

Fix the bug that when parsing `vec \{1;2;3\}` with `blob` type, dfx silently ignores the numbers.

### fix: support `import` for local did file

If the local did file contains `import` or init args, dfx will rewrite the did file when storing in canister metadata.
Due to current limitations of the Candid parser, comments will be dropped during rewriting.
If the local did file doesn't contain `import` or init args, we will not perform the rewriting, thus preserving the comments.

### fix: subtyping check reports the special opt rule as error

### fix: can now run several dfx canister commands outside of a project

The following commands now work outside of a project:
- `dfx canister start <specific canister id>`
- `dfx canister stop <specific canister id>`
- `dfx canister deposit-cycles <amount> <specific canister id>`
- `dfx canister uninstall-code <specific canister id>`

## Dependencies

### Replica

Updated replica to elected commit 044cfd5147fc97d7e5a214966941b6580c325d72.
This incorporates the following executed proposals:

- [127463](https://dashboard.internetcomputer.org/proposal/127463)
- [127461](https://dashboard.internetcomputer.org/proposal/127461)
- [127104](https://dashboard.internetcomputer.org/proposal/127104)

### Candid UI

Module hash: e5f049a97041217554c1849791c093c4103a6844625be3d6453df2e91abeed35

Fix the HTTP header for deploying in remote environments

# 0.16.0

### feat: large canister modules now supported

When using `dfx deploy` or `dfx canister install`, previously Wasm modules larger than 2MiB would be rejected.
They are now automatically submitted via the chunking API if they are large enough.
From a user perspective the limitation will simply have been lifted.

### feat: dfx deps: wasm_hash_url and loose the hash check

Providers can provide the hash through `wasm_hash_url` instead of hard coding the hash directly.

If the hash of downloaded wasm doesn’t match the provided hash (`wasm_hash`, `wasm_hash_url` or read from mainnet state tree), dfx deps won’t abort. Instead, it will print a warning message.

### feat: create canister on specific subnets or subnet types

`dfx deploy`, `dfx canister create`, and `dfx ledger create-canister` now support the option `--subnet <subnet principal>` to create canisters on specific subnets.

`dfx canister create` and `dfx deploy` now support the option `--subnet-type <subnet type>` to create canisters on a random subnet of a certain type.
Use `dfx ledger show-subnet-types` to list the available subnet types

### feat!: update `dfx cycles` commands with mainnet `cycles-ledger` canister ID

The `dfx cycles` command no longer needs nor accepts the `--cycles-ledger-canister-id <canister id>` parameter.

### chore: removed the dfx start --emulator mode

This was deprecated in dfx 0.15.1.

### chore: removed ic-ref from the binary cache

### chore: updated dependencies for new rust projects

Updated to candid 0.10, ic-cdk 0.12, and ic-cdk-timers 0.6

### fix: store playground canister acquisition timestamps with nanosecond precision on all platforms

They've always been stored with nanosecond precisions on Linux and Macos.
Now they are stored with nanosecond precision on Windows too.

### fix: dfx canister delete, when using an HSM identity, no longer fails by trying to open two sessions to the HSM

Previously, this would fail with a PKCS#11: CKR_CRYPTOKI_ALREADY_INITIALIZED error.

## Dependencies

### Motoko

Updated Motoko to [0.10.4](https://github.com/dfinity/motoko/releases/tag/0.10.4)

### Frontend canister

Module hash: 3c86d912ead6de7133b9f787df4ca9feee07bea8835d3ed594b47ee89e6cb730

### Candid UI

Module hash: b91e3dd381aedb002633352f8ebad03b6eee330b7e30c3d15a5657e6f428d815

Fix the routing error when deploying to gitpod/github workspace.
Fix that Candid UI cannot be opened using localhost URL.

### Replica

Updated replica to elected commit 324eb99eb7531369a5ef75560f1a1a652d123714.
This incorporates the following executed proposals:

- [127096](https://dashboard.internetcomputer.org/proposal/127096)
- [127094](https://dashboard.internetcomputer.org/proposal/127094)
- [127034](https://dashboard.internetcomputer.org/proposal/127034)
- [127031](https://dashboard.internetcomputer.org/proposal/127031)
- [126879](https://dashboard.internetcomputer.org/proposal/126879)
- [126878](https://dashboard.internetcomputer.org/proposal/126878)
- [126730](https://dashboard.internetcomputer.org/proposal/126730)
- [126729](https://dashboard.internetcomputer.org/proposal/126729)
- [126727](https://dashboard.internetcomputer.org/proposal/126727)
- [126366](https://dashboard.internetcomputer.org/proposal/126366)
- [126365](https://dashboard.internetcomputer.org/proposal/126365)
- [126293](https://dashboard.internetcomputer.org/proposal/126293)

# 0.15.3

### fix: allow `http://localhost:*` as `connect-src` in the asset canister's CSP

This will enable browsing the asset canister at `http://<canister-id>.localhost:<port>` in most browsers.

### fix: frontend code crashing when there is no canister ID

### feat: `dfx ledger top-up` also accepts canister names

Previously, `dfx ledger top-up` only accepted canister principals. Now it accepts both principals and canister names.

### fix: installer once again detects if curl supports tlsv1.2

A change to `curl --help` output made it so the install script did not detect
that the `--proto` and `--tlsv1.2` options are available.

### chore: skip reserving 8GB of memory when deleting a canister

When dfx deletes a canister, it first withdraws as many cycles as possible from the canister.
While doing so, dfx previously set the memory allocation of the canister to 8GB in order to not run into any memory problems while withdrawing.
This, however, lead to problems with dynamic memory pricing in subnets with a lot of data because then it becomes very expensive to reserve that much data.
dfx now no longer sets a memory allocation. We anticipate fewer problems this way.

### feat: Added support for icx-proxy `--domain` parameter

In order to access a local replica through a domain name or domain names,
it's necessary to pass the `--domain` parameter to icx-proxy.  dfx now supports
this in configuration and as a parameter to dfx start.  You can specify a single
domain or a list of domains in any of the following ways:

- in networks.json, in `.<network>.proxy.domain`
- in dfx.json, in `.networks.<network>.proxy.domain`
- in dfx.json, in `.defaults.proxy.domain`
- to dfx start, as `dfx start --domain <domain1> --domain <domain2> ...`

## Dependencies

### Candid UI

- Module hash: d172df265a14397a460b752ff07598380bc7ebd9c43ece1e82495ae478a88719c
- Internet identity integration in Candid UI. Thanks to @Web3NL!
  + You can customize the II url and derivationOrigin via URL parameter `ii` and `origin` respectively.
- Update with the new profiling API

### Motoko

Updated Motoko to [0.10.3](https://github.com/dfinity/motoko/releases/tag/0.10.3)

# 0.15.2

### fix: `dfx canister delete <canister id>` removes the related entry from the canister id store

Previously, deleting a canister in the project by id rather than by name
would leave the canister id in the canister id store. This would cause
`dfx deploy` to fail.

### fix: dfx extension install can no longer create a corrupt cache directory

Running `dfx cache delete && dfx extension install nns` would previously
create a cache directory containing only an `extensions` subdirectory.
dfx only looks for the existence of a cache version subdirectory to
determine whether it has been installed. The end result was that later
commands would fail when the cache did not contain expected files.

### fix: output_env_file is now considered relative to project root

The .env file location, whether specified as `output_env_file` in dfx.json
or `--output-env-file <file>` on the commandline, is now considered relative
to the project root, rather than relative to the current working directory.

### feat: Read dfx canister install argument from a file

Enables passing large arguments that cannot be passed directly in the command line using the `--argument-file` flag. For example `dfx canister install --argument-file ./my/argument/file.txt my_canister_name`.


### feat: change `list_permitted` and `list_authorized` to an update call.

This requires the `list_authorized` and `list_permitted` methods to be called as an update and disables the ability to
call it as a query call. This resolves a potential security risk.

### fix: `dfx ledger transfer` now logs to stderr messages about duplicates rather than printing them to stdout

The message "transaction is a duplicate of another transaction in block ...", previously printed to stdout, is now logged to stderr. This means that the output of `dfx ledger transfer` to stdout will contain only `Transfer sent at block height <block height>`.

### feat: accept more ways to specify cycle and e8s amounts

Underscores (`_`) can now be used to make large numbers more readable. For example: `dfx canister deposit-cycles 1_234_567 mycanister`

Certain suffixes that replace a number of zeros are now supported. The (case-insensitive) suffixes are:
- `k` for `000`, e.g. `500k`
- `m` for `000_000`, e.g. `5m`
- `b` for `000_000_000`, e.g. `50B`
- `t` for `000_000_000_000`, e.g. `0.3T`

For cycles an additional `c` or `C` is also acceptable. For example: `dfx canister deposit-cycles 3TC mycanister`

### feat: added `dfx cycles` command

This won't work on mainnet yet, but can work locally after installing the cycles ledger.

Added the following subcommands:
 - `dfx cycles balance`
 - `dfx cycles transfer <to> <amount>` (transfer cycles from one account to another account)
 - `dfx cycles top-up <to> <amount>` (send cycles from an account to a canister)

## Dependencies

### Motoko

Updated Motoko to [0.10.2](https://github.com/dfinity/motoko/releases/tag/0.10.2)

### Frontend canister

Defining a custom `etag` header no longer breaks certification.

Fixed a certification issue where under certain conditions the fallback file (`/index.html`) was served with an incomplete certificate tree, not proving sufficiently that the fallback file may be used as a replacement.

Add the option to (re)set all permissions using upgrade arguments. This is especially useful for SNSes that cannot make calls as the canister's controller.

- Module hash: 657938477f1dee46db70b5a9f0bd167ec5ffcd2f930a1d96593c17dcddef61b3
- https://github.com/dfinity/sdk/pull/3443
- https://github.com/dfinity/sdk/pull/3451
- https://github.com/dfinity/sdk/pull/3429
- https://github.com/dfinity/sdk/pull/3428
- https://github.com/dfinity/sdk/pull/3421

### Replica

Updated replica to elected commit 69e1408347723dbaa7a6cd2faa9b65c42abbe861.
This incorporates the following executed proposals:

- [126095](https://dashboard.internetcomputer.org/proposal/126095)
- [126000](https://dashboard.internetcomputer.org/proposal/126000)
- [125592](https://dashboard.internetcomputer.org/proposal/125592)
- [125591](https://dashboard.internetcomputer.org/proposal/125591)
- [125504](https://dashboard.internetcomputer.org/proposal/125504)
- [125503](https://dashboard.internetcomputer.org/proposal/125503)
- [125343](https://dashboard.internetcomputer.org/proposal/125343)
- [125342](https://dashboard.internetcomputer.org/proposal/125342)
- [125321](https://dashboard.internetcomputer.org/proposal/125321)
- [125320](https://dashboard.internetcomputer.org/proposal/125320)
- [125002](https://dashboard.internetcomputer.org/proposal/125002)
- [125001](https://dashboard.internetcomputer.org/proposal/125001)
- [124858](https://dashboard.internetcomputer.org/proposal/124858)
- [124857](https://dashboard.internetcomputer.org/proposal/124857)

### Bitcoin canister

Updated Bitcoin canister to [release/2023-10-13](https://github.com/dfinity/bitcoin-canister/releases/tag/release%2F2023-10-13)

# 0.15.1

### feat: Added support for reserved_cycles and reserved_cycles_limit

`dfx canister status` will now display the reserved cycles balance and reserved cycles limit for a canister.

Added command-line options:
  - `dfx canister create --reserved-cycles-limit <limit>`
  - `dfx canister update-settings --reserved-cycles-limit <limit>`

In addition, `dfx deploy` will set `reserved_cycles_limit` when creating canisters if specified in `canisters.<canister>.initialization_values.reserved_cycles_limit` in dfx.json.

### feat: emit management canister idl when imported by Motoko canister

`import management "ic:aaaaa-aa;`

This will automatically produce the idl in the `.dfx` folder.

### fix: Include remote canisters in canisters_to_generate

Generate frontend declarations for remote canisters too because frontend JS code may want to call them.

### feat: `dfx extension install <extension> --version <specific version>`

Install a specific version of an extension, bypassing version checks.

### feat: Updated handling of missing values in state tree certificates

The `Unknown` lookup of a path in a certificate results in an `AgentError` (the IC returns `Absent` for non-existing paths).

### fix: dfx deploy urls printed for asset canisters

### chore: --emulator parameter is deprecated and will be discontinued soon

Added warning that the `--emulator` is deprecated and will be discontinued soon.

### fix: node engines in starter

Updates node engines to reflect the same engines supported in agent-js.
```
"node": "^12 || ^14 || ^16 || >=17",
"npm": "^7.17 || >=8"
```

### feat: deploy to playground

Introduced a new network type called `playground`. Canisters on such networks are not created through standard means, but are instead borrowed from a canister pool.
The canisters time out after a while and new canisters need to be borrowed for further deployments.
To define custom playground networks, use a network definition that includes the `playground` key:
```json
"<network name>": {
  "playground": {
    "playground_canister": "<canister pool id>",
    "timeout_seconds": <amount of seconds after which a canister is returned to the pool>
  }
}
```

Introduced a new network that is available by default called `playground`. Additionally, `--playground` is an alias for `--network playground`.
By default, this network targets the Motoko Playground backend to borrow canisters. The borrowed canisters will be available for 20 minutes, and the timer restarts on new deployments.
When the timer runs out the canister(s) will be uninstalled and are returned to the pool.
Any commands that allow choosing a target network (e.g. `dfx canister call`) require `--playground` or `--network playground` in order to target the borrowed canister(s).
Use `dfx deploy --playground` to deploy simple projects to a canister borrowed from the Motoko Playground.

### feat: `--ic` is shorthand for `--network ic`

For example, `dfx deploy --ic` rather than `dfx deploy --network ic`.

### fix: Motoko base library files in cache are no longer executable

### feat: `dfx start` for shared network warns if ignoring 'defaults' in dfx.json

Background: In order to determine whether to start a project-specific network or the shared network, `dfx start` looks for the `local` network in dfx.json.
   - If found, `dfx start` starts the project-specific local network, applying any `defaults` from dfx.json.
   - If there is no dfx.json, or if dfx.json does not define a `local` network, `dfx start` starts the shared network.  Because the shared network is not specific to any project, `dfx start` ignores any other settings from dfx.json, including `defaults`.

If `dfx start` is starting the shared network from within a dfx project, and that dfx.json contains settings in the `defaults` key for `bitcoin`, `replica`, or `canister_http`, then `dfx start` will warn that it is ignoring those settings.  It will also describe how to define equivalent settings in networks.json.

### fix: dfx canister call --wallet no longer passes the parameter twice

The parameter was erroneously passed twice.  Now it is passed only once.

### fix: Removed deprecation warning about project-specific networks

Removed this warning: "Project-specific networks are deprecated and will be removed after February 2023." While we may remove project-specific networks in the future, it is not imminent.  One key requirement is the ability to run more than one subnet type at one time.

## Dependencies

### icx-proxy

Updated to a version of the icx-proxy that is released with the replica and other related binaries.

Changes in behavior:
- "%%" is no longer accepted when url-decoding filenames for the asset canister.  Though curl supports this, it's not part of the standard. Please replace with %25.
- The icx-proxy now performs response verification.  This has exposed some bugs in the asset canister.  However, since this new icx-proxy matches what the boundary nodes use, this will better match the behavior seen on the mainnet.
- Bugs that this has exposed in the asset canister:
  - after disabling aliasing for an asset, the asset canister will return an incorrect certification in the 404 response.
  - after setting a custom "etag" header in .ic-assets.json, the asset canister will return an incorrect certification in the 200 response.
  - assets with certain characters in the filename (example: "æ") will no longer be served correctly.  The definition of "certain characters" is not yet known.

### Candid UI

- Module hash: 934756863c010898a24345ce4842d173b3ea7639a8eb394a0d027a9423c70b5c
- Add `merge_init_args` method in Candid UI.
- Draw flamegraph for canister upgrade.

### Frontend canister

For certification v1, if none of the requested encoding are certified but another encoding is certified, then the frontend canister once again returns the certificatie even though the response hash won't match.
This allows the verifying side to try to transform the response such that it matches the response hash.
For example, if only the encoding `gzip` is requested but the `identity` encoding is certified, the `gzip` encoding is returned with the certificate for the `identity` encoding.
The verifying side can then unzip the response and will have a valid certificate for the `identity` response.

- Module hash: baf9bcab2ebc2883f850b965af658e66725087933df012ebd35c03929c39efe3
- https://github.com/dfinity/sdk/pull/3369
- https://github.com/dfinity/sdk/pull/3298
- https://github.com/dfinity/sdk/pull/3281

### Replica

Updated replica to elected commit 91bf38ff3cb927cb94027d9da513cd15f91a5b04.
This incorporates the following executed proposals:

- [124795](https://dashboard.internetcomputer.org/proposal/124795)
- [124790](https://dashboard.internetcomputer.org/proposal/124790)
- [124538](https://dashboard.internetcomputer.org/proposal/124538)
- [124537](https://dashboard.internetcomputer.org/proposal/124537)
- [124488](https://dashboard.internetcomputer.org/proposal/124488)
- [124487](https://dashboard.internetcomputer.org/proposal/124487)

# 0.15.0

## DFX

### chore: add `--use-old-metering` flag

The `use-old-metering` flag enables old metering in replica. The new metering is enabled in the `starter` by default, so this flag is to compare the default new metering with the old one.

The flag is temporary and will be removed in a few months.

### fix: added https://icp-api.io to the default Content-Security-Policy header

Existing projects will need to change this value in .ic-assets.json or .ic-assets.json5 to include https://icp-api.io

All projects will need to redeploy.

### fix: access to raw assets is now enabled by default

The default value for `allow_raw_access` is now `true`.  This means that by default, the frontend canister will no longer restrict the access of traffic to the `<canister-id>.raw.icp0.io` domain, and will no longer automatically redirect all requests to the certified domain (`<canister-id>.icp0.io`), unless configured explicitly.

Note that existing projects that specify `"allow_raw_access": false` in .ic-assets.json5 will need to change or remove this value manually in order to allow raw access.

### feat!: Removed dfx nns and dfx sns commands

Both have now been turned into the dfx extensions. In order to obtain them, please run `dfx extension install nns` and `dfx extension install sns` respectively. After the installation, you can use them as you did before: `dfx nns ...`, and `dfx sns ...`.

### feat!: Removed dfx replica and dfx bootstrap commands

Use `dfx start` instead.  If you have a good reason why we should keep these commands, please contribute to the discussion at https://github.com/dfinity/sdk/discussions/3163

### fix: Wait for new module hash when installing wallet

A previous change made dfx wait after installing a canister until the replica updated its reported module hash, but this change did not affect wallets. Now dfx waits for wallets too, to eliminate a class of wallet installation errors.

### fix: Ctrl-C right after dfx start will hang for minutes and panics

Early break out from actors starting procedure.

### feat: can disable the warnings about using an unencrypted identity on mainnet

It's now possible to suppress warnings of this form:

```
WARN: The <identity> identity is not stored securely. Do not use it to control a lot of cycles/ICP. Create a new identity with `dfx identity new` and use it in mainnet-facing commands with the `--identity` flag
```

To do so, export the environment variable `DFX_WARNING` with the value `-mainnet_plaintext_identity`.
```bash
export DFX_WARNING="-mainnet_plaintext_identity"
```

Note that this can be combined to also disable the dfx version check warning:
```bash
export DFX_WARNING="-version_check,-mainnet_plaintext_identity"
```

### fix!: restrict `dfx identity new` to safe characters

New identities like `dfx identity new my/identity` or `dfx identity new 'my identity'` can easily lead to problems, either for dfx internals or for usability.
New identities are now restricted to the characters `ABCDEFGHIJKLMNOPQRSTUVWXYZabcdefghijklmnopqrstuvwxyz.-_@0123456789`.
Existing identities are not affected by this change.

## Frontend canister

> **NOTE**: We've re-enabled response verification v2 in the asset canister.

### fix: Certification for aliasing updates on asset deletion

Best explained by an example: Two assets exist with aliasing enabled: `/content` and `/content.html`. Usually, when requesting `/content`, `/content.html` is served because it has aliasing enabled.
But in this scenario, because `/content` exists, it overwrites the alias and `/content` is served when requesting the path `/content`.
When the file `/content` is deleted, `/content` is once again a valid alias of `/content.html`.
Previously, the alias of `/content.html` was not properly updated in the certification tree, making `/content` inaccessible.

### fix: 404 response is now certified for certification v2

Certification v2 allows certifying arbitrary responses. If the requested file does not exist, and the fallback file (`/index.html`) does not exist either,
the frontend canister serves a HTTP 404 response. This response was previously not certified.

### fix!: The CreateAsset batch operation now fails if the asset already exists

Previously, the operation was a no-op if the content type matched, but ignored other, possibly different, asset properties. Now, it fails with an error.

### fix!: http_request_streaming_callback and get_chunk now require the sha256 parameter to be set

The `http_request_streaming_callback()` and `get_chunk()` methods use the `sha256` parameter to ensure that the chunks they return are part of the same asset contents returned by the initial call.  This parameter is now required to be Some(hash).

For `http_request()` and `http_request_streaming_callback()`, there should be no change: all callers of `http_request_streaming_callback()` are expected to pass the entire token returned by `http_request()`, which includes the sha256 parameter.

Any callers of `get_chunk()` should make sure to always pass the `sha256` value returned by the `get()` method.  It will always be present.

## Dependencies

### Motoko

Updated Motoko to [0.9.7](https://github.com/dfinity/motoko/releases/tag/0.9.7)

### Updated candid to 0.9.0

### Candid UI

- Module hash: b9173bb25dabe5e2b736a8f2816e68fba14ca72132f5485ce7b8f16a85737a17
- https://github.com/dfinity/sdk/pull/3260
- https://github.com/dfinity/sdk/pull/3252
- https://github.com/dfinity/candid/pull/449
- https://github.com/dfinity/candid/pull/453

### Frontend canister

- Module hash: e20be8df2c392937a6ae0f70d20ff23b75e8c71d9085a8b8bb438b8c2d4eafe5
- https://github.com/dfinity/sdk/pull/3337
- https://github.com/dfinity/sdk/pull/3298
- https://github.com/dfinity/sdk/pull/3256
- https://github.com/dfinity/sdk/pull/3252
- https://github.com/dfinity/sdk/pull/3249
- https://github.com/dfinity/sdk/pull/3212
- https://github.com/dfinity/sdk/pull/3227

### Replica

Updated replica to elected commit cabe2ae3ca115b1a3f24d75814d4f8e317b2964d.
This incorporates the following executed proposals:

- [124331](https://dashboard.internetcomputer.org/proposal/124331)
- [124330](https://dashboard.internetcomputer.org/proposal/124330)
- [124272](https://dashboard.internetcomputer.org/proposal/124272)
- [124021](https://dashboard.internetcomputer.org/proposal/124021)
- [123977](https://dashboard.internetcomputer.org/proposal/123977)
- [123976](https://dashboard.internetcomputer.org/proposal/123976)
- [123922](https://dashboard.internetcomputer.org/proposal/123922)
- [123784](https://dashboard.internetcomputer.org/proposal/123784)
- [123730](https://dashboard.internetcomputer.org/proposal/123730)
- [123711](https://dashboard.internetcomputer.org/proposal/123711)
- [123474](https://dashboard.internetcomputer.org/proposal/123474)
- [123410](https://dashboard.internetcomputer.org/proposal/123410)
- [123311](https://dashboard.internetcomputer.org/proposal/123311)

# 0.14.2

## DFX

### feat: deprecate `dfx bootstrap` and `dfx replica` commands

Please use `dfx start` instead, which is a combination of the two commands.

If you have a good reason why we should keep these commands, please contribute to the discussion at https://github.com/dfinity/sdk/discussions/3163

### feat: add optional custom build command for asset canisters

The custom build command can be set in `dfx.json` the same way it is set for `custom` type canisters. If the command is not provided, DFX will fallback to the default `npm run build` command.

```json
{
  "canisters": {
    "ui": {
      "type": "assets",
      "build": ["<custom build command>"]
    }
  }
}
```

### fix: Diagnose duplicate assets and display upgrade steps

If `dfx deploy` detects duplicate assets in the dist/ and frontend assets/ directories, it will now suggest upgrade steps.

### fix: motoko canisters can import other canisters with service constructor

After specific canister builder output wasm and candid file, `dfx` will do some post processing on the candid file.

The complete IDL will be copied into `.dfx` folder with name `constructor.did`.
It will be used for type checking during canister installation.

Then it is separated into two parts: `service.did` and `init_args.txt`, corresponding to canister metadata `candid:service` and `candid:args`.

`service.did` will be imported during dependent canisters building. And it will also be used by the Motoko LSP to provide IDE support.

### fix: dfx start now respects the network replica port configuration in dfx.json or networks.json

## Frontend canister

> **NOTE**: We've disabled response verification v2 in the asset canister while we improve test coverage.

The redirect from `.raw.ic0.app` now redirects to `.ic0.app` instead of `.icp0.io`

The `validate_commit_proposed_batch()` method no longer requires any permission to call.

The asset canister now enforces limits during upload.  These limits to not apply to assets already uploaded.

Unconditional limits:
- `create_batch()` now fails if `dfx deploy --by-proposal` got as far as calling `propose_commit_batch()`, and the batch has not since been committed or deleted.

Configurable limits:
- `max_batches`: limits number of batches being uploaded.
- `max_chunks`: limits total number of chunks across all batches being uploaded.
- `max_bytes`: limits total size of content bytes across all chunks being uploaded.

Added methods:
- `configure()` to set limits
- `validate_configure()`: companion method for SNS
- `get_configuration()`: to view limits

Suggestions for configured limits:
- dapps controlled by SNS: max_batches=1; max_chunks and max_bytes based on asset composition.
- dapps not controlled by SNS: unlimited (which is the default)

Note that as always, if `dfx deploy` does not completely upload and commit a batch, the asset canister will retain the batch until 5 minutes have passed since the last chunk was uploaded.  If you have configured limits and the combination of an unsuccessful deployment and a subsequent attempt would exceed those limits, you can either wait 5 minutes before running `dfx deploy` again, or delete the incomplete batch with `delete_batch()`.

### fix: return the correct expr_path for index.html fallback routes

Previously, the requested path was used to construct the `expr_path` for the `index.html` fallback route.  This was incorrect, as the `expr_path` should be the path of the `index.html` file itself in this case.

## Frontend canister assets synchronization

### fix: now retries failed `create_chunk()` calls

Previously, it would only retry when waiting for the request to complete.

### fix: now considers fewer error types to be retryable

Previously, errors were assumed to be retryable, except for a few specific error messages and 403/unauthorized responses.  This could cause deployment to appear to hang until timeout.

Now, only transport errors and timeout errors are considered retryable.

## Dependencies

### Frontend canister

- Module hash: 1286960c50eb7a773cfb5fdd77cc238588f39e21f189cc3eb0f35199a99b9c7e
- https://github.com/dfinity/sdk/pull/3205
- https://github.com/dfinity/sdk/pull/3198
- https://github.com/dfinity/sdk/pull/3154
- https://github.com/dfinity/sdk/pull/3158
- https://github.com/dfinity/sdk/pull/3144

### ic-ref

Updated ic-ref to 0.0.1-a9f73dba

### Cycles wallet

Updated cycles wallet to `20230530` release:
- Module hash: c1290ad65e6c9f840928637ed7672b688216a9c1e919eacbacc22af8c904a5e3
- https://github.com/dfinity/cycles-wallet/commit/313fb01d59689df90bd3381659d94164c2a61cf4

### Motoko

Updated Motoko to 0.9.3

### Replica

Updated replica to elected commit ef8ca68771baa20a14af650ab89c9b31b1dc9a5e.
This incorporates the following executed proposals:
- [123248](https://dashboard.internetcomputer.org/proposal/123248)
- [123021](https://dashboard.internetcomputer.org/proposal/123021)
- [123007](https://dashboard.internetcomputer.org/proposal/123007)
- [122923](https://dashboard.internetcomputer.org/proposal/122923)
- [122924](https://dashboard.internetcomputer.org/proposal/122924)
- [122910](https://dashboard.internetcomputer.org/proposal/122910)
- [122911](https://dashboard.internetcomputer.org/proposal/122911)
- [122746](https://dashboard.internetcomputer.org/proposal/122746)
- [122748](https://dashboard.internetcomputer.org/proposal/122748)
- [122617](https://dashboard.internetcomputer.org/proposal/122617)
- [122615](https://dashboard.internetcomputer.org/proposal/122615)

# 0.14.1

## DFX

### fix: `dfx canister delete` without stopping first

When running `dfx canister delete` on a canister that has not been stopped, dfx will now confirm the deletion instead of erroring.

### feat: gzip option in dfx.json

`dfx` can gzip wasm module as the final step in building canisters.

This behavior is disabled by default.

You can enable it in `dfx.json`:

```json
{
  "canisters" : {
    "app" : {
      "gzip" : true
    }
  }
}
```

You can still specify `.wasm.gz` file for custom canisters directly. If any metadata/optimize/shrink options are set in `dfx.json`, the `.wasm.gz` file will be decompressed, applied all the wasm modifications, and compressed as `.wasm.gz` in the end.

### fix: prevented using --argument with --all in canister installation

Removed `dfx deploy`'s behavior of providing the same argument to all canisters, and `dfx canister install`'s behavior of providing an empty argument to all canisters regardless of what was specified. Now installing multiple canisters and providing an installation argument is an error in both commands.

### chore: make `sns` subcommands visible in `dfx help`

### chore: upgraded to clap v4

Updated the command-parsing library to v4. Some colors may be different.

### feat: dfx deps subcommands

This feature was named `dfx pull` before. To make a complete, intuitive user experience, we present a set of subcommands under `dfx deps`:

- `dfx deps pull`: pull the dependencies from mainnet and generate `deps/pulled.json`, the candid files of direct dependencies will also be put into `deps/candid/`;
- `dfx deps init`: set the init arguments for the pulled dependencies and save the data in `deps/init.json`;
- `dfx deps deploy`: deploy the pulled dependencies on local replica with the init arguments recorded in `deps/init.json`;

All generated files in `deps/` are encouraged to be version controlled.

### chore: Add the `nns-dapp` and `internet_identity` to the local canister IDs set by `dfx nns import`
`dfx nns install` installs a set of canisters in a local replica.  `dfx nns import` complements this by setting the canister IDs so that they can be queried by the user.  But `dfx nns import` is incomplete.  Now it will also provide the IDs of the `nns-dapp` and `internet_identity` canisters.

### feat: `.env` file includes all created canister IDs
Previously the `.env` file only included canister IDs for canisters that were listed as explicit dependencies during the build process.
Now all canisters that have a canister ID for the specified network are included in `.env`.

### feat!: Ask for user consent when removing themselves as principal

Removing oneself (or the wallet one uses) can result in the loss of control over a canister.
Therefore `dfx canister update-settings` now asks for extra confirmation when removing the currently used principal/wallet from the list of controllers.
To skip this check in CI, use either the `--yes`/`-y` argument or use `echo "yes" | dfx canister update-settings <...>`.

### fix: dfx start will restart replica if it does not report healthy after launch

If the replica does not report healthy at least once after launch,
dfx will terminate and restart it.

### fix: dfx start now installs the bitcoin canister when bitcoin support is enabled

This is required for future replica versions.

Adds a new field `canister_init_arg` to the bitcoin configuration in dfx.json and networks.json.  Its default is documented in the JSON schema and is appropriate for the canister wasm bundled with dfx.

### fix: no longer enable the bitcoin_regtest feature

### docs: cleanup of documentation

Cleaned up documentation of IC SDK.

## Asset Canister Synchronization

### feat: Added more detailed logging to `ic-asset`.

Now, `dfx deploy -v` (or `-vv`) will print the following information:
- The count for each `BatchOperationKind` in `CommitBatchArgs`
- The number of chunks uploaded and the total bytes
- The API version of both the `ic-asset` and the canister
- (Only for `-vv`) The value of `CommitBatchArgs`

### fix: Commit batches incrementally in order to account for more expensive v2 certification calculation

In order to allow larger changes without exceeding the per-message instruction limit, the sync process now:
- sets properties of assets already in the canister separately from the rest of the batch.
- splits up the rest of the batch into groups of up to 500 operations.

### fix: now retries failed `create_chunk()` calls

Previously, it would only retry when waiting for the request to complete.

### fix: now considers fewer error types to be retryable

Previously, errors were assumed to be retryable, except for a few specific error messages and 403/unauthorized responses.  This could cause deployment to appear to hang until timeout.

Now, only transport errors and timeout errors are considered retryable.

## Dependencies

### Frontend canister

The asset canister now properly removes the v2-certified response when `/index.html` is deleted.

Fix: The fallback file (`/index.html`) will now be served when using certification v2 if the requested path was not found.

The HttpResponse type now explicitly mentions the `upgrade : Option<bool>` field instead of implicitly returning `None` all the time.

The asset canister no longer needs to use `await` for access control checks. This will speed up certain operations.

- Module hash: 651425d92d3796ddae581191452e0e87484eeff4ff6352fe9a59c7e1f97a2310
- https://github.com/dfinity/sdk/pull/3120
- https://github.com/dfinity/sdk/pull/3112

### Motoko

Updated Motoko to 0.8.8

### Replica

Updated replica to elected commit b3b00ba59c366384e3e0cd53a69457e9053ec987.
This incorporates the following executed proposals:
- [122529](https://dashboard.internetcomputer.org/proposal/122529)
- [122284](https://dashboard.internetcomputer.org/proposal/122284)
- [122198](https://dashboard.internetcomputer.org/proposal/122198)
- [120591](https://dashboard.internetcomputer.org/proposal/120591)
- [119318](https://dashboard.internetcomputer.org/proposal/119318)
- [118023](https://dashboard.internetcomputer.org/proposal/118023)
- [116294](https://dashboard.internetcomputer.org/proposal/116294)
- [116135](https://dashboard.internetcomputer.org/proposal/116135)
- [114479](https://dashboard.internetcomputer.org/proposal/114479)
- [113136](https://dashboard.internetcomputer.org/proposal/113136)
- [111932](https://dashboard.internetcomputer.org/proposal/111932)
- [111724](https://dashboard.internetcomputer.org/proposal/111724)
- [110724](https://dashboard.internetcomputer.org/proposal/110724)
- [109500](https://dashboard.internetcomputer.org/proposal/109500)
- [108153](https://dashboard.internetcomputer.org/proposal/108153)
- [107668](https://dashboard.internetcomputer.org/proposal/107668)
- [107667](https://dashboard.internetcomputer.org/proposal/107667)
- [106868](https://dashboard.internetcomputer.org/proposal/106868)
- [106817](https://dashboard.internetcomputer.org/proposal/106817)
- [105666](https://dashboard.internetcomputer.org/proposal/105666)
- [104470](https://dashboard.internetcomputer.org/proposal/104470)
- [103281](https://dashboard.internetcomputer.org/proposal/103281)
- [103231](https://dashboard.internetcomputer.org/proposal/103231)
- [101987](https://dashboard.internetcomputer.org/proposal/101987)

# 0.14.0

## DFX

### fix: stop `dfx deploy` from creating a wallet if all canisters exist

### feat: expose `wasm-opt` optimizer in `ic-wasm` to users

Add option to specify an "optimize" field for canisters to invoke the `wasm-opt` optimizer through `ic-wasm`.

This behavior is disabled by default.

If you want to enable this behavior, you can do so in dfx.json:
```json
"canisters": {
  "app": {
    "optimize" : "cycles"
  }
}
```

The options are "cycles", "size", "O4", "O3", "O2", "O1", "O0", "Oz", and "Os".  The options starting with "O" are the optimization levels that `wasm-opt` provides. The "cycles" and "size" options are recommended defaults for optimizing for cycle usage and binary size respectively.

### feat: updates the dfx new starter project for env vars

- Updates the starter project for env vars to use the new `dfx build` & `dfx deploy` environment variables
- Changes the format of the canister id env vars to be `CANISTER_ID_<canister_name_uppercase>`, for the frontend declaraction file to be consistent with the dfx environment variables. `CANISTER_ID` as both a prefix and suffix are supported for backwards compatibility.

### fix!: --clean required when network configuration changes

If the network configuration has changed since last time `dfx start` was run, `dfx start` will now error if you try to run it without `--clean`, to avoid spurious errors. You can provide the `--force` flag if you are sure you want to start it without cleaning state.

### feat: --artificial-delay flag

The local replica uses a 600ms delay by default when performing update calls. With `dfx start --artificial-delay <ms>`, you can decrease this value (e.g. 100ms) for faster integration tests, or increase it (e.g. 2500ms) to mimick mainnet latency for e.g. UI responsiveness checks.

### fix: make sure assetstorage did file is created as writeable.

### feat: specify id when provisional create canister

When creating a canister on non-mainnet replica, you can now specify the canister ID.

`dfx canister create <CANISTER_NAME> --specified-id <PRINCIPAL>`

`dfx deploy <CANISTER_NAME> --specified-id <PRINCIPAL>`

You can specify the ID in the range of `[0, u64::MAX / 2]`.
If not specify the ID, the canister will be created in the range of `[u64::MAX / 2 + 1, u64::MAX]`.
This canister ID allocation behavior only applies to the replica, not the emulator (ic-ref).

### feat: dfx nns install --ledger-accounts

`dfx nns install` now takes an option `--ledger-accounts` to initialize the ledger canister with these accounts.

### fix: update Rust canister template.

`ic-cdk-timers` is included in the dependencies.

### chore: change the default Internet Computer gateway domain to `icp0.io`

By default, DFX now uses the `icp0.io` domain to connect to Internet Computer as opposed to using `ic0.app`.
Canisters communicating with `ic0.app` will continue to function nominally.

### feat: --no-asset-upgrade

### feat: confirmation dialogues are no longer case sensitive and accept 'y' in addition to 'yes'

### fix: `dfx generate` no longer requires canisters to have a canister ID
Previously, canisters required that the canister was created before `dfx generate` could be called.

As a result, the `--network` parameter does not have an impact on the result of `dfx generate` anymore.
This means that `dfx generate` now also generates type declarations for remote canisters.

### fix: Make `build` field optional in dfx.json

The `build` field in custom canisters was already optional in code, but this fixes it in the schema.

By specifying the `--no-asset-upgrade` flag in `dfx deploy` or `dfx canister install`, you can ensure that the asset canister itself is not upgraded, but instead only the assets themselves are installed.

### feat: Get identity from env var if present

The identity may be specified using the environment variable `DFX_IDENTITY`.

### feat: Add DFX_ASSETS_WASM

Added the ability to configure the Wasm module used for assets canisters through the environment variable `DFX_ASSETS_WASM`.

### fix: dfx deploy and icx-asset no longer retry on permission failure

### feat: --created-at-time for the ledger functions: transfer, create-canister, and top-up

### fix: ledger transfer duplicate transaction prints the duplicate transaction response before returning success to differentiate between a new transaction response and between a duplicate transaction response.

Before it was possible that a user could send 2 ledger transfers with the same arguments at the same timestamp and both would show success but there would have been only 1 ledger transfer. Now dfx prints different messages when the ledger returns a duplicate transaction response and when the ledger returns a new transaction response.

### chore: clarify `dfx identity new` help text

### chore: Add a message that `redeem_faucet_coupon` may take a while to complete

### feat: `dfx deploy <frontend canister name> --by-proposal`

This supports asset updates through SNS proposal.

Uploads asset changes to an asset canister (propose_commit_batch()), but does not commit them.

The SNS will call `commit_proposed_batch()` to commit the changes.  If the proposal fails, the caller of `dfx deploy --by-proposal` should call `delete_batch()`.

### feat: `dfx deploy <frontend canister name> --compute-evidence`

Builds the specified asset canister, determines the batch operations required to synchronize the assets, and computes a hash ("evidence") over those batch operations.  This evidence will match the evidence computed by `dfx deploy --by-proposal`, and which will be specified in the update proposal.

No permissions are required to compute evidence, so this can be called with `--identity anonymous` or any other identity.

## Asset Canister

Added `validate_take_ownership()` method so that an SNS is able to add a custom call to `take_ownership()`.

Added `is_aliased` field to `get_asset_properties` and `set_asset_properties`.

Added partial support for proposal-based asset updates:
- Batch ids are now stable.  With upcoming changes to support asset updates by proposal,
  having the asset canister not reuse batch ids will make it easier to verify that a particular
  batch has been proposed.
- Added methods:
  - `propose_commit_batch()` stores batch arguments for later commit
  - `delete_batch()` deletes a batch, intended for use after compute_evidence if cancellation needed
  - `compute_evidence()` computes a hash ("evidence") over the proposed batch arguments. Once evidence computation is complete, batch will not expire.
  - `commit_proposed_batch()` commits batch previously proposed (must have evidence computed)
  - `validate_commit_proposed_batch()` required validation method for SNS

Added `api_version` endpoint. With upcoming changes we will introduce breaking changes to asset canister's batch upload process. New endpoint will help `ic-asset` with differentiation between API version, and allow it to support all versions of the asset canister.

Added support for v2 asset certification. In comparison to v1, v2 asset certification not only certifies the http response body, but also the headers. The v2 spec is first published in [this PR](https://github.com/dfinity/interface-spec/pull/147)

Added canister metadata field `supported_certificate_versions`, which contains a comma-separated list of all asset certification protocol versions. You can query it e.g. using `dfx canister --network ic metadata <canister name or id> supported_certificate_versions`. In this release, the value of this metadata field value is `1,2` because certification v1 and v2 are supported.

Fixed a bug in `http_request` that served assets with the wrong certificate. If no encoding specified in the `Accept-Encoding` header is available with a certificate, an available encoding is returned without a certificate (instead of a wrong certificate, which was the case previously). Otherwise, nothing changed.
For completeness' sake, the new behavior is as follows:
- If one of the encodings specified in the `Accept-Encoding` header is available with certification, it now is served with the correct certificate.
- If no requested encoding is available with certification, one of the requested encodings is returned without a certificate (instead of a wrong certificate, which was the case previously).
- If no encoding specified in the `Accept-Encoding` header is available, a certified encoding that is available is returned instead.

Added support for API versioning of the asset canister in `ic-asset`.

Added functionality that allows you to set asset properties during `dfx deploy`, even if the asset has already been deployed to a canister in the past. This eliminates the need to delete and re-deploy assets to modify properties - great news! This feature is also available when deploying assets using the `--by-proposal` flag. As a result, the API version of the frontend canister has been incremented from `0` to `1`. The updated `ic-asset` version (which is what is being used during `dfx deploy`) will remain compatible with frontend canisters implementing both API `0` and `1`. However, please note that the new frontend canister version (with API `v1`) will not work with tooling from before the dfx release (0.14.0).

## Dependencies

### Frontend canister

- API version: 1
- Module hash: e7866e1949e3688a78d8d29bd63e1c13cd6bfb8fbe29444fa606a20e0b1e33f0
- https://github.com/dfinity/sdk/pull/3094
- https://github.com/dfinity/sdk/pull/3002
- https://github.com/dfinity/sdk/pull/3065
- https://github.com/dfinity/sdk/pull/3058
- https://github.com/dfinity/sdk/pull/3057
- https://github.com/dfinity/sdk/pull/2960
- https://github.com/dfinity/sdk/pull/3051
- https://github.com/dfinity/sdk/pull/3034
- https://github.com/dfinity/sdk/pull/3023
- https://github.com/dfinity/sdk/pull/3022
- https://github.com/dfinity/sdk/pull/3021
- https://github.com/dfinity/sdk/pull/3019
- https://github.com/dfinity/sdk/pull/3016
- https://github.com/dfinity/sdk/pull/3015
- https://github.com/dfinity/sdk/pull/3001
- https://github.com/dfinity/sdk/pull/2987
- https://github.com/dfinity/sdk/pull/2982

### Motoko

Updated Motoko to 0.8.7

### ic-ref

Updated ic-ref to 0.0.1-ca6aca90

### ic-btc-canister

Started bundling ic-btc-canister, release 2023-03-31

# 0.13.1

## Asset Canister

Added validate_grant_permission() and validate_revoke_permission() methods per SNS requirements.

## Dependencies

### Frontend canister

- Module hash: 98863747bb8b1366ae5e3c5721bfe08ce6b7480fe4c3864d4fec3d9827255480
- https://github.com/dfinity/sdk/pull/2958

# 0.13.0

## DFX

### feat: Add dfx sns download

This allows users to download SNS canister Wasm binaries.

### fix: fixed error text
- `dfx nns install` had the wrong instructions for setting up the local replica type

### fix: creating an identity with `--force` no longer switches to the newly created identity

### feat(frontend-canister)!: reworked to use permissions-based access control

The permissions are as follows:
- ManagePermissions: Can grant and revoke permissions to any principal.  Controllers implicitly have this permission.
- Prepare: Can call create_batch and create_chunk
- Commit: Can call commit_batch and methods that manipulate assets directly, as well as any method permitted by Prepare.

For upgraded frontend canisters, all authorized principals will be granted the Commit permission.
For newly deployed frontend canisters, the initializer (first deployer of the canister) will be granted the Commit permission.

Added three new methods:
- list_permitted: lists principals with a given permission.
  - Callable by anyone.
- grant_permission: grants a single permission to a principal
  - Callable by Controllers and principals with the ManagePermissions permission.
- revoke_permission: removes a single permission from a principal
  - Any principal can revoke its own permissions.
  - Only Controllers and principals with the ManagePermissions permission can revoke the permissions of other principals.

Altered the behavior of the existing authorization-related methods to operate only on the "Commit" permission.  In this way, they are backwards-compatible.
- authorize(principal): same as grant_permission(principal, Commit)
- deauthorize(principal): same as revoke_permission(permission, Commit)
- list_authorized(): same as list_permitted(Commit)

### fix(frontend-canister)!: removed ability of some types of authorized principals to manage the ACL

It used to be the case that any authorized principal could authorize and deauthorize any other principal.
This is no longer the case.  See rules above for grant_permission and revoke_permission.

### feat(frontend-canister)!: default secure configuration for assets in frontend project template

- Secure HTTP headers, preventing several typical security vulnerabilities (e.g. XSS, clickjacking, and many more). For more details, see comments in `headers` section in [default `.ic-assets.json5`](https://raw.githubusercontent.com/dfinity/sdk/master/src/dfx/assets/new_project_node_files/src/__project_name___frontend/src/.ic-assets.json5).
- Configures `allow_raw_access` option in starter `.ic-assets.json5` config files, with the value set to its default value (which is `false`). We are showing that configuration in the default starter projects for the sake of easier discoverability, even though its value is set to the default.

### feat(frontend-canister)!: add `allow_raw_access` config option

By default, the frontend canister will now restrict the access of traffic to the `<canister-id>.raw.ic0.app` domain, and will automatically redirect all requests to the certified domain (`<canister-id>.ic0.app`), unless configured explicitly. Below is an example configuration to allow access to the `robots.txt` file from the "raw" domain:
```json
[
  {
    "match": "robots.txt",
    "allow_raw_access": true
  }
]
```

**Important**: Note that any assets already uploaded to an asset canister will be protected by this redirection, because at present the asset synchronization process does not update the `allow_raw_access` property, or any other properties, after creating an asset.  This also applies to assets that are deployed without any configuration, and later configured to allow raw access.
At the present time, there are two ways to reconfigure an existing asset:
1. re-create the asset
    1. delete the asset in your project's directory
    1. execute `dfx deploy`
    1. re-create the asset in your project's directory
    1. modify `.ic-assets.json` acordingly
    1. execute `dfx deploy`
2. via manual candid call
    ```
    dfx canister call PROJECT_NAME_frontend set_asset_properties '( record { key="/robots.txt"; allow_raw_access=opt(opt(true)) })'
    ```

### feat(frontend-canister): pretty print asset properties when deploying assets to the canister

### feat(frontend-canister): add take_ownership() method

Callable only by a controller.  Clears list of authorized principals and adds the caller (controller) as the only authorized principal.

### feat(ic-ref):
- `effective_canister_id` used for `provisional_create_canister_with_cycles` is passed as an command-line argument (defaults to `rwlgt-iiaaa-aaaaa-aaaaa-cai` if not provided or upon parse failure)

### feat(frontend-canister): add `get_asset_properties` and `set_asset_properties` to frontend canister

As part of creating the support for future work, it's now possible to get and set AssetProperties for assets in frontend canister.

### feat: add `--argument-file` argument to the `dfx canister sign` command

Similar to how this argument works in `dfx canister call`, this argument allows providing arguments for the request from a file.

### feat: Add support for a default network key

A remote canister ID can now be specified for the `__default` network.  If specified, `dfx` will assume that the canister is remote at the specified canister ID for all networks that don't have a dedicated entry.

### feat: use OS-native keyring for pem file storage

If keyring integration is available, PEM files (except for the default identity) are now by default stored in the OS-provided keyring.
If it is not available, it will fall back on the already existing password-encrypted PEM files.
Plaintext PEM files are still available (e.g. for use in non-interactive situations like CI), but not recommended for use since they put the keys at risk.

To force the use of one specific storage mode, use the `--storage-mode` flag with either `--storage-mode password-protected` or `--storage-mode plaintext`.
This works for both `dfx identity new` and `dfx identity import`.

The flag `--disable-encryption` is deprecated in favour of `--storage-mode plaintext`. It has the same behavior.

### feat(frontend-canister): better control and overview for asset canister authorized principals

The asset canister now has two new functions:
- Query function `list_authorized` displays a list of all principals that are currently authorized to change assets and the list of authorized principals.
- Update function `deauthorize` that removes a principal from the list of authorized principals. It can be called by authorized principals and cotrollers of the canister.

In addition, the update function `authorize` has new behavior:
Now, controllers of the asset canister are always allowed to authorize new principals (including themselves).

### fix: add retry logic to `dfx canister delete`

`dfx canister delete` tries to withdraw as many cycles as possible from a canister before deleting it.
To do so, dfx has to manually send all cycles in the canister, minus some margin.
The margin was previously hard-coded, meaning that withdrawals can fail if the margin is not generous enough.
Now, upon failure with some margin, dfx will retry withdrawing cycles with a continuously larger margin until withdrawing succeeds or the margin becomes larger than the cycles balance.

### fix: dfx deploy --mode reinstall for a single Motoko canister fails to compile

The Motoko compiler expects all imported canisters' .did files to be in one folder when it compiles a canister.
`dfx` failed to organize the .did files correctly when running `dfx deploy <single Motoko canister>` in combintaion with the `--mode reinstall` flag.

### fix: give more cycles margin when deleting canisters

There have been a few reports of people not being able to delete canisters.
The error happens if the temporary wallet tries to transfer out too many cycles.
The number of cycles left in the canister is bumped a little bit so that people can again reliably delete their canisters.

## Dependencies

Updated candid to 0.8.4
- Bug fix in TS bindings
- Pretty print numbers

### Frontend canister

- Module hash: d12e4493878911c21364c550ca90b81be900ebde43e7956ae1873c51504a8757
- https://github.com/dfinity/sdk/pull/2942

### ic-ref

Updated ic-ref to master commit `3cc51be5`

### Motoko

Updated Motoko to 0.7.6

### Replica

Updated replica to elected commit b5a1a8c0e005216f2d945f538fc27163bafc3bf7.
This incorporates the following executed proposals:

- [100821](https://dashboard.internetcomputer.org/proposal/100821)
- [97472](https://dashboard.internetcomputer.org/proposal/97472)
- [96114](https://dashboard.internetcomputer.org/proposal/96114)
- [94953](https://dashboard.internetcomputer.org/proposal/94953)
- [94852](https://dashboard.internetcomputer.org/proposal/94852)
- [93761](https://dashboard.internetcomputer.org/proposal/93761)
- [93507](https://dashboard.internetcomputer.org/proposal/93507)
- [92573](https://dashboard.internetcomputer.org/proposal/92573)
- [92338](https://dashboard.internetcomputer.org/proposal/92338)
- [91732](https://dashboard.internetcomputer.org/proposal/91732)
- [91257](https://dashboard.internetcomputer.org/proposal/91257)

# 0.12.1

## DFX

### fix: default not shrink for custom canisters

## Dependencies

### Replica

Updated replica to elected commit dcbf401f27d9b48354e68389c6d8293c4233b055.
This incorporates the following executed proposals:

- [90485](https://dashboard.internetcomputer.org/proposal/90485)
- [90008](https://dashboard.internetcomputer.org/proposal/90008)

### Frontend canister

- Module hash: db07e7e24f6f8ddf53c33a610713259a7c1eb71c270b819ebd311e2d223267f0
- https://github.com/dfinity/sdk/pull/2753

# 0.12.0

## DFX

### feat(frontend-canister): add warning if config is provided in `.ic-assets.json` but not used

### fix(frontend-canister): Allow overwriting default HTTP Headers for assets in frontend canister

Allows to overwrite `Content-Type`, `Content-Encoding`, and `Cache-Control` HTTP headers with custom values via `.ic-assets.json5` config file. Example `.ic-assets.json5` file:
```json5
[
    {
        "match": "web-gz.data.gz",
        "headers": {
            "Content-Type": "application/octet-stream",
            "Content-Encoding": "gzip"
        }
    }
]
```
This change will trigger the update process for frontend canister (new module hash: `2ff0513123f11c57716d889ca487083fac7d94a4c9434d5879f8d0342ad9d759`).

### feat: warn if an unencrypted identity is used on mainnet

### fix: Save SNS canister IDs

SNS canister IDs were not being parsed reliably.  Now the candid file is being specified explicitly, which resolves the issue in at least some cases.

### feat: NNS usability improvements

The command line interface for nns commands has been updated to:

- Give better help when the subnet type is incorrect
- Not offer --network as a flag given that it is unused
- List nns subcommands

### feat: -y flag for canister installation

`dfx canister install` and `dfx deploy` now have a `-y` flag that will automatically confirm any y/n checks made during canister installation.

### fix: Compute Motoko dependencies in linear (not exponential) time by detecting visited imports.

### fix(generate): add missing typescript types and fix issues with bindings array in dfx.json

### chore: update Candid UI canister with commit 79d55e7f568aec00e16dd0329926cc7ea8e3a28b

### refactor: Factor out code for calling arbitrary bundled binaries

The function for calling sns can now call any bundled binary.

### docs: Document dfx nns subcommands

`dfx nns` commands are used to deploy and manage local NNS canisters, such as:

- Governance for integration with the Internet Computer voting system
- Ledger for financial integration testing
- Internet Identity for user registration and authenttication

### feat(frontend-canister): Add simple aliases from `<asset>` to `<asset>.html` and `<asset>/index.html`

The asset canister now by default aliases any request to `<asset>` to `<asset>.html` or `<asset>/index.html`.
This can be disabled by setting the field `"enable_aliasing"` to `false` in a rule for that asset in .ic-assets.json.
This change will trigger frontend canister upgrades upon redeploying any asset canister.

### fix: Only kill main process on `dfx stop`
Removes misleading panics when running `dfx stop`.

### feat: `dfx nns install` works offline if all assets have been cached.

### feat: Initialise the nns with an account controlled by a secp256k1 key

This enables easy access to toy ICP using command line tools and this key:
```
-----BEGIN EC PRIVATE KEY-----
MHQCAQEEICJxApEbuZznKFpV+VKACRK30i6+7u5Z13/DOl18cIC+oAcGBSuBBAAK
oUQDQgAEPas6Iag4TUx+Uop+3NhE6s3FlayFtbwdhRVjvOar0kPTfE/N8N6btRnd
74ly5xXEBNSXiENyxhEuzOZrIWMCNQ==
-----END EC PRIVATE KEY-----
```
For example, you can create an identity in dfx by putting this key in the file `ident-1.pem` and importing it:
```
dfx identity import ident-1 ident-1.pem
dfx --identity ident-1 ledger balance
```

### feat: default to run ic-wasm shrink when build canisters
This behavior applies to Motoko, Rust and Custom canisters.
If you want to disable this behavior, you can config it in dfx.json:
```json
"canisters" : {
  "app" : {
    "shrink" : false,
  }
}
```

### feat: configurable custom wasm sections

It's now possible to define custom wasm metadata sections and their visibility in dfx.json.

At present, dfx can only add wasm metadata sections to canisters that are in wasm format.  It cannot add metadata sections to compressed canisters.  Since the frontend canister is now compressed, this means that at present it is not possible to add custom metadata sections to the frontend canister.

dfx no longer adds `candid:service` metadata to canisters of type `"custom"` by default.  If you want dfx to add your canister's candid definition to your custom canister, you can do so like this:

```
    "my_canister_name": {
      "type": "custom",
      "candid": "main.did",
      "wasm": "main.wasm",
      "metadata": [
        {
          "name": "candid:service"
        }
      ]
    },
```

This changelog entry doesn't go into all of the details of the possible configuration.  For that, please see [concepts/canister-metadata](docs/concepts/canister-metadata.md) and the docs in the JSON schema.

### fix: Valid canister-based env vars

Hyphens are not valid in shell environment variables, but do occur in canister names such as `smiley-dapp`. This poses a problem for vars with names such as `CANISTER_ID_$\{CANISTER_NAME\}`.  With this change, hyphens are replaced with underscores in environment variables.  The canister id of `smiley-dapp` will be available as `CANISTER_ID_smiley_dapp`.  Other environment variables are unaffected.

### feat: Add dfx sns deploy

This allows users to deploy a set of SNS canisters.

### fix: `cargo run -p dfx -- --version` prints correct version

### feat: add --mode=auto

When using `dfx canister install`, you can now pass `auto` for the `--mode` flag, which will auto-select `install` or `upgrade` depending on need, the same way `dfx deploy` does. The default remains `install` to prevent mistakes.

### feat: add `--network` flag to `dfx generate`

`dfx generate`'s generated bindings use network-specific canister IDs depending on the generated language, but there was previously no way to configure which network this was, so it defaulted to local. A `--network` flag has been added for this purpose.

### feat: sns config validate

There is a new command that verifies that an SNS initialization config is valid.

### feat: sns config create

There is a new command that creates an sns config template.

### fix: remove $ from wasms dir

The wasms dir path had a $ which is unwanted and now gone.

### fix: Correct wasm for the SNS swap canister

Previously the incorrect wasm canister was installed.

### fix: Use NNS did files that matches the wasms

Previously the did files and wasms could be incompatible.

### fix: allow users to skip compatibility check if parsing fails

### feat: canister HTTP support is now enabled by default.

`dfx start` and `dfx replica` now ignore the `--enable-canister-http` parameter.

You can still disable the canister http feature through configuration:
- ~/.config/dfx/networks.json: `.local.canister_http.enabled=false`
- dfx.json (project-specific networks) : `.networks.local.canister_http.enabled=false`

### feat: custom canister `wasm` field can now specify a URL from which to download

- note that dfx will report an error if a custom canister's `wasm` field is a URL and the canister also has `build` steps.

### feat: custom canister `candid` field can now specify a URL from which to download

### feat: deploy NNS canisters

A developer is now able to install NNS canisters, including back end canisters such as ledger and governance, and front end canisters such as nns-dapp and internet-identity, on their local DFX server.  Usage:
```
dfx start --clean --background
dfx nns install
```

This feature currently requires that the network 'local' is used and that it runs on port 8080.
The network's port can be controlled by using the field `"provider"` in the network's definition, e.g. by setting it to `"127.0.0.1:8080"`.

### feat: configure logging level of http adapter

It is now possible to set the http adapter's log level in dfx.json or in networks.json:
```
"http": {
  "enabled": true,
  "log_level": "info"
}
```

By default, a log level of "error" is used, in order to keep the output of a first-time `dfx start` minimal. Change it to "debug" for more verbose logging.

### fix(typescript): add index.d.ts file for type safety when importing generated declarations

Adds an index.d.ts file to the generated declarations, allowing for better type safety in TypeScript projects.

### chore: reduce verbosity of dfx start

`dfx start` produces a lot of log output that is at best irrelevant for most users.
Most output is no longer visible unless either `--verbose` is used with dfx or the relevant part's (e.g. http adapter, btc adapter, or replica) log level is changed in dfx.json or networks.json.

### feat: generate secp256k1 keys by default

When creating a new identity with `dfx identity new`, whereas previously it would have generated an Ed25519 key, it now generates a secp256k1 key. This is to enable users to write down a BIP39-style seed phrase, to recover their key in case of emergency, which will be printed when the key is generated and can be used with a new `--seed-phrase` flag in `dfx identity import`. `dfx identity import` is however still capable of importing an Ed25519 key.

### chore: update Candid UI canister with commit 528a4b04807904899f67b919a88597656e0cd6fa

* Allow passing did files larger than 2KB.
* Better integration with Motoko Playground.

### feat: simplify verification of assets served by asset canister

* SHA256 hashes of all assets are displayed when deploying the asset canister.
* A query method is added to the asset canister that returns the entire asset hash tree together with the certificate containing the certified variables of the asset canister.

### breaking change: dfx canister update-settings --compute-allocation always fails

See https://forum.dfinity.org/t/fixing-incorrect-compute-allocation-fee/14830

Until the rollout is complete, `dfx canister update-settings --compute-allocation <N>`
will fail with an error from the replica such as the following:
```
The Replica returned an error: code 1, message: "Canister requested a compute allocation of 1% which cannot be satisfied because the Subnet's remaining compute capacity is 0%"
```

### fix: For default node starter template: copy `ic-assets.json5` file from `src` to `dist`

### fix: For `dfx start --clean --background`, the background process no longer cleans a second time.

### fix: do not build or generate remote canisters

Canisters that specify a remote id for the network that's getting built falsely had their build steps run, blocking some normal use patterns of `dfx deploy`.
Canisters with a remote id specified no longer get built.
The same applies to `dfx generate`.

### refactor: Move replica URL functions into a module for reuse

The running replica port and url are generally useful information. Previously the code to get the URL was embedded in the network proxy code. This moves it out into a library for reuse.

### chore: Frontend canister build process no longer depends on `dfx` or `ic-cdk-optimizer`

Instead, the build process relies on `ic-wasm` to provide candid metadata for the canister, and
shrinking the canister size by stripping debug symbols and unused fuctions.
Additionally, after build step, the `.wasm` file is archived with `gzip`.

### chore: Move all `frontend canister`-related code into the SDK repo

| from (`repository` `path`)                  | to (path in `dfinity/sdk` repository)          | summary                                                                                     |
|:--------------------------------------------|:-----------------------------------------------|:--------------------------------------------------------------------------------------------|
| `dfinity/cdk-rs` `/src/ic-certified-assets` | `/src/canisters/frontend/ic-certified-asset`   | the core of the frontend canister                                                           |
| `dfinity/certified-assets` `/`              | `/src/canisters/frontend/ic-frontend-canister` | wraps `ic-certified-assets` to build the canister wasm                                      |
| `dfinity/agent-rs` `/ic-asset`              | `/src/canisters/frontend/ic-asset`             | library facilitating interactions with frontend canister (e.g. uploading or listing assets) |
| `dfinity/agent-rs` `/icx-asset`             | `/src/canisters/frontend/icx-asset`            | CLI executable tool - wraps `ic-asset`                                                      |

### feat: use JSON5 file format for frontend canister asset configuration

Both `.ic-assets.json` and `.ic-assets.json5` are valid filenames config filename, though both will get parsed
as if they were [JSON5](https://json5.org/) format. Example content of the `.ic-assets.json5` file:
```json5
// comment
[
  {
    "match": "*", // comment
    /*
    keys below not wrapped in quotes
*/  cache: { max_age: 999 }, // trailing comma
  },
]
```
- Learn more about JSON5: https://json5.org/

### fix: Update nns binaries unless `NO_CLOBBER` is set

Previously existing NNS binaries were not updated regardless of the `NO_CLOBBER` setting.

### feat!: Support installing canisters not in dfx.json

`install_canister_wasm` used to fail if installing a canister not listed in dfx.json.  This use case is now supported.

### feat: print the dashboard URL on startup

When running `dfx start` or `dfx replica`, the path to the dashboard page is now printed.

### feat!: changed the default port of the shared local network from 8000 to 4943.

This is so dfx doesn't connect to a project-specific network instead of the local shared network.

In combination with the "system-wide dfx start" feature, there is a potential difference to be aware of with respect to existing projects.

Since previous versions of dfx populate dfx.json with a `networks.local` definition that specifies port 8000, the behavior for existing projects won't change.

However, if you've edited dfx.json and removed the `networks.local` definition, the behavior within the project will change: dfx will connect to the shared local network on port 4943 rather than to the project-specific network on port 8000.  You would need to edit webpack.config.js to match.  If you have scripts, you can run the new command `dfx info webserver-port` from the project directory to retrieve the port value.

### feat!: "system-wide dfx start"

By default, dfx now manages the replica process in a way that is independent of any given dfx project.  We've called this feature "system-wide dfx", even though it's actually specific to your user
(storing data files under $HOME), because we think it communicates the idea adequately.

The intended benefits:
- deploying dapps from separate projects alongside one another, similar to working with separate dapps on mainnet
- run `dfx start` from any directory
- run `dfx stop` from any directory, rather than having to remember where you last ran `dfx start`

We're calling this the "shared local network."  `dfx start` and `dfx stop` will manage this network when run outside any project directory, or when a project's dfx.json does not define the `local` network.  The dfx.json template for new projects no longer defines any networks.

We recommend that you remove the `local` network definition from dfx.json and instead use the shared local network.  As mentioned above, doing so will make dfx use port 4943 rather than port 8000.

See [Local Server Configuration](docs/cli-reference/dfx-start.md#local-server-configuration) for details.

dfx now stores data and control files in one of three places, rather than directly under `.dfx/`:
- `.dfx/network/local` (for projects in which dfx.json defines the local network)
- `$HOME/.local/share/dfx/network/local` (for the shared local network on Linux)
- `$HOME/Library/Application Support/org.dfinity.dfx/network/local` (for the shared local network on MacOS)

There is also a new configuration file: `$HOME/.config/dfx/networks.json`.  Its [schema](docs/networks-json-schema.json) is the same as the `networks` element in dfx.json.  Any networks you define here will be available from any project, unless a project's dfx.json defines a network with the same name.  See [The Shared Local Network](docs/cli-reference/dfx-start.md#the-shared-local-network) for the default definitions that dfx provides if this file does not exist or does not define a `local` network.

### fix: `dfx start` and `dfx stop` will take into account dfx/replica processes from dfx \<\= 0.11.x

### feat: added command `dfx info`

#### feat: `dfx info webserver-port`

This displays the port that the icx-proxy process listens on, meaning the port to connect to with curl or from a web browser.

#### feat: `dfx info replica-port`

This displays the listening port of the replica.

#### feat: `dfx info replica-rev`

This displays the revision of the replica bundled with dfx, which is the same revision referenced in replica election governance proposals.

#### feat: `dfx info networks-json-path`

This displays the path to your user's `networks.json` file where all networks are defined.

### feat: added ic-nns-init, ic-admin, and sns executables to the binary cache

### fix: improved responsiveness of `greet` method call in default Motoko project template

`greet` method was marked as an `update` call, but it performs no state updates. Changing it to `query` call will result in faster execution.

### feat: dfx schema --for networks

The `dfx schema` command can now display the schema for either dfx.json or for networks.json.  By default, it still displays the schema for dfx.json.

```bash
dfx schema --for networks
```

### feat: createActor options accept pre-initialized agent

If you have a pre-initialized agent in your JS code, you can now pass it to createActor's options. Conflicts with the agentOptions config - if you pass both the agent option will be used and you will receive a warning.

```js
const plugActor = createActor(canisterId, {
  agent: plugAgent
})
```

### feat!: option for nodejs compatibility in dfx generate

Users can now specify `node_compatibility: true` in `declarations`. The flag introduces `node.js` enhancements, which include importing `isomorphic-fetch` and configuring the default actor with `isomorphic-fetch` and `host`.

```json
// dfx.json
"declarations": {
  "output": "src/declarations",
  "node_compatibility": true
}
```

#### JS codegen location deprecation

DFX new template now uses `dfx generate` instead of `rsync`. Adds deprecation warning to `index.js` in `.dfx/<network-name>/<canister-name>` encouringing developers to migrate to the `dfx generate` command instead. If you have a `package.json` file that uses `rsync` from `.dfx`, consider switching to something like this:

```json
"scripts": {
  "build": "webpack",
  "prebuild": "npm run generate",
  "start": "webpack serve --mode development --env development",
  "prestart": "npm run generate",
  // It's faster to only generate canisters you depend on, omitting the frontend canister
  "generate": "dfx generate hello_backend"
},
```

### feat: simple cycles faucet code redemption

Using `dfx wallet --network ic redeem-faucet-coupon <my coupon>` faucet users have a much easier time to redeem their codes.
If the active identity has no wallet configured, the faucet supplies a wallet to the user that this command will automatically configure.
If the active identity has a wallet configured already, the faucet will top up the existing wallet.

Alternative faucets can be used, assuming they follow the same interface. To direct dfx to a different faucet, use the `--faucet <alternative faucet id>` flag.
The expected interface looks like the following candid functions:
``` candid
redeem: (text) -> (principal);
redeem_to_wallet: (text, principal) -> (nat);
```
The function `redeem` takes a coupon code and returns the principal to an already-installed wallet that is controlled by the identity that called the function.
The function `redeem_to_wallet` takes a coupon code and a wallet (or any other canister) principal, deposits the cycles into that canister and returns how many cycles were deposited.

### feat: disable automatic wallet creation on non-ic networks

By default, if dfx is not running on the `ic` (or networks with a different name but the same configuration), it will automatically create a cycles wallet in case it hasn't been created yet.
It is now possible to inhibit automatic wallet creation by setting the `DFX_DISABLE_AUTO_WALLET` environment variable.

### fix!: removed unused --root parameter from dfx bootstrap

### feat: canister installation now waits for the replica

When installing a new Wasm module to a canister, DFX will now wait for the updated state (i.e. the new module hash) to be visible in the replica's certified state tree before proceeding with post-installation tasks or producing a success status.

### feat!: remove `dfx config`

`dfx config` has been removed. Please update Bash scripts to use `jq`, PowerShell scripts to use `ConvertTo-Json`, nushell scripts to use `to json`, etc.

### feat: move all the flags to the end

Command flags have been moved to a more traditional location; they are no longer positioned per subcommand, but instead are able to be all positioned after the final subcommand. In prior versions, a command might look like:
```bash
dfx --identity alice canister --network ic --wallet "$WALLET" create --all
```
This command can now be written:
```bash
dfx canister create --all --network ic --wallet "$WALLET" --identity alice
```
The old syntax is still available, though, so you don't need to migrate your scripts.

### feat!: changed update-settings syntax

When using `dfx canister update-settings`, it is easy to mistake `--controller` for `--add-controller`. For this reason `--controller` has been renamed to `--set-controller`.

### feat!: removed the internal webserver

This is a breaking change.  The only thing this was still serving was the /_/candid endpoint.  If you need to retrieve the candid interface for a local canister, you can use `dfx canister metadata <canister> candid:service`.

### fix: dfx wallet upgrade: improved error messages:

- if there is no wallet to upgrade
- if trying to upgrade a local wallet from outside of a project directory

### fix: canister creation cost is 0.1T cycles

Canister creation fee was calculated with 1T cycles instead of 0.1T.

### fix: dfx deploy and dfx canister install write .old.did files under .dfx/

When dfx deploy and dfx canister install upgrade a canister, they ensure that the
new candid interface is compatible with the previous candid interface.  They write
a file with extension .old.did that contains the previous interface.  In some
circumstances these files could be written in the project directory.  dfx now
always writes them under the .dfx/ directory.

### fix: dfx canister install now accepts arbitrary canister ids

This fixes the following error:
``` bash
> dfx canister install --wasm ~/counter.wasm eop7r-riaaa-aaaak-qasxq-cai
Error: Failed while determining if canister 'eop7r-riaaa-aaaak-qasxq-cai' is remote on network 'ic'.
Caused by: Failed while determining if canister 'eop7r-riaaa-aaaak-qasxq-cai' is remote on network 'ic'.
  Failed to figure out if canister 'eop7r-riaaa-aaaak-qasxq-cai' has a remote id on network 'ic'.
    Invalid argument: Canister eop7r-riaaa-aaaak-qasxq-cai not found in dfx.json
```

### feat: allow replica log level to be configured

It is now possible to specify the replica's log level. Possible values are `critical`, `error`, `warning`, `info`, `debug`, and `trace`.
The log level defaults to the level 'error'. Debug prints (e.g. `Debug.print("...")` in Motoko) still show up in the console.
The log level can be specified in the following places (See [system-wide dfx start](#feat-system-wide-dfx-start) for more detailed explanations on the network types):
- In file `networks.json` in the field `<network name>.replica.log_level` for shared networks.
- In file `dfx.json` in the field `networks.<network name>.replica.log_level` for project-specific networks.
- In file `dfx.json` in the field `defaults.replica.log_level` for project-specific networks. Requires a project-specific network to be run, otherwise this will have no effect.

### feat: enable canister sandboxing

Canister sandboxing is enabled to be consistent with the mainnet.

### chore: dfx ledger account-id --of-canister also accepts principal

It is now possible to do e.g. `dfx ledger account-id --of-canister fg7gi-vyaaa-aaaal-qadca-cai` as well as `dfx ledger account-id --of-canister my_canister_name` when checking the ledger account id of a canister.
Previously, dfx only accepted canister aliases and produced an error message that was hard to understand.

### chore: dfx canister deposit-cycles uses default wallet if none is specified

Motivated by [this forum post](https://forum.dfinity.org/t/dfx-0-10-0-dfx-canister-deposit-cycles-returns-error/13251/6).

### chore: projects created with `dfx new` are not pinned to a specific dfx version anymore

It is still possible to pin the dfx version by adding `"dfx":"<dfx version to pin to>"` to a project's `dfx.json`.

### fix: print links to cdk-rs docs in dfx new

### fix: broken link in new .mo project README

### fix: Small grammar change to identity password decryption prompt

The prompt for entering your passphrase in order to decrypt an identity password read:
    "Please enter a passphrase for your identity"
However, at that point, it isn't "a" passphrase.  It's either your passphrase, or incorrect.
Changed the text in this case to read:
    "Please enter the passphrase for your identity"

### chore: add retry logic to dfx download script

### feat: Add subnet type argument when creating canisters

`dfx ledger create-canister` gets a new option `--subnet-type` that allows users to choose a type of subnet that their canister can be created on. Additionally, a `dfx ledger show-subnet-types` is introduced which allows to list the available subnet types.

## Dependencies

### Replica

Updated replica to release candidate 93dcf2a2026c34330c76149dd713d89e37daa533.

This also incorporates the following executed proposals:

- [88831](https://dashboard.internetcomputer.org/proposal/88831)
- [88629](https://dashboard.internetcomputer.org/proposal/88629)
- [88109](https://dashboard.internetcomputer.org/proposal/88109)
- [87631](https://dashboard.internetcomputer.org/proposal/87631)
- [86738](https://dashboard.internetcomputer.org/proposal/86738)
- [86279](https://dashboard.internetcomputer.org/proposal/86279)
* [85007](https://dashboard.internetcomputer.org/proposal/85007)
* [84391](https://dashboard.internetcomputer.org/proposal/84391)
* [83786](https://dashboard.internetcomputer.org/proposal/83786)
* [82425](https://dashboard.internetcomputer.org/proposal/82425)
* [81788](https://dashboard.internetcomputer.org/proposal/81788)
* [81571](https://dashboard.internetcomputer.org/proposal/81571)
* [80992](https://dashboard.internetcomputer.org/proposal/80992)
* [79816](https://dashboard.internetcomputer.org/proposal/79816)
* [78693](https://dashboard.internetcomputer.org/proposal/78693)
* [77589](https://dashboard.internetcomputer.org/proposal/77589)
* [76228](https://dashboard.internetcomputer.org/proposal/76228)
* [75700](https://dashboard.internetcomputer.org/proposal/75700)
* [75109](https://dashboard.internetcomputer.org/proposal/75109)
* [74395](https://dashboard.internetcomputer.org/proposal/74395)
* [73959](https://dashboard.internetcomputer.org/proposal/73959)
* [73714](https://dashboard.internetcomputer.org/proposal/73714)
* [73368](https://dashboard.internetcomputer.org/proposal/73368)
* [72764](https://dashboard.internetcomputer.org/proposal/72764)

### ic-ref

Updated ic-ref to 0.0.1-1fba03ee
- introduce awaitKnown
- trivial implementation of idle_cycles_burned_per_day

### Updated Motoko from 0.6.29 to 0.7.3

- See https://github.com/dfinity/motoko/blob/master/Changelog.md#073-2022-11-01


### Cycles wallet

- Module hash: b944b1e5533064d12e951621d5045d5291bcfd8cf9d60c28fef02c8fdb68e783
- https://github.com/dfinity/cycles-wallet/commit/fa86dd3a65b2509ca1e0c2bb9d7d4c5be95de378

### Frontend canister:
- Module hash: 6c8f7a094060b096c35e4c4499551e7a8a29ee0f86c456e521c09480ebbaa8ab
- https://github.com/dfinity/sdk/pull/2720

# 0.11.2

## DFX

### fix: disable asset canister redirection of all HTTP traffic from `.raw.ic0.app` to `.ic0.app`

### fix: disable asset canister's ETag HTTP headers

The feature is not yet implemented on `icx-proxy`-level, and is causing 500 HTTP response for some type of assets every second request.

# 0.11.1

## DFX

### fix: dfx now only adds candid:service metadata to custom canisters that have at least one build step

This way, if a canister uses a premade canister wasm, dfx will use it as-is.

### fix: "canister alias not defined" in the Motoko language server

It is now possible to develop multiple-canister projects using the [Motoko VSCode extension](https://marketplace.visualstudio.com/items?itemName=dfinity-foundation.vscode-motoko).

### fix: improve browser compatibility for the JavaScript language binding

Patches a JavaScript language binding compatibility issue encountered in web browsers which do not support the (?.) operator.

### feat: print dfx.json schema

dfx is now capable of displaying the schema for `dfx.json`. You can see the schema by running `dfx schema` or write the schema to a file with `dfx schema --outfile path/to/file/schema.json`.

### feat: support for configuring assets in assets canister
- The `.ic-assets.json` file should be placed inside directory with assets, or its subdirectories. Multiple config files can be used (nested in subdirectories). Example of `.ic-assets.json` file format:
``` json
[
    {
        "match": ".*",
        "cache": {
            "max_age": 20
        },
        "headers": {
            "X-Content-Type-Options": "nosniff"
        },
        "ignore": false
    },
    {
        "match": "**/*",
        "headers": null
    },
    {
        "match": "file.json",
        "ignore": true
    }
]
```
- Configuring assets works only during asset creation - any changes to `.ic-assets.json` files won't have any effect effect for assets that have already been created. We are working on follow up implementation with improvements to handle updating these properties.
- `headers` from multiple applicable rules are being stacked/concatenated, unless `null` is specified, which resets/empties the headers.
- Both `"headers": {}` and absence of `headers` field don't have any effect on end result.
- Valid JSON format is required, i.e. the array of maps, `match` field is required. Only the following fields are accepted: `cache`, `ignore`, `headers`, `match`. The glob pattern has to be valid.
- The way matching rules work:
  1. The most deeply nested config file takes precedence over the one in parent dir. In other words, properties from a rule matching a file in a subdirectory override properties from a rule matching a file in a parent directory
  2. Order of rules within file matters - last rule in config file takes precedence over the first one

- The way `ignore` field works:
  1. By default, files that begin with a `.` are ignored, while all other files are included.
  2. The `.ignore` field overrides this, if present.
  3. If a directory is ignored, file and directories within it cannot be un-ignored.
  4. A file can be ignored and un-ignored many times, as long as any of its parent directories haven't been ignored.


### fix: Allow `dfx deploy` to not take arguments for canisters not being installed

A longstanding bug with `dfx deploy` is that if an installation is skipped (usually an implicitly included dependency), it still requires arguments even if the installed canister doesn't. As of this release that bug is now fixed.

### feat: Add additional logging from bitcoin canister in replica.

Configures the replica to emit additional logging from the bitcoin canister whenever the bitcoin feature is enabled. This helps show useful information to developers, such as the bitcoin height that the replica currently sees.

### fix: make `build` field optional for custom canisters

Prior to 0.11.0, a custom canister's `build` field could be left off if `dfx build` was never invoked. To aid in deploying prebuilt canisters, this behavior is now formalized; omitting `build` is equivalent to `build: []`.

### feat: Use `--locked` for Rust canisters

`dfx build`, in Rust canisters, now uses the `--locked` flag when building with Cargo. To offset this, `dfx new --type rust` now runs `cargo update` on the resulting project.

### feat: Enable threshold ecdsa signature

ECDSA signature signing is now enabled by default in new projects, or by running `dfx start --clean`.
A test key id "Secp256k1:dfx_test_key" is ready to be used by locally created canisters.

## Dependencies

### Updated `agent-rs` to 0.20.0

### Updated `candid` to 0.7.15

### Replica

Updated replica to elected commit 6e86169e98904047833ba6133e5413d2758d90eb.
This incorporates the following executed proposals:

* [72225](https://dashboard.internetcomputer.org/proposal/72225)
* [71669](https://dashboard.internetcomputer.org/proposal/71669)
* [71164](https://dashboard.internetcomputer.org/proposal/71164)
* [70375](https://dashboard.internetcomputer.org/proposal/70375)
* [70002](https://dashboard.internetcomputer.org/proposal/70002)

# 0.11.0

## DFX

### feat: renamed canisters in new projects to `<project>_frontend` and `<project>_backend`

The names of canisters created for new projects have changed.
After `dfx new <project>`, the canister names are:

- `<project>_backend` (previously `<project>`)
- `<project>_frontend` (previously `<project>_assets`)

### feat: Enable threshold ecdsa signature

### feat: new command: `dfx canister metadata <canister> <name>`

For example, to query a canister's candid service definition: `dfx canister metadata hello_backend candid:service`

### refactor: deprecate /_/candid internal webserver

The dfx internal webserver now only services the /_/candid endpoint.  This
is now deprecated.  If you were using this to query candid definitions, you
can instead use `dfx canister metadata`.

### refactor: optimize from ic-wasm

Optimize Rust canister Wasm module via ic-wasm library instead of ic-cdk-optimizer. A separate installation of ic-cdk-optimizer is no longer needed.

The actual optimization was kept the same.

### feat: Read dfx canister call argument from a file or stdin

Enables passing large arguments that cannot be passed directly in the command line using the `--argument-file` flag. For example:
 * Named file: `dfx canister call --argument-file ./my/argument/file.txt my_canister_name greet`
 * Stdin: `echo '( null )' | dfx canister call --argument-file - my_canister_name greet`

### fix: Use default setting for BTC adapter idle seconds

A lower threshold was no longer necessary.

### feat: Allow users to configure logging level of bitcoin adapter

The bitcoin adapter's logging can be very verbose if debug logging is enabled, making it difficult to make sense of what's going on. On the other hand, these logs are useful for triaging problems.

To get the best of both worlds, this release adds support for an additional configuration option in dfx.json:

```
"bitcoin": {
  "enabled": true,
  "nodes": ["127.0.0.1:18444"],
  "log_level": "info" <------- users can now configure the log level
}
```

By default, a log level of "info" is used, which is relatively quiet. Users can change it to "debug" for more verbose logging.

### chore: update Candid UI canister with commit bffa0ae3c416e8aa3c92c33722a6b1cb31d0f1c3

This includes the following changes:

* Fetch did file from canister metadata
* Better flamegraph support
* Fix bigint error for vec nat8 type

### feat: dfx will look up the port of the running webserver from .dfx/webserver-port, if present

After `dfx start --host 127.0.0.1:0`, the dfx webserver will listen on an ephemeral port.  It stores the port value in .dfx/webserver-port.  dfx will now look for this file, and if a port is contained within, use that port to connect to the dfx webserver.

### fix: dfx commands once again work from any subdirectory of a dfx project

Running `dfx deploy`, `dfx canister id`, `dfx canister call` and so forth work as expected
if run from within any subdirectory of a dfx project.  Previously, this would create
canister_ids.json or .dfx/local/canister_ids.json within the subdirectory.

### feat: Post-installation tasks

You can now add your own custom post-installation/post-deployment tasks to any canister type. The new `post-install` key for canister objects in `dfx.json` can be a command or list of commands, similar to the `build` key of `custom` canisters, and receives all the same environment variables. For example, to replicate the upload task performed with `assets` canisters, you might set `"post-install": "icx-asset sync $CANISTER_ID dist"`.

### feat: assets are no longer copied from source directories before being uploaded to asset canister

Assets are now uploaded directly from their source directories, rather than first being copied
to an output directory.

If you're using `dfx deploy`, you won't see any change in functionality.  If you're running
`dfx canister install --mode=upgrade`, changed files in asset source directories will
be detected and uploaded even without an intervening `dfx build`.

### fix: Added src/declarations to .gitignore for new projects

### fix: remove deprecated candid path environment variable

The environment variable format `CANISTER_CANDID_{name}`, used in Rust projects, was deprecated in 0.9.2, to be unified with the variables `CANISTER_CANDID_PATH_{name}` which are used in other project types. It has now been removed. Note that you will need to update `ic-cdk-macros` if you use the `#[import]` macro.

### feat: deprecate `dfx config` for removal

The `dfx config` command has several issues and is ultimately a poor replacement for [`jq`](https://stedolan.github.io/jq). The command is being deprecated, and will be removed in a later release; we recommend switching to `jq` or similar tools (e.g. `ConvertTo-Json` in PowerShell, `to json` in nushell, etc.)

### feat: Better build scripts for type:custom

Build scripts now always receive a CWD of the DFX project root, instead of wherever `dfx` was invoked from, and a bare script `script.sh` can be specified without needing to prefix with `./`.

### feat: rust, custom, and asset canisters now include candid:service metadata

Motoko canisters already included this metadata.

Also added this metadata to the asset canister wasm, which will cause the next deploy to
install this new version.

### feat: Add safeguard to freezing threshold

Some developers mistakenly think that the freezing threshold is measured in cycles, but it is actually measured in seconds. To stop them from accidentally freezing their canisters, setting a freezing threshold above 50M seconds (~1.5 years) now requires a confirmation.

### fix: restores assets to webpack devserver

### chore: updates webpack dependencies for dfx new project

Resolves an issue where `webpack-cli` was was breaking when users tried to run `npm start` in a fresh project. For affected users of 0.10.1, you can resolve this issue manually by running `npm install webpack@latest webpack-cli@latest terser-webpack-plugin@latest`.

### feat: Support for new ledger notify function

Ledger 7424ea8 deprecates the existing `notify` function with a switch parameter between creating and topping up a canister, and introduces two
functions for doing the same. This should *mostly* be invisible to users, except that previously, if `dfx ledger create-canister` or `dfx ledger top-up`
failed, you would call `dfx ledger notify` after correcting the issue. In order to support the change, this command has been changed to two subcommands:
`dfx ledger notify create-canister` and `dfx ledger notify top-up`.

### feat: `--from-subaccount`

Previously, the ledger commands assumed all transfers were made from the default subaccount for the identity principal. This feature adds a `--from-subaccount` flag to `dfx ledger transfer`, `dfx ledger create-canister`, and `dfx ledger top-up`, to enable making transfers from a selected subaccount. A `--subaccount` flag is also added to `dfx ledger balance` for convenience. Subaccounts are expected as 64-character hex-strings (i.e. 32 bytes).

### feat: cargo audit when building rust canisters

When a canister with type `rust` is built and `cargo-audit` is installed, dfx will now check for vulnerabilities in the dependencies. If a vulnerability is found, dfx will recommend that the user update to a version without known vulnerabilities.

### fix: Freezing Threshold now documented

Calls made to retrieve the help output for `canister update-settings` was missing the `freezing-threshold` parameter.

### chore: warnings and errors are more visible

`WARN` and `ERROR` messages are now clearly labelled as such, and the labels are colored accordingly.
This is now included when running `dfx canister update-settings -h`.

### fix: `dfx schema` does not require valid dfx.json

There is no real reason for `dfx schema` to not work when a broken dfx.json is in the current folder - this is actually a very common scenario when `dfx schema` gets used.

### fix: canister call uses candid file if canister type cannot be determined

The candid file specified in the field `canisters.<canister name>.candid` of dfx.json, or if that not exists `canisters.<canister name>.remote.candid`, is now used when running `dfx canister call`, even when dfx fails to determine the canister type.

### fix: btc/canister http adapter socket not found by replica after restart

After running `dfx start --enable-bitcoin` twice in a row (stopping dfx in between), the second
launched replica would fail to connect to the btc adapter.  This is because ic-starter
does not write a new configuration file if one already exists, so the configuration file
used by the replica referred to one socket path, while dfx passed a different socket path
to the btc adapter.

Now dfx reuses the previously-used unix domain socket path, for both the btc adapter
and for the canister http adapter.

### fix: dfx stop now waits until dfx and any child processes exit

Previously, `dfx stop` would send the TERM signal to the running dfx and its child processes,
and then exit immediately.

This avoids interference between a dfx process performing cleanup at shutdown and
a dfx process that is starting.

### fix: dfx ping no longer creates a default identity

dfx ping now uses the anonymous identity, and no longer requires dfx.json to be present.


### fix: Initialize replica with bitcoin regtest flag

When the bitcoin feature is enabled, dfx was launching the replica with the "bitcoin_testnet" feature.
The correct feature to use is "bitcoin_regtest".

### dfx bootstrap now looks up the port of the local replica

`dfx replica` writes the port of the running replica to one of these locations:

- .dfx/replica-configuration/replica-1.port
- .dfx/ic-ref.port

`dfx bootstrap` will now use this port value, so it's no longer necessary to edit dfx.json after running `dfx replica`.

### feat: dfx.json local network settings can be set on the local network, rather than defaults

In `dfx.json`, the `bootstrap`, `bitcoin`, `canister_http`, and `replica` settings can
now be specified on the local network, rather than in the `defaults` field.
If one of these four fields is set for the local network, the corresponding field
in `defaults` will be ignored.

Example:
``` json
{
  "networks": {
    "local": {
      "bind": "127.0.0.1:8000",
      "canister_http": {
        "enabled": true
      }
    }
  }
}
```

## Dependencies

### Rust Agent

Updated agent-rs to 0.18.0

### Motoko

Updated Motoko from 0.6.28 to 0.6.29.

### Replica

Updated replica to elected commit 8993849de5fab76e796d67750facee55a0bf6649.
This incorporates the following executed proposals:

* [69804](https://dashboard.internetcomputer.org/proposal/69804)
* [67990](https://dashboard.internetcomputer.org/proposal/67990)
* [67483](https://dashboard.internetcomputer.org/proposal/67483)
* [66895](https://dashboard.internetcomputer.org/proposal/66895)
* [66888](https://dashboard.internetcomputer.org/proposal/66888)
* [65530](https://dashboard.internetcomputer.org/proposal/65530)
* [65327](https://dashboard.internetcomputer.org/proposal/65327)
* [65043](https://dashboard.internetcomputer.org/proposal/65043)
* [64355](https://dashboard.internetcomputer.org/proposal/64355)
* [63228](https://dashboard.internetcomputer.org/proposal/63228)
* [62143](https://dashboard.internetcomputer.org/proposal/62143)

### ic-ref

Updated ic-ref to 0.0.1-173cbe84
 - add ic0.performance_counter system interface
 - add system API for ECDSA signing
 - allow optional "error_code" field in responses
 - support gzip-compressed canister modules
 - enable canisters to send HTTP requests

# 0.10.1

## DFX

### fix: Webpack config no longer uses CopyPlugin

Dfx already points to the asset canister's assets directory, and copying to disk could sometimes
lead to an annoying "too many open files" error.

### fix: HSMs are once again supported on Linux

On Linux, dfx 0.10.0 failed any operation with an HSM with the following error:
```
Error: IO: Dynamic loading not supported
```
The fix was to once again dynamically-link the Linux build.

### feat: error explanation and fixing instructions engine

Dfx is now capable of providing explanations and remediation suggestions for entire categories of errors at a time.
Explanations and suggestions will slowly be added over time.
To see an example of an already existing suggestion, run `dfx deploy --network ic` while using an identity that has no wallet configured.

### chore: add context to errors

Most errors that happen within dfx are now reported in much more detail. No more plain `File not found` without explanation what even was attempted.

### fix: identities with configured wallets are not broken anymore and removed only when using the --drop-wallets flag

When an identity has a configured wallet, dfx no longer breaks the identity without actually removing it.
Instead, if the --drop-wallets flag is specified, it properly removes everything and logs what wallets were linked,
and when the flag is not specified, it does not remove anything.

The behavior for identities without any configured wallets is unchanged.

### feat: bitcoin integration: dfx now generates the bitcoin adapter config file

dfx command-line parameters for bitcoin integration:
``` bash
dfx start   --enable-bitcoin  # use default node 127.0.0.1:18444
dfx start   --enable-bitcoin --bitcoin-node <node>
```

The above examples also work for dfx replica.

These default to values from dfx.json:
```
.defaults.bitcoin.nodes
.defaults.bitcoin.enabled
```

The --bitcoin-node parameter, if specified on the command line, implies --enable-bitcoin.

If --enable-bitcoin or .defaults.bitcoin.enabled is set, then dfx start/replica will launch the ic-btc-adapter process and configure the replica to communicate with it.


### feat: print wallet balance in a human readable form #2184

Default behaviour changed for `dfx wallet balance`, it will now print cycles amount upscaled to trillions.

New flag `--precise` added to `dfx wallet balance`. Allows to get exact amount of cycles in wallet (without upscaling).

### feat: canister http integration

dfx command-line parameters for canister http requests integration:
```
dfx start --enable-canister-http
dfx replica --enable-canister-http
```

This defaults to the following value in dfx.json:
```
.defaults.canister_http.enabled
```

### fix: specifying ic provider with a trailing slash is recognised correctly

Specifying the network provider as `https://ic0.app/` instead of `https://ic0.app` is now recognised as the real IC network.

### Binary cache

Added ic-canister-http-adapter to the binary cache.

## Dependencies

### Updated agent-rs to 0.17.0

## Motoko

Updated Motoko from 0.6.26 to 0.6.28.

## Replica

Updated replica to elected commit b90edb9897718730f65e92eb4ff6057b1b25f766.
This incorporates the following executed proposals:

* [61004](https://dashboard.internetcomputer.org/proposal/61004)
* [60222](https://dashboard.internetcomputer.org/proposal/60222)
* [59187](https://dashboard.internetcomputer.org/proposal/59187)
* [58479](https://dashboard.internetcomputer.org/proposal/58479)
* [58376](https://dashboard.internetcomputer.org/proposal/58376)
* [57843](https://dashboard.internetcomputer.org/proposal/57843)
* [57395](https://dashboard.internetcomputer.org/proposal/57395)

## icx-proxy

Updated icx-proxy to commit c312760a62b20931431ba45e5b0168ee79ea5cda

* Added gzip and deflate body decoding before certification validation.
* Fixed unzip and streaming bugs
* Added Prometheus metrics endpoint
* Added root and invalid ssl and dns mapping

# 0.10.0

## DFX

### feat: Use null as default value for opt arguments


Before this, `deploy`ing a canister with an `opt Foo` init argument without specifying an `--argument` would lead to an error:

``` bash
$ dfx deploy
Error: Invalid data: Expected arguments but found none.
```

With this change, this isn't an error anymore, but instead `null` is passed as a value. In general, if the user does _not_ provide an `--argument`, and if the init method expects only `opt` arguments, then `dfx` will supply `null` for each argument.

Note in particular that this does not try to match `opt` arguments for heterogeneous (`opt`/non-`opt`) signatures. Note moreover that this only impacts a case that would previously error out, so no existing (working) workflows should be affected.

### feat: dfx identity set-wallet now checks that the provided canister is actually a wallet

This check was previously performed on local networks, but not on mainnet.

### feat: `dfx canister call --candid <path to candid file> ...`

Allows one to provide the .did file for calls to an arbitrary canister.

### feat: Install arbitrary wasm into canisters

You no longer need a DFX project setup with a build task to install an already-built wasm module into a canister ID. The new `--wasm <path>` flag to `dfx canister install` will bypass project configuration and install the wasm module at `<path>`. A DFX project setup is still recommended for general use; this should mostly be used for installing pre-built canisters. Note that DFX will also not perform its usual checks for API/ABI/stable-memory compatibility in this mode.

### feat: Support for 128-bit cycle counts

Cycle counts can now exceed the previously set maximum of 2^64. The new limit is 2^128. A new wallet version has been bundled with this release that supports the new cycle count. You will not be able to use this feature with your existing wallets without running `dfx wallet upgrade`, but old wallets will still work just fine with old cycle counts.

### fix: dfx start will once again notice if dfx is already running

dfx will once again display 'dfx is already running' if dfx is already running,
rather than 'Address already in use'.

As a consequence, after `dfx start` failed to notice that dfx was already running,
it would replace .dfx/pid with an empty file.  Later invocations of `dfx stop`
would display no output and return a successful exit code, but leave dfx running.

### fix: `dfx canister update-settings <canister id>` works even if the canister id is not known to the project.

This makes the behavior match the usage text of the command:
`<CANISTER> Specifies the canister name or id to update. You must specify either canister name/id or the --all option`

### feat: dfx deploy --upgrade-unchanged or dfx canister install --mode upgrade --upgrade-unchanged

When upgrading a canister, `dfx deploy` and `dfx canister install` skip installing the .wasm
if the wasm hash did not change.  This avoids a round trip through stable memory for all
assets on every dfx deploy, for example.  By passing this argument, dfx will instead
install the wasm even if its hash matches the already-installed wasm.

### feat: Introduce DFX_CACHE_ROOT environment variable

A new environment variable, `DFX_CACHE_ROOT`, has been introduced to allow setting the cache root directory to a different location than the configuration root directory. Previously `DFX_CONFIG_ROOT` was repurposed for this which only allowed one location to be set for both the cache and configuration root directories.

This is a breaking change since setting `DFX_CONFIG_ROOT` will no longer set the cache root directory to that location.

### fix: Error if nonzero cycles are passed without a wallet proxy

Previously, `dfx canister call --with-cycles 1` would silently ignore the `--with-cycles` argument as the DFX principal has no way to pass cycles and the call must be forwarded through the wallet. Now it will error instead of silently ignoring it. To forward a call through the wallet, use `--wallet $(dfx identity get-wallet)`, or `--wallet $(dfx identity --network ic get-wallet)` for mainnet.

### feat: Configure subnet type of local replica

The local replica sets its parameters according to the subnet type defined in defaults.replica.subnet_type, defaulting to 'application' when none is specified.
This makes it less likely to accidentally hit the 'cycles limit exceeded' error in production.  Since the previous default was `system`, you may see these types errors in development instead.
Possible values for defaults.replica.subnet_type are: "application", "verifiedapplication", "system"

Example how to specify the subnet type:
``` json
{
  "defaults": {
    "replica": {
      "subnet_type": "verifiedapplication"
    }
  }
}
```

### feat: Introduce command for local cycles top-up

`dfx ledger fabricate-cycles <canister (id)> <optional amount>` can be used during local development to create cycles out of thin air and add them to a canister. Instead of supplying a canister name or id it is also possible to use `--all` to add the cycles to every canister in the current project. When no amount is supplied, the command uses 10T cycles as default. Using this command with `--network ic` will result in an error.

### feat: Private keys can be stored in encrypted format

`dfx identity new` and `dfx identity import` now ask you for a password to encrypt the private key (PEM file) when it is stored on disk.
If you decide to use a password, your key will never be written to disk in plain text.
In case you don't want to enter your password all the time and want to take the risk of storing your private key in plain text, you can use the `--disable-encryption` flag.

The `default` identity as well as already existing identities will NOT be encrypted. If you want to encrypt an existing identity, use the following commands:
``` bash
dfx identity export identity_name > identity.pem
# if you have set old_identity_name as the identity that is used by default, switch to a different one
dfx identity use other_identity
dfx identity remove identity_name
dfx identity import identity_name identity.pem
```

### feat: Identity export

If you want to get your identity out of dfx, you can use `dfx identity export identityname > exported_identity.pem`. But be careful with storing this file as it is not protected with your password.

### feat: Identity new/import now has a --force flag

If you want to script identity creation and don't care about overwriting existing identities, you now can use the `--force` flag for the commands `dfx identity new` and `dfx identity import`.

### fix: Do not automatically create a wallet on IC

When running `dfx deploy --network ic`, `dfx canister --network ic create`, or `dfx identity --network ic get-wallet` dfx no longer automatically creates a cycles wallet for the user if none is configured. Instead, it will simply report that no wallet was found for that user.

Dfx still creates the wallet automatically when running on a local network, so the typical workflow of `dfx start --clean` and `dfx deploy` will still work without having to manually create the wallet.

### fix: Identities cannot exist and not at the same time

When something went wrong during identity creation, the identity was not listed as existing.
But when trying to create an identity with that name, it was considered to be already existing.

### feat: dfx start and dfx replica can now launch the ic-btc-adapter process

Added command-line parameters:
``` bash
dfx start   --enable-bitcoin --btc-adapter-config <path>
dfx replica --enable-bitcoin --btc-adapter-config <path>
```

These default to values from dfx.json:
```
.defaults.bitcoin.btc_adapter_config
.defaults.bitcoin.enabled
```

The --btc-adapter-config parameter, if specified on the command line, implies --enable-bitcoin.

If --enable-bitcoin or .defaults.bitcoin.enabled is set, and a btc adapter configuration is specified,
then dfx start/replica will launch the ic-btc-adapter process.

This integration is not yet complete, pending upcoming functionality in ic-starter.

### fix: report context of errors

dfx now displays the context of an error in several places where previously the only error
message would be something like "No such file or directory."

### chore: updates starter project for Node 18

Webpack dev server now works for Node 18 (and should work for Node 17). A few packages are also upgraded

## updating dependencies

Updated to version 0.14.0 of agent-rs

## Cycles wallet

- Module hash: bb001d1ebff044ba43c060956859f614963d05c77bd778468fce4de095fe8f92
- https://github.com/dfinity/cycles-wallet/commit/f18e9f5c2f96e9807b6f149c975e25638cc3356b

## Replica

Updated replica to elected commit b3788091fbdb8bed7e527d2df4cc5e50312f476c.
This incorporates the following executed proposals:

* [57150](https://dashboard.internetcomputer.org/proposal/57150)
* [54964](https://dashboard.internetcomputer.org/proposal/54964)
* [53702](https://dashboard.internetcomputer.org/proposal/53702)
* [53231](https://dashboard.internetcomputer.org/proposal/53231)
* [53134](https://dashboard.internetcomputer.org/proposal/53134)
* [52627](https://dashboard.internetcomputer.org/proposal/52627)
* [52144](https://dashboard.internetcomputer.org/proposal/52144)
* [50282](https://dashboard.internetcomputer.org/proposal/50282)

Added the ic-btc-adapter binary to the cache.

## Motoko

Updated Motoko from 0.6.25 to 0.6.26.

# 0.9.3

## DFX

### feat: dfx deploy now displays URLs for the frontend and candid interface

### dfx.json

In preparation for BTC integration, added configuration for the bitcoind port:

``` json
{
  "canisters": {},
  "defaults": {
    "bitcoind": {
      "port": 18333
    }
  }
}
```

## icx-proxy

Updated icx-proxy to commit 594b6c81cde6da4e08faee8aa8e5a2e6ae815602, now static-linked.

* upgrade HTTP calls upon canister request
* no longer proxies /_/raw to the dfx internal webserver
* allows for generic StreamingCallback tokens

## Replica

Updated replica to blessed commit d004accc3904e24dddb13a11d93451523e1a8a5f.
This incorporates the following executed proposals:

* [49653](https://dashboard.internetcomputer.org/proposal/49653)
* [49011](https://dashboard.internetcomputer.org/proposal/49011)
* [48427](https://dashboard.internetcomputer.org/proposal/48427)
* [47611](https://dashboard.internetcomputer.org/proposal/47611)
* [47512](https://dashboard.internetcomputer.org/proposal/47512)
* [47472](https://dashboard.internetcomputer.org/proposal/47472)
* [45984](https://dashboard.internetcomputer.org/proposal/45984)
* [45982](https://dashboard.internetcomputer.org/proposal/45982)

## Motoko

Updated Motoko from 0.6.21 to 0.6.25.

# 0.9.2

## DFX

### feat: Verify Candid and Motoko stable variable type safety of canister upgrades

Newly deployed Motoko canisters now embed the Candid interface and Motoko stable signatures in the Wasm module.
`dfx deploy` and `dfx canister install` will automatically check

	1) the backward compatible of Candid interface in both upgrade and reinstall mode;
	2) the type safety of Motoko stable variable type in upgrade mode to avoid accidentally lossing data;

See [Upgrade compatibility](https://internetcomputer.org/docs/language-guide/compatibility) for more details.

### feat: Unified environment variables across build commands

The three canister types that use a custom build tool - `assets`, `rust`, and `custom` - now all support the same set of environment variables during the build task:

* `DFX_VERSION` - The version of DFX that was used to build the canister.
* `DFX_NETWORK` - The network name being built for. Usually `ic` or `local`.
* `CANISTER_ID_{canister}` - The canister principal ID of the canister `{canister}` registered in `dfx.json`.
* `CANISTER_CANDID_PATH_{canister}` - The path to the Candid interface file for the canister `{canister}` among your canister's dependencies.
* `CANISTER_CANDID_{canister}` (deprecated) - the same as `CANISTER_CANDID_PATH_{canister}`.  This is provided for backwards compatibility with `rust` and `custom` canisters, and will be removed in dfx 0.10.0.
* `CANISTER_ID` - Same as `CANISTER_ID_{self}`, where `{self}` is the name of _this_ canister.
* `CANISTER_CANDID_PATH` - Same as `CANISTER_CANDID_PATH_{self}`, where `{self}` is the name of _this_ canister.

### feat: Support for local ledger calls

If you have an installation of the ICP Ledger (see [Ledger Installation Guide](https://github.com/dfinity/ic/tree/master/rs/rosetta-api/ledger_canister#deploying-locally)), `dfx ledger balance` and `dfx ledger transfer` now support
`--ledger-canister-id` parameter.

Some examples:
``` bash
$ dfx ledger \
  --network local \
  balance \
  --ledger-canister-id  rrkah-fqaaa-aaaaa-aaaaq-cai
1000.00000000 ICP

$ dfx ledger \
  --network local \
  transfer --amount 0.1 --memo 0 \
  --ledger-canister-id  rrkah-fqaaa-aaaaa-aaaaq-cai 8af54f1fa09faeca18d294e0787346264f9f1d6189ed20ff14f029a160b787e8
Transfer sent at block height: 1
```

### feat: `dfx ledger account-id` can now compute canister addresses

The `dfx ledger account-id` can now compute addresses of principals and canisters.
The command also supports ledger subaccounts now.

``` bash
dfx ledger account-id --of-principal 53zcu-tiaaa-aaaaa-qaaba-cai
dfx ledger --network small02 account-id --of-canister ledger_demo
dfx ledger account-id --of-principal 53zcu-tiaaa-aaaaa-qaaba-cai --subaccount 0000000000000000000000000000000000000000000000000000000000000001
```

### feat: Print the full error chain in case of a failure

All `dfx` commands will now print the full stack of errors that led to the problem, not just the most recent error.
Example:

```
Error: Subaccount '00000000000000000000000000000000000000000000000000000000000000000' is not a valid hex string
Caused by:
  Odd number of digits
```

### fix: dfx import will now import pem files created by `quill generate`

`quill generate` currently outputs .pem files without an `EC PARAMETERS` section.
`dfx identity import` will now correctly identify these as EC keys, rather than Ed25519.

### fix: retry on failure for ledger create-canister, top-up, transfer

dfx now calls `transfer` rather than `send_dfx`, and sets the created_at_time field in order to retry the following commands:

* dfx ledger create-canister
* dfx ledger top-up
* dfx ledger transfer

### feat: Remote canister support

It's now possible to specify that a canister in dfx.json references a "remote" canister on a specific network,
that is, a canister that already exists on that network and is managed by some other project.

Motoko, Rust, and custom canisters may be configured in this way.

This is the general format of the configuration in dfx.json:
``` json
{
  "canisters": {
    "<canister name>": {
      "remote": {
        "candid": "<path to candid file to use when building on remote networks>",
        "id": {
          "<network name>": "<principal on network>"
        }
      }
    }
  }
}
```

The "id" field, if set for a given network, specifies the canister ID for the canister on that network.
The canister will not be created or installed on these remote networks.
For other networks, the canister will be created and installed as usual.

The "candid" field, if set within the remote object, specifies the candid file to build against when
building other canisters on a network for which the canister is remote.  This definition can differ
from the candid definitions for local builds.

For example, if have an installation of the ICP Ledger (see [Ledger Installation Guide](https://github.com/dfinity/ic/tree/master/rs/rosetta-api/ledger_canister#deploying-locally))
in your dfx.json, you could configure the canister ID of the Ledger canister on the ic network as below.  In this case,
the private interfaces would be available for local builds, but only the public interfaces would be available
when building for `--network ic`.
``` json
{
  "canisters": {
    "ledger": {
      "type": "custom",
      "wasm": "ledger.wasm",
      "candid": "ledger.private.did",
      "remote": {
        "candid": "ledger.public.did",
        "id": {
          "ic": "ryjl3-tyaaa-aaaaa-aaaba-cai"
        }
      }
    },
    "app": {
      "type": "motoko",
      "main": "src/app/main.mo",
      "dependencies": [ "ledger" ]
    }
  }
}
```

As a second example, suppose that you wanted to write a mock of the ledger in Motoko.
In this case, since the candid definition is provided for remote networks,
`dfx build` (with implicit `--network local`) will build app against the candid
definitions defined by mock.mo, but `dfx build --network ic` will build app against
`ledger.public.did`.

This way, you can define public update/query functions to aid in local testing, but
when building/deploying to mainnet, references to methods not found in `ledger.public.did`
will be reports as compilation errors.

``` json
{
  "canisters": {
    "ledger": {
      "type": "motoko",
      "main": "src/ledger/mock.mo",
      "remote": {
        "candid": "ledger.public.did",
        "id": {
          "ic": "ryjl3-tyaaa-aaaaa-aaaba-cai"
        }
      }
    },
    "app": {
      "type": "motoko",
      "main": "src/app/main.mo",
      "dependencies": [ "ledger" ]
    }
  }
}
```

### feat: Generating remote canister bindings

It's now possible to generate the interface of a remote canister using a .did file using the `dfx remote generate-binding <canister name>|--all` command. This makes it easier to write mocks for local development.

Currently, dfx can generate .mo, .rs, .ts, and .js bindings.

This is how you specify how to generate the bindings in dfx.json:
``` json
{
  "canisters": {
    "<canister name>": {
      "main": "<path to mo/rs/ts/js file that will be generated>",
      "remote": {
        "candid": "<path to candid file to use when generating bindings>"
        "id": {}
      }
    }
  }
}
```

## ic-ref

Upgraded from a432156f24faa16d387c9d36815f7ddc5d50e09f to ab8e3f5a04f0f061b8157c2889f8f5de05f952bb

* Support 128-bit system api for cycles
* Include canister_ranges in the state tree
* Removed limit on cycles in a canister

## Replica

Updated replica to blessed commit 04fe8b0a1262f07c0cec1fdfa838a37607370a61.
This incorporates the following executed proposals:

* [45091](https://dashboard.internetcomputer.org/proposal/45091)
* [43635](https://dashboard.internetcomputer.org/proposal/43635)
* [43633](https://dashboard.internetcomputer.org/proposal/43633)
* [42783](https://dashboard.internetcomputer.org/proposal/42783)
* [42410](https://dashboard.internetcomputer.org/proposal/42410)
* [40908](https://dashboard.internetcomputer.org/proposal/40908)
* [40647](https://dashboard.internetcomputer.org/proposal/40647)
* [40328](https://dashboard.internetcomputer.org/proposal/40328)
* [39791](https://dashboard.internetcomputer.org/proposal/39791)
* [38541](https://dashboard.internetcomputer.org/proposal/38541)

## Motoko

Updated Motoko from 0.6.20 to 0.6.21.

# 0.9.0

## DFX

### feat!: Remove the wallet proxy and the --no-wallet flag

Breaking change: Canister commands, except for `dfx canister create`, will make the call directly, rather than via the user's wallet. The `--no-wallet` flag is thus removed from `dfx canister` as its behavior is the default.

When working with existing canisters, use the `--wallet` flag in conjunction with `dfx identity get-wallet` in order to restore the old behavior.

You will need to upgrade your wallet and each of your existing canisters to work with the new system.  To do so, execute the following in each of your dfx projects:
``` bash
dfx wallet upgrade
dfx canister --wallet "$(dfx identity get-wallet)" update-settings --all --add-controller "$(dfx identity get-principal)"
```
To upgrade projects that you have deployed to the IC mainnet, execute the following:
``` bash
dfx wallet --network ic upgrade
dfx canister --network ic --wallet "$(dfx identity --network ic get-wallet)" update-settings --all --add-controller "$(dfx identity get-principal)"
```

### feat: Add --add-controller and --remove-controller flags for "canister update-settings"

`dfx canister update-settings` previously only let you overwrite the entire controller list; `--add-controller` and `--remove-controller` instead add or remove from the list.

### feat: Add --no-withdrawal flag for "canister delete" for when the canister is out of cycles

`dfx canister delete --no-withdrawal <canister>` can be used to delete a canister without attempting to withdraw cycles.

### fix: set RUST_MIN_STACK to 8MB for ic-starter (and therefore replica)

This matches the value used in production and is meant to exceed the configured 5 MB wasmtime stack.

### fix: asset uploads will retry failed requests as expected

Fixed a defect in asset synchronization where no retries would be attempted after the first 30 seconds overall.

## Motoko

Updated Motoko from 0.6.11 to 0.6.20.

* Implement type union/intersection
* Transform for-loops on arrays into while-loops
* Tighten typing rules for type annotations in patterns
* Candid decoding: skip vec any fast
* Bump up MAX_HP_FOR_GC from 1GB to 3GB
* Candid decoder: Trap if a principal value is too large
* Eliminate bignum calls from for-iteration on arrays
* Improve scheduling
* Improve performance of bignum equality
* Stable signatures: frontend, metadata, command-line args
* Added heartbeat support

## Cycles wallet

- Module hash: 53ec1b030f1891bf8fd3877773b15e66ca040da539412cc763ff4ebcaf4507c5
- https://github.com/dfinity/cycles-wallet/commit/57e53fcb679d1ea33cc713d2c0c24fc5848a9759

## Replica

Updated replica to blessed commit 75138bbf11e201aac47266f07bee289dc18a082b.
This incorporates the following executed proposals:

* [33828](https://dashboard.internetcomputer.org/proposal/33828)
* [31275](https://dashboard.internetcomputer.org/proposal/31275)
* [31165](https://dashboard.internetcomputer.org/proposal/31165)
* [30392](https://dashboard.internetcomputer.org/proposal/30392)
* [30078](https://dashboard.internetcomputer.org/proposal/30078)
* [29235](https://dashboard.internetcomputer.org/proposal/29235)
* [28784](https://dashboard.internetcomputer.org/proposal/28784)
* [27975](https://dashboard.internetcomputer.org/proposal/27975)
* [26833](https://dashboard.internetcomputer.org/proposal/26833)
* [25343](https://dashboard.internetcomputer.org/proposal/25343)
* [23633](https://dashboard.internetcomputer.org/proposal/23633)

# 0.8.4

## DFX

### feat: "rust" canister type

You can now declare "rust" canisters in dfx.json.
``` json
{
  "canisters": {
    "canister_name": {
      "type": "rust",
      "package": "crate_name",
      "candid": "path/to/canister_name.did"
    }
  }
}
```

Don't forget to place a `Cargo.toml` in your project root.
Then dfx will build the rust canister with your rust toolchain.
Please also make sure that you have added the WebAssembly compilation target.

``` bash
rustup target add wasm32-unknown-unknown
```

You can also create new dfx project with a default rust canister.

``` bash
dfx new --type=rust <project-name>
```

### chore: updating dfx new template

Updates dependencies to latest for Webpack, and updates config. Additionally simplifies environment variables for canister ID's in config.

Additionally adds some polish to the starter template, including a favicon and using more semantic html in the example app

### feat: environment variable overrides for executable pathnames

You can now override the location of any executable normally called from the cache by specifying
an environment variable. For example, DFX_ICX_PROXY_PATH will specify the path for `icx-proxy`.

### feat: `dfx deploy --mode=reinstall <canister>`

`dfx deploy` can now reinstall a single canister, controlled by a new `--mode=reinstall` parameter.
This is destructive (it resets the state of the canister), so it requires a confirmation
and can only be performed on a single canister at a time.

`dfx canister install --mode=reinstall <canister>` also requires the same confirmation,
and no longer works with `--all`.

## Replica

The included replica now supports canister_heartbeat.  This only works with rust canisters for the time being,
and does not work with the emulator (`dfx start --emulator`).

# 0.8.3

## DFX

### fix: ic-ref linux binary no longer references /nix/store

This means `dfx start --emulator` has a chance of working if nix is not installed.
This has always been broken, even before dfx 0.7.0.

### fix: replica and ic-starter linux binaries no longer reference /nix/store

This means `dfx start` will work again on linux.  This bug was introduced in dfx 0.8.2.

### feat: replaced --no_artificial_delay option with a sensible default.

The `--no-artificial-delay` option not being the default has been causing a lot of confusion.
Now that we have measured in production and already applied a default of 600ms to most subnets deployed out there,
we have set the same default for dfx and removed the option.

## Motoko

Updated Motoko from 0.6.10 to 0.6.11.

* Assertion error messages are now reproducible (#2821)

# 0.8.2

## DFX

### feat: dfx canister delete can now return cycles to a wallet or dank

By default `dfx canister delete` will return cycles to the default cycles wallet.
Cycles can be returned to a designated canister with `--withdraw-cycles-to-canister` and
cycles can be returned to dank at the current identity principal with `--withdraw-cycles-to-dank`
and to a designated principal with `--withdraw-cycles-to-dank-principal`.

### feat: dfx canister create now accepts multiple instances of --controller argument

It is now possible to create canisters with more than one controller by
passing multiple instances of the `--controller parameter to `dfx canister create`.

You will need to upgrade your wallet with `dfx wallet upgrade`, or `dfx wallet --network ic upgrade`

### feat: dfx canister update-settings now accepts multiple instance of --controller argument

It is now possible to configure a canister to have more than one controller by
passing multiple instances of the `--controller parameter to `dfx canister update-settings`.

### feat: dfx canister info and dfx canister status now display all controllers

### feat!: `dfx canister create --controller <controller>` named parameter

Breaking change: The controller parameter for `dfx canister create` is now passed as a named parameter,
rather than optionally following the canister name.

Old: `dfx canister create [canister name] [controller]`
New: `dfx canister create --controller <controller> [canister name]`

### fix: dfx now respects $DFX_CONFIG_ROOT when looking for legacy credentials

Previously this would always look in `$HOME/.dfinity/identity/creds.pem`.

### fix: changed dfx canister (create|update-settings) --memory-allocation limit to 12 GiB

Updated the maximum value for the --memory-allocation value to be 12 GiB (12,884,901,888 bytes)

## Cycles Wallet

- Module hash: 9183a38dd2eb1a4295f360990f87e67aa006f225910ab14880748e091248e086
- https://github.com/dfinity/cycles-wallet/commit/9ef38bb7cd0fe17cda749bf8e9bbec5723da0e95

### Added support for multiple controllers

You will need to upgrade your wallet with `dfx wallet upgrade`, or `dfx wallet --network ic upgrade`

## Replica

The included replica now supports public spec 0.18.0

* Canisters can now have more than one controller
* Adds support for 64-bit stable memory
* The replica now goes through an initialization sequence, reported in its status
as `replica_health_status`.  Until this reports as `healthy`, queries or updates will
fail.
** `dfx start --background` waits to exit until `replica_health_status` is `healthy`.
** If you run `dfx start` without `--background`, you can call `dfx ping --wait-healthy`
to wait until the replica is healthy.

## Motoko

Updated Motoko from 0.6.7 to 0.6.10

* add Debug.trap : Text -> None (motoko-base #288)
* Introduce primitives for `Int` ⇔ `Float` conversions (#2733)
* Fix crashing bug for formatting huge floats (#2737)

# 0.8.1

## DFX

### feat: dfx generate types command

``` bash
dfx generate
```

This new command will generate type declarations for canisters in dfx.json.

You can control what will be generated and how with corresponding configuration in dfx.json.

Under dfx.json → `canisters` → `<canister_name>`, developers can add a "declarations" config. Options are:

* "output" → directory to place declarations for that canister | default is `src/declarations/<canister_name>`

* "bindings" → [] list of options, ("js", "ts", "did", "mo") | default is "js", "ts", "did"

* "env_override" → a string that will replace process.env.\{canister_name_uppercase\}_CANISTER_ID in the "src/dfx/assets/language_bindings/canister.js" template.

js declarations output

* index.js (generated from "src/dfx/assets/language_bindings/canister.js" template)

* `<canister_name>.did.js` - candid js binding output

ts declarations output

  * `<canister_name>.did.d.ts` - candid ts binding output

did declarations output

  * `<canister_name>.did` - candid did binding output

mo declarations output

  * `<canister_name>.mo` - candid mo binding output

### feat: dfx now supports the anonymous identity

Use it with either of these forms:
``` bash
dfx identity use anonymous
dfx --identity anonymous ...
```

### feat: import default identities

Default identities are the pem files generated by `dfx identity new ...` which contain Ed25519 private keys.
They are located at `~/.config/dfx/identity/xxx/identity.pem`.
Now, you can copy such pem file to another computer and import it there.

``` bash
dfx identity new alice
cp ~/.config/dfx/identity/xxx/identity.pem alice.pem
# copy the pem file to another computer, then
dfx identity import alice alice.pem
```

Before, people can manually copy the pem files to the target directory to "import". Such workaround still works.
We suggest to use the `import` subcommand since it also validate the private key.

### feat: Can now provide a nonstandard wallet module with DFX_WALLET_WASM environment variable

Define DFX_WALLET_WASM in the environment to use a different wasm module when creating or upgrading the wallet.

## Asset Canister

### fix: trust full asset SHA-256 hashes provided by the caller

When the caller provides SHA-256 hashes (which dfx does), the asset canister will no longer
recompute these hashes when committing the changes.  These recomputations were causing
canisters to run out of cycles, or to attempt to exceed the maximum cycle limit per update.

# 0.8.0

The 0.8.0 release includes updates and fixes that are primarily internal to improve existing features and functions rather than user-visible.

## DFX

### fix: dfx identity set-wallet no longer requires --force when used with --network ic

This was intended to skip verification of the wallet canister on the IC network,
but ended up only writing to the wallets.json file if --force was passed.

### chore: updating dependencies

* Support for the latest version of the \{IC\} specification and replica.

* Updating to latest versions of Motoko, Candid, and agent-rs

### feat: Type Inference Update

* Changes to `dfx new` project template and JavaScript codegen to support type inference in IDE's

* Adding webpack dev server to project template

* Migration path documented at https://sdk.dfinity.org/docs/release-notes/0.8.0-rn.html

# 0.7.7

Breaking changes to frontend code generation, documented in 0.8.0

## DFX

### feat: deploy and canister install will now only upgrade a canister if the wasm actually changed

dfx deploy and dfx canister install now compare the hash of the already-installed module
with the hash of the built canister's wasm output.  If they are the same, they leave the canister
in place rather than upgrade it.  They will still synchronize assets to an asset canister regardless
of the result of this comparison.


# 0.7.6

## icx-proxy

The streaming callback mechanism now requires the following record structure for the token:
```
type StreamingCallbackToken = record {
    key: text;
    content_encoding: text;
    index: nat;
    sha256: opt blob;
};
```

Previously, the token could be a record with any set of fields.

# 0.7.2

## DFX

### fix: set default cycle balance to 3T

Change the default cycle balance of a canister from 10T cycles to 3T cycles.

## Cycles Wallet

- Module hash: 1404b28b1c66491689b59e184a9de3c2be0dbdd75d952f29113b516742b7f898
- https://github.com/dfinity/cycles-wallet/commit/e902708853ab621e52cb68342866d36e437a694b

### fix: It is no longer possible to remove the last controller.

Fixed an issue where the controller can remove itself from the list of controllers even if it's the only one,
leaving the wallet uncontrolled.
Added defensive checks to the wallet's remove_controller and deauthorize methods.

# 0.7.1

## DFX

### feat: sign request_status for update call

When using `dfx canister sign` to generate a update message, a corresponding
request_status message is also signed and append to the json as `signed_request_status`.
Then after sending the update message, the user can check the request_status using
`dfx canister send message.json --status`.

### fix: wallet will not proxy dfx canister call by default

Previously, `dfx canister call` would proxy queries and update calls via the wallet canister by default.
(There was the `--no-wallet` flag to bypass the proxy and perform the calls as the selected identity.)
However, this behavior had drawbacks, namely each `dfx canister call` was an inter-canister call
by default and calls would take a while to resolve. This fix makes it so that `dfx canister call` no longer
proxies via the wallet by default. To proxy calls via the wallet, you can do
`dfx canister --wallet=<wallet-id> call`.

### feat: add --no-artificial-delay to dfx replica and start

This change adds the `--no-artificial-delay` flag to `dfx start` and `dfx replica`.
The replica shipped with dfx has always had an artificial consensus delay (introduced to simulate
a delay users might see in a networked environment.) With this new flag, that delay can
be lessened. However, you might see increased CPU utilization by the replica process.

### feat: add deposit cycles and uninstall code

This change introduces the `deposit_cycles` and `uninstall_code` management canister
methods as dedicated `dfx canister` subcommands.

### fix: allow consistent use of canisters ids in canister command

This change updates the dfx commands so that they will accept either a canister name
(sourced from your local project) or a valid canister id.

# 0.7.0

## DFX

### feat: add output type to request-status

This change allows you to specify the format the return result for `dfx canister request-status`.

### fix: deleting a canister on a network removes entries for other networks

This change fixes a bug where deleting a canister on a network removed all other entries for
the canister in the canister_ids.json file.

### feat: point built-in `ic` network provider at mainnet

`--network ic` now points to the mainnet IC (as Sodium has been deprecated.)

### feat: add candid UI canister

The dedicated candid UI canister is installed on a local network when doing a `dfx canister install`
or `dfx deploy`.

### fix: Address already in use (os error 48) when issuing dfx start

This fixes an error which occurred when starting a replica right after stopping it.

### feat: ledger subcommands

dfx now supports a dedicated `dfx ledger` subcommand. This allows you to interact with the ledger
canister installed on the Internet Computer. Example commands include `dfx ledger account-id` which
prints the Account Identifier associated with your selected identity, `dfx ledger transfer` which
allows you to transfer ICP from your ledger account to another, and `dfx ledger create-canister` which
allows you to create a canister from ICP.

### feat: update to 0.17.0 of the Interface Spec

This is a breaking change to support 0.17.0 of the Interface Spec. Compute & memory allocation values
are set when creating a canister. An optional controller can also be specified when creating a canister.
Furthermore, `dfx canister set-controller` is removed, in favor of `dfx canister update-settings` which
allows the controller to update the controller, the compute allocation, and the memory allocation of the
canister. The freezing threshold value isn't exposed via dfx cli yet, but it may still be modified by
calling the management canister via `dfx canister call aaaaa-aa update-settings`

### feat: add wallet subcommands

dfx now supports a dedicated `dfx wallet` subcommand. This allows you to interact with the cycles wallet
associated with your selected identity. For example, `dfx wallet balance` to get the cycle balance,
`dfx wallet list-addresses` to display the associated controllers & custodians, and `dfx wallet send <destination> <amount>`
to send cycles to another wallet.

## Cycles Wallet

- Module Hash: a609400f2576d1d6df72ce868b359fd08e1d68e58454ef17db2361d2f1c242a1
- https://github.com/dfinity/cycles-wallet/commit/06bb256ca0738640be51cf84caaced7ea02ca29d

### feat: Use Internet Identity Service.

# 0.7.0-beta.5

## Cycles Wallet

- Module Hash: 3d5b221387875574a9fd75b3165403cf1b301650a602310e9e4229d2f6766dcc
- https://github.com/dfinity/cycles-wallet/commit/c3cbfc501564da89e669a2d9de810d32240baf5f

### feat: Updated to Public Interface 0.17.0

### feat: The wallet_create_canister method now takes a single record argument, which includes canister settings.

### fix: Return correct content type and encoding for non-gz files.

### fix: Updated frontend for changes to canister creation interface.

# 0.7.0-beta.3

## DFX

### fix: assets with an unrecognized file extension will use content-type "application/octet-stream"

# 0.7.0-beta.2

## DFX

### feat: synchronize assets rather than uploading even assets that did not change

DFX will now also delete assets from the container that do not exist in the project.
This means if you stored assets in the container, and they are not in the project,
dfx deploy or dfx install will delete them.

## Asset Canister

### Breaking change: change to store() method signature

- now takes arguments as a single record parameter
- must now specify content type and content encoding, and may specify the sha256

# 0.7.0-beta.1

## DFX

### fix: now deletes from the asset canister assets that no longer exist in the project

### feat: get certified canister info from read state #1514

Added `dfx canister info` command to get certified canister information. Currently this information is limited to the controller of the canister and the SHA256 hash of its Wasm module. If there is no Wasm module installed, the hash will be None.

## Asset Canister

### Breaking change: change to list() method signature

- now takes a parameter, which is an empty record
- now returns an array of records

### Breaking change: removed the keys() method

- use list() instead

# 0.7.0-beta.0

## DFX

### feat: webserver can now serve large assets

# 0.6.26

## DFX

### feat: add --no-wallet flag and --wallet option to allow Users to bypass Wallet or specify a Wallet to use for calls (#1476)

Added `--no-wallet` flag to `dfx canister` and `dfx deploy`. This allows users to call canister management functionality with their Identity as the Sender (bypassing their Wallet canister.)
Added `--wallet` option to `dfx canister` and `dfx deploy`. This allows users to specify a wallet canister id to use as the Sender for calls.
`--wallet` and `--no-wallet` conflict with each other. Omitting both will invoke the selected Identity's wallet canister to perform calls.

### feat: add canister subcommands `sign` and `send`

Users can use `dfx canister sign ...` to generated a signed canister call in a json file. Then `dfx canister send [message.json]` to the network.

Users can sign the message on an air-gapped computer which is secure to host private keys.

#### Note

* `sign` and `send` currently don't proxy through wallet canister. Users should use the subcommands with `dfx canister --no-wallet sign ...`.

* The `sign` option `--expire-after` will set the `ingress_expiry` to a future timestamp which is current plus the duration.
Then users can send the message during a 5 minutes time window ending in that `ingress_expiry` timestamp. Sending the message earlier or later than the time window will both result in a replica error.

### feat: implement the HTTP Request proposal in dfx' bootstrap webserver. +
And add support for http requests in the base storage canister (with a default to `/index.html`).

This does not support other encodings than `identity` for now (and doesn't even return any headers). This support will be added to the upgraded asset storage canister built in #1482.

Added a test that uses `curl localhost` to test that the asset storage AND the webserver properly support the http requests.

This commit also upgrades tokio and reqwest in order to work correctly. There are also _some_ performance issues noted (this is slower than the `icx-http-server` for some reason), but those are not considered criticals and could be improved later on.

Renamed the `project_name` in our own generated assets to `canister_name`, for things that are generated during canister build (and not project generation).

### feat: add support for ECDSA on secp256k1

You can now a generate private key via OpenSSL or a simlar tool, import it into dfx, and use it to sign an ingress message.

``` bash
openssl ecparam -name secp256k1 -genkey -out identity.pem
dfx identity import <name> identity.pem
dfx identity use <name>
dfx canister call ...
```

## Asset Canister

### feat: The asset canister can now store assets that exceed the message ingress limit (2 MB)

* Please note that neither the JS agent nor the HTTP server have been updated yet to server such large assets.
* The existing interface is left in place for backwards-compatibility, but deprecated:
** retrieve(): use get() and get_chunk() instead
** store(): use create_batch(), create_chunk(), and commit_batch() instead
** list(): use keys() instead

# 0.6.25

## DFX

- feat: dfx now provides `CANISTER_ID_<canister_name>` environment variables for all canisters to "npm build" when building the frontend.

## Agents

### Rust Agent

- feat: AgentError due to request::Error will now include the reqwest error message
in addition to "Could not reach the server"
- feat: Add secp256k1 support (dfx support to follow)

# 0.6.24

## DFX

- feat: add option to specify initial cycles for newly created canisters (#1433)

Added option to `dfx canister create` and `dfx deploy` commands: `--with-cycles <with-cycles>`.
This allows the user to specify the initial cycle balance of a canister created by their wallet.
This option is a no-op for the Sodium network.

``` bash
dfx canister create --with-cycles 8000000000 some_canister
dfx deploy --with-cycles 8000000000
```

Help string:
```
Specifies the initial cycle balance to deposit into the newly
created canister. The specified amount needs to take the
canister create fee into account. This amount is deducted
from the wallet's cycle balance
```

- feat: install `dfx` by version or tag (#1426)

This feature adds a new dfx command `toolchain` which have intuitive subcommands.
The toolchain specifiers can be a complete version number, major minor version, or a tag name.

``` bash
dfx toolchain install 0.6.24 # complete version
dfx toolchain install 0.6    # major minor
dfx toolchain install latest # tag name
dfx toolchain default latest
dfx toolchain list
dfx toolchain uninstall latest
```

- fix: onboarding related fixups (#1420)

Now that the Mercury Alpha application subnetwork is up and we are getting ready to onboard devs, the dfx error message for wallet creation has changed:
For example,
``` bash
dfx canister --network=alpha create hello
Creating canister "hello"...
Creating the canister using the wallet canister...
Creating a wallet canister on the alpha network.
Unable to create a wallet canister on alpha:
The Replica returned an error: code 3, message: "Sender not authorized to use method."
Wallet canisters on alpha may only be created by an administrator.
Please submit your Principal ("dfx identity get-principal") in the intake form to have one created for you.
```

- feat: add deploy wallet subcommand to identity (#1414)

This feature adds the deploy-wallet subcommand to the dfx identity.
The User provides the ID of the canister onto which the wallet Wasm is deployed.

``` bash
dfx identity deploy-wallet --help
dfx-identity-deploy-wallet
Installs the wallet Wasm to the provided canister id

USAGE:
    dfx identity deploy-wallet <canister-id>

ARGS:
    <canister-id>    The ID of the canister where the wallet Wasm will be deployed

FLAGS:
    -h, --help       Prints help information
    -V, --version    Prints version information
```

# 0.6.22

## DFX

- feat: dfx call random value when argument is not provided (#1376)

- fix: canister call can take canister ids for local canisters even if … (#1368)
- fix: address panic in dfx replica command (#1338)
- fix: dfx new webpack.config.js does not encourage running 'js' through ts-… (#1341)

## Sample apps

- There have been updates, improvements, and new sample apps added to the [examples](https://github.com/dfinity/examples/tree/master/motoko) repository.

    All of Motoko sample apps in the [examples](https://github.com/dfinity/examples/tree/master/motoko) repository have been updated to work with the latest release of the SDK.

    There are new sample apps to illustrate using arrays ([Quicksort](https://github.com/dfinity/examples/tree/master/motoko/quicksort)) and building create/read/update/delete (CRUD) operations for a web application [Superheroes](https://github.com/dfinity/examples/tree/master/motoko/superheroes).

- The [LinkedUp](https://github.com/dfinity/linkedup) sample application has been updated to work with the latest release of Motoko and the SDK.

## Motoko

## Agents

## Canister Development Kit (CDK)<|MERGE_RESOLUTION|>--- conflicted
+++ resolved
@@ -18,14 +18,6 @@
 - Module hash: f45db224b40fac516c877e3108dc809d4b22fa42d05ee8dfa5002536a3a3daed
 - Bump agent-js to fix error code
 
-<<<<<<< HEAD
-### chore: improve `dfx start` messages.
-
-For `dfx start`, show below messages to users to indicate what to do next.
-```
-Success! The dfx server is running.
-You must open a new terminal to continue developing. If you'd prefer to stop, quit with 'Ctrl-C'.
-=======
 ### chore!: improve the messages for the subcommands of `dfx cycles`.
 
 If users run subcommands of `dfx cycles` without the `--ic` flag, show below messages to indicate what to do next.
@@ -34,7 +26,14 @@
 Cycles ledger with canister ID 'um5iw-rqaaa-aaaaq-qaaba-cai' is not installed.
 How to resolve the error:
 Run the command with '--ic' flag if you want to manage the cycles on the mainnet.
->>>>>>> 6af08b94
+```
+
+### chore: improve `dfx start` messages.
+
+For `dfx start`, show below messages to users to indicate what to do next.
+```
+Success! The dfx server is running.
+You must open a new terminal to continue developing. If you'd prefer to stop, quit with 'Ctrl-C'.
 ```
 
 # 0.24.2
