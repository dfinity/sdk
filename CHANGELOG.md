--- conflicted
+++ resolved
@@ -4,8 +4,6 @@
 
 ## DFX
 
-<<<<<<< HEAD
-=======
 ### feat: default to run ic-wasm shrink when build canisters
 This behavior applies to Motoko, Rust and Custom canisters.
 If you want to disable this behavior, you can config it in dfx.json:
@@ -34,7 +32,6 @@
 
 `dfx generate`'s generated bindings use network-specific canister IDs depending on the generated language, but there was previously no way to configure which network this was, so it defaulted to local. A `--network` flag has been added for this purpose.
 
->>>>>>> a32ae7a1
 ### feat: sns config validate
 
 There is a new command that verifies that an SNS initialization config is valid.
