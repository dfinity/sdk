--- conflicted
+++ resolved
@@ -4,7 +4,6 @@
 
 ## DFX
 
-<<<<<<< HEAD
 ### feat(frontend-canister)!: add `allow_raw_access` config option
 
 By default, the frontend canister will now restrict the access of traffic to the `<canister-id>.raw.ic0.app` domain, and will automatically redirect all requests to the certified domain (`<canister-id>.ic0.app`), unless configured explicitly. Below is an example configuration to allow access to the `robots.txt` file from the "raw" domain:
@@ -30,9 +29,8 @@
   dfx canister call PROJECTE_NAME_frontend set_asset_properties '( record { key="/robots.txt"; allow_raw_access=opt(opt(true)) })'
 
   ```
-=======
+
 ### feat(frontend-canister): pretty print asset properties when deploying assets to the canister
->>>>>>> d8ff95fd
 
 ### feat(ic-ref):
 - `effective_canister_id` used for `provisional_create_canister_with_cycles` is passed as an command-line argument (defaults to `rwlgt-iiaaa-aaaaa-aaaaa-cai` if not provided or upon parse failure)
@@ -102,13 +100,8 @@
 
 ### Frontend canister
 
-<<<<<<< HEAD
-- Module hash: 41f4ca0cb90ea8b0a71f0ac2ed38513312765fc73ca1d70706c13220f5fba536
+- Module hash: 581e1f207e3eba98146c5447547f7ad6368c01410be19e89f0d109cb7528d75e
 - https://github.com/dfinity/sdk/pull/2824
-=======
-- Module hash: e2e86e8231d24e3b0ca1a21fffaa60b5ff22d040b6e141b57433595e43b50bb6
-- https://github.com/dfinity/sdk/pull/2759
->>>>>>> d8ff95fd
 
 ### ic-ref
 
