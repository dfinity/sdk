--- conflicted
+++ resolved
@@ -4,14 +4,13 @@
 
 ## DFX
 
-<<<<<<< HEAD
 ### feat(frontend-canister): add `get_asset_properties` and `set_asset_properties` to frontend canister
 
 As part of creating the support for future work, it's now possible to get and set AssetProperties for assets in frontend canister. 
 This change will trigger the update process for frontend canister (new module hash: `0a064423e6d7b262f9c39a782135db4e6207829910e6f033077e72a2aaaee064`). 
 
 ### feat: write canister metadata sections for dfx pull
-=======
+
 ### feat: add `--argument-file` argument to the `dfx canister sign` command
 
 Similar to how this argument works in `dfx canister call`, this argument allows providing arguments for the request from a file.
@@ -19,7 +18,6 @@
 ### feat: Add support for a default network key
 
 A remote canister ID can now be specified for the `__default` network.  If specified, `dfx` will assume that the canister is remote at the specified canister ID for all networks that don't have a dedicated entry.
->>>>>>> 23c53f1d
 
 ### feat: use OS-native keyring for pem file storage
 
