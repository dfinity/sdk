# dfx changelog

# UNRELEASED

<<<<<<< HEAD
### feat: add tech_stack to the Canister Metadata Standard

The standardized `dfx` metadata is extended with another object: `tech_stack`.

Please check [tech-stack](docs/concepts/tech-stack.md) for more details.
=======
# 0.19.0

### fix: call management canister Bitcoin query API without replica-signed query

`dfx canister call --query` defaults to use "Replica-signed query" feature.

It doesn't work with bitcoin query calls to the management canister because the Boundary Nodes cannot route the `read_state` call.

Only for these particular queries, `dfx` will make the query calls without checking the replica signatures.

If the response reliability is a concern, you can make update calls to the secure alternatives.
>>>>>>> c94c4390

### feat(beta): enable cycles ledger support

If the environment variable `DFX_CYCLES_LEDGER_SUPPORT_ENABLE` is set and no cycles wallet is configured, then dfx will try to use the cycles ledger to perform any operation that the cycles wallet usually is used for.

The following commands/options have been unhidden:
- `dfx cycles`
- `--from-subaccount` for `dfx deploy`, `dfx canister create`, `dfx canister deposit-cycles` to determine which cycles ledger subaccount the used cycles should be used from
- `--created-at-time` for `dfx deploy`, `dfx create canister`, `dfx canister deposit-cycles` to control transaction deduplication on the cycles ledger
- `--to-subaccount` for `dfx canister delete` to control into which subaccount cycles are withdrawn before the canister is deleted

The cycles ledger will not be supported by default until the cycles ledger canister is under NNS control.

### feat: dfx canister call ... --output json

This is the same as `dfx canister call ... | idl2json`, for convenience.

See also: https://github.com/dfinity/idl2json

### fix: Output of dfx ping is now valid JSON

Added commas in between fields, and newlines to improve formatting.

### fix: canister status output to be grep compatible

`dfx canister status` now outputs to `stdout`, rather than `stderr`, so that its output is `grep` compatible.

### fix: fetching canister logs to be grep & tail compatible

`dfx canister logs` now outputs to stdout, rather than stderr, so that its output is `grep` and `tail` compatible.

### fix: fetching canister logs

The management canister method `fetch_canister_logs` can be called only as a query, not as an update call. Therefore, `dfx canister logs <canister_id>` now uses a query call for this purpose.

### `dfx wallet set-name` now actually sets the name of the wallet

### feat: hyphenated project names

DFX no longer forbids hyphens in project names. Anywhere they appear as the name of a variable, e.g. environment variables or generated JS variables, they will be replaced with underscores.

### fix: .ic-assets.json configuration entries no longer overwrite the default for `allow_raw_access`

Previously, any configuration element in .ic-assets.json functioned as if a setting of
`"allow_raw_access": true` were present in the json object.

For example, given the following configuration, all files would be configured
with `allow_raw_access` set to `true`, as if the second entry specified
`"allow_raw_access": true` (which is the default), even though it does not.

```json
[
  {
    "match": "**/*",
    "allow_raw_access": false
  },
  {
    "match": "**/*",
    "headers": {
      "X-Anything": "Something"
    }
  }
]
```

Now, given the same configuration, all files would be configured with `allow_raw_access` set to false, as expected.

Note that the default value of `allow_raw_access` is still `true`.

### fix: removed version switching logic

Removed the logic for calling a different version of dfx based on DFX_VERSION or the `dfx` field in
dfx.json.  This is now performed by dfxvm.

### feat: --always-assist flag for `dfx canister call/install/sign and dfx deploy`

When all the arguments are optional, dfx automatically provides a `null` value when no arguments are provided.
`--always-assist` flag enables the candid assist feature for optional arguments, instead of providing a default `null` value.

### fix(deps): the second pull forget to set wasm_hash_download in pulled.json

When the dependency has been in the cache, `dfx deps pull` forgot to set correct `wasm_hash_download` in `pulled.json`.

It caused the following `init/deploy` commands to fail.

## Dependencies

### Replica

Updated replica to elected commit 425a0012aeb40008e2e72d913318bc9dbdf3b4f4.
This incorporates the following executed proposals:

- [128806](https://dashboard.internetcomputer.org/proposal/128806)
- [128805](https://dashboard.internetcomputer.org/proposal/128805)
- [128296](https://dashboard.internetcomputer.org/proposal/128296)
- [128295](https://dashboard.internetcomputer.org/proposal/128295)
- [128171](https://dashboard.internetcomputer.org/proposal/128171)

### Bitcoin canister

Downgraded Bitcoin canister to [release/2023-10-13](https://github.com/dfinity/bitcoin-canister/releases/tag/release%2F2023-10-13)

# 0.18.0

### fix!: removed the `dfx upgrade` command

The `dfx upgrade` command now prints a message directing the user to install dfxvm.

### fix!: Remove fallback .env formats

In dfx 0.14.0, we standardized on `CANISTER_ID_<CANISTER_NAME_UPPERCASE>` and
`CANISTER_CANDID_PATH_<CANISTER_NAME_UPPERCASE>` for
environment variables for canister IDs and candid paths respectively,
and deprecated the old formats.  This version removes the old formats.

The only variable names now provided are the following,
all uppercase, with any '-' replaced by '_':
- `CANISTER_CANDID_PATH_<CANISTER_NAME>`
- `CANISTER_ID_<CANISTER_NAME>`

For reference, these formats were removed (any '-' characters were replaced by '_'):
- `CANISTER_CANDID_PATH_<canister_name_case_from_dfx_json>`
- `<CANISTER_NAME_UPPERCASE>_CANISTER_ID`

### feat: add `dfx canister logs <canister_id>` for fetching canister's logs (preview)

There is a new subcommand `logs` to fetch canister's logs. 
When printing the log entries it tries to guess if the content can be converted to UTF-8 text and prints an array of hex bytes if it fails.

**Note**

This feature is still in development. Changes may occur in following releases.

### feat: display local asset canister URLs in subdomain format

Locally, canisters can either be accessed via `<canister_id>.localhost:<port>` or `localhost:<port>?canisterId=<canister_id>`.
The query parameter format is annoying to handle in SPAs, therefore the subdomain format is now displayed alongside the subdomain version after deployments.

The query parameter format is not removed because Safari does not support localhost subdomains.

### fix: .env files sometimes missing some canister ids

Made it so `dfx deploy` and `dfx canister install` will always write 
environment variables for all canisters in the project that have canister ids
to the .env file, even if they aren't being deployed/installed
or a dependency of a canister being deployed/installed.

### feat: unify CLI options to specify arguments

There are a few subcommands that take `--argument`/`--argument-file` options to set canister call/init arguments.

We unify the related logic to provide consistent user experience.
 
The notable changes are:

- `dfx deploy` now accepts `--argument-file`.
- `dfx deps init` now accepts `--argument-file`.

### feat: candid assist feature

Ask for user input when Candid argument is not provided in `dfx canister call`, `dfx canister install` and `dfx deploy`. 
Previously, we cannot call `dfx deploy --all` when multiple canisters require init args, unless the init args are specified in `dfx.json`. With the Candid assist feature, dfx now asks for init args in terminal when a canister requires init args.

### fix: restored access to URLs like http://localhost:8080/api/v2/status through icx-proxy

Pinned icx-proxy at 69e1408347723dbaa7a6cd2faa9b65c42abbe861, shipped with dfx 0.15.2

This means commands like the following will work again:
```
curl -v --http2-prior-knowledge "http://localhost:$(dfx info webserver-port)/api/v2/status" --output -
```

### feat: `dfx cycles approve` and `transfer --from`

It is now possible to approve other principals to spend cycles on your behalf using `dfx cycles approve <spender> <amount>`.
`dfx cycles transfer` now also supports `--from`, `--from-subaccount`, and `--spender-subaccount`.
For detailed explanations on how these fields work please refer to the [ICRC-2 specification](https://github.com/dfinity/ICRC-1/blob/main/standards/ICRC-2/README.md).

### feat: cut over to dfxvm

The script at https://internetcomputer.org/install.sh now installs
the [dfxvm version manager](https://github.com/dfinity/dfxvm) instead of the dfx binary.

### fix(deps): init/deploy still requires hash check

`dfx deps pull` was recently changed to allow hash mismatch wasm. But `init` and `deploy` weren't change accordingly.

Also the warning of hash mismatch is removed since it scares users and users can't fix it locally.

### fix(generate): Rust canister source candid wrongly deleted

Fixed a bug where `dfx generate` would delete a canister's source candid file if the `declarations.bindings` in `dfx.json` did not include "did".

### fix: failed to install when specify id without dfx.json

Fixed a bug where `dfx canister install` would fail when specify a canister id and there is no dfx.json.

### fix: failed to call a canister removed from dfx.json

Fixed a bug where `dfx canister call` would fail when the deployed canister was removed from dfx.json.

### chore: bump candid to 0.10.4

Fix the Typescript binding for init args.

## Dependencies

### Replica

Updated replica to elected commit d966b2737ca75f1bfaa84f21e7f3f7c54b5d7f33.
This incorporates the following executed proposals:

- [128155](https://dashboard.internetcomputer.org/proposal/128155)
- [128154](https://dashboard.internetcomputer.org/proposal/128154)
- [128099](https://dashboard.internetcomputer.org/proposal/128099)
- [128088](https://dashboard.internetcomputer.org/proposal/128088)
- [127707](https://dashboard.internetcomputer.org/proposal/127707)
- [127706](https://dashboard.internetcomputer.org/proposal/127706)

### Motoko

Updated Motoko to [0.11.0](https://github.com/dfinity/motoko/releases/tag/0.11.0)

### Asset canister

Module hash: 32e92f1190d8321e97f8d8f3e793019e4fd2812bfc595345d46d2c23f74c1ab5

bump ic-cdk to 0.13.1

### Candid UI

Module hash: 1208093dcc5b31286a073f00f748ac6612dbae17b66c22332762705960a8aaad

bump ic-cdk to 0.13.1

### Bitcoin canister

Updated Bitcoin canister to [release/2024-01-22](https://github.com/dfinity/bitcoin-canister/releases/tag/release%2F2024-01-22)

# 0.17.0

### feat: new starter templates

`dfx new` now has a new set of customizable project templates and an interactive menu for selecting them. Supports the Svelte, Vue, and React frameworks, and Azle and Kybra backends.

### fix: --no-frontend no longer creates a frontend

Previously `dfx new --no-frontend` still created a frontend canister. This behavior is now accessed via `--frontend simple-assets`.

### feat: `dfx cycles redeem-faucet-coupon`

It is now possible to redeem faucet coupons to cycles ledger accounts.

### feat: `dfx cycles convert`

It is now possible to turn ICP into cycles that are stored on the cycles ledger using `dfx cycles convert --amount <amount of ICP>`

### feat: specified_id in dfx.json

In addition to passing `--specified-id` in `dfx deploy` and `dfx canister create`, `specified_id` can be set in `dfx.json`.

If it is set in both places, the specified ID from the command line takes precedence over the one in dfx.json.

### feat: create canister on same subnet as other canisters

`dfx deploy`, `dfx canister create`, and `dfx ledger create-canister` now support the option `--next-to <canister principal>` to create canisters on the same subnet as other canisters.
The [registry canister](https://dashboard.internetcomputer.org/canister/rwlgt-iiaaa-aaaaa-aaaaa-cai#get_subnet_for_canister) is used as the source of truth to figure out the subnet id.

### feat: init_arg in dfx.json

In addition to passing `--argument` or `--argument-file` in `dfx deploy` and `dfx canister install`, `init_arg` can be set in `dfx.json`.

If it is set in both places, the argument from the command line takes precedence over the one in dfx.json.

### feat(deps): init_arg in pullable metadata

Providers can set an optional `init_arg` field in `pullable` metadata.

When consumers run `dfx deps init` without `--argument`, the value in `init_arg` will be used automatically.

Consumers won't have to figure out the init argument by themselves. It can be overwritten by `dfx deps init --argument`.

### fix(deps): dfx deps init will try to set "(null)" init argument

For pulled canisters which have no `init_arg` in `pullable` metadata, `dfx deps init` without `--argument` will try to set `"(null)"` automatically.

This works for canisters with top-level `opt` in init argument. This behavior is consistent with `dfx deploy` and `dfx canister install`.

The init argument can be overwritten by `dfx deps init --argument`.

### fix(deps): content of wasm_hash_url can have extra fields than the hash

It is natural to point `wasm_hash_url` to the `<FILE>.sha256` file generated by `shasum` or `sha256sum` which consists of the hash and the file name.

Now when `dfx deps pull`, such content will be accept properly.

### feat: dfx upgrade will direct the user to install dfxvm if it has been released.

If the latest release of https://github.com/dfinity/dfxvm is >= 1.0, `dfx upgrade` will
direct the user to install dfxvm and then exit.

### feat: fetch did file from canister metadata when making canister calls

`dfx canister call` will always fetch the `.did` file from the canister metadata. If the canister doesn't have the `candid:service` metadata, dfx will fallback to the current behavior of reading the `.did` file from the local build artifact. This fallback behavior is deprecated and we will remove it in a future release. This should not affect Motoko and Rust canisters built from dfx, as `dfx build` automatically writes the Candid metadata into the canister.

If you build with custom canister type, add the following into `dfx.json`:

```
"metadata": [
  { 
    "name": "candid:service"
  }
]
```

If you build the canister without using `dfx`, you can use [ic-wasm](https://github.com/dfinity/ic-wasm/releases) to store the metadata:

```
ic-wasm canister.wasm -o canister.wasm metadata candid:service -f service.did -v public
```

### fix: removed the `dfx toolchain` command

Please use the [dfx version manager](https://github.com/dfinity/dfxvm) instead.

### feat: allow dfxvm install script to bypass confirmation

The dfxvm install script now accepts `DFXVM_INIT_YES=<non empty string>` to skip confirmation.

### chore: bump `ic-agent`, `ic-utils` and `ic-identity-hsm` to 0.32.0

# 0.16.1

### feat: query stats support

When using `dfx canister status`, the output now includes the new query statistics. Those might initially be 0, if the feature is not yet enabled on the subnet the canister is installed in.

### fix: Candid parser when parsing `vec {number}` with `blob` type

Fix the bug that when parsing `vec {1;2;3}` with `blob` type, dfx silently ignores the numbers.

### fix: support `import` for local did file

If the local did file contains `import` or init args, dfx will rewrite the did file when storing in canister metadata.
Due to current limitations of the Candid parser, comments will be dropped during rewriting. 
If the local did file doesn't contain `import` or init args, we will not perform the rewriting, thus preserving the comments.

### fix: subtyping check reports the special opt rule as error

### fix: can now run several dfx canister commands outside of a project

The following commands now work outside of a project:
- `dfx canister start <specific canister id>`
- `dfx canister stop <specific canister id>`
- `dfx canister deposit-cycles <amount> <specific canister id>`
- `dfx canister uninstall-code <specific canister id>`

## Dependencies

### Replica

Updated replica to elected commit 044cfd5147fc97d7e5a214966941b6580c325d72.
This incorporates the following executed proposals:

- [127463](https://dashboard.internetcomputer.org/proposal/127463)
- [127461](https://dashboard.internetcomputer.org/proposal/127461)
- [127104](https://dashboard.internetcomputer.org/proposal/127104)

### Candid UI

Module hash: e5f049a97041217554c1849791c093c4103a6844625be3d6453df2e91abeed35

Fix the HTTP header for deploying in remote environments

# 0.16.0

### feat: large canister modules now supported

When using `dfx deploy` or `dfx canister install`, previously WASM modules larger than 2MiB would be rejected.
They are now automatically submitted via the chunking API if they are large enough.
From a user perspective the limitation will simply have been lifted.

### feat: dfx deps: wasm_hash_url and loose the hash check

Providers can provide the hash through `wasm_hash_url` instead of hard coding the hash directly.

If the hash of downloaded wasm doesn’t match the provided hash (`wasm_hash`, `wasm_hash_url` or read from mainnet state tree), dfx deps won’t abort. Instead, it will print a warning message.

### feat: create canister on specific subnets or subnet types

`dfx deploy`, `dfx canister create`, and `dfx ledger create-canister` now support the option `--subnet <subnet principal>` to create canisters on specific subnets.

`dfx canister create` and `dfx deploy` now support the option `--subnet-type <subnet type>` to create canisters on a random subnet of a certain type.
Use `dfx ledger show-subnet-types` to list the available subnet types

### feat!: update `dfx cycles` commands with mainnet `cycles-ledger` canister ID

The `dfx cycles` command no longer needs nor accepts the `--cycles-ledger-canister-id <canister id>` parameter.

### chore: removed the dfx start --emulator mode

This was deprecated in dfx 0.15.1.

### chore: removed ic-ref from the binary cache

### chore: updated dependencies for new rust projects

Updated to candid 0.10, ic-cdk 0.12, and ic-cdk-timers 0.6

### fix: store playground canister acquisition timestamps with nanosecond precision on all platforms

They've always been stored with nanosecond precisions on Linux and Macos.
Now they are stored with nanosecond precision on Windows too.

### fix: dfx canister delete, when using an HSM identity, no longer fails by trying to open two sessions to the HSM

Previously, this would fail with a PKCS#11: CKR_CRYPTOKI_ALREADY_INITIALIZED error.

## Dependencies

### Motoko

Updated Motoko to [0.10.4](https://github.com/dfinity/motoko/releases/tag/0.10.4)

### Frontend canister

Module hash: 3c86d912ead6de7133b9f787df4ca9feee07bea8835d3ed594b47ee89e6cb730

### Candid UI

Module hash: b91e3dd381aedb002633352f8ebad03b6eee330b7e30c3d15a5657e6f428d815

Fix the routing error when deploying to gitpod/github workspace.
Fix that Candid UI cannot be opened using localhost URL.

### Replica

Updated replica to elected commit 324eb99eb7531369a5ef75560f1a1a652d123714.
This incorporates the following executed proposals:

- [127096](https://dashboard.internetcomputer.org/proposal/127096)
- [127094](https://dashboard.internetcomputer.org/proposal/127094)
- [127034](https://dashboard.internetcomputer.org/proposal/127034)
- [127031](https://dashboard.internetcomputer.org/proposal/127031)
- [126879](https://dashboard.internetcomputer.org/proposal/126879)
- [126878](https://dashboard.internetcomputer.org/proposal/126878)
- [126730](https://dashboard.internetcomputer.org/proposal/126730)
- [126729](https://dashboard.internetcomputer.org/proposal/126729)
- [126727](https://dashboard.internetcomputer.org/proposal/126727)
- [126366](https://dashboard.internetcomputer.org/proposal/126366)
- [126365](https://dashboard.internetcomputer.org/proposal/126365)
- [126293](https://dashboard.internetcomputer.org/proposal/126293)

# 0.15.3

### fix: allow `http://localhost:*` as `connect-src` in the asset canister's CSP

This will enable browsing the asset canister at `http://<canister-id>.localhost:<port>` in most browsers.

### fix: frontend code crashing when there is no canister ID

### feat: `dfx ledger top-up` also accepts canister names

Previously, `dfx ledger top-up` only accepted canister principals. Now it accepts both principals and canister names.

### fix: installer once again detects if curl supports tlsv1.2

A change to `curl --help` output made it so the install script did not detect
that the `--proto` and `--tlsv1.2` options are available.

### chore: skip reserving 8GB of memory when deleting a canister

When dfx deletes a canister, it first withdraws as many cycles as possible from the canister.
While doing so, dfx previously set the memory allocation of the canister to 8GB in order to not run into any memory problems while withdrawing.
This, however, lead to problems with dynamic memory pricing in subnets with a lot of data because then it becomes very expensive to reserve that much data.
dfx now no longer sets a memory allocation. We anticipate fewer problems this way.

### feat: Added support for icx-proxy `--domain` parameter

In order to access a local replica through a domain name or domain names,
it's necessary to pass the `--domain` parameter to icx-proxy.  dfx now supports
this in configuration and as a parameter to dfx start.  You can specify a single
domain or a list of domains in any of the following ways:

- in networks.json, in `.<network>.proxy.domain`
- in dfx.json, in `.networks.<netowrk>.proxy.domain`
- in dfx.json, in `.defaults.proxy.domain`
- to dfx start, as `dfx start --domain <domain1> --domain <domain2> ...`

## Dependencies

### Candid UI

- Module hash: d172df265a14397a460b752ff07598380bc7ebd9c43ece1e82495ae478a88719c
- Internet identity integration in Candid UI. Thanks to @Web3NL!
  + You can customize the II url and derivationOrigin via URL parameter `ii` and `origin` respectively.
- Update with the new profiling API

### Motoko

Updated Motoko to [0.10.3](https://github.com/dfinity/motoko/releases/tag/0.10.3)

# 0.15.2

### fix: `dfx canister delete <canister id>` removes the related entry from the canister id store

Previously, deleting a canister in the project by id rather than by name
would leave the canister id in the canister id store. This would cause
`dfx deploy` to fail.

### fix: dfx extension install can no longer create a corrupt cache directory

Running `dfx cache delete && dfx extension install nns` would previously
create a cache directory containing only an `extensions` subdirectory.
dfx only looks for the existence of a cache version subdirectory to
determine whether it has been installed. The end result was that later
commands would fail when the cache did not contain expected files.

### fix: output_env_file is now considered relative to project root

The .env file location, whether specified as `output_env_file` in dfx.json
or `--output-env-file <file>` on the commandline, is now considered relative
to the project root, rather than relative to the current working directory.

### feat: Read dfx canister install argument from a file

Enables passing large arguments that cannot be passed directly in the command line using the `--argument-file` flag. For example `dfx canister install --argument-file ./my/argument/file.txt my_canister_name`.


### feat: change `list_permitted` and `list_authorized` to an update call.

This requires the `list_authorized` and `list_permitted` methods to be called as an update and disables the ability to
call it as a query call. This resolves a potential security risk.

### fix: `dfx ledger transfer` now logs to stderr messages about duplicates rather than printing them to stdout

The message "transaction is a duplicate of another transaction in block ...", previously printed to stdout, is now logged to stderr. This means that the output of `dfx ledger transfer` to stdout will contain only "Transfer sent at block height <block height>".

### feat: accept more ways to specify cycle and e8s amounts

Underscores (`_`) can now be used to make large numbers more readable. For example: `dfx canister deposit-cycles 1_234_567 mycanister`

Certain suffixes that replace a number of zeros are now supported. The (case-insensitive) suffixes are:
- `k` for `000`, e.g. `500k`
- `m` for `000_000`, e.g. `5m`
- `b` for `000_000_000`, e.g. `50B`
- `t` for `000_000_000_000`, e.g. `0.3T`

For cycles an additional `c` or `C` is also acceptable. For example: `dfx canister deposit-cycles 3TC mycanister`

### feat: added `dfx cycles` command

This won't work on mainnet yet, but can work locally after installing the cycles ledger.

Added the following subcommands:
 - `dfx cycles balance`
 - `dfx cycles transfer <to> <amount>` (transfer cycles from one account to another account)
 - `dfx cycles top-up <to> <amount>` (send cycles from an account to a canister)

## Dependencies

### Motoko

Updated Motoko to [0.10.2](https://github.com/dfinity/motoko/releases/tag/0.10.2)

### Frontend canister

Defining a custom `etag` header no longer breaks certification.

Fixed a certification issue where under certain conditions the fallback file (`/index.html`) was served with an incomplete certificate tree, not proving sufficiently that the fallback file may be used as a replacement.

Add the option to (re)set all permissions using upgrade arguments. This is especially useful for SNSes that cannot make calls as the canister's controller.

- Module hash: 657938477f1dee46db70b5a9f0bd167ec5ffcd2f930a1d96593c17dcddef61b3
- https://github.com/dfinity/sdk/pull/3443
- https://github.com/dfinity/sdk/pull/3451
- https://github.com/dfinity/sdk/pull/3429
- https://github.com/dfinity/sdk/pull/3428
- https://github.com/dfinity/sdk/pull/3421

### Replica

Updated replica to elected commit 69e1408347723dbaa7a6cd2faa9b65c42abbe861.
This incorporates the following executed proposals:

- [126095](https://dashboard.internetcomputer.org/proposal/126095)
- [126000](https://dashboard.internetcomputer.org/proposal/126000)
- [125592](https://dashboard.internetcomputer.org/proposal/125592)
- [125591](https://dashboard.internetcomputer.org/proposal/125591)
- [125504](https://dashboard.internetcomputer.org/proposal/125504)
- [125503](https://dashboard.internetcomputer.org/proposal/125503)
- [125343](https://dashboard.internetcomputer.org/proposal/125343)
- [125342](https://dashboard.internetcomputer.org/proposal/125342)
- [125321](https://dashboard.internetcomputer.org/proposal/125321)
- [125320](https://dashboard.internetcomputer.org/proposal/125320)
- [125002](https://dashboard.internetcomputer.org/proposal/125002)
- [125001](https://dashboard.internetcomputer.org/proposal/125001)
- [124858](https://dashboard.internetcomputer.org/proposal/124858)
- [124857](https://dashboard.internetcomputer.org/proposal/124857)

### Bitcoin canister

Updated Bitcoin canister to [release/2023-10-13](https://github.com/dfinity/bitcoin-canister/releases/tag/release%2F2023-10-13)

# 0.15.1

### feat: Added support for reserved_cycles and reserved_cycles_limit

`dfx canister status` will now display the reserved cycles balance and reserved cycles limit for a canister.

Added command-line options:
  - `dfx canister create --reserved-cycles-limit <limit>`
  - `dfx canister update-settings --reserved-cycles-limit <limit>`

In addition, `dfx deploy` will set `reserved_cycles_limit` when creating canisters if specified in `canisters.<canister>.initialization_values.reserved_cycles_limit` in dfx.json.

### feat: emit management canister idl when imported by Motoko canister

`import management "ic:aaaaa-aa;`

This will automatically produce the idl in the `.dfx` folder.

### fix: Include remote canisters in canisters_to_generate

Generate frontend declarations for remote canisters too because frontend JS code may want to call them.

### feat: dfx extension install <extension> --version <specific version>

Install a specific version of an extension, bypassing version checks.

### feat: Updated handling of missing values in state tree certificates

The `Unknown` lookup of a path in a certificate results in an `AgentError` (the IC returns `Absent` for non-existing paths).

### fix: dfx deploy urls printed for asset canisters

### chore: --emulator parameter is deprecated and will be discontinued soon

Added warning that the `--emulator` is deprecated and will be discontinued soon.

### fix: node engines in starter

Updates node engines to reflect the same engines supported in agent-js.

"node": "^12 || ^14 || ^16 || >=17",
"npm": "^7.17 || >=8"

### feat: deploy to playground

Introduced a new network type called `playground`. Canisters on such networks are not created through standard means, but are instead borrowed from a canister pool.
The canisters time out after a while and new canisters need to be borrowed for further deployments.
To define custom playground networks, use a network definition that includes the `playground` key:
```json
"<network name>": {
  "playground": {
    "playground_canister": "<canister pool id>",
    "timeout_seconds": <amount of seconds after which a canister is returned to the pool>
  }
}
```

Introduced a new network that is available by default called `playground`. Additionally, `--playground` is an alias for `--network playground`.
By default, this network targets the Motoko Playground backend to borrow canisters. The borrowed canisters will be available for 20 minutes, and the timer restarts on new deployments.
When the timer runs out the canister(s) will be uninstalled and are returned to the pool.
Any commands that allow choosing a target network (e.g. `dfx canister call`) require `--playground` or `--network playground` in order to target the borrowed canister(s).
Use `dfx deploy --playground` to deploy simple projects to a canister borrowed from the Motoko Playground.

### feat: `--ic` is shorthand for `--network ic`

For example, `dfx deploy --ic` rather than `dfx deploy --network ic`.

### fix: Motoko base library files in cache are no longer executable

### feat: `dfx start` for shared network warns if ignoring 'defaults' in dfx.json

Background: In order to determine whether to start a project-specific network or the shared network, `dfx start` looks for the `local` network in dfx.json.
   - If found, `dfx start` starts the project-specific local network, applying any `defaults` from dfx.json.
   - If there is no dfx.json, or if dfx.json does not define a `local` network, `dfx start` starts the shared network.  Because the shared network is not specific to any project, `dfx start` ignores any other settings from dfx.json, including `defaults`.

If `dfx start` is starting the shared network from within a dfx project, and that dfx.json contains settings in the `defaults` key for `bitcoin`, `replica`, or `canister_http`, then `dfx start` will warn that it is ignoring those settings.  It will also describe how to define equivalent settings in networks.json.

### fix: dfx canister call --wallet no longer passes the parameter twice

The parameter was erroneously passed twice.  Now it is passed only once.

### fix: Removed deprecation warning about project-specific networks

Removed this warning: "Project-specific networks are deprecated and will be removed after February 2023." While we may remove project-specific networks in the future, it is not imminent.  One key requirement is the ability to run more than one subnet type at one time.

## Dependencies

### icx-proxy

Updated to a version of the icx-proxy that is released with the replica and other related binaries.

Changes in behavior:
- "%%" is no longer accepted when url-decoding filenames for the asset canister.  Though curl supports this, it's not part of the standard. Please replace with %25.
- The icx-proxy now performs response verification.  This has exposed some bugs in the asset canister.  However, since this new icx-proxy matches what the boundary nodes use, this will better match the behavior seen on the mainnet.
- Bugs that this has exposed in the asset canister:
  - after disabling aliasing for an asset, the asset canister will return an incorrect certification in the 404 response.
  - after setting a custom "etag" header in .ic-assets.json, the asset canister will return an incorrect certification in the 200 response.
  - assets with certain characters in the filename (example: "æ") will no longer be served correctly.  The definition of "certain characters" is not yet known.

### Candid UI

- Module hash: 934756863c010898a24345ce4842d173b3ea7639a8eb394a0d027a9423c70b5c
- Add `merge_init_args` method in Candid UI.
- Draw flamegraph for canister upgrade.

### Frontend canister

For certification v1, if none of the requested encoding are certified but another encoding is certified, then the frontend canister once again returns the certificatie even though the response hash won't match.
This allows the verifying side to try to transform the response such that it matches the response hash.
For example, if only the encoding `gzip` is requested but the `identity` encoding is certified, the `gzip` encoding is returned with the certificate for the `identity` encoding.
The verifying side can then unzip the response and will have a valid certificate for the `identity` response.

- Module hash: baf9bcab2ebc2883f850b965af658e66725087933df012ebd35c03929c39efe3
- https://github.com/dfinity/sdk/pull/3369
- https://github.com/dfinity/sdk/pull/3298
- https://github.com/dfinity/sdk/pull/3281

### Replica

Updated replica to elected commit 91bf38ff3cb927cb94027d9da513cd15f91a5b04.
This incorporates the following executed proposals:

- [124795](https://dashboard.internetcomputer.org/proposal/124795)
- [124790](https://dashboard.internetcomputer.org/proposal/124790)
- [124538](https://dashboard.internetcomputer.org/proposal/124538)
- [124537](https://dashboard.internetcomputer.org/proposal/124537)
- [124488](https://dashboard.internetcomputer.org/proposal/124488)
- [124487](https://dashboard.internetcomputer.org/proposal/124487)
  
# 0.15.0

## DFX

### chore: add `--use-old-metering` flag

The `use-old-metering` flag enables old metering in replica. The new metering is enabled in the `starter` by default, so this flag is to compare the default new metering with the old one.

The flag is temporary and will be removed in a few months.

### fix: added https://icp-api.io to the default Content-Security-Policy header

Existing projects will need to change this value in .ic-assets.json or .ic-assets.json5 to include https://icp-api.io

All projects will need to redeploy.

### fix: access to raw assets is now enabled by default

The default value for `allow_raw_access` is now `true`.  This means that by default, the frontend canister will no longer restrict the access of traffic to the `<canister-id>.raw.icp0.io` domain, and will no longer automatically redirect all requests to the certified domain (`<canister-id>.icp0.io`), unless configured explicitly.

Note that existing projects that specify `"allow_raw_access": false` in .ic-assets.json5 will need to change or remove this value manually in order to allow raw access.

### feat!: Removed dfx nns and dfx sns commands

Both have now been turned into the dfx extensions. In order to obtain them, please run `dfx extension install nns` and `dfx extension install sns` respectively. After the installation, you can use them as you did before: `dfx nns ...`, and `dfx sns ...`.

### feat!: Removed dfx replica and dfx bootstrap commands

Use `dfx start` instead.  If you have a good reason why we should keep these commands, please contribute to the discussion at https://github.com/dfinity/sdk/discussions/3163

### fix: Wait for new module hash when installing wallet

A previous change made dfx wait after installing a canister until the replica updated its reported module hash, but this change did not affect wallets. Now dfx waits for wallets too, to eliminate a class of wallet installation errors.

### fix: Ctrl-C right after dfx start will hang for minutes and panics

Early break out from actors starting procedure.

### feat: can disable the warnings about using an unencrypted identity on mainnet

It's now possible to suppress warnings of this form:

```
WARN: The <identity> identity is not stored securely. Do not use it to control a lot of cycles/ICP. Create a new identity with `dfx identity new` and use it in mainnet-facing commands with the `--identity` flag
```

To do so, export the environment variable `DFX_WARNING` with the value `-mainnet_plaintext_identity`.
```bash
export DFX_WARNING="-mainnet_plaintext_identity"
```

Note that this can be combined to also disable the dfx version check warning:
```bash
export DFX_WARNING="-version_check,-mainnet_plaintext_identity"
```

### fix!: restrict `dfx identity new` to safe characters

New identities like `dfx identity new my/identity` or `dfx identity new 'my identity'` can easily lead to problems, either for dfx internals or for usability.
New identities are now restricted to the characters `ABCDEFGHIJKLMNOPQRSTUVWXYZabcdefghijklmnopqrstuvwxyz.-_@0123456789`.
Existing identities are not affected by this change.

## Frontend canister

> **NOTE**: We've re-enabled response verification v2 in the asset canister.

### fix: Certification for aliasing updates on asset deletion

Best explained by an example: Two assets exist with aliasing enabled: `/content` and `/content.html`. Usually, when requesting `/content`, `/content.html` is served because it has aliasing enabled.
But in this scenario, because `/content` exists, it overwrites the alias and `/content` is served when requesting the path `/content`.
When the file `/content` is deleted, `/content` is once again a valid alias of `/content.html`.
Previously, the alias of `/content.html` was not properly updated in the certification tree, making `/content` inaccessible.

### fix: 404 response is now certified for certification v2

Certification v2 allows certifying arbitrary responses. If the requested file does not exist, and the fallback file (`/index.html`) does not exist either,
the frontend canister serves a HTTP 404 response. This response was previously not certified.

### fix!: The CreateAsset batch operation now fails if the asset already exists

Previously, the operation was a no-op if the content type matched, but ignored other, possibly different, asset properties. Now, it fails with an error.

### fix!: http_request_streaming_callback and get_chunk now require the sha256 parameter to be set

The `http_request_streaming_callback()` and `get_chunk()` methods use the `sha256` parameter to ensure that the chunks they return are part of the same asset contents returned by the initial call.  This parameter is now required to be Some(hash).

For `http_request()` and `http_request_streaming_callback()`, there should be no change: all callers of `http_request_streaming_callback()` are expected to pass the entire token returned by `http_request()`, which includes the sha256 parameter.

Any callers of `get_chunk()` should make sure to always pass the `sha256` value returned by the `get()` method.  It will always be present.

## Dependencies

### Motoko

Updated Motoko to [0.9.7](https://github.com/dfinity/motoko/releases/tag/0.9.7)

### Updated candid to 0.9.0

### Candid UI

- Module hash: b9173bb25dabe5e2b736a8f2816e68fba14ca72132f5485ce7b8f16a85737a17
- https://github.com/dfinity/sdk/pull/3260
- https://github.com/dfinity/sdk/pull/3252
- https://github.com/dfinity/candid/pull/449
- https://github.com/dfinity/candid/pull/453

### Frontend canister

- Module hash: e20be8df2c392937a6ae0f70d20ff23b75e8c71d9085a8b8bb438b8c2d4eafe5
- https://github.com/dfinity/sdk/pull/3337
- https://github.com/dfinity/sdk/pull/3298
- https://github.com/dfinity/sdk/pull/3256
- https://github.com/dfinity/sdk/pull/3252
- https://github.com/dfinity/sdk/pull/3249
- https://github.com/dfinity/sdk/pull/3212
- https://github.com/dfinity/sdk/pull/3227

### Replica

Updated replica to elected commit cabe2ae3ca115b1a3f24d75814d4f8e317b2964d.
This incorporates the following executed proposals:

- [124331](https://dashboard.internetcomputer.org/proposal/124331)
- [124330](https://dashboard.internetcomputer.org/proposal/124330)
- [124272](https://dashboard.internetcomputer.org/proposal/124272)
- [124021](https://dashboard.internetcomputer.org/proposal/124021)
- [123977](https://dashboard.internetcomputer.org/proposal/123977)
- [123976](https://dashboard.internetcomputer.org/proposal/123976)
- [123922](https://dashboard.internetcomputer.org/proposal/123922)
- [123784](https://dashboard.internetcomputer.org/proposal/123784)
- [123730](https://dashboard.internetcomputer.org/proposal/123730)
- [123711](https://dashboard.internetcomputer.org/proposal/123711)
- [123474](https://dashboard.internetcomputer.org/proposal/123474)
- [123410](https://dashboard.internetcomputer.org/proposal/123410)
- [123311](https://dashboard.internetcomputer.org/proposal/123311)

# 0.14.2

## DFX

### feat: deprecate `dfx bootstrap` and `dfx replica` commands

Please use `dfx start` instead, which is a combination of the two commands.

If you have a good reason why we should keep these commands, please contribute to the discussion at https://github.com/dfinity/sdk/discussions/3163

### feat: add optional custom build command for asset canisters

The custom build command can be set in `dfx.json` the same way it is set for `custom` type canisters. If the command is not provided, DFX will fallback to the default `npm run build` command.

```json
{
  "canisters": {
    "ui": {
      "type": "assets",
      "build": ["<custom build command>"]
    }
  }
}
```

### fix: Diagnose duplicate assets and display upgrade steps

If `dfx deploy` detects duplicate assets in the dist/ and frontend assets/ directories, it will now suggest upgrade steps.

### fix: motoko canisters can import other canisters with service constructor

After specific canister builder output wasm and candid file, `dfx` will do some post processing on the candid file.

The complete IDL will be copied into `.dfx` folder with name `constructor.did`.
It will be used for type checking during canister installation.

Then it is separated into two parts: `service.did` and `init_args.txt`, corresponding to canister metadata `candid:service` and `candid:args`.

`service.did` will be imported during dependent canisters building. And it will also be used by the Motoko LSP to provide IDE support.

### fix: dfx start now respects the network replica port configuration in dfx.json or networks.json

## Frontend canister

> **NOTE**: We've disabled response verification v2 in the asset canister while we improve test coverage.

The redirect from `.raw.ic0.app` now redirects to `.ic0.app` instead of `.icp0.io`

The `validate_commit_proposed_batch()` method no longer requires any permission to call.

The asset canister now enforces limits during upload.  These limits to not apply to assets already uploaded.

Unconditional limits:
- `create_batch()` now fails if `dfx deploy --by-proposal` got as far as calling `propose_commit_batch()`, and the batch has not since been committed or deleted.

Configurable limits:
- `max_batches`: limits number of batches being uploaded.
- `max_chunks`: limits total number of chunks across all batches being uploaded.
- `max_bytes`: limits total size of content bytes across all chunks being uploaded.

Added methods:
- `configure()` to set limits
- `validate_configure()`: companion method for SNS
- `get_configuration()`: to view limits

Suggestions for configured limits:
- dapps controlled by SNS: max_batches=1; max_chunks and max_bytes based on asset composition.
- dapps not controlled by SNS: unlimited (which is the default)

Note that as always, if `dfx deploy` does not completely upload and commit a batch, the asset canister will retain the batch until 5 minutes have passed since the last chunk was uploaded.  If you have configured limits and the combination of an unsuccessful deployment and a subsequent attempt would exceed those limits, you can either wait 5 minutes before running `dfx deploy` again, or delete the incomplete batch with `delete_batch()`.

### fix: return the correct expr_path for index.html fallback routes

Previously, the requested path was used to construct the `expr_path` for the `index.html` fallback route.  This was incorrect, as the `expr_path` should be the path of the `index.html` file itself in this case.

## Frontend canister assets synchronization

### fix: now retries failed `create_chunk()` calls

Previously, it would only retry when waiting for the request to complete.

### fix: now considers fewer error types to be retryable

Previously, errors were assumed to be retryable, except for a few specific error messages and 403/unauthorized responses.  This could cause deployment to appear to hang until timeout.

Now, only transport errors and timeout errors are considered retryable.

## Dependencies

### Frontend canister

- Module hash: 1286960c50eb7a773cfb5fdd77cc238588f39e21f189cc3eb0f35199a99b9c7e
- https://github.com/dfinity/sdk/pull/3205
- https://github.com/dfinity/sdk/pull/3198
- https://github.com/dfinity/sdk/pull/3154
- https://github.com/dfinity/sdk/pull/3158
- https://github.com/dfinity/sdk/pull/3144

### ic-ref

Updated ic-ref to 0.0.1-a9f73dba

### Cycles wallet

Updated cycles wallet to `20230530` release:
- Module hash: c1290ad65e6c9f840928637ed7672b688216a9c1e919eacbacc22af8c904a5e3
- https://github.com/dfinity/cycles-wallet/commit/313fb01d59689df90bd3381659d94164c2a61cf4

### Motoko

Updated Motoko to 0.9.3

### Replica

Updated replica to elected commit ef8ca68771baa20a14af650ab89c9b31b1dc9a5e.
This incorporates the following executed proposals:
- [123248](https://dashboard.internetcomputer.org/proposal/123248)
- [123021](https://dashboard.internetcomputer.org/proposal/123021)
- [123007](https://dashboard.internetcomputer.org/proposal/123007)
- [122923](https://dashboard.internetcomputer.org/proposal/122923)
- [122924](https://dashboard.internetcomputer.org/proposal/122924)
- [122910](https://dashboard.internetcomputer.org/proposal/122910)
- [122911](https://dashboard.internetcomputer.org/proposal/122911)
- [122746](https://dashboard.internetcomputer.org/proposal/122746)
- [122748](https://dashboard.internetcomputer.org/proposal/122748)
- [122617](https://dashboard.internetcomputer.org/proposal/122617)
- [122615](https://dashboard.internetcomputer.org/proposal/122615)

# 0.14.1

## DFX

### fix: `dfx canister delete` without stopping first

When running `dfx canister delete` on a canister that has not been stopped, dfx will now confirm the deletion instead of erroring.

### feat: gzip option in dfx.json

`dfx` can gzip wasm module as the final step in building canisters.

This behavior is disabled by default.

You can enable it in `dfx.json`:

```json
{
  "canisters" : {
    "app" : {
      "gzip" : true
    }
  }
}
```

You can still specify `.wasm.gz` file for custom canisters directly. If any metadata/optimize/shrink options are set in `dfx.json`, the `.wasm.gz` file will be decompressed, applied all the wasm modifications, and compressed as `.wasm.gz` in the end.

### fix: prevented using --argument with --all in canister installation

Removed `dfx deploy`'s behavior of providing the same argument to all canisters, and `dfx canister install`'s behavior of providing an empty argument to all canisters regardless of what was specified. Now installing multiple canisters and providing an installation argument is an error in both commands.

### chore: make `sns` subcommands visible in `dfx help`

### chore: upgraded to clap v4

Updated the command-parsing library to v4. Some colors may be different.

### feat: dfx deps subcommands

This feature was named `dfx pull` before. To make a complete, intuitive user experience, we present a set of subcommands under `dfx deps`:

- `dfx deps pull`: pull the dependencies from mainnet and generate `deps/pulled.json`, the candid files of direct dependencies will also be put into `deps/candid/`;
- `dfx deps init`: set the init arguments for the pulled dependencies and save the data in `deps/init.json`;
- `dfx deps deploy`: deploy the pulled dependencies on local replica with the init arguments recorded in `deps/init.json`;

All generated files in `deps/` are encouraged to be version controlled.

### chore: Add the `nns-dapp` and `internet_identity` to the local canister IDs set by `dfx nns import`
`dfx nns install` installs a set of canisters in a local replica.  `dfx nns import` complements this by setting the canister IDs so that they can be queried by the user.  But `dfx nns import` is incomplete.  Now it will also provide the IDs of the `nns-dapp` and `internet_identity` canisters.

### feat: `.env` file includes all created canister IDs
Previously the `.env` file only included canister IDs for canisters that were listed as explicit dependencies during the build process.
Now all canisters that have a canister ID for the specified network are included in `.env`.

### feat!: Ask for user consent when removing themselves as principal

Removing oneself (or the wallet one uses) can result in the loss of control over a canister.
Therefore `dfx canister update-settings` now asks for extra confirmation when removing the currently used principal/wallet from the list of controllers.
To skip this check in CI, use either the `--yes`/`-y` argument or use `echo "yes" | dfx canister update-settings <...>`.

### fix: dfx start will restart replica if it does not report healthy after launch

If the replica does not report healthy at least once after launch,
dfx will terminate and restart it.

### fix: dfx start now installs the bitcoin canister when bitcoin support is enabled

This is required for future replica versions.

Adds a new field `canister_init_arg` to the bitcoin configuration in dfx.json and networks.json.  Its default is documented in the JSON schema and is appropriate for the canister wasm bundled with dfx.

### fix: no longer enable the bitcoin_regtest feature

### docs: cleanup of documentation

Cleaned up documentation of IC SDK.

## Asset Canister Synchronization

### feat: Added more detailed logging to `ic-asset`.

Now, `dfx deploy -v` (or `-vv`) will print the following information:
- The count for each `BatchOperationKind` in `CommitBatchArgs`
- The number of chunks uploaded and the total bytes
- The API version of both the `ic-asset` and the canister
- (Only for `-vv`) The value of `CommitBatchArgs`

### fix: Commit batches incrementally in order to account for more expensive v2 certification calculation

In order to allow larger changes without exceeding the per-message instruction limit, the sync process now:
- sets properties of assets already in the canister separately from the rest of the batch.
- splits up the rest of the batch into groups of up to 500 operations.

### fix: now retries failed `create_chunk()` calls

Previously, it would only retry when waiting for the request to complete.

### fix: now considers fewer error types to be retryable

Previously, errors were assumed to be retryable, except for a few specific error messages and 403/unauthorized responses.  This could cause deployment to appear to hang until timeout.

Now, only transport errors and timeout errors are considered retryable.

## Dependencies

### Frontend canister

The asset canister now properly removes the v2-certified response when `/index.html` is deleted.

Fix: The fallback file (`/index.html`) will now be served when using certification v2 if the requested path was not found.

The HttpResponse type now explicitly mentions the `upgrade : Option<bool>` field instead of implicitly returning `None` all the time.

The asset canister no longer needs to use `await` for access control checks. This will speed up certain operations.

- Module hash: 651425d92d3796ddae581191452e0e87484eeff4ff6352fe9a59c7e1f97a2310
- https://github.com/dfinity/sdk/pull/3120
- https://github.com/dfinity/sdk/pull/3112

### Motoko

Updated Motoko to 0.8.8

### Replica

Updated replica to elected commit b3b00ba59c366384e3e0cd53a69457e9053ec987.
This incorporates the following executed proposals:
- [122529](https://dashboard.internetcomputer.org/proposal/122529)
- [122284](https://dashboard.internetcomputer.org/proposal/122284)
- [122198](https://dashboard.internetcomputer.org/proposal/122198)
- [120591](https://dashboard.internetcomputer.org/proposal/120591)
- [119318](https://dashboard.internetcomputer.org/proposal/119318)
- [118023](https://dashboard.internetcomputer.org/proposal/118023)
- [116294](https://dashboard.internetcomputer.org/proposal/116294)
- [116135](https://dashboard.internetcomputer.org/proposal/116135)
- [114479](https://dashboard.internetcomputer.org/proposal/114479)
- [113136](https://dashboard.internetcomputer.org/proposal/113136)
- [111932](https://dashboard.internetcomputer.org/proposal/111932)
- [111724](https://dashboard.internetcomputer.org/proposal/111724)
- [110724](https://dashboard.internetcomputer.org/proposal/110724)
- [109500](https://dashboard.internetcomputer.org/proposal/109500)
- [108153](https://dashboard.internetcomputer.org/proposal/108153)
- [107668](https://dashboard.internetcomputer.org/proposal/107668)
- [107667](https://dashboard.internetcomputer.org/proposal/107667)
- [106868](https://dashboard.internetcomputer.org/proposal/106868)
- [106817](https://dashboard.internetcomputer.org/proposal/106817)
- [105666](https://dashboard.internetcomputer.org/proposal/105666)
- [104470](https://dashboard.internetcomputer.org/proposal/104470)
- [103281](https://dashboard.internetcomputer.org/proposal/103281)
- [103231](https://dashboard.internetcomputer.org/proposal/103231)
- [101987](https://dashboard.internetcomputer.org/proposal/101987)

# 0.14.0

## DFX

### fix: stop `dfx deploy` from creating a wallet if all canisters exist

### feat: expose `wasm-opt` optimizer in `ic-wasm` to users

Add option to specify an "optimize" field for canisters to invoke the `wasm-opt` optimizer through `ic-wasm`.

This behavior is disabled by default.

If you want to enable this behavior, you can do so in dfx.json:

    "canisters" : {
        "app" : {
            "optimize" : "cycles"
        }
    }

The options are "cycles", "size", "O4", "O3", "O2", "O1", "O0", "Oz", and "Os".  The options starting with "O" are the optimization levels that `wasm-opt` provides. The "cycles" and "size" options are recommended defaults for optimizing for cycle usage and binary size respectively.

### feat: updates the dfx new starter project for env vars

- Updates the starter project for env vars to use the new `dfx build` & `dfx deploy` environment variables
- Changes the format of the canister id env vars to be `CANISTER_ID_<canister_name_uppercase>`, for the frontend declaraction file to be consistent with the dfx environment variables. `CANISTER_ID` as both a prefix and suffix are supported for backwards compatibility.

### fix!: --clean required when network configuration changes

If the network configuration has changed since last time `dfx start` was run, `dfx start` will now error if you try to run it without `--clean`, to avoid spurious errors. You can provide the `--force` flag if you are sure you want to start it without cleaning state.

### feat: --artificial-delay flag

The local replica uses a 600ms delay by default when performing update calls. With `dfx start --artificial-delay <ms>`, you can decrease this value (e.g. 100ms) for faster integration tests, or increase it (e.g. 2500ms) to mimick mainnet latency for e.g. UI responsiveness checks.

### fix: make sure assetstorage did file is created as writeable.

### feat: specify id when provisional create canister

When creating a canister on non-mainnet replica, you can now specify the canister ID.

`dfx canister create <CANISTER_NAME> --specified-id <PRINCIPAL>`

`dfx deploy <CANISTER_NAME> --specified-id <PRINCIPAL>`

You can specify the ID in the range of `[0, u64::MAX / 2]`.
If not specify the ID, the canister will be created in the range of `[u64::MAX / 2 + 1, u64::MAX]`.
This canister ID allocation behavior only applies to the replica, not the emulator (ic-ref).

### feat: dfx nns install --ledger-accounts

`dfx nns install` now takes an option `--ledger-accounts` to initialize the ledger canister with these accounts.

### fix: update Rust canister template.

`ic-cdk-timers` is included in the dependencies.

### chore: change the default Internet Computer gateway domain to `icp0.io`

By default, DFX now uses the `icp0.io` domain to connect to Internet Computer as opposed to using `ic0.app`.
Canisters communicating with `ic0.app` will continue to function nominally.

### feat: --no-asset-upgrade

### feat: confirmation dialogues are no longer case sensitive and accept 'y' in addition to 'yes'

### fix: `dfx generate` no longer requires canisters to have a canister ID
Previously, canisters required that the canister was created before `dfx generate` could be called.

As a result, the `--network` parameter does not have an impact on the result of `dfx generate` anymore.
This means that `dfx generate` now also generates type declarations for remote canisters.

### fix: Make `build` field optional in dfx.json

The `build` field in custom canisters was already optional in code, but this fixes it in the schema.

By specifying the `--no-asset-upgrade` flag in `dfx deploy` or `dfx canister install`, you can ensure that the asset canister itself is not upgraded, but instead only the assets themselves are installed.

### feat: Get identity from env var if present

The identity may be specified using the environment variable `DFX_IDENTITY`.

### feat: Add DFX_ASSETS_WASM

Added the ability to configure the WASM module used for assets canisters through the environment variable `DFX_ASSETS_WASM`.

### fix: dfx deploy and icx-asset no longer retry on permission failure

### feat: --created-at-time for the ledger functions: transfer, create-canister, and top-up

### fix: ledger transfer duplicate transaction prints the duplicate transaction response before returning success to differentiate between a new transaction response and between a duplicate transaction response.

Before it was possible that a user could send 2 ledger transfers with the same arguments at the same timestamp and both would show success but there would have been only 1 ledger transfer. Now dfx prints different messages when the ledger returns a duplicate transaction response and when the ledger returns a new transaction response.

### chore: clarify `dfx identity new` help text

### chore: Add a message that `redeem_faucet_coupon` may take a while to complete

### feat: dfx deploy <frontend canister name> --by-proposal

This supports asset updates through SNS proposal.

Uploads asset changes to an asset canister (propose_commit_batch()), but does not commit them.

The SNS will call `commit_proposed_batch()` to commit the changes.  If the proposal fails, the caller of `dfx deploy --by-proposal` should call `delete_batch()`.

### feat: dfx deploy <frontend canister name> --compute-evidence

Builds the specified asset canister, determines the batch operations required to synchronize the assets, and computes a hash ("evidence") over those batch operations.  This evidence will match the evidence computed by `dfx deploy --by-proposal`, and which will be specified in the update proposal.

No permissions are required to compute evidence, so this can be called with `--identity anonymous` or any other identity.

## Asset Canister

Added `validate_take_ownership()` method so that an SNS is able to add a custom call to `take_ownership()`.

Added `is_aliased` field to `get_asset_properties` and `set_asset_properties`.

Added partial support for proposal-based asset updates:
- Batch ids are now stable.  With upcoming changes to support asset updates by proposal,
  having the asset canister not reuse batch ids will make it easier to verify that a particular
  batch has been proposed.
- Added methods:
  - `propose_commit_batch()` stores batch arguments for later commit
  - `delete_batch()` deletes a batch, intended for use after compute_evidence if cancellation needed
  - `compute_evidence()` computes a hash ("evidence") over the proposed batch arguments. Once evidence computation is complete, batch will not expire.
  - `commit_proposed_batch()` commits batch previously proposed (must have evidence computed)
  - `validate_commit_proposed_batch()` required validation method for SNS

Added `api_version` endpoint. With upcoming changes we will introduce breaking changes to asset canister's batch upload process. New endpoint will help `ic-asset` with differentiation between API version, and allow it to support all versions of the asset canister.

Added support for v2 asset certification. In comparison to v1, v2 asset certification not only certifies the http response body, but also the headers. The v2 spec is first published in [this PR](https://github.com/dfinity/interface-spec/pull/147)

Added canister metadata field `supported_certificate_versions`, which contains a comma-separated list of all asset certification protocol versions. You can query it e.g. using `dfx canister --network ic metadata <canister name or id> supported_certificate_versions`. In this release, the value of this metadata field value is `1,2` because certification v1 and v2 are supported.

Fixed a bug in `http_request` that served assets with the wrong certificate. If no encoding specified in the `Accept-Encoding` header is available with a certificate, an available encoding is returned without a certificate (instead of a wrong certificate, which was the case previously). Otherwise, nothing changed.
For completeness' sake, the new behavior is as follows:
- If one of the encodings specified in the `Accept-Encoding` header is available with certification, it now is served with the correct certificate.
- If no requested encoding is available with certification, one of the requested encodings is returned without a certificate (instead of a wrong certificate, which was the case previously).
- If no encoding specified in the `Accept-Encoding` header is available, a certified encoding that is available is returned instead.

Added support for API versioning of the asset canister in `ic-asset`.

Added functionality that allows you to set asset properties during `dfx deploy`, even if the asset has already been deployed to a canister in the past. This eliminates the need to delete and re-deploy assets to modify properties - great news! This feature is also available when deploying assets using the `--by-proposal` flag. As a result, the API version of the frontend canister has been incremented from `0` to `1`. The updated `ic-asset` version (which is what is being used during `dfx deploy`) will remain compatible with frontend canisters implementing both API `0` and `1`. However, please note that the new frontend canister version (with API `v1`) will not work with tooling from before the dfx release (0.14.0).

## Dependencies

### Frontend canister

- API version: 1
- Module hash: e7866e1949e3688a78d8d29bd63e1c13cd6bfb8fbe29444fa606a20e0b1e33f0
- https://github.com/dfinity/sdk/pull/3094
- https://github.com/dfinity/sdk/pull/3002
- https://github.com/dfinity/sdk/pull/3065
- https://github.com/dfinity/sdk/pull/3058
- https://github.com/dfinity/sdk/pull/3057
- https://github.com/dfinity/sdk/pull/2960
- https://github.com/dfinity/sdk/pull/3051
- https://github.com/dfinity/sdk/pull/3034
- https://github.com/dfinity/sdk/pull/3023
- https://github.com/dfinity/sdk/pull/3022
- https://github.com/dfinity/sdk/pull/3021
- https://github.com/dfinity/sdk/pull/3019
- https://github.com/dfinity/sdk/pull/3016
- https://github.com/dfinity/sdk/pull/3015
- https://github.com/dfinity/sdk/pull/3001
- https://github.com/dfinity/sdk/pull/2987
- https://github.com/dfinity/sdk/pull/2982

### Motoko

Updated Motoko to 0.8.7

### ic-ref

Updated ic-ref to 0.0.1-ca6aca90

### ic-btc-canister

Started bundling ic-btc-canister, release 2023-03-31

# 0.13.1

## Asset Canister

Added validate_grant_permission() and validate_revoke_permission() methods per SNS requirements.

## Dependencies

### Frontend canister

- Module hash: 98863747bb8b1366ae5e3c5721bfe08ce6b7480fe4c3864d4fec3d9827255480
- https://github.com/dfinity/sdk/pull/2958

# 0.13.0

## DFX

### feat: Add dfx sns download

This allows users to download SNS canister WASMs.

### fix: fixed error text
- `dfx nns install` had the wrong instructions for setting up the local replica type

### fix: creating an identity with `--force` no longer switches to the newly created identity

### feat(frontend-canister)!: reworked to use permissions-based access control

The permissions are as follows:
- ManagePermissions: Can grant and revoke permissions to any principal.  Controllers implicitly have this permission.
- Prepare: Can call create_batch and create_chunk
- Commit: Can call commit_batch and methods that manipulate assets directly, as well as any method permitted by Prepare.

For upgraded frontend canisters, all authorized principals will be granted the Commit permission.
For newly deployed frontend canisters, the initializer (first deployer of the canister) will be granted the Commit permission.

Added three new methods:
- list_permitted: lists principals with a given permission.
  - Callable by anyone.
- grant_permission: grants a single permission to a principal
  - Callable by Controllers and principals with the ManagePermissions permission.
- revoke_permission: removes a single permission from a principal
  - Any principal can revoke its own permissions.
  - Only Controllers and principals with the ManagePermissions permission can revoke the permissions of other principals.

Altered the behavior of the existing authorization-related methods to operate only on the "Commit" permission.  In this way, they are backwards-compatible.
- authorize(principal): same as grant_permission(principal, Commit)
- deauthorize(principal): same as revoke_permission(permission, Commit)
- list_authorized(): same as list_permitted(Commit)

### fix(frontend-canister)!: removed ability of some types of authorized principals to manage the ACL

It used to be the case that any authorized principal could authorize and deauthorize any other principal.
This is no longer the case.  See rules above for grant_permission and revoke_permission.

### feat(frontend-canister)!: default secure configuration for assets in frontend project template

- Secure HTTP headers, preventing several typical security vulnerabilities (e.g. XSS, clickjacking, and many more). For more details, see comments in `headers` section in [default `.ic-assets.json5`](https://raw.githubusercontent.com/dfinity/sdk/master/src/dfx/assets/new_project_node_files/src/__project_name___frontend/src/.ic-assets.json5).
- Configures `allow_raw_access` option in starter `.ic-assets.json5` config files, with the value set to its default value (which is `false`). We are showing that configuration in the default starter projects for the sake of easier discoverability, even though its value is set to the default.

### feat(frontend-canister)!: add `allow_raw_access` config option

By default, the frontend canister will now restrict the access of traffic to the `<canister-id>.raw.ic0.app` domain, and will automatically redirect all requests to the certified domain (`<canister-id>.ic0.app`), unless configured explicitly. Below is an example configuration to allow access to the `robots.txt` file from the "raw" domain:
```json
[
  {
    "match": "robots.txt",
    "allow_raw_access": true
  }
]
```

**Important**: Note that any assets already uploaded to an asset canister will be protected by this redirection, because at present the asset synchronization process does not update the `allow_raw_access` property, or any other properties, after creating an asset.  This also applies to assets that are deployed without any configuration, and later configured to allow raw access.
At the present time, there are two ways to reconfigure an existing asset:
1. re-create the asset
    1. delete the asset in your project's directory
    1. execute `dfx deploy`
    1. re-create the asset in your project's directory
    1. modify `.ic-assets.json` acordingly
    1. execute `dfx deploy`
2. via manual candid call
    ```
    dfx canister call PROJECT_NAME_frontend set_asset_properties '( record { key="/robots.txt"; allow_raw_access=opt(opt(true)) })'
    ```

### feat(frontend-canister): pretty print asset properties when deploying assets to the canister

### feat(frontend-canister): add take_ownership() method

Callable only by a controller.  Clears list of authorized principals and adds the caller (controller) as the only authorized principal.

### feat(ic-ref):
- `effective_canister_id` used for `provisional_create_canister_with_cycles` is passed as an command-line argument (defaults to `rwlgt-iiaaa-aaaaa-aaaaa-cai` if not provided or upon parse failure)

### feat(frontend-canister): add `get_asset_properties` and `set_asset_properties` to frontend canister

As part of creating the support for future work, it's now possible to get and set AssetProperties for assets in frontend canister.

### feat: add `--argument-file` argument to the `dfx canister sign` command

Similar to how this argument works in `dfx canister call`, this argument allows providing arguments for the request from a file.

### feat: Add support for a default network key

A remote canister ID can now be specified for the `__default` network.  If specified, `dfx` will assume that the canister is remote at the specified canister ID for all networks that don't have a dedicated entry.

### feat: use OS-native keyring for pem file storage

If keyring integration is available, PEM files (except for the default identity) are now by default stored in the OS-provided keyring.
If it is not available, it will fall back on the already existing password-encrypted PEM files.
Plaintext PEM files are still available (e.g. for use in non-interactive situations like CI), but not recommended for use since they put the keys at risk.

To force the use of one specific storage mode, use the `--storage-mode` flag with either `--storage-mode password-protected` or `--storage-mode plaintext`.
This works for both `dfx identity new` and `dfx identity import`.

The flag `--disable-encryption` is deprecated in favour of `--storage-mode plaintext`. It has the same behavior.

### feat(frontend-canister): better control and overview for asset canister authorized principals

The asset canister now has two new functions:
- Query function `list_authorized` displays a list of all principals that are currently authorized to change assets and the list of authorized principals.
- Update function `deauthorize` that removes a principal from the list of authorized principals. It can be called by authorized principals and cotrollers of the canister.

In addition, the update function `authorize` has new behavior:
Now, controllers of the asset canister are always allowed to authorize new principals (including themselves).

### fix: add retry logic to `dfx canister delete`

`dfx canister delete` tries to withdraw as many cycles as possible from a canister before deleting it.
To do so, dfx has to manually send all cycles in the canister, minus some margin.
The margin was previously hard-coded, meaning that withdrawals can fail if the margin is not generous enough.
Now, upon failure with some margin, dfx will retry withdrawing cycles with a continuously larger margin until withdrawing succeeds or the margin becomes larger than the cycles balance.

### fix: dfx deploy --mode reinstall for a single Motoko canister fails to compile

The Motoko compiler expects all imported canisters' .did files to be in one folder when it compiles a canister.
`dfx` failed to organize the .did files correctly when running `dfx deploy <single Motoko canister>` in combintaion with the `--mode reinstall` flag.

### fix: give more cycles margin when deleting canisters

There have been a few reports of people not being able to delete canisters.
The error happens if the temporary wallet tries to transfer out too many cycles.
The number of cycles left in the canister is bumped a little bit so that people can again reliably delete their canisters.

## Dependencies

Updated candid to 0.8.4
- Bug fix in TS bindings
- Pretty print numbers

### Frontend canister

- Module hash: d12e4493878911c21364c550ca90b81be900ebde43e7956ae1873c51504a8757
- https://github.com/dfinity/sdk/pull/2942

### ic-ref

Updated ic-ref to master commit `3cc51be5`

### Motoko

Updated Motoko to 0.7.6

### Replica

Updated replica to elected commit b5a1a8c0e005216f2d945f538fc27163bafc3bf7.
This incorporates the following executed proposals:

- [100821](https://dashboard.internetcomputer.org/proposal/100821)
- [97472](https://dashboard.internetcomputer.org/proposal/97472)
- [96114](https://dashboard.internetcomputer.org/proposal/96114)
- [94953](https://dashboard.internetcomputer.org/proposal/94953)
- [94852](https://dashboard.internetcomputer.org/proposal/94852)
- [93761](https://dashboard.internetcomputer.org/proposal/93761)
- [93507](https://dashboard.internetcomputer.org/proposal/93507)
- [92573](https://dashboard.internetcomputer.org/proposal/92573)
- [92338](https://dashboard.internetcomputer.org/proposal/92338)
- [91732](https://dashboard.internetcomputer.org/proposal/91732)
- [91257](https://dashboard.internetcomputer.org/proposal/91257)

# 0.12.1

## DFX

### fix: default not shrink for custom canisters

## Dependencies

### Replica

Updated replica to elected commit dcbf401f27d9b48354e68389c6d8293c4233b055.
This incorporates the following executed proposals:

- [90485](https://dashboard.internetcomputer.org/proposal/90485)
- [90008](https://dashboard.internetcomputer.org/proposal/90008)

### Frontend canister

- Module hash: db07e7e24f6f8ddf53c33a610713259a7c1eb71c270b819ebd311e2d223267f0
- https://github.com/dfinity/sdk/pull/2753

# 0.12.0

## DFX

### feat(frontend-canister): add warning if config is provided in `.ic-assets.json` but not used

### fix(frontend-canister): Allow overwriting default HTTP Headers for assets in frontend canister

Allows to overwrite `Content-Type`, `Content-Encoding`, and `Cache-Control` HTTP headers with custom values via `.ic-assets.json5` config file. Example `.ic-assets.json5` file:
```json5
[
    {
        "match": "web-gz.data.gz",
        "headers": {
            "Content-Type": "application/octet-stream",
            "Content-Encoding": "gzip"
        }
    }
]
```
This change will trigger the update process for frontend canister (new module hash: `2ff0513123f11c57716d889ca487083fac7d94a4c9434d5879f8d0342ad9d759`).

### feat: warn if an unencrypted identity is used on mainnet

### fix: Save SNS canister IDs

SNS canister IDs were not being parsed reliably.  Now the candid file is being specified explicitly, which resolves the issue in at least some cases.

### feat: NNS usability improvements

The command line interface for nns commands has been updated to:

- Give better help when the subnet type is incorrect
- Not offer --network as a flag given that it is unused
- List nns subcommands

### feat: -y flag for canister installation

`dfx canister install` and `dfx deploy` now have a `-y` flag that will automatically confirm any y/n checks made during canister installation.

### fix: Compute Motoko dependencies in linear (not exponential) time by detecting visited imports.

### fix(generate): add missing typescript types and fix issues with bindings array in dfx.json

### chore: update Candid UI canister with commit 79d55e7f568aec00e16dd0329926cc7ea8e3a28b

### refactor: Factor out code for calling arbitrary bundled binaries

The function for calling sns can now call any bundled binary.

### docs: Document dfx nns subcommands

`dfx nns` commands are used to deploy and manage local NNS canisters, such as:

- Governance for integration with the Internet Computer voting system
- Ledger for financial integration testing
- Internet Identity for user registration and authenttication

### feat(frontend-canister): Add simple aliases from `<asset>` to `<asset>.html` and `<asset>/index.html`

The asset canister now by default aliases any request to `<asset>` to `<asset>.html` or `<asset>/index.html`.
This can be disabled by setting the field `"enable_aliasing"` to `false` in a rule for that asset in .ic-assets.json.
This change will trigger frontend canister upgrades upon redeploying any asset canister.

### fix: Only kill main process on `dfx stop`
Removes misleading panics when running `dfx stop`.

### feat: `dfx nns install` works offline if all assets have been cached.

### feat: Initialise the nns with an account controlled by a secp256k1 key

This enables easy access to toy ICP using command line tools and this key:
```
-----BEGIN EC PRIVATE KEY-----
MHQCAQEEICJxApEbuZznKFpV+VKACRK30i6+7u5Z13/DOl18cIC+oAcGBSuBBAAK
oUQDQgAEPas6Iag4TUx+Uop+3NhE6s3FlayFtbwdhRVjvOar0kPTfE/N8N6btRnd
74ly5xXEBNSXiENyxhEuzOZrIWMCNQ==
-----END EC PRIVATE KEY-----
```
For example, you can create an identity in dfx by putting this key in the file `ident-1.pem` and importing it:
```
dfx identity import ident-1 ident-1.pem
dfx --identity ident-1 ledger balance
```

### feat: default to run ic-wasm shrink when build canisters
This behavior applies to Motoko, Rust and Custom canisters.
If you want to disable this behavior, you can config it in dfx.json:

    "canisters" : {
        "app" : {
            "shrink" : false,
        }
    }

### feat: configurable custom wasm sections

It's now possible to define custom wasm metadata sections and their visibility in dfx.json.

At present, dfx can only add wasm metadata sections to canisters that are in wasm format.  It cannot add metadata sections to compressed canisters.  Since the frontend canister is now compressed, this means that at present it is not possible to add custom metadata sections to the frontend canister.

dfx no longer adds `candid:service` metadata to canisters of type `"custom"` by default.  If you want dfx to add your canister's candid definition to your custom canister, you can do so like this:

```
    "my_canister_name": {
      "type": "custom",
      "candid": "main.did",
      "wasm": "main.wasm",
      "metadata": [
        {
          "name": "candid:service"
        }
      ]
    },
```

This changelog entry doesn't go into all of the details of the possible configuration.  For that, please see [concepts/canister-metadata](docs/concepts/canister-metadata.md) and the docs in the JSON schema.

### fix: Valid canister-based env vars

Hyphens are not valid in shell environment variables, but do occur in canister names such as `smiley-dapp`. This poses a problem for vars with names such as `CANISTER_ID_${CANISTER_NAME}`.  With this change, hyphens are replaced with underscores in environment variables.  The canister id of `smiley-dapp` will be available as `CANISTER_ID_smiley_dapp`.  Other environment variables are unaffected.

### feat: Add dfx sns deploy

This allows users to deploy a set of SNS canisters.

### fix: `cargo run -p dfx -- --version` prints correct version

### feat: add --mode=auto

When using `dfx canister install`, you can now pass `auto` for the `--mode` flag, which will auto-select `install` or `upgrade` depending on need, the same way `dfx deploy` does. The default remains `install` to prevent mistakes.

### feat: add `--network` flag to `dfx generate`

`dfx generate`'s generated bindings use network-specific canister IDs depending on the generated language, but there was previously no way to configure which network this was, so it defaulted to local. A `--network` flag has been added for this purpose.

### feat: sns config validate

There is a new command that verifies that an SNS initialization config is valid.

### feat: sns config create

There is a new command that creates an sns config template.

### fix: remove $ from wasms dir

The wasms dir path had a $ which is unwanted and now gone.

### fix: Correct wasm for the SNS swap canister

Previously the incorrect wasm canister was installed.

### fix: Use NNS did files that matches the wasms

Previously the did files and wasms could be incompatible.

### fix: allow users to skip compatibility check if parsing fails

### feat: canister HTTP support is now enabled by default.

`dfx start` and `dfx replica` now ignore the `--enable-canister-http` parameter.

You can still disable the canister http feature through configuration:
- ~/.config/dfx/networks.json: `.local.canister_http.enabled=false`
- dfx.json (project-specific networks) : `.networks.local.canister_http.enabled=false`

### feat: custom canister `wasm` field can now specify a URL from which to download

- note that dfx will report an error if a custom canister's `wasm` field is a URL and the canister also has `build` steps.

### feat: custom canister `candid` field can now specify a URL from which to download

### feat: deploy NNS canisters

A developer is now able to install NNS canisters, including back end canisters such as ledger and governance, and front end canisters such as nns-dapp and internet-identity, on their local DFX server.  Usage:
```
dfx start --clean --background
dfx nns install
```

This feature currently requires that the network 'local' is used and that it runs on port 8080.
The network's port can be controlled by using the field `"provider"` in the network's definition, e.g. by setting it to `"127.0.0.1:8080"`.

### feat: configure logging level of http adapter

It is now possible to set the http adapter's log level in dfx.json or in networks.json:

    "http": {
      "enabled": true,
      "log_level": "info"
    }

By default, a log level of "error" is used, in order to keep the output of a first-time `dfx start` minimal. Change it to "debug" for more verbose logging.

### fix(typescript): add index.d.ts file for type safety when importing generated declarations

Adds an index.d.ts file to the generated declarations, allowing for better type safety in TypeScript projects.

### chore: reduce verbosity of dfx start

`dfx start` produces a lot of log output that is at best irrelevant for most users.
Most output is no longer visible unless either `--verbose` is used with dfx or the relevant part's (e.g. http adapter, btc adapter, or replica) log level is changed in dfx.json or networks.json.

### feat: generate secp256k1 keys by default

When creating a new identity with `dfx identity new`, whereas previously it would have generated an Ed25519 key, it now generates a secp256k1 key. This is to enable users to write down a BIP39-style seed phrase, to recover their key in case of emergency, which will be printed when the key is generated and can be used with a new `--seed-phrase` flag in `dfx identity import`. `dfx identity import` is however still capable of importing an Ed25519 key.

### chore: update Candid UI canister with commit 528a4b04807904899f67b919a88597656e0cd6fa

* Allow passing did files larger than 2KB.
* Better integration with Motoko Playground.

### feat: simplify verification of assets served by asset canister

* SHA256 hashes of all assets are displayed when deploying the asset canister.
* A query method is added to the asset canister that returns the entire asset hash tree together with the certificate containing the certified variables of the asset canister.

### breaking change: dfx canister update-settings --compute-allocation always fails

See https://forum.dfinity.org/t/fixing-incorrect-compute-allocation-fee/14830

Until the rollout is complete, `dfx canister update-settings --compute-allocation <N>`
will fail with an error from the replica such as the following:
```
The Replica returned an error: code 1, message: "Canister requested a compute allocation of 1% which cannot be satisfied because the Subnet's remaining compute capacity is 0%"
```

### fix: For default node starter template: copy `ic-assets.json5` file from `src` to `dist`

### fix: For `dfx start --clean --background`, the background process no longer cleans a second time.

### fix: do not build or generate remote canisters

Canisters that specify a remote id for the network that's getting built falsely had their build steps run, blocking some normal use patterns of `dfx deploy`.
Canisters with a remote id specified no longer get built.
The same applies to `dfx generate`.

### refactor: Move replica URL functions into a module for reuse

The running replica port and url are generally useful information. Previously the code to get the URL was embedded in the network proxy code. This moves it out into a library for reuse.

### chore: Frontend canister build process no longer depends on `dfx` or `ic-cdk-optimizer`

Instead, the build process relies on `ic-wasm` to provide candid metadata for the canister, and
shrinking the canister size by stripping debug symbols and unused fuctions.
Additionally, after build step, the `.wasm` file is archived with `gzip`.

### chore: Move all `frontend canister`-related code into the SDK repo

| from (`repository` `path`)                  | to (path in `dfinity/sdk` repository)          | summary                                                                                     |
|:--------------------------------------------|:-----------------------------------------------|:--------------------------------------------------------------------------------------------|
| `dfinity/cdk-rs` `/src/ic-certified-assets` | `/src/canisters/frontend/ic-certified-asset`   | the core of the frontend canister                                                           |
| `dfinity/certified-assets` `/`              | `/src/canisters/frontend/ic-frontend-canister` | wraps `ic-certified-assets` to build the canister wasm                                      |
| `dfinity/agent-rs` `/ic-asset`              | `/src/canisters/frontend/ic-asset`             | library facilitating interactions with frontend canister (e.g. uploading or listing assets) |
| `dfinity/agent-rs` `/icx-asset`             | `/src/canisters/frontend/icx-asset`            | CLI executable tool - wraps `ic-asset`                                                      |

### feat: use JSON5 file format for frontend canister asset configuration

Both `.ic-assets.json` and `.ic-assets.json5` are valid filenames config filename, though both will get parsed
as if they were [JSON5](https://json5.org/) format. Example content of the `.ic-assets.json5` file:
```json5
// comment
[
  {
    "match": "*", // comment
    /*
    keys below not wrapped in quotes
*/  cache: { max_age: 999 }, // trailing comma
  },
]
```
- Learn more about JSON5: https://json5.org/

### fix: Update nns binaries unless `NO_CLOBBER` is set

Previously existing NNS binaries were not updated regardless of the `NO_CLOBBER` setting.

### feat!: Support installing canisters not in dfx.json

`install_canister_wasm` used to fail if installing a canister not listed in dfx.json.  This use case is now supported.

### feat: print the dashboard URL on startup

When running `dfx start` or `dfx replica`, the path to the dashboard page is now printed.

### feat!: changed the default port of the shared local network from 8000 to 4943.

This is so dfx doesn't connect to a project-specific network instead of the local shared network.

In combination with the "system-wide dfx start" feature, there is a potential difference to be aware of with respect to existing projects.

Since previous versions of dfx populate dfx.json with a `networks.local` definition that specifies port 8000, the behavior for existing projects won't change.

However, if you've edited dfx.json and removed the `networks.local` definition, the behavior within the project will change: dfx will connect to the shared local network on port 4943 rather than to the project-specific network on port 8000.  You would need to edit webpack.config.js to match.  If you have scripts, you can run the new command `dfx info webserver-port` from the project directory to retrieve the port value.

### feat!: "system-wide dfx start"

By default, dfx now manages the replica process in a way that is independent of any given dfx project.  We've called this feature "system-wide dfx", even though it's actually specific to your user
(storing data files under $HOME), because we think it communicates the idea adequately.

The intended benefits:
- deploying dapps from separate projects alongside one another, similar to working with separate dapps on mainnet
- run `dfx start` from any directory
- run `dfx stop` from any directory, rather than having to remember where you last ran `dfx start`

We're calling this the "shared local network."  `dfx start` and `dfx stop` will manage this network when run outside any project directory, or when a project's dfx.json does not define the `local` network.  The dfx.json template for new projects no longer defines any networks.

We recommend that you remove the `local` network definition from dfx.json and instead use the shared local network.  As mentioned above, doing so will make dfx use port 4943 rather than port 8000.

See [Local Server Configuration](docs/cli-reference/dfx-start.md#local-server-configuration) for details.

dfx now stores data and control files in one of three places, rather than directly under `.dfx/`:
- `.dfx/network/local` (for projects in which dfx.json defines the local network)
- `$HOME/.local/share/dfx/network/local` (for the shared local network on Linux)
- `$HOME/Library/Application Support/org.dfinity.dfx/network/local` (for the shared local network on MacOS)

There is also a new configuration file: `$HOME/.config/dfx/networks.json`.  Its [schema](docs/networks-json-schema.json) is the same as the `networks` element in dfx.json.  Any networks you define here will be available from any project, unless a project's dfx.json defines a network with the same name.  See [The Shared Local Network](docs/cli-reference/dfx-start.md#the-shared-local-network) for the default definitions that dfx provides if this file does not exist or does not define a `local` network.

### fix: `dfx start` and `dfx stop` will take into account dfx/replica processes from dfx <= 0.11.x

### feat: added command `dfx info`

#### feat: `dfx info webserver-port`

This displays the port that the icx-proxy process listens on, meaning the port to connect to with curl or from a web browser.

#### feat: `dfx info replica-port`

This displays the listening port of the replica.

#### feat: `dfx info replica-rev`

This displays the revision of the replica bundled with dfx, which is the same revision referenced in replica election governance proposals.

#### feat: `dfx info networks-json-path`

This displays the path to your user's `networks.json` file where all networks are defined.

### feat: added ic-nns-init, ic-admin, and sns executables to the binary cache

### fix: improved responsiveness of `greet` method call in default Motoko project template

`greet` method was marked as an `update` call, but it performs no state updates. Changing it to `query` call will result in faster execution.

### feat: dfx schema --for networks

The `dfx schema` command can now display the schema for either dfx.json or for networks.json.  By default, it still displays the schema for dfx.json.

```bash
dfx schema --for networks
```

### feat: createActor options accept pre-initialized agent

If you have a pre-initialized agent in your JS code, you can now pass it to createActor's options. Conflicts with the agentOptions config - if you pass both the agent option will be used and you will receive a warning.

```js
const plugActor = createActor(canisterId, {
  agent: plugAgent
})
```

### feat!: option for nodejs compatibility in dfx generate

Users can now specify `node_compatibility: true` in `declarations`. The flag introduces `node.js` enhancements, which include importing `isomorphic-fetch` and configuring the default actor with `isomorphic-fetch` and `host`.

```json
// dfx.json
"declarations": {
  "output": "src/declarations",
  "node_compatibility": true
}
```

#### JS codegen location deprecation

DFX new template now uses `dfx generate` instead of `rsync`. Adds deprecation warning to `index.js` in `.dfx/<network-name>/<canister-name>` encouringing developers to migrate to the `dfx generate` command instead. If you have a `package.json` file that uses `rsync` from `.dfx`, consider switching to something like this:

```json
"scripts": {
  "build": "webpack",
  "prebuild": "npm run generate",
  "start": "webpack serve --mode development --env development",
  "prestart": "npm run generate",
  // It's faster to only generate canisters you depend on, omitting the frontend canister
  "generate": "dfx generate hello_backend"
},
```

### feat: simple cycles faucet code redemption

Using `dfx wallet --network ic redeem-faucet-coupon <my coupon>` faucet users have a much easier time to redeem their codes.
If the active identity has no wallet configured, the faucet supplies a wallet to the user that this command will automatically configure.
If the active identity has a wallet configured already, the faucet will top up the existing wallet.

Alternative faucets can be used, assuming they follow the same interface. To direct dfx to a different faucet, use the `--faucet <alternative faucet id>` flag.
The expected interface looks like the following candid functions:
``` candid
redeem: (text) -> (principal);
redeem_to_wallet: (text, principal) -> (nat);
```
The function `redeem` takes a coupon code and returns the principal to an already-installed wallet that is controlled by the identity that called the function.
The function `redeem_to_wallet` takes a coupon code and a wallet (or any other canister) principal, deposits the cycles into that canister and returns how many cycles were deposited.

### feat: disable automatic wallet creation on non-ic networks

By default, if dfx is not running on the `ic` (or networks with a different name but the same configuration), it will automatically create a cycles wallet in case it hasn't been created yet.
It is now possible to inhibit automatic wallet creation by setting the `DFX_DISABLE_AUTO_WALLET` environment variable.

### fix!: removed unused --root parameter from dfx bootstrap

### feat: canister installation now waits for the replica

When installing a new WASM module to a canister, DFX will now wait for the updated state (i.e. the new module hash) to be visible in the replica's certified state tree before proceeding with post-installation tasks or producing a success status.

### feat!: remove `dfx config`

`dfx config` has been removed. Please update Bash scripts to use `jq`, PowerShell scripts to use `ConvertTo-Json`, nushell scripts to use `to json`, etc.

### feat: move all the flags to the end

Command flags have been moved to a more traditional location; they are no longer positioned per subcommand, but instead are able to be all positioned after the final subcommand. In prior versions, a command might look like:
```bash
dfx --identity alice canister --network ic --wallet "$WALLET" create --all
```
This command can now be written:
```bash
dfx canister create --all --network ic --wallet "$WALLET" --identity alice
```
The old syntax is still available, though, so you don't need to migrate your scripts.

### feat!: changed update-settings syntax

When using `dfx canister update-settings`, it is easy to mistake `--controller` for `--add-controller`. For this reason `--controller` has been renamed to `--set-controller`.

### feat!: removed the internal webserver

This is a breaking change.  The only thing this was still serving was the /_/candid endpoint.  If you need to retrieve the candid interface for a local canister, you can use `dfx canister metadata <canister> candid:service`.

### fix: dfx wallet upgrade: improved error messages:

- if there is no wallet to upgrade
- if trying to upgrade a local wallet from outside of a project directory

### fix: canister creation cost is 0.1T cycles

Canister creation fee was calculated with 1T cycles instead of 0.1T.

### fix: dfx deploy and dfx canister install write .old.did files under .dfx/

When dfx deploy and dfx canister install upgrade a canister, they ensure that the
new candid interface is compatible with the previous candid interface.  They write
a file with extension .old.did that contains the previous interface.  In some
circumstances these files could be written in the project directory.  dfx now
always writes them under the .dfx/ directory.

### fix: dfx canister install now accepts arbitrary canister ids

This fixes the following error:
``` bash
> dfx canister install --wasm ~/counter.wasm eop7r-riaaa-aaaak-qasxq-cai
Error: Failed while determining if canister 'eop7r-riaaa-aaaak-qasxq-cai' is remote on network 'ic'.
Caused by: Failed while determining if canister 'eop7r-riaaa-aaaak-qasxq-cai' is remote on network 'ic'.
  Failed to figure out if canister 'eop7r-riaaa-aaaak-qasxq-cai' has a remote id on network 'ic'.
    Invalid argument: Canister eop7r-riaaa-aaaak-qasxq-cai not found in dfx.json
```

### feat: allow replica log level to be configured

It is now possible to specify the replica's log level. Possible values are `critical`, `error`, `warning`, `info`, `debug`, and `trace`.
The log level defaults to the level 'error'. Debug prints (e.g. `Debug.print("...")` in Motoko) still show up in the console.
The log level can be specified in the following places (See [system-wide dfx start](#feat-system-wide-dfx-start) for more detailed explanations on the network types):
- In file `networks.json` in the field `<network name>.replica.log_level` for shared networks.
- In file `dfx.json` in the field `networks.<network name>.replica.log_level` for project-specific networks.
- In file `dfx.json` in the field `defaults.replica.log_level` for project-specific networks. Requires a project-specific network to be run, otherwise this will have no effect.

### feat: enable canister sandboxing

Canister sandboxing is enabled to be consistent with the mainnet.

### chore: dfx ledger account-id --of-canister also accepts principal

It is now possible to do e.g. `dfx ledger account-id --of-canister fg7gi-vyaaa-aaaal-qadca-cai` as well as `dfx ledger account-id --of-canister my_canister_name` when checking the ledger account id of a canister.
Previously, dfx only accepted canister aliases and produced an error message that was hard to understand.

### chore: dfx canister deposit-cycles uses default wallet if none is specified

Motivated by [this forum post](https://forum.dfinity.org/t/dfx-0-10-0-dfx-canister-deposit-cycles-returns-error/13251/6).

### chore: projects created with `dfx new` are not pinned to a specific dfx version anymore

It is still possible to pin the dfx version by adding `"dfx":"<dfx version to pin to>"` to a project's `dfx.json`.

### fix: print links to cdk-rs docs in dfx new

### fix: broken link in new .mo project README

### fix: Small grammar change to identity password decryption prompt

The prompt for entering your passphrase in order to decrypt an identity password read:
    "Please enter a passphrase for your identity"
However, at that point, it isn't "a" passphrase.  It's either your passphrase, or incorrect.
Changed the text in this case to read:
    "Please enter the passphrase for your identity"

### chore: add retry logic to dfx download script

### feat: Add subnet type argument when creating canisters

`dfx ledger create-canister` gets a new option `--subnet-type` that allows users to choose a type of subnet that their canister can be created on. Additionally, a `dfx ledger show-subnet-types` is introduced which allows to list the available subnet types.

## Dependencies

### Replica

Updated replica to release candidate 93dcf2a2026c34330c76149dd713d89e37daa533.

This also incorporates the following executed proposals:

- [88831](https://dashboard.internetcomputer.org/proposal/88831)
- [88629](https://dashboard.internetcomputer.org/proposal/88629)
- [88109](https://dashboard.internetcomputer.org/proposal/88109)
- [87631](https://dashboard.internetcomputer.org/proposal/87631)
- [86738](https://dashboard.internetcomputer.org/proposal/86738)
- [86279](https://dashboard.internetcomputer.org/proposal/86279)
* [85007](https://dashboard.internetcomputer.org/proposal/85007)
* [84391](https://dashboard.internetcomputer.org/proposal/84391)
* [83786](https://dashboard.internetcomputer.org/proposal/83786)
* [82425](https://dashboard.internetcomputer.org/proposal/82425)
* [81788](https://dashboard.internetcomputer.org/proposal/81788)
* [81571](https://dashboard.internetcomputer.org/proposal/81571)
* [80992](https://dashboard.internetcomputer.org/proposal/80992)
* [79816](https://dashboard.internetcomputer.org/proposal/79816)
* [78693](https://dashboard.internetcomputer.org/proposal/78693)
* [77589](https://dashboard.internetcomputer.org/proposal/77589)
* [76228](https://dashboard.internetcomputer.org/proposal/76228)
* [75700](https://dashboard.internetcomputer.org/proposal/75700)
* [75109](https://dashboard.internetcomputer.org/proposal/75109)
* [74395](https://dashboard.internetcomputer.org/proposal/74395)
* [73959](https://dashboard.internetcomputer.org/proposal/73959)
* [73714](https://dashboard.internetcomputer.org/proposal/73714)
* [73368](https://dashboard.internetcomputer.org/proposal/73368)
* [72764](https://dashboard.internetcomputer.org/proposal/72764)

### ic-ref

Updated ic-ref to 0.0.1-1fba03ee
- introduce awaitKnown
- trivial implementation of idle_cycles_burned_per_day

### Updated Motoko from 0.6.29 to 0.7.3

- See https://github.com/dfinity/motoko/blob/master/Changelog.md#073-2022-11-01


### Cycles wallet

- Module hash: b944b1e5533064d12e951621d5045d5291bcfd8cf9d60c28fef02c8fdb68e783
- https://github.com/dfinity/cycles-wallet/commit/fa86dd3a65b2509ca1e0c2bb9d7d4c5be95de378

### Frontend canister:
- Module hash: 6c8f7a094060b096c35e4c4499551e7a8a29ee0f86c456e521c09480ebbaa8ab
- https://github.com/dfinity/sdk/pull/2720

# 0.11.2

## DFX

### fix: disable asset canister redirection of all HTTP traffic from `.raw.ic0.app` to `.ic0.app`

### fix: disable asset canister's ETag HTTP headers

The feature is not yet implemented on `icx-proxy`-level, and is causing 500 HTTP response for some type of assets every second request.

# 0.11.1

## DFX

### fix: dfx now only adds candid:service metadata to custom canisters that have at least one build step

This way, if a canister uses a premade canister wasm, dfx will use it as-is.

### fix: "canister alias not defined" in the Motoko language server

It is now possible to develop multiple-canister projects using the [Motoko VSCode extension](https://marketplace.visualstudio.com/items?itemName=dfinity-foundation.vscode-motoko).

### fix: improve browser compatibility for the JavaScript language binding

Patches a JavaScript language binding compatibility issue encountered in web browsers which do not support the (?.) operator.

### feat: print dfx.json schema

dfx is now capable of displaying the schema for `dfx.json`. You can see the schema by running `dfx schema` or write the schema to a file with `dfx schema --outfile path/to/file/schema.json`.

### feat: support for configuring assets in assets canister
- The `.ic-assets.json` file should be placed inside directory with assets, or its subdirectories. Multiple config files can be used (nested in subdirectories). Example of `.ic-assets.json` file format:
``` json
[
    {
        "match": ".*",
        "cache": {
            "max_age": 20
        },
        "headers": {
            "X-Content-Type-Options": "nosniff"
        },
        "ignore": false
    },
    {
        "match": "**/*",
        "headers": null
    },
    {
        "match": "file.json",
        "ignore": true
    }
]
```
- Configuring assets works only during asset creation - any changes to `.ic-assets.json` files won't have any effect effect for assets that have already been created. We are working on follow up implementation with improvements to handle updating these properties.
- `headers` from multiple applicable rules are being stacked/concatenated, unless `null` is specified, which resets/empties the headers.
- Both `"headers": {}` and absence of `headers` field don't have any effect on end result.
- Valid JSON format is required, i.e. the array of maps, `match` field is required. Only the following fields are accepted: `cache`, `ignore`, `headers`, `match`. The glob pattern has to be valid.
- The way matching rules work:
  1. The most deeply nested config file takes precedence over the one in parent dir. In other words, properties from a rule matching a file in a subdirectory override properties from a rule matching a file in a parent directory
  2. Order of rules within file matters - last rule in config file takes precedence over the first one

- The way `ignore` field works:
  1. By default, files that begin with a `.` are ignored, while all other files are included.
  2. The `.ignore` field overrides this, if present.
  3. If a directory is ignored, file and directories within it cannot be un-ignored.
  4. A file can be ignored and un-ignored many times, as long as any of its parent directories haven't been ignored.


### fix: Allow `dfx deploy` to not take arguments for canisters not being installed

A longstanding bug with `dfx deploy` is that if an installation is skipped (usually an implicitly included dependency), it still requires arguments even if the installed canister doesn't. As of this release that bug is now fixed.

### feat: Add additional logging from bitcoin canister in replica.

Configures the replica to emit additional logging from the bitcoin canister whenever the bitcoin feature is enabled. This helps show useful information to developers, such as the bitcoin height that the replica currently sees.

### fix: make `build` field optional for custom canisters

Prior to 0.11.0, a custom canister's `build` field could be left off if `dfx build` was never invoked. To aid in deploying prebuilt canisters, this behavior is now formalized; omitting `build` is equivalent to `build: []`.

### feat: Use `--locked` for Rust canisters

`dfx build`, in Rust canisters, now uses the `--locked` flag when building with Cargo. To offset this, `dfx new --type rust` now runs `cargo update` on the resulting project.

### feat: Enable threshold ecdsa signature

ECDSA signature signing is now enabled by default in new projects, or by running `dfx start --clean`.
A test key id "Secp256k1:dfx_test_key" is ready to be used by locally created canisters.

## Dependencies

### Updated `agent-rs` to 0.20.0

### Updated `candid` to 0.7.15

### Replica

Updated replica to elected commit 6e86169e98904047833ba6133e5413d2758d90eb.
This incorporates the following executed proposals:

* [72225](https://dashboard.internetcomputer.org/proposal/72225)
* [71669](https://dashboard.internetcomputer.org/proposal/71669)
* [71164](https://dashboard.internetcomputer.org/proposal/71164)
* [70375](https://dashboard.internetcomputer.org/proposal/70375)
* [70002](https://dashboard.internetcomputer.org/proposal/70002)

# 0.11.0

## DFX

### feat: renamed canisters in new projects to <project>_frontend and <project>_backend

The names of canisters created for new projects have changed.
After `dfx new <project>`, the canister names are:

- `<project>_backend` (previously `<project>`)
- `<project>_frontend` (previously `<project>_assets`)

### feat: Enable threshold ecdsa signature

### feat: new command: dfx canister metadata <canister> <name>

For example, to query a canister's candid service definition: `dfx canister metadata hello_backend candid:service`

### refactor: deprecate /_/candid internal webserver

The dfx internal webserver now only services the /_/candid endpoint.  This
is now deprecated.  If you were using this to query candid definitions, you
can instead use `dfx canister metadata`.

### refactor: optimize from ic-wasm

Optimize Rust canister WASM module via ic-wasm library instead of ic-cdk-optimizer. A separate installation of ic-cdk-optimizer is no longer needed.

The actual optimization was kept the same.

### feat: Read dfx canister call argument from a file or stdin

Enables passing large arguments that cannot be passed directly in the command line using the `--argument-file` flag. For example:
 * Named file: `dfx canister call --argument-file ./my/argument/file.txt my_canister_name greet`
 * Stdin: `echo '( null )' | dfx canister call --argument-file - my_canister_name greet`

### fix: Use default setting for BTC adapter idle seconds

A lower threshold was no longer necessary.

### feat: Allow users to configure logging level of bitcoin adapter

The bitcoin adapter's logging can be very verbose if debug logging is enabled, making it difficult to make sense of what's going on. On the other hand, these logs are useful for triaging problems.

To get the best of both worlds, this release adds support for an additional configuration option in dfx.json:

    "bitcoin": {
      "enabled": true,
      "nodes": ["127.0.0.1:18444"],
      "log_level": "info" <------- users can now configure the log level
    }

By default, a log level of "info" is used, which is relatively quiet. Users can change it to "debug" for more verbose logging.

### chore: update Candid UI canister with commit bffa0ae3c416e8aa3c92c33722a6b1cb31d0f1c3

This includes the following changes:

* Fetch did file from canister metadata
* Better flamegraph support
* Fix bigint error for vec nat8 type

### feat: dfx will look up the port of the running webserver from .dfx/webserver-port, if present

After `dfx start --host 127.0.0.1:0`, the dfx webserver will listen on an ephemeral port.  It stores the port value in .dfx/webserver-port.  dfx will now look for this file, and if a port is contained within, use that port to connect to the dfx webserver.

### fix: dfx commands once again work from any subdirectory of a dfx project

Running `dfx deploy`, `dfx canister id`, `dfx canister call` and so forth work as expected
if run from within any subdirectory of a dfx project.  Previously, this would create
canister_ids.json or .dfx/local/canister_ids.json within the subdirectory.

### feat: Post-installation tasks

You can now add your own custom post-installation/post-deployment tasks to any canister type. The new `post-install` key for canister objects in `dfx.json` can be a command or list of commands, similar to the `build` key of `custom` canisters, and receives all the same environment variables. For example, to replicate the upload task performed with `assets` canisters, you might set `"post-install": "icx-asset sync $CANISTER_ID dist"`.

### feat: assets are no longer copied from source directories before being uploaded to asset canister

Assets are now uploaded directly from their source directories, rather than first being copied
to an output directory.

If you're using `dfx deploy`, you won't see any change in functionality.  If you're running
`dfx canister install --mode=upgrade`, changed files in asset source directories will
be detected and uploaded even without an intervening `dfx build`.

### fix: Added src/declarations to .gitignore for new projects

### fix: remove deprecated candid path environment variable

The environment variable format `CANISTER_CANDID_{name}`, used in Rust projects, was deprecated in 0.9.2, to be unified with the variables `CANISTER_CANDID_PATH_{name}` which are used in other project types. It has now been removed. Note that you will need to update `ic-cdk-macros` if you use the `#[import]` macro.

### feat: deprecate `dfx config` for removal

The `dfx config` command has several issues and is ultimately a poor replacement for [`jq`](https://stedolan.github.io/jq). The command is being deprecated, and will be removed in a later release; we recommend switching to `jq` or similar tools (e.g. `ConvertTo-Json` in PowerShell, `to json` in nushell, etc.)

### feat: Better build scripts for type:custom

Build scripts now always receive a CWD of the DFX project root, instead of wherever `dfx` was invoked from, and a bare script `script.sh` can be specified without needing to prefix with `./`.

### feat: rust, custom, and asset canisters now include candid:service metadata

Motoko canisters already included this metadata.

Also added this metadata to the asset canister wasm, which will cause the next deploy to
install this new version.

### feat: Add safeguard to freezing threshold

Some developers mistakenly think that the freezing threshold is measured in cycles, but it is actually measured in seconds. To stop them from accidentally freezing their canisters, setting a freezing threshold above 50M seconds (~1.5 years) now requires a confirmation.

### fix: restores assets to webpack devserver

### chore: updates webpack dependencies for dfx new project

Resolves an issue where `webpack-cli` was was breaking when users tried to run `npm start` in a fresh project. For affected users of 0.10.1, you can resolve this issue manually by running `npm install webpack@latest webpack-cli@latest terser-webpack-plugin@latest`.

### feat: Support for new ledger notify function

Ledger 7424ea8 deprecates the existing `notify` function with a switch parameter between creating and topping up a canister, and introduces two
functions for doing the same. This should *mostly* be invisible to users, except that previously, if `dfx ledger create-canister` or `dfx ledger top-up`
failed, you would call `dfx ledger notify` after correcting the issue. In order to support the change, this command has been changed to two subcommands:
`dfx ledger notify create-canister` and `dfx ledger notify top-up`.

### feat: `--from-subaccount`

Previously, the ledger commands assumed all transfers were made from the default subaccount for the identity principal. This feature adds a `--from-subaccount` flag to `dfx ledger transfer`, `dfx ledger create-canister`, and `dfx ledger top-up`, to enable making transfers from a selected subaccount. A `--subaccount` flag is also added to `dfx ledger balance` for convenience. Subaccounts are expected as 64-character hex-strings (i.e. 32 bytes).

### feat: cargo audit when building rust canisters

When a canister with type `rust` is built and `cargo-audit` is installed, dfx will now check for vulnerabilities in the dependencies. If a vulnerability is found, dfx will recommend that the user update to a version without known vulnerabilities.

### fix: Freezing Threshold now documented

Calls made to retrieve the help output for `canister update-settings` was missing the `freezing-threshold` parameter.

### chore: warnings and errors are more visible

`WARN` and `ERROR` messages are now clearly labelled as such, and the labels are colored accordingly.
This is now included when running `dfx canister update-settings -h`.

### fix: `dfx schema` does not require valid dfx.json

There is no real reason for `dfx schema` to not work when a broken dfx.json is in the current folder - this is actually a very common scenario when `dfx schema` gets used.

### fix: canister call uses candid file if canister type cannot be determined

The candid file specified in the field `canisters.<canister name>.candid` of dfx.json, or if that not exists `canisters.<canister name>.remote.candid`, is now used when running `dfx canister call`, even when dfx fails to determine the canister type.

### fix: btc/canister http adapter socket not found by replica after restart

After running `dfx start --enable-bitcoin` twice in a row (stopping dfx in between), the second
launched replica would fail to connect to the btc adapter.  This is because ic-starter
does not write a new configuration file if one already exists, so the configuration file
used by the replica referred to one socket path, while dfx passed a different socket path
to the btc adapter.

Now dfx reuses the previously-used unix domain socket path, for both the btc adapter
and for the canister http adapter.

### fix: dfx stop now waits until dfx and any child processes exit

Previously, `dfx stop` would send the TERM signal to the running dfx and its child processes,
and then exit immediately.

This avoids interference between a dfx process performing cleanup at shutdown and
a dfx process that is starting.

### fix: dfx ping no longer creates a default identity

dfx ping now uses the anonymous identity, and no longer requires dfx.json to be present.


### fix: Initialize replica with bitcoin regtest flag

When the bitcoin feature is enabled, dfx was launching the replica with the "bitcoin_testnet" feature.
The correct feature to use is "bitcoin_regtest".

### dfx bootstrap now looks up the port of the local replica

`dfx replica` writes the port of the running replica to one of these locations:

- .dfx/replica-configuration/replica-1.port
- .dfx/ic-ref.port

`dfx bootstrap` will now use this port value, so it's no longer necessary to edit dfx.json after running `dfx replica`.

### feat: dfx.json local network settings can be set on the local network, rather than defaults

In `dfx.json`, the `bootstrap`, `bitcoin`, `canister_http`, and `replica` settings can
now be specified on the local network, rather than in the `defaults` field.
If one of these four fields is set for the local network, the corresponding field
in `defaults` will be ignored.

Example:
``` json
{
  "networks": {
    "local": {
      "bind": "127.0.0.1:8000",
      "canister_http": {
        "enabled": true
      }
    }
  }
}
```

## Dependencies

### Rust Agent

Updated agent-rs to 0.18.0

### Motoko

Updated Motoko from 0.6.28 to 0.6.29.

### Replica

Updated replica to elected commit 8993849de5fab76e796d67750facee55a0bf6649.
This incorporates the following executed proposals:

* [69804](https://dashboard.internetcomputer.org/proposal/69804)
* [67990](https://dashboard.internetcomputer.org/proposal/67990)
* [67483](https://dashboard.internetcomputer.org/proposal/67483)
* [66895](https://dashboard.internetcomputer.org/proposal/66895)
* [66888](https://dashboard.internetcomputer.org/proposal/66888)
* [65530](https://dashboard.internetcomputer.org/proposal/65530)
* [65327](https://dashboard.internetcomputer.org/proposal/65327)
* [65043](https://dashboard.internetcomputer.org/proposal/65043)
* [64355](https://dashboard.internetcomputer.org/proposal/64355)
* [63228](https://dashboard.internetcomputer.org/proposal/63228)
* [62143](https://dashboard.internetcomputer.org/proposal/62143)

### ic-ref

Updated ic-ref to 0.0.1-173cbe84
 - add ic0.performance_counter system interface
 - add system API for ECDSA signing
 - allow optional "error_code" field in responses
 - support gzip-compressed canister modules
 - enable canisters to send HTTP requests

# 0.10.1

## DFX

### fix: Webpack config no longer uses CopyPlugin

Dfx already points to the asset canister's assets directory, and copying to disk could sometimes
lead to an annoying "too many open files" error.

### fix: HSMs are once again supported on Linux

On Linux, dfx 0.10.0 failed any operation with an HSM with the following error:
```
Error: IO: Dynamic loading not supported
```
The fix was to once again dynamically-link the Linux build.

### feat: error explanation and fixing instructions engine

Dfx is now capable of providing explanations and remediation suggestions for entire categories of errors at a time.
Explanations and suggestions will slowly be added over time.
To see an example of an already existing suggestion, run `dfx deploy --network ic` while using an identity that has no wallet configured.

### chore: add context to errors

Most errors that happen within dfx are now reported in much more detail. No more plain `File not found` without explanation what even was attempted.

### fix: identities with configured wallets are not broken anymore and removed only when using the --drop-wallets flag

When an identity has a configured wallet, dfx no longer breaks the identity without actually removing it.
Instead, if the --drop-wallets flag is specified, it properly removes everything and logs what wallets were linked,
and when the flag is not specified, it does not remove anything.

The behavior for identities without any configured wallets is unchanged.

### feat: bitcoin integration: dfx now generates the bitcoin adapter config file

dfx command-line parameters for bitcoin integration:
``` bash
dfx start   --enable-bitcoin  # use default node 127.0.0.1:18444
dfx start   --enable-bitcoin --bitcoin-node <node>
```

The above examples also work for dfx replica.

These default to values from dfx.json:
```
.defaults.bitcoin.nodes
.defaults.bitcoin.enabled
```

The --bitcoin-node parameter, if specified on the command line, implies --enable-bitcoin.

If --enable-bitcoin or .defaults.bitcoin.enabled is set, then dfx start/replica will launch the ic-btc-adapter process and configure the replica to communicate with it.


### feat: print wallet balance in a human readable form #2184

Default behaviour changed for `dfx wallet balance`, it will now print cycles amount upscaled to trillions.

New flag `--precise` added to `dfx wallet balance`. Allows to get exact amount of cycles in wallet (without upscaling).

### feat: canister http integration

dfx command-line parameters for canister http requests integration:
```
dfx start --enable-canister-http
dfx replica --enable-canister-http
```

This defaults to the following value in dfx.json:
```
.defaults.canister_http.enabled
```

### fix: specifying ic provider with a trailing slash is recognised correctly

Specifying the network provider as `https://ic0.app/` instead of `https://ic0.app` is now recognised as the real IC network.

### Binary cache

Added ic-canister-http-adapter to the binary cache.

## Dependencies

### Updated agent-rs to 0.17.0

## Motoko

Updated Motoko from 0.6.26 to 0.6.28.

## Replica

Updated replica to elected commit b90edb9897718730f65e92eb4ff6057b1b25f766.
This incorporates the following executed proposals:

* [61004](https://dashboard.internetcomputer.org/proposal/61004)
* [60222](https://dashboard.internetcomputer.org/proposal/60222)
* [59187](https://dashboard.internetcomputer.org/proposal/59187)
* [58479](https://dashboard.internetcomputer.org/proposal/58479)
* [58376](https://dashboard.internetcomputer.org/proposal/58376)
* [57843](https://dashboard.internetcomputer.org/proposal/57843)
* [57395](https://dashboard.internetcomputer.org/proposal/57395)

## icx-proxy

Updated icx-proxy to commit c312760a62b20931431ba45e5b0168ee79ea5cda

* Added gzip and deflate body decoding before certification validation.
* Fixed unzip and streaming bugs
* Added Prometheus metrics endpoint
* Added root and invalid ssl and dns mapping

# 0.10.0

## DFX

### feat: Use null as default value for opt arguments


Before this, `deploy`ing a canister with an `opt Foo` init argument without specifying an `--argument` would lead to an error:

``` bash
$ dfx deploy
Error: Invalid data: Expected arguments but found none.
```

With this change, this isn't an error anymore, but instead `null` is passed as a value. In general, if the user does _not_ provide an `--argument`, and if the init method expects only `opt` arguments, then `dfx` will supply `null` for each argument.

Note in particular that this does not try to match `opt` arguments for heterogeneous (`opt`/non-`opt`) signatures. Note moreover that this only impacts a case that would previously error out, so no existing (working) workflows should be affected.

### feat: dfx identity set-wallet now checks that the provided canister is actually a wallet

This check was previously performed on local networks, but not on mainnet.

### feat: dfx canister call --candid <path to candid file> ...

Allows one to provide the .did file for calls to an arbitrary canister.

### feat: Install arbitrary wasm into canisters

You no longer need a DFX project setup with a build task to install an already-built wasm module into a canister ID. The new `--wasm <path>` flag to `dfx canister install` will bypass project configuration and install the wasm module at `<path>`. A DFX project setup is still recommended for general use; this should mostly be used for installing pre-built canisters. Note that DFX will also not perform its usual checks for API/ABI/stable-memory compatibility in this mode.

### feat: Support for 128-bit cycle counts

Cycle counts can now exceed the previously set maximum of 2^64. The new limit is 2^128. A new wallet version has been bundled with this release that supports the new cycle count. You will not be able to use this feature with your existing wallets without running `dfx wallet upgrade`, but old wallets will still work just fine with old cycle counts.

### fix: dfx start will once again notice if dfx is already running

dfx will once again display 'dfx is already running' if dfx is already running,
rather than 'Address already in use'.

As a consequence, after `dfx start` failed to notice that dfx was already running,
it would replace .dfx/pid with an empty file.  Later invocations of `dfx stop`
would display no output and return a successful exit code, but leave dfx running.

### fix: dfx canister update-settings <canister id> works even if the canister id is not known to the project.

This makes the behavior match the usage text of the command:
`<CANISTER> Specifies the canister name or id to update. You must specify either canister name/id or the --all option`

### feat: dfx deploy --upgrade-unchanged or dfx canister install --mode upgrade --upgrade-unchanged

When upgrading a canister, `dfx deploy` and `dfx canister install` skip installing the .wasm
if the wasm hash did not change.  This avoids a round trip through stable memory for all
assets on every dfx deploy, for example.  By passing this argument, dfx will instead
install the wasm even if its hash matches the already-installed wasm.

### feat: Introduce DFX_CACHE_ROOT environment variable

A new environment variable, `DFX_CACHE_ROOT`, has been introduced to allow setting the cache root directory to a different location than the configuration root directory. Previously `DFX_CONFIG_ROOT` was repurposed for this which only allowed one location to be set for both the cache and configuration root directories.

This is a breaking change since setting `DFX_CONFIG_ROOT` will no longer set the cache root directory to that location.

### fix: Error if nonzero cycles are passed without a wallet proxy

Previously, `dfx canister call --with-cycles 1` would silently ignore the `--with-cycles` argument as the DFX principal has no way to pass cycles and the call must be forwarded through the wallet. Now it will error instead of silently ignoring it. To forward a call through the wallet, use `--wallet $(dfx identity get-wallet)`, or `--wallet $(dfx identity --network ic get-wallet)` for mainnet.

### feat: Configure subnet type of local replica

The local replica sets its parameters according to the subnet type defined in defaults.replica.subnet_type, defaulting to 'application' when none is specified.
This makes it less likely to accidentally hit the 'cycles limit exceeded' error in production.  Since the previous default was `system`, you may see these types errors in development instead.
Possible values for defaults.replica.subnet_type are: "application", "verifiedapplication", "system"

Example how to specify the subnet type:
``` json
{
  "defaults": {
    "replica": {
      "subnet_type": "verifiedapplication"
    }
  }
}
```

### feat: Introduce command for local cycles top-up

`dfx ledger fabricate-cycles <canister (id)> <optional amount>` can be used during local development to create cycles out of thin air and add them to a canister. Instead of supplying a canister name or id it is also possible to use `--all` to add the cycles to every canister in the current project. When no amount is supplied, the command uses 10T cycles as default. Using this command with `--network ic` will result in an error.

### feat: Private keys can be stored in encrypted format

`dfx identity new` and `dfx identity import` now ask you for a password to encrypt the private key (PEM file) when it is stored on disk.
If you decide to use a password, your key will never be written to disk in plain text.
In case you don't want to enter your password all the time and want to take the risk of storing your private key in plain text, you can use the `--disable-encryption` flag.

The `default` identity as well as already existing identities will NOT be encrypted. If you want to encrypt an existing identity, use the following commands:
``` bash
dfx identity export identity_name > identity.pem
# if you have set old_identity_name as the identity that is used by default, switch to a different one
dfx identity use other_identity
dfx identity remove identity_name
dfx identity import identity_name identity.pem
```

### feat: Identity export

If you want to get your identity out of dfx, you can use `dfx identity export identityname > exported_identity.pem`. But be careful with storing this file as it is not protected with your password.

### feat: Identity new/import now has a --force flag

If you want to script identity creation and don't care about overwriting existing identities, you now can use the `--force` flag for the commands `dfx identity new` and `dfx identity import`.

### fix: Do not automatically create a wallet on IC

When running `dfx deploy --network ic`, `dfx canister --network ic create`, or `dfx identity --network ic get-wallet` dfx no longer automatically creates a cycles wallet for the user if none is configured. Instead, it will simply report that no wallet was found for that user.

Dfx still creates the wallet automatically when running on a local network, so the typical workflow of `dfx start --clean` and `dfx deploy` will still work without having to manually create the wallet.

### fix: Identities cannot exist and not at the same time

When something went wrong during identity creation, the identity was not listed as existing.
But when trying to create an identity with that name, it was considered to be already existing.

### feat: dfx start and dfx replica can now launch the ic-btc-adapter process

Added command-line parameters:
``` bash
dfx start   --enable-bitcoin --btc-adapter-config <path>
dfx replica --enable-bitcoin --btc-adapter-config <path>
```

These default to values from dfx.json:
```
.defaults.bitcoin.btc_adapter_config
.defaults.bitcoin.enabled
```

The --btc-adapter-config parameter, if specified on the command line, implies --enable-bitcoin.

If --enable-bitcoin or .defaults.bitcoin.enabled is set, and a btc adapter configuration is specified,
then dfx start/replica will launch the ic-btc-adapter process.

This integration is not yet complete, pending upcoming functionality in ic-starter.

### fix: report context of errors

dfx now displays the context of an error in several places where previously the only error
message would be something like "No such file or directory."

### chore: updates starter project for Node 18

Webpack dev server now works for Node 18 (and should work for Node 17). A few packages are also upgraded

## updating dependencies

Updated to version 0.14.0 of agent-rs

## Cycles wallet

- Module hash: bb001d1ebff044ba43c060956859f614963d05c77bd778468fce4de095fe8f92
- https://github.com/dfinity/cycles-wallet/commit/f18e9f5c2f96e9807b6f149c975e25638cc3356b

## Replica

Updated replica to elected commit b3788091fbdb8bed7e527d2df4cc5e50312f476c.
This incorporates the following executed proposals:

* [57150](https://dashboard.internetcomputer.org/proposal/57150)
* [54964](https://dashboard.internetcomputer.org/proposal/54964)
* [53702](https://dashboard.internetcomputer.org/proposal/53702)
* [53231](https://dashboard.internetcomputer.org/proposal/53231)
* [53134](https://dashboard.internetcomputer.org/proposal/53134)
* [52627](https://dashboard.internetcomputer.org/proposal/52627)
* [52144](https://dashboard.internetcomputer.org/proposal/52144)
* [50282](https://dashboard.internetcomputer.org/proposal/50282)

Added the ic-btc-adapter binary to the cache.

## Motoko

Updated Motoko from 0.6.25 to 0.6.26.

# 0.9.3

## DFX

### feat: dfx deploy now displays URLs for the frontend and candid interface

### dfx.json

In preparation for BTC integration, added configuration for the bitcoind port:

``` json
{
  "canisters": {},
  "defaults": {
    "bitcoind": {
      "port": 18333
    }
  }
}
```

## icx-proxy

Updated icx-proxy to commit 594b6c81cde6da4e08faee8aa8e5a2e6ae815602, now static-linked.

* upgrade HTTP calls upon canister request
* no longer proxies /_/raw to the dfx internal webserver
* allows for generic StreamingCallback tokens

## Replica

Updated replica to blessed commit d004accc3904e24dddb13a11d93451523e1a8a5f.
This incorporates the following executed proposals:

* [49653](https://dashboard.internetcomputer.org/proposal/49653)
* [49011](https://dashboard.internetcomputer.org/proposal/49011)
* [48427](https://dashboard.internetcomputer.org/proposal/48427)
* [47611](https://dashboard.internetcomputer.org/proposal/47611)
* [47512](https://dashboard.internetcomputer.org/proposal/47512)
* [47472](https://dashboard.internetcomputer.org/proposal/47472)
* [45984](https://dashboard.internetcomputer.org/proposal/45984)
* [45982](https://dashboard.internetcomputer.org/proposal/45982)

## Motoko

Updated Motoko from 0.6.21 to 0.6.25.

# 0.9.2

## DFX

### feat: Verify Candid and Motoko stable variable type safety of canister upgrades

Newly deployed Motoko canisters now embed the Candid interface and Motoko stable signatures in the Wasm module.
`dfx deploy` and `dfx canister install` will automatically check

	1) the backward compatible of Candid interface in both upgrade and reinstall mode;
	2) the type safety of Motoko stable variable type in upgrade mode to avoid accidentally lossing data;

See [Upgrade compatibility](https://internetcomputer.org/docs/language-guide/compatibility) for more details.

### feat: Unified environment variables across build commands

The three canister types that use a custom build tool - `assets`, `rust`, and `custom` - now all support the same set of environment variables during the build task:

* `DFX_VERSION` - The version of DFX that was used to build the canister.
* `DFX_NETWORK` - The network name being built for. Usually `ic` or `local`.
* `CANISTER_ID_{canister}` - The canister principal ID of the canister `{canister}` registered in `dfx.json`.
* `CANISTER_CANDID_PATH_{canister}` - The path to the Candid interface file for the canister `{canister}` among your canister's dependencies.
* `CANISTER_CANDID_{canister}` (deprecated) - the same as `CANISTER_CANDID_PATH_{canister}`.  This is provided for backwards compatibility with `rust` and `custom` canisters, and will be removed in dfx 0.10.0.
* `CANISTER_ID` - Same as `CANISTER_ID_{self}`, where `{self}` is the name of _this_ canister.
* `CANISTER_CANDID_PATH` - Same as `CANISTER_CANDID_PATH_{self}`, where `{self}` is the name of _this_ canister.

### feat: Support for local ledger calls

If you have an installation of the ICP Ledger (see [Ledger Installation Guide](https://github.com/dfinity/ic/tree/master/rs/rosetta-api/ledger_canister#deploying-locally)), `dfx ledger balance` and `dfx ledger transfer` now support
`--ledger-canister-id` parameter.

Some examples:
``` bash
$ dfx ledger \
  --network local \
  balance \
  --ledger-canister-id  rrkah-fqaaa-aaaaa-aaaaq-cai
1000.00000000 ICP

$ dfx ledger \
  --network local \
  transfer --amount 0.1 --memo 0 \
  --ledger-canister-id  rrkah-fqaaa-aaaaa-aaaaq-cai 8af54f1fa09faeca18d294e0787346264f9f1d6189ed20ff14f029a160b787e8
Transfer sent at block height: 1
```

### feat: `dfx ledger account-id` can now compute canister addresses

The `dfx ledger account-id` can now compute addresses of principals and canisters.
The command also supports ledger subaccounts now.

``` bash
dfx ledger account-id --of-principal 53zcu-tiaaa-aaaaa-qaaba-cai
dfx ledger --network small02 account-id --of-canister ledger_demo
dfx ledger account-id --of-principal 53zcu-tiaaa-aaaaa-qaaba-cai --subaccount 0000000000000000000000000000000000000000000000000000000000000001
```

### feat: Print the full error chain in case of a failure

All `dfx` commands will now print the full stack of errors that led to the problem, not just the most recent error.
Example:

```
Error: Subaccount '00000000000000000000000000000000000000000000000000000000000000000' is not a valid hex string
Caused by:
  Odd number of digits
```

### fix: dfx import will now import pem files created by `quill generate`

`quill generate` currently outputs .pem files without an `EC PARAMETERS` section.
`dfx identity import` will now correctly identify these as EC keys, rather than Ed25519.

### fix: retry on failure for ledger create-canister, top-up, transfer

dfx now calls `transfer` rather than `send_dfx`, and sets the created_at_time field in order to retry the following commands:

* dfx ledger create-canister
* dfx ledger top-up
* dfx ledger transfer

### feat: Remote canister support

It's now possible to specify that a canister in dfx.json references a "remote" canister on a specific network,
that is, a canister that already exists on that network and is managed by some other project.

Motoko, Rust, and custom canisters may be configured in this way.

This is the general format of the configuration in dfx.json:
``` json
{
  "canisters": {
    "<canister name>": {
      "remote": {
        "candid": "<path to candid file to use when building on remote networks>",
        "id": {
          "<network name>": "<principal on network>"
        }
      }
    }
  }
}
```

The "id" field, if set for a given network, specifies the canister ID for the canister on that network.
The canister will not be created or installed on these remote networks.
For other networks, the canister will be created and installed as usual.

The "candid" field, if set within the remote object, specifies the candid file to build against when
building other canisters on a network for which the canister is remote.  This definition can differ
from the candid definitions for local builds.

For example, if have an installation of the ICP Ledger (see [Ledger Installation Guide](https://github.com/dfinity/ic/tree/master/rs/rosetta-api/ledger_canister#deploying-locally))
in your dfx.json, you could configure the canister ID of the Ledger canister on the ic network as below.  In this case,
the private interfaces would be available for local builds, but only the public interfaces would be available
when building for `--network ic`.
``` json
{
  "canisters": {
    "ledger": {
      "type": "custom",
      "wasm": "ledger.wasm",
      "candid": "ledger.private.did",
      "remote": {
        "candid": "ledger.public.did",
        "id": {
          "ic": "ryjl3-tyaaa-aaaaa-aaaba-cai"
        }
      }
    },
    "app": {
      "type": "motoko",
      "main": "src/app/main.mo",
      "dependencies": [ "ledger" ]
    }
  }
}
```

As a second example, suppose that you wanted to write a mock of the ledger in Motoko.
In this case, since the candid definition is provided for remote networks,
`dfx build` (with implicit `--network local`) will build app against the candid
definitions defined by mock.mo, but `dfx build --network ic` will build app against
`ledger.public.did`.

This way, you can define public update/query functions to aid in local testing, but
when building/deploying to mainnet, references to methods not found in `ledger.public.did`
will be reports as compilation errors.

``` json
{
  "canisters": {
    "ledger": {
      "type": "motoko",
      "main": "src/ledger/mock.mo",
      "remote": {
        "candid": "ledger.public.did",
        "id": {
          "ic": "ryjl3-tyaaa-aaaaa-aaaba-cai"
        }
      }
    },
    "app": {
      "type": "motoko",
      "main": "src/app/main.mo",
      "dependencies": [ "ledger" ]
    }
  }
}
```

### feat: Generating remote canister bindings

It's now possible to generate the interface of a remote canister using a .did file using the `dfx remote generate-binding <canister name>|--all` command. This makes it easier to write mocks for local development.

Currently, dfx can generate .mo, .rs, .ts, and .js bindings.

This is how you specify how to generate the bindings in dfx.json:
``` json
{
  "canisters": {
    "<canister name>": {
      "main": "<path to mo/rs/ts/js file that will be generated>",
      "remote": {
        "candid": "<path to candid file to use when generating bindings>"
        "id": {}
      }
    }
  }
}
```

## ic-ref

Upgraded from a432156f24faa16d387c9d36815f7ddc5d50e09f to ab8e3f5a04f0f061b8157c2889f8f5de05f952bb

* Support 128-bit system api for cycles
* Include canister_ranges in the state tree
* Removed limit on cycles in a canister

## Replica

Updated replica to blessed commit 04fe8b0a1262f07c0cec1fdfa838a37607370a61.
This incorporates the following executed proposals:

* [45091](https://dashboard.internetcomputer.org/proposal/45091)
* [43635](https://dashboard.internetcomputer.org/proposal/43635)
* [43633](https://dashboard.internetcomputer.org/proposal/43633)
* [42783](https://dashboard.internetcomputer.org/proposal/42783)
* [42410](https://dashboard.internetcomputer.org/proposal/42410)
* [40908](https://dashboard.internetcomputer.org/proposal/40908)
* [40647](https://dashboard.internetcomputer.org/proposal/40647)
* [40328](https://dashboard.internetcomputer.org/proposal/40328)
* [39791](https://dashboard.internetcomputer.org/proposal/39791)
* [38541](https://dashboard.internetcomputer.org/proposal/38541)

## Motoko

Updated Motoko from 0.6.20 to 0.6.21.

# 0.9.0

## DFX

### feat!: Remove the wallet proxy and the --no-wallet flag

Breaking change: Canister commands, except for `dfx canister create`, will make the call directly, rather than via the user's wallet. The `--no-wallet` flag is thus removed from `dfx canister` as its behavior is the default.

When working with existing canisters, use the `--wallet` flag in conjunction with `dfx identity get-wallet` in order to restore the old behavior.

You will need to upgrade your wallet and each of your existing canisters to work with the new system.  To do so, execute the following in each of your dfx projects:
``` bash
dfx wallet upgrade
dfx canister --wallet "$(dfx identity get-wallet)" update-settings --all --add-controller "$(dfx identity get-principal)"
```
To upgrade projects that you have deployed to the IC mainnet, execute the following:
``` bash
dfx wallet --network ic upgrade
dfx canister --network ic --wallet "$(dfx identity --network ic get-wallet)" update-settings --all --add-controller "$(dfx identity get-principal)"
```

### feat: Add --add-controller and --remove-controller flags for "canister update-settings"

`dfx canister update-settings` previously only let you overwrite the entire controller list; `--add-controller` and `--remove-controller` instead add or remove from the list.

### feat: Add --no-withdrawal flag for "canister delete" for when the canister is out of cycles

`dfx canister delete --no-withdrawal <canister>` can be used to delete a canister without attempting to withdraw cycles.

### fix: set RUST_MIN_STACK to 8MB for ic-starter (and therefore replica)

This matches the value used in production and is meant to exceed the configured 5 MB wasmtime stack.

### fix: asset uploads will retry failed requests as expected

Fixed a defect in asset synchronization where no retries would be attempted after the first 30 seconds overall.

## Motoko

Updated Motoko from 0.6.11 to 0.6.20.

* Implement type union/intersection
* Transform for-loops on arrays into while-loops
* Tighten typing rules for type annotations in patterns
* Candid decoding: skip vec any fast
* Bump up MAX_HP_FOR_GC from 1GB to 3GB
* Candid decoder: Trap if a principal value is too large
* Eliminate bignum calls from for-iteration on arrays
* Improve scheduling
* Improve performance of bignum equality
* Stable signatures: frontend, metadata, command-line args
* Added heartbeat support

## Cycles wallet

- Module hash: 53ec1b030f1891bf8fd3877773b15e66ca040da539412cc763ff4ebcaf4507c5
- https://github.com/dfinity/cycles-wallet/commit/57e53fcb679d1ea33cc713d2c0c24fc5848a9759

## Replica

Updated replica to blessed commit 75138bbf11e201aac47266f07bee289dc18a082b.
This incorporates the following executed proposals:

* [33828](https://dashboard.internetcomputer.org/proposal/33828)
* [31275](https://dashboard.internetcomputer.org/proposal/31275)
* [31165](https://dashboard.internetcomputer.org/proposal/31165)
* [30392](https://dashboard.internetcomputer.org/proposal/30392)
* [30078](https://dashboard.internetcomputer.org/proposal/30078)
* [29235](https://dashboard.internetcomputer.org/proposal/29235)
* [28784](https://dashboard.internetcomputer.org/proposal/28784)
* [27975](https://dashboard.internetcomputer.org/proposal/27975)
* [26833](https://dashboard.internetcomputer.org/proposal/26833)
* [25343](https://dashboard.internetcomputer.org/proposal/25343)
* [23633](https://dashboard.internetcomputer.org/proposal/23633)

# 0.8.4

## DFX

### feat: "rust" canister type

You can now declare "rust" canisters in dfx.json.
``` json
{
  "canisters": {
    "canister_name": {
      "type": "rust",
      "package": "crate_name",
      "candid": "path/to/canister_name.did"
    }
  }
}
```

Don't forget to place a `Cargo.toml` in your project root.
Then dfx will build the rust canister with your rust toolchain.
Please also make sure that you have added the WebAssembly compilation target.

``` bash
rustup target add wasm32-unknown-unknown
```

You can also create new dfx project with a default rust canister.

``` bash
dfx new --type=rust <project-name>
```

### chore: updating dfx new template

Updates dependencies to latest for Webpack, and updates config. Additionally simplifies environment variables for canister ID's in config.

Additionally adds some polish to the starter template, including a favicon and using more semantic html in the example app

### feat: environment variable overrides for executable pathnames

You can now override the location of any executable normally called from the cache by specifying
an environment variable. For example, DFX_ICX_PROXY_PATH will specify the path for `icx-proxy`.

### feat: dfx deploy --mode=reinstall <canister>

`dfx deploy` can now reinstall a single canister, controlled by a new `--mode=reinstall` parameter.
This is destructive (it resets the state of the canister), so it requires a confirmation
and can only be performed on a single canister at a time.

`dfx canister install --mode=reinstall <canister>` also requires the same confirmation,
and no longer works with `--all`.

## Replica

The included replica now supports canister_heartbeat.  This only works with rust canisters for the time being,
and does not work with the emulator (`dfx start --emulator`).

# 0.8.3

## DFX

### fix: ic-ref linux binary no longer references /nix/store

This means `dfx start --emulator` has a chance of working if nix is not installed.
This has always been broken, even before dfx 0.7.0.

### fix: replica and ic-starter linux binaries no longer reference /nix/store

This means `dfx start` will work again on linux.  This bug was introduced in dfx 0.8.2.

### feat: replaced --no_artificial_delay option with a sensible default.

The `--no-artificial-delay` option not being the default has been causing a lot of confusion.
Now that we have measured in production and already applied a default of 600ms to most subnets deployed out there,
we have set the same default for dfx and removed the option.

## Motoko

Updated Motoko from 0.6.10 to 0.6.11.

* Assertion error messages are now reproducible (#2821)

# 0.8.2

## DFX

### feat: dfx canister delete can now return cycles to a wallet or dank

By default `dfx canister delete` will return cycles to the default cycles wallet.
Cycles can be returned to a designated canister with `--withdraw-cycles-to-canister` and
cycles can be returned to dank at the current identity principal with `--withdraw-cycles-to-dank`
and to a designated principal with `--withdraw-cycles-to-dank-principal`.

### feat: dfx canister create now accepts multiple instances of --controller argument

It is now possible to create canisters with more than one controller by
passing multiple instances of the `--controller parameter to `dfx canister create`.

You will need to upgrade your wallet with `dfx wallet upgrade`, or `dfx wallet --network ic upgrade`

### feat: dfx canister update-settings now accepts multiple instance of --controller argument

It is now possible to configure a canister to have more than one controller by
passing multiple instances of the `--controller parameter to `dfx canister update-settings`.

### feat: dfx canister info and dfx canister status now display all controllers

### feat!: dfx canister create --controller <controller> named parameter

Breaking change: The controller parameter for `dfx canister create` is now passed as a named parameter,
rather than optionally following the canister name.

Old: dfx canister create [canister name] [controller]
New: dfx canister create --controller <controller> [canister name]

### fix: dfx now respects $DFX_CONFIG_ROOT when looking for legacy credentials

Previously this would always look in `$HOME/.dfinity/identity/creds.pem`.

### fix: changed dfx canister (create|update-settings) --memory-allocation limit to 12 GiB

Updated the maximum value for the --memory-allocation value to be 12 GiB (12,884,901,888 bytes)

## Cycles Wallet

- Module hash: 9183a38dd2eb1a4295f360990f87e67aa006f225910ab14880748e091248e086
- https://github.com/dfinity/cycles-wallet/commit/9ef38bb7cd0fe17cda749bf8e9bbec5723da0e95

### Added support for multiple controllers

You will need to upgrade your wallet with `dfx wallet upgrade`, or `dfx wallet --network ic upgrade`

## Replica

The included replica now supports public spec 0.18.0

* Canisters can now have more than one controller
* Adds support for 64-bit stable memory
* The replica now goes through an initialization sequence, reported in its status
as `replica_health_status`.  Until this reports as `healthy`, queries or updates will
fail.
** `dfx start --background` waits to exit until `replica_health_status` is `healthy`.
** If you run `dfx start` without `--background`, you can call `dfx ping --wait-healthy`
to wait until the replica is healthy.

## Motoko

Updated Motoko from 0.6.7 to 0.6.10

* add Debug.trap : Text -> None (motoko-base #288)
* Introduce primitives for `Int` ⇔ `Float` conversions (#2733)
* Fix crashing bug for formatting huge floats (#2737)

# 0.8.1

## DFX

### feat: dfx generate types command

``` bash
dfx generate
```

This new command will generate type declarations for canisters in dfx.json.

You can control what will be generated and how with corresponding configuration in dfx.json.

Under dfx.json → "canisters" → "<canister_name>", developers can add a "declarations" config. Options are:

* "output" → directory to place declarations for that canister | default is "src/declarations/<canister_name>"

* "bindings" → [] list of options, ("js", "ts", "did", "mo") | default is "js", "ts", "did"

* "env_override" → a string that will replace process.env.{canister_name_uppercase}_CANISTER_ID in the "src/dfx/assets/language_bindings/canister.js" template.

js declarations output

* index.js (generated from "src/dfx/assets/language_bindings/canister.js" template)

* <canister_name>.did.js - candid js binding output

ts declarations output

  * <canister_name>.did.d.ts - candid ts binding output

did declarations output

  * <canister_name>.did - candid did binding output

mo declarations output

  * <canister_name>.mo - candid mo binding output

### feat: dfx now supports the anonymous identity

Use it with either of these forms:
``` bash
dfx identity use anonymous
dfx --identity anonymous ...
```

### feat: import default identities

Default identities are the pem files generated by `dfx identity new ...` which contain Ed25519 private keys.
They are located at `~/.config/dfx/identity/xxx/identity.pem`.
Now, you can copy such pem file to another computer and import it there.

``` bash
dfx identity new alice
cp ~/.config/dfx/identity/xxx/identity.pem alice.pem
# copy the pem file to another computer, then
dfx identity import alice alice.pem
```

Before, people can manually copy the pem files to the target directory to "import". Such workaround still works.
We suggest to use the `import` subcommand since it also validate the private key.

### feat: Can now provide a nonstandard wallet module with DFX_WALLET_WASM environment variable

Define DFX_WALLET_WASM in the environment to use a different wasm module when creating or upgrading the wallet.

## Asset Canister

### fix: trust full asset SHA-256 hashes provided by the caller

When the caller provides SHA-256 hashes (which dfx does), the asset canister will no longer
recompute these hashes when committing the changes.  These recomputations were causing
canisters to run out of cycles, or to attempt to exceed the maximum cycle limit per update.

# 0.8.0

The 0.8.0 release includes updates and fixes that are primarily internal to improve existing features and functions rather than user-visible.

## DFX

### fix: dfx identity set-wallet no longer requires --force when used with --network ic

This was intended to skip verification of the wallet canister on the IC network,
but ended up only writing to the wallets.json file if --force was passed.

### chore: updating dependencies

* Support for the latest version of the {IC} specification and replica.

* Updating to latest versions of Motoko, Candid, and agent-rs

### feat: Type Inference Update

* Changes to `dfx new` project template and JavaScript codegen to support type inference in IDE's

* Adding webpack dev server to project template

* Migration path documented at https://sdk.dfinity.org/docs/release-notes/0.8.0-rn.html

# 0.7.7

Breaking changes to frontend code generation, documented in 0.8.0

## DFX

### feat: deploy and canister install will now only upgrade a canister if the wasm actually changed

dfx deploy and dfx canister install now compare the hash of the already-installed module
with the hash of the built canister's wasm output.  If they are the same, they leave the canister
in place rather than upgrade it.  They will still synchronize assets to an asset canister regardless
of the result of this comparison.


# 0.7.6

## icx-proxy

The streaming callback mechanism now requires the following record structure for the token:
```
type StreamingCallbackToken = record {
    key: text;
    content_encoding: text;
    index: nat;
    sha256: opt blob;
};
```

Previously, the token could be a record with any set of fields.

# 0.7.2

## DFX

### fix: set default cycle balance to 3T

Change the default cycle balance of a canister from 10T cycles to 3T cycles.

## Cycles Wallet

- Module hash: 1404b28b1c66491689b59e184a9de3c2be0dbdd75d952f29113b516742b7f898
- https://github.com/dfinity/cycles-wallet/commit/e902708853ab621e52cb68342866d36e437a694b

### fix: It is no longer possible to remove the last controller.

Fixed an issue where the controller can remove itself from the list of controllers even if it's the only one,
leaving the wallet uncontrolled.
Added defensive checks to the wallet's remove_controller and deauthorize methods.

# 0.7.1

## DFX

### feat: sign request_status for update call

When using `dfx canister sign` to generate a update message, a corresponding
request_status message is also signed and append to the json as `signed_request_status`.
Then after sending the update message, the user can check the request_status using
`dfx canister send message.json --status`.

### fix: wallet will not proxy dfx canister call by default

Previously, `dfx canister call` would proxy queries and update calls via the wallet canister by default.
(There was the `--no-wallet` flag to bypass the proxy and perform the calls as the selected identity.)
However, this behavior had drawbacks, namely each `dfx canister call` was an inter-canister call
by default and calls would take a while to resolve. This fix makes it so that `dfx canister call` no longer
proxies via the wallet by default. To proxy calls via the wallet, you can do
`dfx canister --wallet=<wallet-id> call`.

### feat: add --no-artificial-delay to dfx replica and start

This change adds the `--no-artificial-delay` flag to `dfx start` and `dfx replica`.
The replica shipped with dfx has always had an artificial consensus delay (introduced to simulate
a delay users might see in a networked environment.) With this new flag, that delay can
be lessened. However, you might see increased CPU utilization by the replica process.

### feat: add deposit cycles and uninstall code

This change introduces the `deposit_cycles` and `uninstall_code` management canister
methods as dedicated `dfx canister` subcommands.

### fix: allow consistent use of canisters ids in canister command

This change updates the dfx commands so that they will accept either a canister name
(sourced from your local project) or a valid canister id.

# 0.7.0

## DFX

### feat: add output type to request-status

This change allows you to specify the format the return result for `dfx canister request-status`.

### fix: deleting a canister on a network removes entries for other networks

This change fixes a bug where deleting a canister on a network removed all other entries for
the canister in the canister_ids.json file.

### feat: point built-in `ic` network provider at mainnet

`--network ic` now points to the mainnet IC (as Sodium has been deprecated.)

### feat: add candid UI canister

The dedicated candid UI canister is installed on a local network when doing a `dfx canister install`
or `dfx deploy`.

### fix: Address already in use (os error 48) when issuing dfx start

This fixes an error which occurred when starting a replica right after stopping it.

### feat: ledger subcommands

dfx now supports a dedicated `dfx ledger` subcommand. This allows you to interact with the ledger
canister installed on the Internet Computer. Example commands include `dfx ledger account-id` which
prints the Account Identifier associated with your selected identity, `dfx ledger transfer` which
allows you to transfer ICP from your ledger account to another, and `dfx ledger create-canister` which
allows you to create a canister from ICP.

### feat: update to 0.17.0 of the Interface Spec

This is a breaking change to support 0.17.0 of the Interface Spec. Compute & memory allocation values
are set when creating a canister. An optional controller can also be specified when creating a canister.
Furthermore, `dfx canister set-controller` is removed, in favor of `dfx canister update-settings` which
allows the controller to update the controller, the compute allocation, and the memory allocation of the
canister. The freezing threshold value isn't exposed via dfx cli yet, but it may still be modified by
calling the management canister via `dfx canister call aaaaa-aa update-settings`

### feat: add wallet subcommands

dfx now supports a dedicated `dfx wallet` subcommand. This allows you to interact with the cycles wallet
associated with your selected identity. For example, `dfx wallet balance` to get the cycle balance,
`dfx wallet list-addresses` to display the associated controllers & custodians, and `dfx wallet send <destination> <amount>`
to send cycles to another wallet.

## Cycles Wallet

- Module Hash: a609400f2576d1d6df72ce868b359fd08e1d68e58454ef17db2361d2f1c242a1
- https://github.com/dfinity/cycles-wallet/commit/06bb256ca0738640be51cf84caaced7ea02ca29d

### feat: Use Internet Identity Service.

# 0.7.0-beta.5

## Cycles Wallet

- Module Hash: 3d5b221387875574a9fd75b3165403cf1b301650a602310e9e4229d2f6766dcc
- https://github.com/dfinity/cycles-wallet/commit/c3cbfc501564da89e669a2d9de810d32240baf5f

### feat: Updated to Public Interface 0.17.0

### feat: The wallet_create_canister method now takes a single record argument, which includes canister settings.

### fix: Return correct content type and encoding for non-gz files.

### fix: Updated frontend for changes to canister creation interface.

# 0.7.0-beta.3

## DFX

### fix: assets with an unrecognized file extension will use content-type "application/octet-stream"

# 0.7.0-beta.2

## DFX

### feat: synchronize assets rather than uploading even assets that did not change

DFX will now also delete assets from the container that do not exist in the project.
This means if you stored assets in the container, and they are not in the project,
dfx deploy or dfx install will delete them.

## Asset Canister

### Breaking change: change to store() method signature

- now takes arguments as a single record parameter
- must now specify content type and content encoding, and may specify the sha256

# 0.7.0-beta.1

## DFX

### fix: now deletes from the asset canister assets that no longer exist in the project

### feat: get certified canister info from read state #1514

Added `dfx canister info` command to get certified canister information. Currently this information is limited to the controller of the canister and the SHA256 hash of its WASM module. If there is no WASM module installed, the hash will be None.

## Asset Canister

### Breaking change: change to list() method signature

- now takes a parameter, which is an empty record
- now returns an array of records

### Breaking change: removed the keys() method

- use list() instead

# 0.7.0-beta.0

## DFX

### feat: webserver can now serve large assets

# 0.6.26

## DFX

### feat: add --no-wallet flag and --wallet option to allow Users to bypass Wallet or specify a Wallet to use for calls (#1476)

Added `--no-wallet` flag to `dfx canister` and `dfx deploy`. This allows users to call canister management functionality with their Identity as the Sender (bypassing their Wallet canister.)
Added `--wallet` option to `dfx canister` and `dfx deploy`. This allows users to specify a wallet canister id to use as the Sender for calls.
`--wallet` and `--no-wallet` conflict with each other. Omitting both will invoke the selected Identity's wallet canister to perform calls.

### feat: add canister subcommands `sign` and `send`

Users can use `dfx canister sign ...` to generated a signed canister call in a json file. Then `dfx canister send [message.json]` to the network.

Users can sign the message on an air-gapped computer which is secure to host private keys.

#### Note

* `sign` and `send` currently don't proxy through wallet canister. Users should use the subcommands with `dfx canister --no-wallet sign ...`.

* The `sign` option `--expire-after` will set the `ingress_expiry` to a future timestamp which is current plus the duration.
Then users can send the message during a 5 minutes time window ending in that `ingress_expiry` timestamp. Sending the message earlier or later than the time window will both result in a replica error.

### feat: implement the HTTP Request proposal in dfx' bootstrap webserver. +
And add support for http requests in the base storage canister (with a default to `/index.html`).

This does not support other encodings than `identity` for now (and doesn't even return any headers). This support will be added to the upgraded asset storage canister built in #1482.

Added a test that uses `curl localhost` to test that the asset storage AND the webserver properly support the http requests.

This commit also upgrades tokio and reqwest in order to work correctly. There are also _some_ performance issues noted (this is slower than the `icx-http-server` for some reason), but those are not considered criticals and could be improved later on.

Renamed the `project_name` in our own generated assets to `canister_name`, for things that are generated during canister build (and not project generation).

### feat: add support for ECDSA on secp256k1

You can now a generate private key via OpenSSL or a simlar tool, import it into dfx, and use it to sign an ingress message.

``` bash
openssl ecparam -name secp256k1 -genkey -out identity.pem
dfx identity import <name> identity.pem
dfx identity use <name>
dfx canister call ...
```

## Asset Canister

### feat: The asset canister can now store assets that exceed the message ingress limit (2 MB)

* Please note that neither the JS agent nor the HTTP server have been updated yet to server such large assets.
* The existing interface is left in place for backwards-compatibility, but deprecated:
** retrieve(): use get() and get_chunk() instead
** store(): use create_batch(), create_chunk(), and commit_batch() instead
** list(): use keys() instead

# 0.6.25

## DFX

- feat: dfx now provides CANISTER_ID_<canister_name> environment variables for all canisters to "npm build" when building the frontend.

## Agents

### Rust Agent

- feat: AgentError due to request::Error will now include the reqwest error message
in addition to "Could not reach the server"
- feat: Add secp256k1 support (dfx support to follow)

# 0.6.24

## DFX

- feat: add option to specify initial cycles for newly created canisters (#1433)

Added option to `dfx canister create` and `dfx deploy` commands: `--with-cycles <with-cycles>`.
This allows the user to specify the initial cycle balance of a canister created by their wallet.
This option is a no-op for the Sodium network.

``` bash
dfx canister create --with-cycles 8000000000 some_canister
dfx deploy --with-cycles 8000000000
```

Help string:
```
Specifies the initial cycle balance to deposit into the newly
created canister. The specified amount needs to take the
canister create fee into account. This amount is deducted
from the wallet's cycle balance
```

- feat: install `dfx` by version or tag (#1426)

This feature adds a new dfx command `toolchain` which have intuitive subcommands.
The toolchain specifiers can be a complete version number, major minor version, or a tag name.

``` bash
dfx toolchain install 0.6.24 # complete version
dfx toolchain install 0.6    # major minor
dfx toolchain install latest # tag name
dfx toolchain default latest
dfx toolchain list
dfx toolchain uninstall latest
```

- fix: onboarding related fixups (#1420)

Now that the Mercury Alpha application subnetwork is up and we are getting ready to onboard devs, the dfx error message for wallet creation has changed:
For example,
``` bash
dfx canister --network=alpha create hello
Creating canister "hello"...
Creating the canister using the wallet canister...
Creating a wallet canister on the alpha network.
Unable to create a wallet canister on alpha:
The Replica returned an error: code 3, message: "Sender not authorized to use method."
Wallet canisters on alpha may only be created by an administrator.
Please submit your Principal ("dfx identity get-principal") in the intake form to have one created for you.
```

- feat: add deploy wallet subcommand to identity (#1414)

This feature adds the deploy-wallet subcommand to the dfx identity.
The User provides the ID of the canister onto which the wallet WASM is deployed.

``` bash
dfx identity deploy-wallet --help
dfx-identity-deploy-wallet
Installs the wallet WASM to the provided canister id

USAGE:
    dfx identity deploy-wallet <canister-id>

ARGS:
    <canister-id>    The ID of the canister where the wallet WASM will be deployed

FLAGS:
    -h, --help       Prints help information
    -V, --version    Prints version information
```

# 0.6.22

## DFX

- feat: dfx call random value when argument is not provided (#1376)

- fix: canister call can take canister ids for local canisters even if … (#1368)
- fix: address panic in dfx replica command (#1338)
- fix: dfx new webpack.config.js does not encourage running 'js' through ts-… (#1341)

## Sample apps

- There have been updates, improvements, and new sample apps added to the [examples](https://github.com/dfinity/examples/tree/master/motoko) repository.

    All of Motoko sample apps in the [examples](https://github.com/dfinity/examples/tree/master/motoko) repository have been updated to work with the latest release of the SDK.

    There are new sample apps to illustrate using arrays ([Quicksort](https://github.com/dfinity/examples/tree/master/motoko/quicksort)) and building create/read/update/delete (CRUD) operations for a web application [Superheroes](https://github.com/dfinity/examples/tree/master/motoko/superheroes).

- The [LinkedUp](https://github.com/dfinity/linkedup) sample application has been updated to work with the latest release of Motoko and the SDK.

## Motoko

## Agents

## Canister Development Kit (CDK)<|MERGE_RESOLUTION|>--- conflicted
+++ resolved
@@ -2,13 +2,12 @@
 
 # UNRELEASED
 
-<<<<<<< HEAD
 ### feat: add tech_stack to the Canister Metadata Standard
 
 The standardized `dfx` metadata is extended with another object: `tech_stack`.
 
 Please check [tech-stack](docs/concepts/tech-stack.md) for more details.
-=======
+
 # 0.19.0
 
 ### fix: call management canister Bitcoin query API without replica-signed query
@@ -20,7 +19,6 @@
 Only for these particular queries, `dfx` will make the query calls without checking the replica signatures.
 
 If the response reliability is a concern, you can make update calls to the secure alternatives.
->>>>>>> c94c4390
 
 ### feat(beta): enable cycles ledger support
 
