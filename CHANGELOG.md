--- conflicted
+++ resolved
@@ -2,10 +2,6 @@
 
 # UNRELEASED
 
-<<<<<<< HEAD
-# 0.18.0
-
-=======
 # fix: .ic-assets.json configuration entries no longer overwrite the default for `allow_raw_access`
 
 Previously, any configuration element in .ic-assets.json functioned as if a setting of
@@ -36,7 +32,6 @@
 
 # 0.18.0
 
->>>>>>> 30014257
 ### fix!: removed the `dfx upgrade` command
 
 The `dfx upgrade` command now prints a message directing the user to install dfxvm.
