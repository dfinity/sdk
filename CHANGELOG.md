--- conflicted
+++ resolved
@@ -4,15 +4,13 @@
 
 ## DFX
 
-<<<<<<< HEAD
 ### feat: add `--argument-file` argument to the `dfx canister sign` command
 
 Similar to how this argument works in `dfx canister call`, this argument allows providing arguments for the request from a file.
-=======
+
 ### feat: Add support for a default network key
 
 A remote canister ID can now be specified for the `__default` network.  If specified, `dfx` will assume that the canister is remote at the specified canister ID for all networks that don't have a dedicated entry.
->>>>>>> 2aa79ce1
 
 ### feat: use OS-native keyring for pem file storage
 
