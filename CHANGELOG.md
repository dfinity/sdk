--- conflicted
+++ resolved
@@ -11,7 +11,18 @@
 A change to `curl --help` output made it so the install script did not detect
 that the `--proto` and `--tlsv1.2` options are available.
 
-<<<<<<< HEAD
+### feat: Added support for icx-proxy `--domain` parameter
+
+In order to access a local replica through a domain name or domain names,
+it's necessary to pass the `--domain` parameter to icx-proxy.  dfx now supports
+this in configuration and as a parameter to dfx start.  You can specify a single
+domain or a list of domains in any of the following ways:
+
+- in networks.json, in `.<network>.proxy.domain`
+- in dfx.json, in `.networks.<netowrk>.proxy.domain`
+- in dfx.json, in `.defaults.proxy.domain`
+- to dfx start, as `dfx start --domain <domain1> --domain <domain2> ...`
+
 ## Dependencies
 
 ### Candid UI
@@ -21,19 +32,6 @@
   + You can customize the II url and derivationOrigin via URL parameter `ii` and `origin` respectively.
 - Update with the new profiling API
 
-=======
-### feat: Added support for icx-proxy `--domain` parameter
-
-In order to access a local replica through a domain name or domain names,
-it's necessary to pass the `--domain` parameter to icx-proxy.  dfx now supports
-this in configuration and as a parameter to dfx start.  You can specify a single
-domain or a list of domains in any of the following ways:
-
-- in networks.json, in `.<network>.proxy.domain`
-- in dfx.json, in `.networks.<netowrk>.proxy.domain`
-- in dfx.json, in `.defaults.proxy.domain`
-- to dfx start, as `dfx start --domain <domain1> --domain <domain2> ...`
->>>>>>> 09939b05
 
 # 0.15.2
 
