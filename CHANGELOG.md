--- conflicted
+++ resolved
@@ -2,7 +2,6 @@
 
 # UNRELEASED
 
-<<<<<<< HEAD
 ## DFX
 
 ### feat: dfx deps subcommands
@@ -14,10 +13,9 @@
 - `dfx deps deploy`: deploy the pulled dependencies on local replica with the init arguments recorded in `deps/init.json`;
 
 All generated files in `deps/` are encouraged to be version controlled.
-=======
+
 ### chore: Add the `nns-dapp` and `internet_identity` to the local canister IDs set by `dfx nns import`
-`dfx nns install` installs a set of canisters in a local repolica.  `dfx nns import` complements this by setting the canister IDs so that they can be queried by the user.  But `dfx nns import` is incomplete.  Now it will also provide the IDs of the `nns-dapp` and `internet_identity` canisters.
->>>>>>> a764b79e
+`dfx nns install` installs a set of canisters in a local replica.  `dfx nns import` complements this by setting the canister IDs so that they can be queried by the user.  But `dfx nns import` is incomplete.  Now it will also provide the IDs of the `nns-dapp` and `internet_identity` canisters.
 
 ## Asset Canister Synchronization
 
