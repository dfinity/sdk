--- conflicted
+++ resolved
@@ -2,8 +2,9 @@
 
 # UNRELEASED
 
-<<<<<<< HEAD
-## feat: add optional custom build command for asset canisters
+## DFX
+
+### feat: add optional custom build command for asset canisters
 
 The custom build command can be set in `dfx.json` the same way it is set for `custom` type canisters. If the command is not provided, DFX will fallback to the default `npm run build` command.
 
@@ -18,9 +19,6 @@
 }
 ```
 
-=======
-## DFX
-
 ### fix: motoko canisters can import other canisters with service constructor
 
 After specific canister builder output wasm and candid file, `dfx` will do some post processing on the candid file.
@@ -106,7 +104,6 @@
 
 ### fix: no longer enable the bitcoin_regtest feature
 
->>>>>>> df096bd0
 ## Asset Canister Synchronization
 
 Added more detailed logging to `ic-asset`. Now, when running `dfx deploy -v` (or `-vv`), the following information will be printed:
