# dfx changelog

# UNRELEASED

<<<<<<< HEAD
<<<<<<< HEAD

* Flags `--no-compile` and `--no-deps`

* Command `rules` that outputs time-efficient GNU Make rules.
=======
### feat: Set canister ids using `dfx canister set-id <canister name> <principal>`

Added the counterpart to `dfx canister id <canister name>`. Networks can be targeted as usual using `--network <network name>` or the `--ic` shorthand for mainnet.

### chore: use `account_balance` instead of the legacy `account_balance_dfx`

Use the `account_balance` rather than the legacy `account_balance_dfx` on the ICP ledger.

### feat: Extend `dfx ledger transfer` and `dfx ledger balance` to support ICRC-1 standard

Extend `dfx ledger transfer` and `dfx ledger balance` to support [ICRC-1 standard](https://github.com/dfinity/ICRC-1/tree/main/standards/ICRC-1).

## Dependencies

### Motoko

Updated Motoko to [0.14.6](https://github.com/dfinity/motoko/releases/tag/0.14.6)
>>>>>>> 171c779d

# 0.26.0

### feat!: `dfx start` uses `--pocketic` by default

As [announced](https://forum.dfinity.org/t/dfx-replacing-the-local-replica-with-pocketic/40167) `dfx start` now runs PocketIC by default.
Running a local replica is still possible with `--replica`, but this option will be removed in the near future.

### feat: dfx will now report telemetry by default

dfx will now record information about each dfx command executed, and periodically send
this information to a DFINITY server, by default.

For more information or to comment, please see https://forum.dfinity.org/t/dfx-telemetry-proposal-2025/41569.

You can see what data dfx collects by inspecting the file at `dfx info telemetry-log-path`.

You can disable this entirely with `dfx config telemetry off` or configure it to only collect
locally with `dfx config telemetry local`.

### feat: `dfx info telemetry-log-path`

Displays the path of the telemetry log file.

### fix: Warning and error messages now correctly suggest `dfx info security-policy` when suboptimal security policies get used

### chore: updated the canister creation fee to 500B cycles

Updated the canister creation fee to `500B` cycles as [documented](https://internetcomputer.org/docs/building-apps/essentials/gas-cost#cycles-price-breakdown).

### chore: improve the `dfx build` output

Improve the ouput of `dfx build` with the canister names that were built, example as below.

```
$ dfx build
Building canister 'hello_backend'.
Building canister 'hello_frontend'.
Finished building canisters.
```

### feat: Add `dfx ledger approve` and `dfx ledger transfer-from` subcommands

Implement `dfx ledger approve` and `dfx ledger transfer-from` subcommands that comply with the [ICRC-2](https://github.com/dfinity/ICRC-1/tree/main/standards/ICRC-2) standard.

### feat: Add `dfx ledger allowance` subcommand

Implement `dfx ledger allowance` subcommand that complies with the [ICRC-2](https://github.com/dfinity/ICRC-1/tree/main/standards/ICRC-2) standard.
>>>>>>> upstream/master

### feat: Enable VetKD for use with `--replica`

- Add VetKD types and methods to management canister IDL
- The VetKD test key id `Bls12_381_G2:dfx_test_key` is now enabled when starting `dfx` with `--replica`.

### fix: dfx will no longer try to use a nonexistent wallet after changing backend settings without --clean

After running `dfx start` with different options, dfx would try to use a wallet that was created
on a previous run, which would fail. Now, dfx will create a new wallet if the settings have changed.

## Dependencies

### Motoko

Updated Motoko to [0.14.4](https://github.com/dfinity/motoko/releases/tag/0.14.4)

### Replica

Updated replica to elected commit f6f5e0927d14886e4bd67f776ee889f31cec2364.
This incorporates the following executed proposals:

- [135836](https://dashboard.internetcomputer.org/proposal/135836)
- [135697](https://dashboard.internetcomputer.org/proposal/135697)
- [135696](https://dashboard.internetcomputer.org/proposal/135696)
- [135600](https://dashboard.internetcomputer.org/proposal/135600)
- [135601](https://dashboard.internetcomputer.org/proposal/135601)

# 0.25.1

### feat: `skip_cargo_audit` flag in dfx.json to skip `cargo audit` build step

### fix: `dfx canister install` and `dfx deploy` with `--no-asset-upgrade` no longer hang indefinitely when wasm is not up to date

### fix: `dfx` downloads `.did` files for remote canisters

### feat: streamlined output during asset synchronization

### chore: hide `dfx wallet redeem-faucet-coupon`

### docs: fixed description of `dfx cycles balance`

## Dependencies

### Motoko

Updated Motoko to [0.14.2](https://github.com/dfinity/motoko/releases/tag/0.14.2)

### Frontend canister

- Module hash: 865eb25df5a6d857147e078bb33c727797957247f7af2635846d65c5397b36a6
- https://github.com/dfinity/sdk/pull/4095

### Replica

Updated replica to non-elected commit ebb190bf1da0dba3e486b78c95cf5a3c5542e2f3.

This includes X_OC_JWT and X_OC_API_KEY cors headers in PocketIC HTTP gateway (see https://github.com/dfinity/ic/pull/4154).

This also incorporates the following executed proposals up to commit 2f02a660f6f17b5a78c13d9b372f74c8228f79b8:

- [135422](https://dashboard.internetcomputer.org/proposal/135422)
- [135421](https://dashboard.internetcomputer.org/proposal/135421)
- [135302](https://dashboard.internetcomputer.org/proposal/135302)
- [135301](https://dashboard.internetcomputer.org/proposal/135301)
- [135204](https://dashboard.internetcomputer.org/proposal/135204)
- [135203](https://dashboard.internetcomputer.org/proposal/135203)
- [135052](https://dashboard.internetcomputer.org/proposal/135052)
- [135051](https://dashboard.internetcomputer.org/proposal/135051)

# 0.25.0

### fix: `dfx canister install` and `dfx deploy` with `--no-asset-upgrade` no longer hang indefinitely when wasm is not up to date

### fix: `dfx` downloads `.did` files for remote canisters

### feat: streamlined output during asset synchronization

### fix: correctly detects hyphenated Rust bin crates

### fix: removes unnecessary tsc step in sveltekit build script

### feat!: `dfx info pocketic-config-port`

Due to the incompatibility between the APIs on the replica port and the PocketIC port, `dfx info replica-port`
no longer works with PocketIC, and the PocketIC port is provided by a new command, `dfx info pocketic-config-port`.

### feat: streamlined `dfx new` output

### test: adds playwright tests for `dfx new` project frontends

The first of a suite of baseline tests to automate testing starter projects. Makes sure that sveltekit, react, vue, and vanilla frontends are compatible with other dfx or asset canister changes.

### fix: template frontends now have unsupported browser warnings

DFX's default security headers cause Safari to break when viewing local canisters. Warning messages
have been added to the frontend project templates when the page is broken that indicate to try switching
browsers.

### feat: impersonating sender of requests to a local PocketIC instance

`dfx canister call`, `dfx canister status`, and `dfx canister update-settings` take
an additional CLI argument `--impersonate` to specify a principal
on behalf of which requests to a local PocketIC instance are sent.

### feat: `dfx canister [create|update-settings] --wasm-memory-threshold`

This adds support for the WASM memory threshold, used in conjunction with `--wasm-memory-limit`.
When the remaining memory until the limit falls below the threshold, the canister's
`on_low_wasm_memory` handler is run.

### fix: `dfx deploy --by-proposal` no longer sends chunk data in ProposeCommitBatch

Recently we made `dfx deploy` include some chunk data in CommitBatch, in order to streamline
deploys for smaller projects. `dfx deploy` splits up larger change lists and submits them in
smaller batches, in order to remain within message and compute limits.

This change also applied to `dfx deploy --by-proposal`, which submits all changes in a single
message. This made it more likely that `dfx deploy --by-proposal` will fail due to exceeding
message limits.

This fix makes it so `dfx deploy --by-proposal` never includes this chunk data in
ProposeCommitBatch, which will allow for more changes before hitting message limits.

### feat: `dfx start --pocketic` supports `--force` and shared networks.

`dfx start --pocketic` is now compatible with `--force` and shared networks.

### feat: error when using insecure identity on mainnet

This used to be a warning. A hard error can abort the command so that no insecure state will be on the mainnet.

Users can suppress this error by setting `export DFX_WARNING=-mainnet_plaintext_identity`.

The warning won't display when executing commands like `dfx deploy --playground`.

### feat: support `--replica` in `dfx start`

Added a flag `--replica` to `dfx start`. This flag currently has no effect.
Once PocketIC becomes the default for `dfx start` this flag will start the replica instead.
You can use the `--replica` flag already to write scripts that anticipate that change.

### feat: extensions can define project templates

An extension can define one or more project templates for `dfx new` to use.
These can be new templates or replace the built-in project templates.

### fix: all commands with --all parameter skip remote canisters

This affects the following commands:
- `dfx canister delete`
- `dfx canister deposit-cycles`
- `dfx canister start`
- `dfx canister status`
- `dfx canister stop`
- `dfx canister uninstall-code`
- `dfx canister update-settings`
- `dfx ledger fabricate-cycles`

### fix: `dfx` can deploy canisters to playground networks that have Motoko EOP enabled

Canisters with Motoko's Enhanced Orthogonal Persistence feature require `wasm_memory_persistence = Keep` when they get installed.
Previously, when `dfx` attempted to install canisters with EOP enabled to a playground it didn't set `wasm_memory_persistence` properly.

### fix: custom canisters with a read-only wasm no longer fail to build with a permissions error

### chore: improve `dfx deploy` messages.

If users run `dfx deploy` without enough cycles, show additional messages to indicate what to do next.
```
Error explanation:
Insufficient cycles balance to create the canister.
How to resolve the error:
Please top up your cycles balance by converting ICP to cycles like below:
'dfx cycles convert --amount=0.123'.
```

If users run `dfx deploy --playground` but the backend is not updated with the latest frontend canister wasm
the error message will explain this properly and recommends asking for help on the forum since this can't be resolved by users.

### chore: improve `dfx cycles convert` messages.

If users run `dfx cycles convert` without enough ICP tokens, show additional messages to indicate what to do next.
```
Error explanation:
Insufficient ICP balance to finish the transfer transaction.
How to resolve the error:
Please top up your ICP balance.

Your account address for receiving ICP from centralized exchanges: 8494c01329531c06254ff45dad87db806ae6ed935ad6a504cdbc00a935db7b49
(run `dfx ledger account-id` to display)

Your principal for ICP wallets and decentralized exchanges: ueuar-wxbnk-bdcsr-dnrh3-rsyq6-ffned-h64ox-vxywi-gzawf-ot4pv-sqe
(run `dfx identity get-principal` to display)
```

### feat: Add pre-install tasks

Add pre-install tasks, which can be defined by the new `pre-install` key for canister objects in `dfx.json` with a command or list of commands.

### chore: Warn when the 'canister_ids.json' file is first generated for persistent networks.

Warn when the 'canister_ids.json' file is first generated for persistent networks.

```
dfx deploy --network ic
...
test_backend canister created on network ic with canister id: j36qm-pqaaa-aaaan-qzqya-cai
WARN: The "/home/sdk/repos/test/canister_ids.json" file has been generated. Please make sure you store it correctly, e.g., submitting it to a GitHub repository.
Building canisters...
...
```

### chore: Provides units for all fields of canister status.

Provides units for all fields of canister status.

```
$ dfx canister status pxmfj-jaaaa-aaaan-qmmbq-cai --ic
Canister status call result for pxmfj-jaaaa-aaaan-qmmbq-cai.
Status: Running
Controllers: uom2z-lqsqq-qbn4p-nts4l-2xjfl-oeivu-oso42-4t4jh-54ikd-ewnvi-tqe yjac5-2yaaa-aaaan-qaqka-cai
Memory allocation: 0 Bytes
Compute allocation: 0 %
Freezing threshold: 2_592_000 Seconds
Idle cycles burned per day: 20_548_135 Cycles
Memory Size: 2_010_735 Bytes
Balance: 2_985_407_678_380 Cycles
Reserved: 0 Cycles
Reserved cycles limit: 5_000_000_000_000 Cycles
Wasm memory limit: 3_221_225_472 Bytes
Wasm memory threshold: 0 Bytes
Module hash: 0x4f13cceb571483ac99a9f89afc05718c0a4ab72e9fac7d49054c0a3e05c4899b
Number of queries: 0
Instructions spent in queries: 0
Total query request payload size: 0 Bytes
Total query response payload size: 0 Bytes
Log visibility: controllers
```

### feat!: Print error traces only in verbose (`-v`) mode or if no proper error message is available

### chore: Add Schnorr types and methods to management canister IDL

## Dependencies

### Frontend canister

### fix: 'unreachable' error when trying to upgrade an asset canister with over 1GB data

The asset canister now estimates the size of the data to be serialized to stable memory,
and reserves that much space for the ValueSerializer's buffer.

- Module hash: 865eb25df5a6d857147e078bb33c727797957247f7af2635846d65c5397b36a6
- https://github.com/dfinity/sdk/pull/4095
- https://github.com/dfinity/sdk/pull/4036

### Motoko

Updated Motoko to [0.13.7](https://github.com/dfinity/motoko/releases/tag/0.13.7)

### Replica

Updated replica to elected commit 4ba583480e05a518aa2bcf36f5a0e48475e8edc2.
This incorporates the following executed proposals:

- [134967](https://dashboard.internetcomputer.org/proposal/134967)
- [134966](https://dashboard.internetcomputer.org/proposal/134966)
- [134900](https://dashboard.internetcomputer.org/proposal/134900)
- [134773](https://dashboard.internetcomputer.org/proposal/134773)
- [134684](https://dashboard.internetcomputer.org/proposal/134684)
- [134663](https://dashboard.internetcomputer.org/proposal/134663)
- [134608](https://dashboard.internetcomputer.org/proposal/134608)
- [134609](https://dashboard.internetcomputer.org/proposal/134609)
- [134497](https://dashboard.internetcomputer.org/proposal/134497)
- [134408](https://dashboard.internetcomputer.org/proposal/134408)
- [134337](https://dashboard.internetcomputer.org/proposal/134337)
- [134336](https://dashboard.internetcomputer.org/proposal/134336)
- [134259](https://dashboard.internetcomputer.org/proposal/134259)
- [134251](https://dashboard.internetcomputer.org/proposal/134251)
- [134250](https://dashboard.internetcomputer.org/proposal/134250)
- [134188](https://dashboard.internetcomputer.org/proposal/134188)
- [134187](https://dashboard.internetcomputer.org/proposal/134187)
- [134186](https://dashboard.internetcomputer.org/proposal/134186)
- [134185](https://dashboard.internetcomputer.org/proposal/134185)

# 0.24.3

### feat: Bitcoin support in PocketIC

`dfx start --pocketic` is now compatible with `--bitcoin-node` and `--enable-bitcoin`.

### feat: facade pull ICP, ckBTC, ckETH ledger canisters

The ledger canisters can be pulled even though they are not really "pullable".
The metadata like wasm_url and init_guide are hardcoded inside `dfx deps pull` logic.

- ICP ledger: `ryjl3-tyaaa-aaaaa-aaaba-cai`
- ckBTC ledger: `mxzaz-hqaaa-aaaar-qaada-cai`
- ckETH ledger: `ss2fx-dyaaa-aaaar-qacoq-cai`

### chore: update agent version in frontend templates, and include `resolve.dedupe` in Vite config

### chore: improve error message when trying to use the local replica when it is not running

### Frontend canister

Allow setting permissions lists in init arguments just like in upgrade arguments.

- Module hash: 2c24b5e1584890a7965011d5d1d827aca68c489c9a6308475730420fa53372e8
- https://github.com/dfinity/sdk/pull/3965

### Candid UI

- Module hash: f45db224b40fac516c877e3108dc809d4b22fa42d05ee8dfa5002536a3a3daed
- Bump agent-js to fix error code

### chore!: improve the messages for the subcommands of `dfx cycles` and `dfx ledger`.

If users run subcommands of `dfx cycles` or `dfx ledger` without the `--ic` flag, show below messages to indicate what to do next.
```
Error explanation:
Cycles ledger with canister ID 'um5iw-rqaaa-aaaaq-qaaba-cai' is not installed.
How to resolve the error:
Run the command with '--ic' flag if you want to manage the cycles on the mainnet.
```

### chore: improve `dfx start` messages.

For `dfx start`, show below messages to users to indicate what to do next.
```
Success! The dfx server is running.
You must open a new terminal to continue developing. If you'd prefer to stop, quit with 'Ctrl-C'.
```

## Dependencies

### Motoko

Updated Motoko to [0.13.4](https://github.com/dfinity/motoko/releases/tag/0.13.4)

### Replica

Updated replica to elected commit a62848817cec7ae50618a87a526c85d020283fd9.
This incorporates the following executed proposals:

- [134036](https://dashboard.internetcomputer.org/proposal/134036)
- [134035](https://dashboard.internetcomputer.org/proposal/134035)
- [134034](https://dashboard.internetcomputer.org/proposal/134034)
- [134032](https://dashboard.internetcomputer.org/proposal/134032)
- [133939](https://dashboard.internetcomputer.org/proposal/133939)
- [133953](https://dashboard.internetcomputer.org/proposal/133953)
- [133952](https://dashboard.internetcomputer.org/proposal/133952)
- [133951](https://dashboard.internetcomputer.org/proposal/133951)
- [133950](https://dashboard.internetcomputer.org/proposal/133950)
- [133902](https://dashboard.internetcomputer.org/proposal/133902)
- [133901](https://dashboard.internetcomputer.org/proposal/133901)
- [133900](https://dashboard.internetcomputer.org/proposal/133900)
- [133798](https://dashboard.internetcomputer.org/proposal/133798)
- [133799](https://dashboard.internetcomputer.org/proposal/133799)
- [133800](https://dashboard.internetcomputer.org/proposal/133800)
- [133457](https://dashboard.internetcomputer.org/proposal/133457)
- [133450](https://dashboard.internetcomputer.org/proposal/133450)
- [133443](https://dashboard.internetcomputer.org/proposal/133443)
- [133397](https://dashboard.internetcomputer.org/proposal/133397)
- [133396](https://dashboard.internetcomputer.org/proposal/133396)

# 0.24.2

### feat: all commands will use the DFX_NETWORK from the environment

If `DFX_NETWORK` is set in the environment, all commands will use that network by default.
The `--network` parameter will take precedence if provided.

### fix: dfx generate now honors the --network parameter
This fixes an issue where `dfx deploy --playground` would fail if the project
had not been previously built for the local network.

### feat: Support canister log allowed viewer list

Added support for the canister log allowed viewer list, enabling specified users to access a canister's logs without needing to be set as the canister's controller.
Valid settings are:
- `--add-log-viewer`, `--remove-log-viewer` and `--set-log-viewer` flags with `dfx canister update-settings`
- `--log-viewer` flag with `dfx canister create`
- `canisters[].initialization_values.log_visibility.allowed_viewers` in `dfx.json`

### feat: batch upload assets

The frontend canister sync now tries to batch multiple small content chunks into a single call using the `create_chunks` method added earlier.
And for small amounts of uploaded data the asset sync can now skip chunk creation entirely.
This should lead to significantly faster upload times for frontends with many small files.

## Dependencies

### Motoko

Updated Motoko to [0.13.2](https://github.com/dfinity/motoko/releases/tag/0.13.2)

### Frontend canister

`SetAssetContentArguments` has a new field `last_chunk: opt blob` which can be used in addition to `chunk_ids` so that small assets can be uploaded as part of `commit_batch`,
skipping the need to await a separate `create_chunk` call.

Bumped `api_version` to `2` for the previous addition of `create_chunks` since the improved file sync relies on it.

- Module hash: 296d1ad1a7f8b15f90ff8b728658646b649cabd159f360f1b427297f4c76763e
- https://github.com/dfinity/sdk/pull/3954
- https://github.com/dfinity/sdk/pull/3947

# 0.24.1

### feat: More PocketIC flags supported

`dfx start --pocketic` is now compatible with `--artificial-delay` and the `subnet_type`  configuration option, and enables `--enable-canister-http` by default.

## Dependencies

### Frontend canister

#### feat: Better error messages when proposing a batch

Add the batch id in the error messages of `propose_commit_batch`.

Module hash: 2c9e30df9be951a6884c702a97bbb8c0b438f33d4208fa612b1de6fb1752db76

### Motoko

Updated Motoko to [0.13.1](https://github.com/dfinity/motoko/releases/tag/0.13.1)

### Replica

Updated replica to elected commit 0a6d829cddc1534c29e0d2c3c3ebd1024bff8d1a.

This incorporates the following elected proposals:

- [133327](https://dashboard.internetcomputer.org/proposal/133327)
- [133310](https://dashboard.internetcomputer.org/proposal/133310)
- [133309](https://dashboard.internetcomputer.org/proposal/133309)
- [133144](https://dashboard.internetcomputer.org/proposal/133144)
- [133143](https://dashboard.internetcomputer.org/proposal/133143)
- [133142](https://dashboard.internetcomputer.org/proposal/133142)
- [133063](https://dashboard.internetcomputer.org/proposal/133063)
- [133062](https://dashboard.internetcomputer.org/proposal/133062)
- [133061](https://dashboard.internetcomputer.org/proposal/133061)
- [132548](https://dashboard.internetcomputer.org/proposal/132548)
- [132547](https://dashboard.internetcomputer.org/proposal/132547)
- [132507](https://dashboard.internetcomputer.org/proposal/132507)
- [132482](https://dashboard.internetcomputer.org/proposal/132482)
- [132481](https://dashboard.internetcomputer.org/proposal/132481)
- [132500](https://dashboard.internetcomputer.org/proposal/132500)
- [132416](https://dashboard.internetcomputer.org/proposal/132416)
- [132413](https://dashboard.internetcomputer.org/proposal/132413)
- [132414](https://dashboard.internetcomputer.org/proposal/132414)
- [132412](https://dashboard.internetcomputer.org/proposal/132412)
- [132376](https://dashboard.internetcomputer.org/proposal/132376)
- [132375](https://dashboard.internetcomputer.org/proposal/132375)
- [132223](https://dashboard.internetcomputer.org/proposal/132223)
- [132222](https://dashboard.internetcomputer.org/proposal/132222)
- [132149](https://dashboard.internetcomputer.org/proposal/132149)
- [132148](https://dashboard.internetcomputer.org/proposal/132148)
- [131787](https://dashboard.internetcomputer.org/proposal/131787)
- [131757](https://dashboard.internetcomputer.org/proposal/131757)
- [131697](https://dashboard.internetcomputer.org/proposal/131697)

### Candid UI

Module hash 15da2adc4426b8037c9e716b81cb6a8cf1a835ac37589be2cef8cb3f4a04adaa

# 0.24.0

### fix: bumps sveltekit starter dependency versions to prevent typescript config error

### feat: expose canister upgrade options in CLI

`dfx canister install` and `dfx deploy` takes options `--skip-pre-upgrade` and `--wasm-memory-persistence`.

`dfx deploy --mode` now takes the same possible values as `dfx canister install --mode`: "install", "reinstall", "upgrade" and "auto".

In "auto" mode, the upgrade options are hints which only take effects when the actual install mode is "upgrade".

To maintain backward compatibility, a minor difference between the two commands remains.
If the `--mode` is not set, `dfx deploy` defaults to "auto", while `dfx canister install` defaults to "install".

### feat: Also report Motoko stable compatibility warnings

Report upgrade compatibility warnings for Motoko, such as deleted stable variables, in addition to compatibility errors.

### feat: Support for Motoko's enhanced orthogonal persistence.

Support Motoko's enhanced orthogonal persistence by automatically setting the canister upgrade option `wasm_memory_persistence` based on the Wasm metadata.

### feat: PocketIC state

`dfx start --pocketic` no longer requires `--clean`, and can persist replica state between runs.

### fix: Scripts always run with current directory set to the project root

Build scripts and other scripts now always run with the working directory
set to the project root (directory containing dfx.json).

This applies to the following:
 - build scripts
 - extension run
 - tech stack value computation
 - packtool (vessel, mops etc)

### feat: `dfx extension list` supports listing available extensions

`dfx extension list` now support `--available` flag to list available extensions from the
[extension catalog](https://github.com/dfinity/dfx-extensions/blob/main/catalog.json).
The extension catalog can be overridden with the `--catalog-url` parameter.

## Dependencies

### Frontend canister

Added `create_chunks`. It has the same behavior as `create_chunk`, except that it takes a `vec blob` and returns a `vec BatchId` instead of non-`vec` variants.

Module hash: 3a533f511b3960b4186e76cf9abfbd8222a2c507456a66ec55671204ee70cae3

### Motoko

Updated Motoko to [0.12.1](https://github.com/dfinity/motoko/releases/tag/0.12.1)

# 0.23.0

### fix: relax content security policy for sveltekit starter

We had to roll back part of the increased default security policy for the sveltekit starter due to the framework's use of inline scripts

### feat: Add canister snapshots

The new `dfx canister snapshot` command can be used to create, apply, and delete snapshots of stopped canisters.

### feat: PocketIC HTTP gateway

icx-proxy's HTTP gateway has been replaced with PocketIC's. (This does not impact the meaning of `--pocketic` in `dfx start`.)

### feat: Enable threshold schnorr signatures for Ed25519

Schnorr signature signing for `Ed25519` is now enabled.
A test key id `Ed25519:dfx_test_key` is ready to be used by locally created canisters.

### feat: Added settings_digest field to the network-id file

### feat: install extensions using the catalog

`dfx extension install` now locates extensions using the
[extension catalog](https://github.com/dfinity/dfx-extensions/blob/main/catalog.json).
This can be overridden with the `--catalog-url` parameter.

## Dependencies

### Replica

Updated replica to elected commit 3d0b3f10417fc6708e8b5d844a0bac5e86f3e17d.
This incorporates the following executed proposals:

- [131473](https://dashboard.internetcomputer.org/proposal/131473)


## Dependencies

### Replica

Updated replica to elected commit 2c0b76cfc7e596d5c4304cff5222a2619294c8c1.
This incorporates the following executed proposals:

- [131390](https://dashboard.internetcomputer.org/proposal/131390)
- [131055](https://dashboard.internetcomputer.org/proposal/131055)
- [131054](https://dashboard.internetcomputer.org/proposal/131054)
- [131032](https://dashboard.internetcomputer.org/proposal/131032)
- [131028](https://dashboard.internetcomputer.org/proposal/131028)

### feat: generate .env files for Motoko canisters

### feat: support `"security_policy"` and `"disable_security_policy_warning"` in `.ic-assets.json5`

*This change has an accompanying migration guide. Please see the 0.23.0 migration guide for instructions on how to adapt your project to this feature.*

It is now possible to specify a `"security_policy"` field in `.ic-assets.json5` for asset configurations.
Valid options are `"disabled"`, `"standard"`, and `"hardened"`.
The security policy provides a set of standard headers to make frontends more secure.
Headers manually specified in the `"headers"` field take precedence over the security policy headers.

If `"security_policy"` is not specified or `"disabled"` is set, then no headers are added. If `"security_policy"` is not set at all, a warning is displayed that there is no security policy set.

If `"standard"` is specified, a set of security headers is added to the asset. The headers can be displayed with `dfx info security-policy`.
It is a set of security headers that will work for most dapps. A warning is displayed that the headers could be hardened.

If `"hardened"` is set, the same headers as with `"standard"` are added.
The asset sync expects that improved headers are set that would improve security where appropriate.
If no custom headers are present the asset sync will fail with an error.

All warnings regarding security policies can be disabled with ``"disable_security_policy_warning": true`. It needs to be set per asset.

The standard/hardened security policy headers can be seen with `dfx info security-policy`.
It also contains a lot of suggestions on how to harden the policy.

Updated the starter projects to use `"security_policy"` instead of including the whole security policy by defining individual headers.

### feat: `dfx info security-policy`

Shows the headers that get applied to assets that are configured to `"security_policy": "standard"` or `"security_policy": "hardened"` in `.ic-assets.json5`.
Produces output that can be directly pasted into a `.json5` document.

### feat: `dfx extension install <url to extension.json>`

It's now possible for `dfx extension install` to install an extension from
somewhere other than https://github.com/dfinity/dfx-extensions, by passing
a URL to an extension.json file rather than an extension name.

For example, these are equivalent:
```bash
dfx extension install nns
dfx extension install https://raw.githubusercontent.com/dfinity/dfx-extensions/main/extensions/nns/extension.json
```

This update also adds the optional field `download_url_template` to extension.json,
which dfx will use to locate an extension release archive.

### fix: `dfx extension install` no longer reports an error if the extension is already installed

However, if a version is specified with `--version`, and the installed version is different,
then `dfx extension install` will still report an error.

### fix: `dfx ledger create-canister` sets controller properly

A recent [hotfix](https://forum.dfinity.org/t/nns-update-2024-05-15-cycles-minting-canister-hotfix-proposal-129728/30807) to the CMC changed how the arguments to `notify_create_canister` need to be passed.
`dfx` now again properly calls that function.

### feat: display replica port in `dfx start`

This replaces the dashboard link, which is now shown only in verbose mode. This should hopefully be less confusing for new users.

### feat!: add `crate` field to dfx.json

It is now possible to specify a particular crate within a Rust package to use for a canister module, using the `crate` field.
This enables specifying crates with different names than the package. In a few cases these were previously auto-detected
by dfx, you will need to add this field if you were using such a setup.

### feat: the `--wallet` parameter now accepts an identity name

The `--wallet` parameter can now be either a principal or the name of an identity.

If the name of an identity, dfx looks up the associated wallet's principal.

This means `--wallet <name>` is the equivalent of `--wallet $(dfx identity get-wallet --identity <name>)`.

### fix: display error cause of some http-related errors

Some commands that download http resources, for example `dfx extension install`, will
once again display any error cause.

### chore: remove the deprecated --use-old-metering flag

# 0.22.0

### asset uploads: retry some HTTP errors returned by the replica

Now retries the following, with exponential backoff as is already done for connect and transport errors:
- 500 internal server error
- 502 bad gateway
- 503 service unavailable
- 504 gateway timeout
- 429 many requests

### fix: Allow canisters to be deployed even if unrelated canisters in dfx.json are malformed

### feat!: enable cycles ledger support unconditionally

### chore!: removed `unsafe-eval` CSP from default starter template

To do this, the `@dfinity/agent` version was updated as well.

### fix: `dfx build` no longer requires a password for password-protected identities

### chore!: enforce `--wallet` requirement for `dfx canister call --with-cycles` earlier

### feat: add `dfx schema` support for .json files related to extensions

- `dfx schema --for extension-manifest` corresponds to extension.json
- `dfx schema --for extension-dependencies` corresponds to dependencies.json

### chore!: enforce minimum password length of 9 characters

The [NIST guidelines](https://pages.nist.gov/800-63-3/sp800-63b.html) require passwords to be longer than 8 characters.
This is now enforced when creating new identities.
Identities protected by a shorter password can still be decrypted.

### feat: `dfx extension install` now uses the extension's dependencies.json file to pick the highest compatible version

### feat: Enable threshold schnorr signatures for Bip340Secp256k1

Schnorr signature signing for `Bip340Secp256k1` is now enabled.
A test key id `Bip340Secp256k1:dfx_test_key` is ready to be used by locally created canisters.

## Dependencies

### Replica

Updated replica to elected commit 5849c6daf2037349bd36dcb6e26ce61c2c6570d0.
This incorporates the following executed proposals:

- [130985](https://dashboard.internetcomputer.org/proposal/130985)
- [130984](https://dashboard.internetcomputer.org/proposal/130984)
- [130819](https://dashboard.internetcomputer.org/proposal/130819)
- [130818](https://dashboard.internetcomputer.org/proposal/130818)
- [130748](https://dashboard.internetcomputer.org/proposal/130748)
- [130749](https://dashboard.internetcomputer.org/proposal/130749)
- [130728](https://dashboard.internetcomputer.org/proposal/130728)
- [130727](https://dashboard.internetcomputer.org/proposal/130727)
- [130409](https://dashboard.internetcomputer.org/proposal/130409)
- [130408](https://dashboard.internetcomputer.org/proposal/130408)

### Motoko

Updated Motoko to [0.11.2](https://github.com/dfinity/motoko/releases/tag/0.11.2)

# 0.21.0

### feat: dfx killall

Introduced `dfx killall`, a command for killing DFX-started processes.

### feat!: remove support for bitcoin query API

`dfx call --query aaaaa-aa bitcoin_get_balance_query/bitcoin_get_utxos_query` will result in an error.

### fix: simplified log message when using the default shared network configuration

Now displays `Using the default configuration for the local shared network.`
instead of `Using the default definition for the 'local' shared network because ~/.config/dfx/networks.json does not define it.`

### chore!: Improved error message about canister ranges when directly connecting to a node on a non-root subnet

### feat: `dfx start` for the shared local network stores replica state files in unique directories by options

The state files for different replica versions are often incompatible,
so `dfx start` requires the `--clean` argument in order to reset data when
using different replica versions or different replica options.

For the local shared network, dfx now stores replica state files in different
directories, split up by replica version and options.

As an example, you'll be able to do things like this going forward:
```bash
dfx +0.21.0 start
(cd project1 && dfx deploy && dfx canister call ...)
dfx stop

dfx +0.22.0 start
# notice --clean is not required.
# even if --clean were passed, the canisters for project1 would be unaffected.
(cd project2 && dfx deploy)
# project1 won't be affected unless you call dfx in its directory
dfx stop

dfx +0.21.0 start
# the canisters are still deployed
(cd project1 && dfx canister call ...)
```

Prior to this change, the second `dfx start` would have had to include `--clean`,
which would have reset the state of the shared local network, affecting all projects.

This also means `dfx start` for the shared local network won't ever require you to pass `--clean`.

`dfx start` will delete old replica state directories.  At present, it retains the 10 most recently used.

This doesn't apply to project-specific networks, and it doesn't apply with `--pocketic`.

It doesn't apply to project-specific networks because the project's canister ids would
reset anyway on first access. If you run `dfx start` in a project directory where dfx.json
defines the local network, you'll still be prompted to run with `--clean` if using a
different replica version or different replica options.

It doesn't apply to `--pocketic` because PocketIC does not yet persist any data.

### feat: allow specifying encodings in `.ic-assets.json`

When uploading assets to an asset canister, `dfx` by default uploads `.txt`, `.html` and `.js` files in `identity` encoding but also in `gzip` encoding to the frontend canister if encoding saves bytes.
It is now possible to specify in `.ic-assets.json` which encodings are used besides `identity`.
Note that encodings are only used if the encoding saves bytes compared to `identity` or if `identity` is not a specified encoding.

Example: To turn off `gzip` for `.js` files and to turn on `gzip` for `.jpg` files, use this in `.ic-assets.json`:
``` json
{
  "match": "**/*.js",
  "encodings": ["identity"]
},
{
  "match": "**/*.jpg",
  "encodings": ["identity", "gzip"]
}
```

### feat: `dfx canister url`

Add `dfx canister url` subcommand to display the url of a given canister. Basic usage as below:

``` bash
dfx canister url <canister>
```

The `<canister>` argument specifies the name or id of the canister for which you want to display the url.

### feat: `log_visibility` canister setting

Adds support for the `log_visibility` canister setting, which configures which users are allowed to read a canister's logs.
Valid options are `controllers` and `public`. The setting can be used with the `--log-visibility` flag in `dfx canister create`
and `dfx canister update-settings`, or in `dfx.json` under `canisters[].initialization_values.log_visibility`.

## Asset canister synchronization

### feat: support `brotli` encoding

Asset synchronization now not only supports `identity` and `gzip`, but also `brotli` encoding.
The default encodings are still
- `identity` and `gzip` for MIME types `.txt`, `.html` and `.js`
- `identity` for anything else

## Dependencies

### Frontend canister

**fix!: URL decoding follows the whatwg standard**

Previously, the frontend canister used custom logic to decode URLs.
The logic was replaced with a dependency that follows https://url.spec.whatwg.org/#percent-decode, which is what JavaScript's `new Request("https://example.com/% $").url` also uses.
This also drops support for decoding `%%` to `%`. `%` does no longer need to be encoded.

URLs that contain invalid encodings now return `400 Bad Request` instead of `500 Internal Server Error`

- Module hash: 2cc4ec4381dee231379270a08403c984986c9fc0c2eaadb64488b704a3104cc0
- https://github.com/dfinity/sdk/pull/3767

### Replica

Updated replica to elected commit 246d0ce0784d9990c06904809722ce5c2c816269.
This incorporates the following executed proposals:

- [130392](https://dashboard.internetcomputer.org/proposal/130392)
- [130400](https://dashboard.internetcomputer.org/proposal/130400)
- [130315](https://dashboard.internetcomputer.org/proposal/130315)
- [130134](https://dashboard.internetcomputer.org/proposal/130134)

# 0.20.2

### fix: `dfx canister delete` fails

`dfx canister delete` occasionally fails because it attempts to withdraw too many cycles from the canister before it is deleted.
Usually, `dfx` tries again with a larger margin of cycles, but sometimes this gets stuck.
It is now possible to use `--initial-margin` to manually supply a margin in case the automatic margin does not work.

### perf: improve sync command performance

Improves `sync` (eg. `dfx deploy`, `icx-asset sync`) performance by parallelization:
- Make asset properties query faster by parallelization, significant improvement for canisters that have many assets
- Make chunk creation process faster, by increasing parallelization 4=>25, significant improvement when deploying lots of small assets

`icx-asset`: add support for log levels, defaulting to `info`

### PocketIC support

Passing `--pocketic` to `dfx start` now starts a PocketIC server instead of the replica. PocketIC is lighter-weight than the replica and execution environment internals can be manipulated by REST commands. For more information, see the [PocketIC readme](https://github.com/dfinity/pocketic).

### feat: subaccount can be derived from principal in `dfx ledger account-id`

### feat: `dfx info candid-ui-url`

`dfx info candid-ui-url` displays the URL to the Candid UI canister for an explicitly specified `--network <network name>` (or `local` by default).

### chore: Improve help text of `dfx identity new` to include which characters are valid in identity names

### fix: Capitalization of "Wasm" in docs and messages

The output of `dfx canister status` has been also changed to use consistent capitalization of words.

### fix!(frontend-canister): include `.well-known` directory by default for asset upload

When uploading assets to an asset canister, `dfx` by default excludes directories and files with names that start with `.`.
`dfx` will start including folders with the name `.well-known` by default.
It is possible to override this in `.ic-assets.json` like this:

``` json
{
  "match": ".well-known",
  "ignore": true
}
```

### fix: Transferring funds too early in `dfx ledger create-canister` with --next-to

When creating a canister with `dfx ledger create-canister --next-to` on a canister that does not exist (e.g., 2vxsx-fae), then the funds are first transferred away from the users account, but the call then fails to create the new canister, and the funds are not returned to the user's account.

## Dependencies

### Updated to [agent-rs 0.35.0](https://github.com/dfinity/agent-rs/blob/main/CHANGELOG.md#0350---2024-05-10)

### Replica

Updated replica to elected commit ec35ebd252d4ffb151d2cfceba3a86c4fb87c6d6.
This incorporates the following executed proposals:

- [130083](https://dashboard.internetcomputer.org/proposal/130083)
- [129747](https://dashboard.internetcomputer.org/proposal/129747)
- [129746](https://dashboard.internetcomputer.org/proposal/129746)
- [129706](https://dashboard.internetcomputer.org/proposal/129706)
- [129697](https://dashboard.internetcomputer.org/proposal/129697)
- [129696](https://dashboard.internetcomputer.org/proposal/129696)
- [129628](https://dashboard.internetcomputer.org/proposal/129628)
- [129627](https://dashboard.internetcomputer.org/proposal/129627)

# 0.20.1

### feat: reformatted error output

Rather than increasing indentation, dfx now aligns the error causes with a "Caused by: " prefix.

Also changed error types to report error causes as causes, rather than embedding their error cause in the error text.

Before:
```bash
Error: Failed while trying to deploy canisters.
Caused by: Failed while trying to deploy canisters.
  Failed to build all canisters.
    Failed while trying to build all canisters.
      The build step failed for canister 'bw4dl-smaaa-aaaaa-qaacq-cai' (wasminst_backend) with an embedded error: Failed to build Motoko canister 'wasminst_backend'.: Failed to compile Motoko.: Failed to run 'moc'.: The command '"/Users/ericswanson/.cache/dfinity/versions/0.19.0/moc" ... params ...  failed with exit status 'exit status: 1'.
Stdout:

Stderr:
/Users/ericswanson/w/wasminst/src/wasminst_backend/main2.mo: No such file or directory
```

After:
```bash
Error: Failed while trying to deploy canisters.
Caused by: Failed to build all canisters.
Caused by: Failed while trying to build all canisters.
Caused by: The build step failed for canister 'bw4dl-smaaa-aaaaa-qaacq-cai' (wasminst_backend)
Caused by: Failed to build Motoko canister 'wasminst_backend'.
Caused by: Failed to compile Motoko.
Caused by: Failed to run 'moc'.
Caused by: The command '"/Users/ericswanson/.cache/dfinity/versions/0.20.0/moc" ... params ... failed with exit status 'exit status: 1'.
Stdout:

Stderr:
/Users/ericswanson/w/wasminst/src/wasminst_backend/main2.mo: No such file or directory
```

### fix: "Failed to decrypt PEM file" errors messages will now include the cause

### feat: Wasm memory soft-limit

Adds support for the `wasm_memory_limit` canister setting, which limits the canister's heap during most calls but does not affect queries. As with other canister settings, it can be set in `dfx canister create` or `dfx canister update-settings` via the `--wasm-memory-limit` flag, as well as in `dfx.json` under `canisters[].initialization_values.wasm_memory_limit`.

### feat: extensions can define a canister type

Please see [extension-defined-canister-types](docs/concepts/extension-defined-canister-types.md) for details.

### feat: init_arg_file in dfx.json

Introduces support for the `init_arg_file` field in `dfx.json`, providing an alternative method to specify initialization arguments.

This field accepts a relative path, from the directory containing the `dfx.json` file.

**Note**

- Only one of `init_arg` and `init_arg_file` can be defined at a time.
- If `--argument` or `--argument-file` are set, the argument from the command line takes precedence over the one in dfx.json.

### fix: dfx new failure when node is available but npm is not

`dfx new` could fail with "Failed to scaffold frontend code" if node was installed but npm was not installed.

## Dependencies

### Cycles wallet

Updated cycles wallet to a gzipped version of `20240410` release:
- Module hash: `7745d3114e3e5fbafe8a7150a0a8c15a5b8dc9257f294d5ced67d41be76065bc`, in gzipped form: `664df1045e093084f4ebafedd3a793cc3b3be0a7ef1b245d8d3defe20b33057c`
- https://github.com/dfinity/cycles-wallet/commit/b013764dd827560d8538ee2b7be9ecf66bed6be7

### Replica

Updated replica to elected commit 5e285dcaf77db014ac85d6f96ff392fe461945f5.
This incorporates the following executed proposals:

- [129494](https://dashboard.internetcomputer.org/proposal/129494)
- [129493](https://dashboard.internetcomputer.org/proposal/129493)
- [129428](https://dashboard.internetcomputer.org/proposal/129428)
- [129427](https://dashboard.internetcomputer.org/proposal/129427)
- [129423](https://dashboard.internetcomputer.org/proposal/129423)
- [129408](https://dashboard.internetcomputer.org/proposal/129408)
- [129379](https://dashboard.internetcomputer.org/proposal/129379)
- [129378](https://dashboard.internetcomputer.org/proposal/129378)

# 0.20.0

### fix: set `CANISTER_CANDID_PATH_<canister name>` properly for remote canisters

In the remote canister declaration it is possible to set a candid file to use when the canister is remote on a specific network.
`dfx` now correctly sets the `CANISTER_CANDID_PATH_<canister name>` environment variable during the build process on remote networks if the file exists.

### feat: display schema for dfx metadata json

`dfx schema --for dfx-metadata` to display JSON schema of the "dfx" metadata.

### feat: add tech_stack to the Canister Metadata Standard

The standardized `dfx` metadata is extended with another object: `tech_stack`.

Please check [tech-stack](docs/concepts/tech-stack.md) for more details.

### chore: updated management canister .did file

### feat: added `dfx completion` command

This command generates shell completion scripts for `bash`, `elvish`, `fish`, `zsh`, or PowerShell.

Describing how to install shell completion scripts is beyond the scope of this document.
Here are two commands that would enable command completion in the current shell:

In zsh:

```bash
source <(dfx completion zsh)
```

In bash:

```bash
source <(dfx completion)
```

### fix: dfx no longer always creates .dfx directory if dfx.json is present

Previously, `dfx` would always create a `.dfx` directory in the project root if `dfx.json` was present.
Now, it only does so if the command accesses the .dfx directory in some way.

### fix: dfx only loads dfx.json for commands that need it

For example, this will work now:
```bash
echo garbage >dfx.json && dfx identity get-principal
```

## Dependencies

### Replica

Updated replica to elected commit 02dcaf3ccdfe46bd959d683d43c5513d37a1420d.
This incorporates the following executed proposals:

- [129084](https://dashboard.internetcomputer.org/proposal/129084)
- [129081](https://dashboard.internetcomputer.org/proposal/129081)
- [129035](https://dashboard.internetcomputer.org/proposal/129035)
- [128876](https://dashboard.internetcomputer.org/proposal/128876)
- [128904](https://dashboard.internetcomputer.org/proposal/128904)
- [128864](https://dashboard.internetcomputer.org/proposal/128864)
- [128816](https://dashboard.internetcomputer.org/proposal/128816)
- [128846](https://dashboard.internetcomputer.org/proposal/128846)

# 0.19.0

### fix: call management canister Bitcoin query API without replica-signed query

`dfx canister call --query` defaults to use "Replica-signed query" feature.

It doesn't work with bitcoin query calls to the management canister because the Boundary Nodes cannot route the `read_state` call.

Only for these particular queries, `dfx` will make the query calls without checking the replica signatures.

If the response reliability is a concern, you can make update calls to the secure alternatives.

### feat(beta): enable cycles ledger support

If the environment variable `DFX_CYCLES_LEDGER_SUPPORT_ENABLE` is set and no cycles wallet is configured, then dfx will try to use the cycles ledger to perform any operation that the cycles wallet usually is used for.

The following commands/options have been unhidden:
- `dfx cycles`
- `--from-subaccount` for `dfx deploy`, `dfx canister create`, `dfx canister deposit-cycles` to determine which cycles ledger subaccount the used cycles should be used from
- `--created-at-time` for `dfx deploy`, `dfx create canister`, `dfx canister deposit-cycles` to control transaction deduplication on the cycles ledger
- `--to-subaccount` for `dfx canister delete` to control into which subaccount cycles are withdrawn before the canister is deleted

The cycles ledger will not be supported by default until the cycles ledger canister is under NNS control.

### feat: dfx canister call ... --output json

This is the same as `dfx canister call ... | idl2json`, for convenience.

See also: https://github.com/dfinity/idl2json

### fix: Output of dfx ping is now valid JSON

Added commas in between fields, and newlines to improve formatting.

### fix: canister status output to be grep compatible

`dfx canister status` now outputs to `stdout`, rather than `stderr`, so that its output is `grep` compatible.

### fix: fetching canister logs to be grep & tail compatible

`dfx canister logs` now outputs to stdout, rather than stderr, so that its output is `grep` and `tail` compatible.

### fix: fetching canister logs

The management canister method `fetch_canister_logs` can be called only as a query, not as an update call. Therefore, `dfx canister logs <canister_id>` now uses a query call for this purpose.

### `dfx wallet set-name` now actually sets the name of the wallet

### feat: hyphenated project names

DFX no longer forbids hyphens in project names. Anywhere they appear as the name of a variable, e.g. environment variables or generated JS variables, they will be replaced with underscores.

### fix: .ic-assets.json configuration entries no longer overwrite the default for `allow_raw_access`

Previously, any configuration element in .ic-assets.json functioned as if a setting of
`"allow_raw_access": true` were present in the json object.

For example, given the following configuration, all files would be configured
with `allow_raw_access` set to `true`, as if the second entry specified
`"allow_raw_access": true` (which is the default), even though it does not.

```json
[
  {
    "match": "**/*",
    "allow_raw_access": false
  },
  {
    "match": "**/*",
    "headers": {
      "X-Anything": "Something"
    }
  }
]
```

Now, given the same configuration, all files would be configured with `allow_raw_access` set to false, as expected.

Note that the default value of `allow_raw_access` is still `true`.

### fix: removed version switching logic

Removed the logic for calling a different version of dfx based on DFX_VERSION or the `dfx` field in
dfx.json.  This is now performed by dfxvm.

### feat: --always-assist flag for `dfx canister call/install/sign and dfx deploy`

When all the arguments are optional, dfx automatically provides a `null` value when no arguments are provided.
`--always-assist` flag enables the candid assist feature for optional arguments, instead of providing a default `null` value.

### fix(deps): the second pull forget to set wasm_hash_download in pulled.json

When the dependency has been in the cache, `dfx deps pull` forgot to set correct `wasm_hash_download` in `pulled.json`.

It caused the following `init/deploy` commands to fail.

## Dependencies

### Replica

Updated replica to elected commit 425a0012aeb40008e2e72d913318bc9dbdf3b4f4.
This incorporates the following executed proposals:

- [128806](https://dashboard.internetcomputer.org/proposal/128806)
- [128805](https://dashboard.internetcomputer.org/proposal/128805)
- [128296](https://dashboard.internetcomputer.org/proposal/128296)
- [128295](https://dashboard.internetcomputer.org/proposal/128295)
- [128171](https://dashboard.internetcomputer.org/proposal/128171)

### Bitcoin canister

Downgraded Bitcoin canister to [release/2023-10-13](https://github.com/dfinity/bitcoin-canister/releases/tag/release%2F2023-10-13)

### Motoko

Updated Motoko to [0.11.1](https://github.com/dfinity/motoko/releases/tag/0.11.1)

# 0.18.0

### fix!: removed the `dfx upgrade` command

The `dfx upgrade` command now prints a message directing the user to install dfxvm.

### fix!: Remove fallback .env formats

In dfx 0.14.0, we standardized on `CANISTER_ID_<CANISTER_NAME_UPPERCASE>` and
`CANISTER_CANDID_PATH_<CANISTER_NAME_UPPERCASE>` for
environment variables for canister IDs and candid paths respectively,
and deprecated the old formats.  This version removes the old formats.

The only variable names now provided are the following,
all uppercase, with any '-' replaced by '_':
- `CANISTER_CANDID_PATH_<CANISTER_NAME>`
- `CANISTER_ID_<CANISTER_NAME>`

For reference, these formats were removed (any '-' characters were replaced by '_'):
- `CANISTER_CANDID_PATH_<canister_name_case_from_dfx_json>`
- `<CANISTER_NAME_UPPERCASE>_CANISTER_ID`

### feat: add `dfx canister logs <canister_id>` for fetching canister's logs (preview)

There is a new subcommand `logs` to fetch canister's logs.
When printing the log entries it tries to guess if the content can be converted to UTF-8 text and prints an array of hex bytes if it fails.

**Note**

This feature is still in development. Changes may occur in following releases.

### feat: display local asset canister URLs in subdomain format

Locally, canisters can either be accessed via `<canister_id>.localhost:<port>` or `localhost:<port>?canisterId=<canister_id>`.
The query parameter format is annoying to handle in SPAs, therefore the subdomain format is now displayed alongside the subdomain version after deployments.

The query parameter format is not removed because Safari does not support localhost subdomains.

### fix: .env files sometimes missing some canister ids

Made it so `dfx deploy` and `dfx canister install` will always write
environment variables for all canisters in the project that have canister ids
to the .env file, even if they aren't being deployed/installed
or a dependency of a canister being deployed/installed.

### feat: unify CLI options to specify arguments

There are a few subcommands that take `--argument`/`--argument-file` options to set canister call/init arguments.

We unify the related logic to provide consistent user experience.

The notable changes are:

- `dfx deploy` now accepts `--argument-file`.
- `dfx deps init` now accepts `--argument-file`.

### feat: candid assist feature

Ask for user input when Candid argument is not provided in `dfx canister call`, `dfx canister install` and `dfx deploy`.
Previously, we cannot call `dfx deploy --all` when multiple canisters require init args, unless the init args are specified in `dfx.json`. With the Candid assist feature, dfx now asks for init args in terminal when a canister requires init args.

### fix: restored access to URLs like http://localhost:8080/api/v2/status through icx-proxy

Pinned icx-proxy at 69e1408347723dbaa7a6cd2faa9b65c42abbe861, shipped with dfx 0.15.2

This means commands like the following will work again:
```
curl -v --http2-prior-knowledge "http://localhost:$(dfx info webserver-port)/api/v2/status" --output -
```

### feat: `dfx cycles approve` and `transfer --from`

It is now possible to approve other principals to spend cycles on your behalf using `dfx cycles approve <spender> <amount>`.
`dfx cycles transfer` now also supports `--from`, `--from-subaccount`, and `--spender-subaccount`.
For detailed explanations on how these fields work please refer to the [ICRC-2 specification](https://github.com/dfinity/ICRC-1/blob/main/standards/ICRC-2/README.md).

### feat: cut over to dfxvm

The script at https://internetcomputer.org/install.sh now installs
the [dfxvm version manager](https://github.com/dfinity/dfxvm) instead of the dfx binary.

### fix(deps): init/deploy still requires hash check

`dfx deps pull` was recently changed to allow hash mismatch wasm. But `init` and `deploy` weren't change accordingly.

Also the warning of hash mismatch is removed since it scares users and users can't fix it locally.

### fix(generate): Rust canister source candid wrongly deleted

Fixed a bug where `dfx generate` would delete a canister's source candid file if the `declarations.bindings` in `dfx.json` did not include "did".

### fix: failed to install when specify id without dfx.json

Fixed a bug where `dfx canister install` would fail when specify a canister id and there is no dfx.json.

### fix: failed to call a canister removed from dfx.json

Fixed a bug where `dfx canister call` would fail when the deployed canister was removed from dfx.json.

### chore: bump candid to 0.10.4

Fix the Typescript binding for init args.

## Dependencies

### Replica

Updated replica to elected commit d966b2737ca75f1bfaa84f21e7f3f7c54b5d7f33.
This incorporates the following executed proposals:

- [128155](https://dashboard.internetcomputer.org/proposal/128155)
- [128154](https://dashboard.internetcomputer.org/proposal/128154)
- [128099](https://dashboard.internetcomputer.org/proposal/128099)
- [128088](https://dashboard.internetcomputer.org/proposal/128088)
- [127707](https://dashboard.internetcomputer.org/proposal/127707)
- [127706](https://dashboard.internetcomputer.org/proposal/127706)

### Motoko

Updated Motoko to [0.11.0](https://github.com/dfinity/motoko/releases/tag/0.11.0)

### Asset canister

Module hash: 32e92f1190d8321e97f8d8f3e793019e4fd2812bfc595345d46d2c23f74c1ab5

bump ic-cdk to 0.13.1

### Candid UI

Module hash: 1208093dcc5b31286a073f00f748ac6612dbae17b66c22332762705960a8aaad

bump ic-cdk to 0.13.1

### Bitcoin canister

Updated Bitcoin canister to [release/2024-01-22](https://github.com/dfinity/bitcoin-canister/releases/tag/release%2F2024-01-22)

# 0.17.0

### feat: new starter templates

`dfx new` now has a new set of customizable project templates and an interactive menu for selecting them. Supports the Svelte, Vue, and React frameworks, and Azle and Kybra backends.

### fix: --no-frontend no longer creates a frontend

Previously `dfx new --no-frontend` still created a frontend canister. This behavior is now accessed via `--frontend simple-assets`.

### feat: `dfx cycles redeem-faucet-coupon`

It is now possible to redeem faucet coupons to cycles ledger accounts.

### feat: `dfx cycles convert`

It is now possible to turn ICP into cycles that are stored on the cycles ledger using `dfx cycles convert --amount <amount of ICP>`

### feat: specified_id in dfx.json

In addition to passing `--specified-id` in `dfx deploy` and `dfx canister create`, `specified_id` can be set in `dfx.json`.

If it is set in both places, the specified ID from the command line takes precedence over the one in dfx.json.

### feat: create canister on same subnet as other canisters

`dfx deploy`, `dfx canister create`, and `dfx ledger create-canister` now support the option `--next-to <canister principal>` to create canisters on the same subnet as other canisters.
The [registry canister](https://dashboard.internetcomputer.org/canister/rwlgt-iiaaa-aaaaa-aaaaa-cai#get_subnet_for_canister) is used as the source of truth to figure out the subnet id.

### feat: init_arg in dfx.json

In addition to passing `--argument` or `--argument-file` in `dfx deploy` and `dfx canister install`, `init_arg` can be set in `dfx.json`.

If it is set in both places, the argument from the command line takes precedence over the one in dfx.json.

### feat(deps): init_arg in pullable metadata

Providers can set an optional `init_arg` field in `pullable` metadata.

When consumers run `dfx deps init` without `--argument`, the value in `init_arg` will be used automatically.

Consumers won't have to figure out the init argument by themselves. It can be overwritten by `dfx deps init --argument`.

### fix(deps): dfx deps init will try to set "(null)" init argument

For pulled canisters which have no `init_arg` in `pullable` metadata, `dfx deps init` without `--argument` will try to set `"(null)"` automatically.

This works for canisters with top-level `opt` in init argument. This behavior is consistent with `dfx deploy` and `dfx canister install`.

The init argument can be overwritten by `dfx deps init --argument`.

### fix(deps): content of wasm_hash_url can have extra fields than the hash

It is natural to point `wasm_hash_url` to the `<FILE>.sha256` file generated by `shasum` or `sha256sum` which consists of the hash and the file name.

Now when `dfx deps pull`, such content will be accept properly.

### feat: dfx upgrade will direct the user to install dfxvm if it has been released.

If the latest release of https://github.com/dfinity/dfxvm is \>\= 1.0, `dfx upgrade` will
direct the user to install dfxvm and then exit.

### feat: fetch did file from canister metadata when making canister calls

`dfx canister call` will always fetch the `.did` file from the canister metadata. If the canister doesn't have the `candid:service` metadata, dfx will fallback to the current behavior of reading the `.did` file from the local build artifact. This fallback behavior is deprecated and we will remove it in a future release. This should not affect Motoko and Rust canisters built from dfx, as `dfx build` automatically writes the Candid metadata into the canister.

If you build with custom canister type, add the following into `dfx.json`:

```
"metadata": [
  {
    "name": "candid:service"
  }
]
```

If you build the canister without using `dfx`, you can use [ic-wasm](https://github.com/dfinity/ic-wasm/releases) to store the metadata:

```
ic-wasm canister.wasm -o canister.wasm metadata candid:service -f service.did -v public
```

### fix: removed the `dfx toolchain` command

Please use the [dfx version manager](https://github.com/dfinity/dfxvm) instead.

### feat: allow dfxvm install script to bypass confirmation

The dfxvm install script now accepts `DFXVM_INIT_YES=<non empty string>` to skip confirmation.

### chore: bump `ic-agent`, `ic-utils` and `ic-identity-hsm` to 0.32.0

# 0.16.1

### feat: query stats support

When using `dfx canister status`, the output now includes the new query statistics. Those might initially be 0, if the feature is not yet enabled on the subnet the canister is installed in.

### fix: Candid parser when parsing `vec \{number\}` with `blob` type

Fix the bug that when parsing `vec \{1;2;3\}` with `blob` type, dfx silently ignores the numbers.

### fix: support `import` for local did file

If the local did file contains `import` or init args, dfx will rewrite the did file when storing in canister metadata.
Due to current limitations of the Candid parser, comments will be dropped during rewriting.
If the local did file doesn't contain `import` or init args, we will not perform the rewriting, thus preserving the comments.

### fix: subtyping check reports the special opt rule as error

### fix: can now run several dfx canister commands outside of a project

The following commands now work outside of a project:
- `dfx canister start <specific canister id>`
- `dfx canister stop <specific canister id>`
- `dfx canister deposit-cycles <amount> <specific canister id>`
- `dfx canister uninstall-code <specific canister id>`

## Dependencies

### Replica

Updated replica to elected commit 044cfd5147fc97d7e5a214966941b6580c325d72.
This incorporates the following executed proposals:

- [127463](https://dashboard.internetcomputer.org/proposal/127463)
- [127461](https://dashboard.internetcomputer.org/proposal/127461)
- [127104](https://dashboard.internetcomputer.org/proposal/127104)

### Candid UI

Module hash: e5f049a97041217554c1849791c093c4103a6844625be3d6453df2e91abeed35

Fix the HTTP header for deploying in remote environments

# 0.16.0

### feat: large canister modules now supported

When using `dfx deploy` or `dfx canister install`, previously Wasm modules larger than 2MiB would be rejected.
They are now automatically submitted via the chunking API if they are large enough.
From a user perspective the limitation will simply have been lifted.

### feat: dfx deps: wasm_hash_url and loose the hash check

Providers can provide the hash through `wasm_hash_url` instead of hard coding the hash directly.

If the hash of downloaded wasm doesn’t match the provided hash (`wasm_hash`, `wasm_hash_url` or read from mainnet state tree), dfx deps won’t abort. Instead, it will print a warning message.

### feat: create canister on specific subnets or subnet types

`dfx deploy`, `dfx canister create`, and `dfx ledger create-canister` now support the option `--subnet <subnet principal>` to create canisters on specific subnets.

`dfx canister create` and `dfx deploy` now support the option `--subnet-type <subnet type>` to create canisters on a random subnet of a certain type.
Use `dfx ledger show-subnet-types` to list the available subnet types

### feat!: update `dfx cycles` commands with mainnet `cycles-ledger` canister ID

The `dfx cycles` command no longer needs nor accepts the `--cycles-ledger-canister-id <canister id>` parameter.

### chore: removed the dfx start --emulator mode

This was deprecated in dfx 0.15.1.

### chore: removed ic-ref from the binary cache

### chore: updated dependencies for new rust projects

Updated to candid 0.10, ic-cdk 0.12, and ic-cdk-timers 0.6

### fix: store playground canister acquisition timestamps with nanosecond precision on all platforms

They've always been stored with nanosecond precisions on Linux and Macos.
Now they are stored with nanosecond precision on Windows too.

### fix: dfx canister delete, when using an HSM identity, no longer fails by trying to open two sessions to the HSM

Previously, this would fail with a PKCS#11: CKR_CRYPTOKI_ALREADY_INITIALIZED error.

## Dependencies

### Motoko

Updated Motoko to [0.10.4](https://github.com/dfinity/motoko/releases/tag/0.10.4)

### Frontend canister

Module hash: 3c86d912ead6de7133b9f787df4ca9feee07bea8835d3ed594b47ee89e6cb730

### Candid UI

Module hash: b91e3dd381aedb002633352f8ebad03b6eee330b7e30c3d15a5657e6f428d815

Fix the routing error when deploying to gitpod/github workspace.
Fix that Candid UI cannot be opened using localhost URL.

### Replica

Updated replica to elected commit 324eb99eb7531369a5ef75560f1a1a652d123714.
This incorporates the following executed proposals:

- [127096](https://dashboard.internetcomputer.org/proposal/127096)
- [127094](https://dashboard.internetcomputer.org/proposal/127094)
- [127034](https://dashboard.internetcomputer.org/proposal/127034)
- [127031](https://dashboard.internetcomputer.org/proposal/127031)
- [126879](https://dashboard.internetcomputer.org/proposal/126879)
- [126878](https://dashboard.internetcomputer.org/proposal/126878)
- [126730](https://dashboard.internetcomputer.org/proposal/126730)
- [126729](https://dashboard.internetcomputer.org/proposal/126729)
- [126727](https://dashboard.internetcomputer.org/proposal/126727)
- [126366](https://dashboard.internetcomputer.org/proposal/126366)
- [126365](https://dashboard.internetcomputer.org/proposal/126365)
- [126293](https://dashboard.internetcomputer.org/proposal/126293)

# 0.15.3

### fix: allow `http://localhost:*` as `connect-src` in the asset canister's CSP

This will enable browsing the asset canister at `http://<canister-id>.localhost:<port>` in most browsers.

### fix: frontend code crashing when there is no canister ID

### feat: `dfx ledger top-up` also accepts canister names

Previously, `dfx ledger top-up` only accepted canister principals. Now it accepts both principals and canister names.

### fix: installer once again detects if curl supports tlsv1.2

A change to `curl --help` output made it so the install script did not detect
that the `--proto` and `--tlsv1.2` options are available.

### chore: skip reserving 8GB of memory when deleting a canister

When dfx deletes a canister, it first withdraws as many cycles as possible from the canister.
While doing so, dfx previously set the memory allocation of the canister to 8GB in order to not run into any memory problems while withdrawing.
This, however, lead to problems with dynamic memory pricing in subnets with a lot of data because then it becomes very expensive to reserve that much data.
dfx now no longer sets a memory allocation. We anticipate fewer problems this way.

### feat: Added support for icx-proxy `--domain` parameter

In order to access a local replica through a domain name or domain names,
it's necessary to pass the `--domain` parameter to icx-proxy.  dfx now supports
this in configuration and as a parameter to dfx start.  You can specify a single
domain or a list of domains in any of the following ways:

- in networks.json, in `.<network>.proxy.domain`
- in dfx.json, in `.networks.<network>.proxy.domain`
- in dfx.json, in `.defaults.proxy.domain`
- to dfx start, as `dfx start --domain <domain1> --domain <domain2> ...`

## Dependencies

### Candid UI

- Module hash: d172df265a14397a460b752ff07598380bc7ebd9c43ece1e82495ae478a88719c
- Internet identity integration in Candid UI. Thanks to @Web3NL!
  + You can customize the II url and derivationOrigin via URL parameter `ii` and `origin` respectively.
- Update with the new profiling API

### Motoko

Updated Motoko to [0.10.3](https://github.com/dfinity/motoko/releases/tag/0.10.3)

# 0.15.2

### fix: `dfx canister delete <canister id>` removes the related entry from the canister id store

Previously, deleting a canister in the project by id rather than by name
would leave the canister id in the canister id store. This would cause
`dfx deploy` to fail.

### fix: dfx extension install can no longer create a corrupt cache directory

Running `dfx cache delete && dfx extension install nns` would previously
create a cache directory containing only an `extensions` subdirectory.
dfx only looks for the existence of a cache version subdirectory to
determine whether it has been installed. The end result was that later
commands would fail when the cache did not contain expected files.

### fix: output_env_file is now considered relative to project root

The .env file location, whether specified as `output_env_file` in dfx.json
or `--output-env-file <file>` on the commandline, is now considered relative
to the project root, rather than relative to the current working directory.

### feat: Read dfx canister install argument from a file

Enables passing large arguments that cannot be passed directly in the command line using the `--argument-file` flag. For example `dfx canister install --argument-file ./my/argument/file.txt my_canister_name`.


### feat: change `list_permitted` and `list_authorized` to an update call.

This requires the `list_authorized` and `list_permitted` methods to be called as an update and disables the ability to
call it as a query call. This resolves a potential security risk.

### fix: `dfx ledger transfer` now logs to stderr messages about duplicates rather than printing them to stdout

The message "transaction is a duplicate of another transaction in block ...", previously printed to stdout, is now logged to stderr. This means that the output of `dfx ledger transfer` to stdout will contain only `Transfer sent at block height <block height>`.

### feat: accept more ways to specify cycle and e8s amounts

Underscores (`_`) can now be used to make large numbers more readable. For example: `dfx canister deposit-cycles 1_234_567 mycanister`

Certain suffixes that replace a number of zeros are now supported. The (case-insensitive) suffixes are:
- `k` for `000`, e.g. `500k`
- `m` for `000_000`, e.g. `5m`
- `b` for `000_000_000`, e.g. `50B`
- `t` for `000_000_000_000`, e.g. `0.3T`

For cycles an additional `c` or `C` is also acceptable. For example: `dfx canister deposit-cycles 3TC mycanister`

### feat: added `dfx cycles` command

This won't work on mainnet yet, but can work locally after installing the cycles ledger.

Added the following subcommands:
 - `dfx cycles balance`
 - `dfx cycles transfer <to> <amount>` (transfer cycles from one account to another account)
 - `dfx cycles top-up <to> <amount>` (send cycles from an account to a canister)

## Dependencies

### Motoko

Updated Motoko to [0.10.2](https://github.com/dfinity/motoko/releases/tag/0.10.2)

### Frontend canister

Defining a custom `etag` header no longer breaks certification.

Fixed a certification issue where under certain conditions the fallback file (`/index.html`) was served with an incomplete certificate tree, not proving sufficiently that the fallback file may be used as a replacement.

Add the option to (re)set all permissions using upgrade arguments. This is especially useful for SNSes that cannot make calls as the canister's controller.

- Module hash: 657938477f1dee46db70b5a9f0bd167ec5ffcd2f930a1d96593c17dcddef61b3
- https://github.com/dfinity/sdk/pull/3443
- https://github.com/dfinity/sdk/pull/3451
- https://github.com/dfinity/sdk/pull/3429
- https://github.com/dfinity/sdk/pull/3428
- https://github.com/dfinity/sdk/pull/3421

### Replica

Updated replica to elected commit 69e1408347723dbaa7a6cd2faa9b65c42abbe861.
This incorporates the following executed proposals:

- [126095](https://dashboard.internetcomputer.org/proposal/126095)
- [126000](https://dashboard.internetcomputer.org/proposal/126000)
- [125592](https://dashboard.internetcomputer.org/proposal/125592)
- [125591](https://dashboard.internetcomputer.org/proposal/125591)
- [125504](https://dashboard.internetcomputer.org/proposal/125504)
- [125503](https://dashboard.internetcomputer.org/proposal/125503)
- [125343](https://dashboard.internetcomputer.org/proposal/125343)
- [125342](https://dashboard.internetcomputer.org/proposal/125342)
- [125321](https://dashboard.internetcomputer.org/proposal/125321)
- [125320](https://dashboard.internetcomputer.org/proposal/125320)
- [125002](https://dashboard.internetcomputer.org/proposal/125002)
- [125001](https://dashboard.internetcomputer.org/proposal/125001)
- [124858](https://dashboard.internetcomputer.org/proposal/124858)
- [124857](https://dashboard.internetcomputer.org/proposal/124857)

### Bitcoin canister

Updated Bitcoin canister to [release/2023-10-13](https://github.com/dfinity/bitcoin-canister/releases/tag/release%2F2023-10-13)

# 0.15.1

### feat: Added support for reserved_cycles and reserved_cycles_limit

`dfx canister status` will now display the reserved cycles balance and reserved cycles limit for a canister.

Added command-line options:
  - `dfx canister create --reserved-cycles-limit <limit>`
  - `dfx canister update-settings --reserved-cycles-limit <limit>`

In addition, `dfx deploy` will set `reserved_cycles_limit` when creating canisters if specified in `canisters.<canister>.initialization_values.reserved_cycles_limit` in dfx.json.

### feat: emit management canister idl when imported by Motoko canister

`import management "ic:aaaaa-aa;`

This will automatically produce the idl in the `.dfx` folder.

### fix: Include remote canisters in canisters_to_generate

Generate frontend declarations for remote canisters too because frontend JS code may want to call them.

### feat: `dfx extension install <extension> --version <specific version>`

Install a specific version of an extension, bypassing version checks.

### feat: Updated handling of missing values in state tree certificates

The `Unknown` lookup of a path in a certificate results in an `AgentError` (the IC returns `Absent` for non-existing paths).

### fix: dfx deploy urls printed for asset canisters

### chore: --emulator parameter is deprecated and will be discontinued soon

Added warning that the `--emulator` is deprecated and will be discontinued soon.

### fix: node engines in starter

Updates node engines to reflect the same engines supported in agent-js.
```
"node": "^12 || ^14 || ^16 || >=17",
"npm": "^7.17 || >=8"
```

### feat: deploy to playground

Introduced a new network type called `playground`. Canisters on such networks are not created through standard means, but are instead borrowed from a canister pool.
The canisters time out after a while and new canisters need to be borrowed for further deployments.
To define custom playground networks, use a network definition that includes the `playground` key:
```json
"<network name>": {
  "playground": {
    "playground_canister": "<canister pool id>",
    "timeout_seconds": <amount of seconds after which a canister is returned to the pool>
  }
}
```

Introduced a new network that is available by default called `playground`. Additionally, `--playground` is an alias for `--network playground`.
By default, this network targets the Motoko Playground backend to borrow canisters. The borrowed canisters will be available for 20 minutes, and the timer restarts on new deployments.
When the timer runs out the canister(s) will be uninstalled and are returned to the pool.
Any commands that allow choosing a target network (e.g. `dfx canister call`) require `--playground` or `--network playground` in order to target the borrowed canister(s).
Use `dfx deploy --playground` to deploy simple projects to a canister borrowed from the Motoko Playground.

### feat: `--ic` is shorthand for `--network ic`

For example, `dfx deploy --ic` rather than `dfx deploy --network ic`.

### fix: Motoko base library files in cache are no longer executable

### feat: `dfx start` for shared network warns if ignoring 'defaults' in dfx.json

Background: In order to determine whether to start a project-specific network or the shared network, `dfx start` looks for the `local` network in dfx.json.
   - If found, `dfx start` starts the project-specific local network, applying any `defaults` from dfx.json.
   - If there is no dfx.json, or if dfx.json does not define a `local` network, `dfx start` starts the shared network.  Because the shared network is not specific to any project, `dfx start` ignores any other settings from dfx.json, including `defaults`.

If `dfx start` is starting the shared network from within a dfx project, and that dfx.json contains settings in the `defaults` key for `bitcoin`, `replica`, or `canister_http`, then `dfx start` will warn that it is ignoring those settings.  It will also describe how to define equivalent settings in networks.json.

### fix: dfx canister call --wallet no longer passes the parameter twice

The parameter was erroneously passed twice.  Now it is passed only once.

### fix: Removed deprecation warning about project-specific networks

Removed this warning: "Project-specific networks are deprecated and will be removed after February 2023." While we may remove project-specific networks in the future, it is not imminent.  One key requirement is the ability to run more than one subnet type at one time.

## Dependencies

### icx-proxy

Updated to a version of the icx-proxy that is released with the replica and other related binaries.

Changes in behavior:
- "%%" is no longer accepted when url-decoding filenames for the asset canister.  Though curl supports this, it's not part of the standard. Please replace with %25.
- The icx-proxy now performs response verification.  This has exposed some bugs in the asset canister.  However, since this new icx-proxy matches what the boundary nodes use, this will better match the behavior seen on the mainnet.
- Bugs that this has exposed in the asset canister:
  - after disabling aliasing for an asset, the asset canister will return an incorrect certification in the 404 response.
  - after setting a custom "etag" header in .ic-assets.json, the asset canister will return an incorrect certification in the 200 response.
  - assets with certain characters in the filename (example: "æ") will no longer be served correctly.  The definition of "certain characters" is not yet known.

### Candid UI

- Module hash: 934756863c010898a24345ce4842d173b3ea7639a8eb394a0d027a9423c70b5c
- Add `merge_init_args` method in Candid UI.
- Draw flamegraph for canister upgrade.

### Frontend canister

For certification v1, if none of the requested encoding are certified but another encoding is certified, then the frontend canister once again returns the certificatie even though the response hash won't match.
This allows the verifying side to try to transform the response such that it matches the response hash.
For example, if only the encoding `gzip` is requested but the `identity` encoding is certified, the `gzip` encoding is returned with the certificate for the `identity` encoding.
The verifying side can then unzip the response and will have a valid certificate for the `identity` response.

- Module hash: baf9bcab2ebc2883f850b965af658e66725087933df012ebd35c03929c39efe3
- https://github.com/dfinity/sdk/pull/3369
- https://github.com/dfinity/sdk/pull/3298
- https://github.com/dfinity/sdk/pull/3281

### Replica

Updated replica to elected commit 91bf38ff3cb927cb94027d9da513cd15f91a5b04.
This incorporates the following executed proposals:

- [124795](https://dashboard.internetcomputer.org/proposal/124795)
- [124790](https://dashboard.internetcomputer.org/proposal/124790)
- [124538](https://dashboard.internetcomputer.org/proposal/124538)
- [124537](https://dashboard.internetcomputer.org/proposal/124537)
- [124488](https://dashboard.internetcomputer.org/proposal/124488)
- [124487](https://dashboard.internetcomputer.org/proposal/124487)

# 0.15.0

## DFX

### chore: add `--use-old-metering` flag

The `use-old-metering` flag enables old metering in replica. The new metering is enabled in the `starter` by default, so this flag is to compare the default new metering with the old one.

The flag is temporary and will be removed in a few months.

### fix: added https://icp-api.io to the default Content-Security-Policy header

Existing projects will need to change this value in .ic-assets.json or .ic-assets.json5 to include https://icp-api.io

All projects will need to redeploy.

### fix: access to raw assets is now enabled by default

The default value for `allow_raw_access` is now `true`.  This means that by default, the frontend canister will no longer restrict the access of traffic to the `<canister-id>.raw.icp0.io` domain, and will no longer automatically redirect all requests to the certified domain (`<canister-id>.icp0.io`), unless configured explicitly.

Note that existing projects that specify `"allow_raw_access": false` in .ic-assets.json5 will need to change or remove this value manually in order to allow raw access.

### feat!: Removed dfx nns and dfx sns commands

Both have now been turned into the dfx extensions. In order to obtain them, please run `dfx extension install nns` and `dfx extension install sns` respectively. After the installation, you can use them as you did before: `dfx nns ...`, and `dfx sns ...`.

### feat!: Removed dfx replica and dfx bootstrap commands

Use `dfx start` instead.  If you have a good reason why we should keep these commands, please contribute to the discussion at https://github.com/dfinity/sdk/discussions/3163

### fix: Wait for new module hash when installing wallet

A previous change made dfx wait after installing a canister until the replica updated its reported module hash, but this change did not affect wallets. Now dfx waits for wallets too, to eliminate a class of wallet installation errors.

### fix: Ctrl-C right after dfx start will hang for minutes and panics

Early break out from actors starting procedure.

### feat: can disable the warnings about using an unencrypted identity on mainnet

It's now possible to suppress warnings of this form:

```
WARN: The <identity> identity is not stored securely. Do not use it to control a lot of cycles/ICP. Create a new identity with `dfx identity new` and use it in mainnet-facing commands with the `--identity` flag
```

To do so, export the environment variable `DFX_WARNING` with the value `-mainnet_plaintext_identity`.
```bash
export DFX_WARNING="-mainnet_plaintext_identity"
```

Note that this can be combined to also disable the dfx version check warning:
```bash
export DFX_WARNING="-version_check,-mainnet_plaintext_identity"
```

### fix!: restrict `dfx identity new` to safe characters

New identities like `dfx identity new my/identity` or `dfx identity new 'my identity'` can easily lead to problems, either for dfx internals or for usability.
New identities are now restricted to the characters `ABCDEFGHIJKLMNOPQRSTUVWXYZabcdefghijklmnopqrstuvwxyz.-_@0123456789`.
Existing identities are not affected by this change.

## Frontend canister

> **NOTE**: We've re-enabled response verification v2 in the asset canister.

### fix: Certification for aliasing updates on asset deletion

Best explained by an example: Two assets exist with aliasing enabled: `/content` and `/content.html`. Usually, when requesting `/content`, `/content.html` is served because it has aliasing enabled.
But in this scenario, because `/content` exists, it overwrites the alias and `/content` is served when requesting the path `/content`.
When the file `/content` is deleted, `/content` is once again a valid alias of `/content.html`.
Previously, the alias of `/content.html` was not properly updated in the certification tree, making `/content` inaccessible.

### fix: 404 response is now certified for certification v2

Certification v2 allows certifying arbitrary responses. If the requested file does not exist, and the fallback file (`/index.html`) does not exist either,
the frontend canister serves a HTTP 404 response. This response was previously not certified.

### fix!: The CreateAsset batch operation now fails if the asset already exists

Previously, the operation was a no-op if the content type matched, but ignored other, possibly different, asset properties. Now, it fails with an error.

### fix!: http_request_streaming_callback and get_chunk now require the sha256 parameter to be set

The `http_request_streaming_callback()` and `get_chunk()` methods use the `sha256` parameter to ensure that the chunks they return are part of the same asset contents returned by the initial call.  This parameter is now required to be Some(hash).

For `http_request()` and `http_request_streaming_callback()`, there should be no change: all callers of `http_request_streaming_callback()` are expected to pass the entire token returned by `http_request()`, which includes the sha256 parameter.

Any callers of `get_chunk()` should make sure to always pass the `sha256` value returned by the `get()` method.  It will always be present.

## Dependencies

### Motoko

Updated Motoko to [0.9.7](https://github.com/dfinity/motoko/releases/tag/0.9.7)

### Updated candid to 0.9.0

### Candid UI

- Module hash: b9173bb25dabe5e2b736a8f2816e68fba14ca72132f5485ce7b8f16a85737a17
- https://github.com/dfinity/sdk/pull/3260
- https://github.com/dfinity/sdk/pull/3252
- https://github.com/dfinity/candid/pull/449
- https://github.com/dfinity/candid/pull/453

### Frontend canister

- Module hash: e20be8df2c392937a6ae0f70d20ff23b75e8c71d9085a8b8bb438b8c2d4eafe5
- https://github.com/dfinity/sdk/pull/3337
- https://github.com/dfinity/sdk/pull/3298
- https://github.com/dfinity/sdk/pull/3256
- https://github.com/dfinity/sdk/pull/3252
- https://github.com/dfinity/sdk/pull/3249
- https://github.com/dfinity/sdk/pull/3212
- https://github.com/dfinity/sdk/pull/3227

### Replica

Updated replica to elected commit cabe2ae3ca115b1a3f24d75814d4f8e317b2964d.
This incorporates the following executed proposals:

- [124331](https://dashboard.internetcomputer.org/proposal/124331)
- [124330](https://dashboard.internetcomputer.org/proposal/124330)
- [124272](https://dashboard.internetcomputer.org/proposal/124272)
- [124021](https://dashboard.internetcomputer.org/proposal/124021)
- [123977](https://dashboard.internetcomputer.org/proposal/123977)
- [123976](https://dashboard.internetcomputer.org/proposal/123976)
- [123922](https://dashboard.internetcomputer.org/proposal/123922)
- [123784](https://dashboard.internetcomputer.org/proposal/123784)
- [123730](https://dashboard.internetcomputer.org/proposal/123730)
- [123711](https://dashboard.internetcomputer.org/proposal/123711)
- [123474](https://dashboard.internetcomputer.org/proposal/123474)
- [123410](https://dashboard.internetcomputer.org/proposal/123410)
- [123311](https://dashboard.internetcomputer.org/proposal/123311)

# 0.14.2

## DFX

### feat: deprecate `dfx bootstrap` and `dfx replica` commands

Please use `dfx start` instead, which is a combination of the two commands.

If you have a good reason why we should keep these commands, please contribute to the discussion at https://github.com/dfinity/sdk/discussions/3163

### feat: add optional custom build command for asset canisters

The custom build command can be set in `dfx.json` the same way it is set for `custom` type canisters. If the command is not provided, DFX will fallback to the default `npm run build` command.

```json
{
  "canisters": {
    "ui": {
      "type": "assets",
      "build": ["<custom build command>"]
    }
  }
}
```

### fix: Diagnose duplicate assets and display upgrade steps

If `dfx deploy` detects duplicate assets in the dist/ and frontend assets/ directories, it will now suggest upgrade steps.

### fix: motoko canisters can import other canisters with service constructor

After specific canister builder output wasm and candid file, `dfx` will do some post processing on the candid file.

The complete IDL will be copied into `.dfx` folder with name `constructor.did`.
It will be used for type checking during canister installation.

Then it is separated into two parts: `service.did` and `init_args.txt`, corresponding to canister metadata `candid:service` and `candid:args`.

`service.did` will be imported during dependent canisters building. And it will also be used by the Motoko LSP to provide IDE support.

### fix: dfx start now respects the network replica port configuration in dfx.json or networks.json

## Frontend canister

> **NOTE**: We've disabled response verification v2 in the asset canister while we improve test coverage.

The redirect from `.raw.ic0.app` now redirects to `.ic0.app` instead of `.icp0.io`

The `validate_commit_proposed_batch()` method no longer requires any permission to call.

The asset canister now enforces limits during upload.  These limits to not apply to assets already uploaded.

Unconditional limits:
- `create_batch()` now fails if `dfx deploy --by-proposal` got as far as calling `propose_commit_batch()`, and the batch has not since been committed or deleted.

Configurable limits:
- `max_batches`: limits number of batches being uploaded.
- `max_chunks`: limits total number of chunks across all batches being uploaded.
- `max_bytes`: limits total size of content bytes across all chunks being uploaded.

Added methods:
- `configure()` to set limits
- `validate_configure()`: companion method for SNS
- `get_configuration()`: to view limits

Suggestions for configured limits:
- dapps controlled by SNS: max_batches=1; max_chunks and max_bytes based on asset composition.
- dapps not controlled by SNS: unlimited (which is the default)

Note that as always, if `dfx deploy` does not completely upload and commit a batch, the asset canister will retain the batch until 5 minutes have passed since the last chunk was uploaded.  If you have configured limits and the combination of an unsuccessful deployment and a subsequent attempt would exceed those limits, you can either wait 5 minutes before running `dfx deploy` again, or delete the incomplete batch with `delete_batch()`.

### fix: return the correct expr_path for index.html fallback routes

Previously, the requested path was used to construct the `expr_path` for the `index.html` fallback route.  This was incorrect, as the `expr_path` should be the path of the `index.html` file itself in this case.

## Frontend canister assets synchronization

### fix: now retries failed `create_chunk()` calls

Previously, it would only retry when waiting for the request to complete.

### fix: now considers fewer error types to be retryable

Previously, errors were assumed to be retryable, except for a few specific error messages and 403/unauthorized responses.  This could cause deployment to appear to hang until timeout.

Now, only transport errors and timeout errors are considered retryable.

## Dependencies

### Frontend canister

- Module hash: 1286960c50eb7a773cfb5fdd77cc238588f39e21f189cc3eb0f35199a99b9c7e
- https://github.com/dfinity/sdk/pull/3205
- https://github.com/dfinity/sdk/pull/3198
- https://github.com/dfinity/sdk/pull/3154
- https://github.com/dfinity/sdk/pull/3158
- https://github.com/dfinity/sdk/pull/3144

### ic-ref

Updated ic-ref to 0.0.1-a9f73dba

### Cycles wallet

Updated cycles wallet to `20230530` release:
- Module hash: c1290ad65e6c9f840928637ed7672b688216a9c1e919eacbacc22af8c904a5e3
- https://github.com/dfinity/cycles-wallet/commit/313fb01d59689df90bd3381659d94164c2a61cf4

### Motoko

Updated Motoko to 0.9.3

### Replica

Updated replica to elected commit ef8ca68771baa20a14af650ab89c9b31b1dc9a5e.
This incorporates the following executed proposals:
- [123248](https://dashboard.internetcomputer.org/proposal/123248)
- [123021](https://dashboard.internetcomputer.org/proposal/123021)
- [123007](https://dashboard.internetcomputer.org/proposal/123007)
- [122923](https://dashboard.internetcomputer.org/proposal/122923)
- [122924](https://dashboard.internetcomputer.org/proposal/122924)
- [122910](https://dashboard.internetcomputer.org/proposal/122910)
- [122911](https://dashboard.internetcomputer.org/proposal/122911)
- [122746](https://dashboard.internetcomputer.org/proposal/122746)
- [122748](https://dashboard.internetcomputer.org/proposal/122748)
- [122617](https://dashboard.internetcomputer.org/proposal/122617)
- [122615](https://dashboard.internetcomputer.org/proposal/122615)

# 0.14.1

## DFX

### fix: `dfx canister delete` without stopping first

When running `dfx canister delete` on a canister that has not been stopped, dfx will now confirm the deletion instead of erroring.

### feat: gzip option in dfx.json

`dfx` can gzip wasm module as the final step in building canisters.

This behavior is disabled by default.

You can enable it in `dfx.json`:

```json
{
  "canisters" : {
    "app" : {
      "gzip" : true
    }
  }
}
```

You can still specify `.wasm.gz` file for custom canisters directly. If any metadata/optimize/shrink options are set in `dfx.json`, the `.wasm.gz` file will be decompressed, applied all the wasm modifications, and compressed as `.wasm.gz` in the end.

### fix: prevented using --argument with --all in canister installation

Removed `dfx deploy`'s behavior of providing the same argument to all canisters, and `dfx canister install`'s behavior of providing an empty argument to all canisters regardless of what was specified. Now installing multiple canisters and providing an installation argument is an error in both commands.

### chore: make `sns` subcommands visible in `dfx help`

### chore: upgraded to clap v4

Updated the command-parsing library to v4. Some colors may be different.

### feat: dfx deps subcommands

This feature was named `dfx pull` before. To make a complete, intuitive user experience, we present a set of subcommands under `dfx deps`:

- `dfx deps pull`: pull the dependencies from mainnet and generate `deps/pulled.json`, the candid files of direct dependencies will also be put into `deps/candid/`;
- `dfx deps init`: set the init arguments for the pulled dependencies and save the data in `deps/init.json`;
- `dfx deps deploy`: deploy the pulled dependencies on local replica with the init arguments recorded in `deps/init.json`;

All generated files in `deps/` are encouraged to be version controlled.

### chore: Add the `nns-dapp` and `internet_identity` to the local canister IDs set by `dfx nns import`
`dfx nns install` installs a set of canisters in a local replica.  `dfx nns import` complements this by setting the canister IDs so that they can be queried by the user.  But `dfx nns import` is incomplete.  Now it will also provide the IDs of the `nns-dapp` and `internet_identity` canisters.

### feat: `.env` file includes all created canister IDs
Previously the `.env` file only included canister IDs for canisters that were listed as explicit dependencies during the build process.
Now all canisters that have a canister ID for the specified network are included in `.env`.

### feat!: Ask for user consent when removing themselves as principal

Removing oneself (or the wallet one uses) can result in the loss of control over a canister.
Therefore `dfx canister update-settings` now asks for extra confirmation when removing the currently used principal/wallet from the list of controllers.
To skip this check in CI, use either the `--yes`/`-y` argument or use `echo "yes" | dfx canister update-settings <...>`.

### fix: dfx start will restart replica if it does not report healthy after launch

If the replica does not report healthy at least once after launch,
dfx will terminate and restart it.

### fix: dfx start now installs the bitcoin canister when bitcoin support is enabled

This is required for future replica versions.

Adds a new field `canister_init_arg` to the bitcoin configuration in dfx.json and networks.json.  Its default is documented in the JSON schema and is appropriate for the canister wasm bundled with dfx.

### fix: no longer enable the bitcoin_regtest feature

### docs: cleanup of documentation

Cleaned up documentation of IC SDK.

## Asset Canister Synchronization

### feat: Added more detailed logging to `ic-asset`.

Now, `dfx deploy -v` (or `-vv`) will print the following information:
- The count for each `BatchOperationKind` in `CommitBatchArgs`
- The number of chunks uploaded and the total bytes
- The API version of both the `ic-asset` and the canister
- (Only for `-vv`) The value of `CommitBatchArgs`

### fix: Commit batches incrementally in order to account for more expensive v2 certification calculation

In order to allow larger changes without exceeding the per-message instruction limit, the sync process now:
- sets properties of assets already in the canister separately from the rest of the batch.
- splits up the rest of the batch into groups of up to 500 operations.

### fix: now retries failed `create_chunk()` calls

Previously, it would only retry when waiting for the request to complete.

### fix: now considers fewer error types to be retryable

Previously, errors were assumed to be retryable, except for a few specific error messages and 403/unauthorized responses.  This could cause deployment to appear to hang until timeout.

Now, only transport errors and timeout errors are considered retryable.

## Dependencies

### Frontend canister

The asset canister now properly removes the v2-certified response when `/index.html` is deleted.

Fix: The fallback file (`/index.html`) will now be served when using certification v2 if the requested path was not found.

The HttpResponse type now explicitly mentions the `upgrade : Option<bool>` field instead of implicitly returning `None` all the time.

The asset canister no longer needs to use `await` for access control checks. This will speed up certain operations.

- Module hash: 651425d92d3796ddae581191452e0e87484eeff4ff6352fe9a59c7e1f97a2310
- https://github.com/dfinity/sdk/pull/3120
- https://github.com/dfinity/sdk/pull/3112

### Motoko

Updated Motoko to 0.8.8

### Replica

Updated replica to elected commit b3b00ba59c366384e3e0cd53a69457e9053ec987.
This incorporates the following executed proposals:
- [122529](https://dashboard.internetcomputer.org/proposal/122529)
- [122284](https://dashboard.internetcomputer.org/proposal/122284)
- [122198](https://dashboard.internetcomputer.org/proposal/122198)
- [120591](https://dashboard.internetcomputer.org/proposal/120591)
- [119318](https://dashboard.internetcomputer.org/proposal/119318)
- [118023](https://dashboard.internetcomputer.org/proposal/118023)
- [116294](https://dashboard.internetcomputer.org/proposal/116294)
- [116135](https://dashboard.internetcomputer.org/proposal/116135)
- [114479](https://dashboard.internetcomputer.org/proposal/114479)
- [113136](https://dashboard.internetcomputer.org/proposal/113136)
- [111932](https://dashboard.internetcomputer.org/proposal/111932)
- [111724](https://dashboard.internetcomputer.org/proposal/111724)
- [110724](https://dashboard.internetcomputer.org/proposal/110724)
- [109500](https://dashboard.internetcomputer.org/proposal/109500)
- [108153](https://dashboard.internetcomputer.org/proposal/108153)
- [107668](https://dashboard.internetcomputer.org/proposal/107668)
- [107667](https://dashboard.internetcomputer.org/proposal/107667)
- [106868](https://dashboard.internetcomputer.org/proposal/106868)
- [106817](https://dashboard.internetcomputer.org/proposal/106817)
- [105666](https://dashboard.internetcomputer.org/proposal/105666)
- [104470](https://dashboard.internetcomputer.org/proposal/104470)
- [103281](https://dashboard.internetcomputer.org/proposal/103281)
- [103231](https://dashboard.internetcomputer.org/proposal/103231)
- [101987](https://dashboard.internetcomputer.org/proposal/101987)

# 0.14.0

## DFX

### fix: stop `dfx deploy` from creating a wallet if all canisters exist

### feat: expose `wasm-opt` optimizer in `ic-wasm` to users

Add option to specify an "optimize" field for canisters to invoke the `wasm-opt` optimizer through `ic-wasm`.

This behavior is disabled by default.

If you want to enable this behavior, you can do so in dfx.json:
```json
"canisters": {
  "app": {
    "optimize" : "cycles"
  }
}
```

The options are "cycles", "size", "O4", "O3", "O2", "O1", "O0", "Oz", and "Os".  The options starting with "O" are the optimization levels that `wasm-opt` provides. The "cycles" and "size" options are recommended defaults for optimizing for cycle usage and binary size respectively.

### feat: updates the dfx new starter project for env vars

- Updates the starter project for env vars to use the new `dfx build` & `dfx deploy` environment variables
- Changes the format of the canister id env vars to be `CANISTER_ID_<canister_name_uppercase>`, for the frontend declaraction file to be consistent with the dfx environment variables. `CANISTER_ID` as both a prefix and suffix are supported for backwards compatibility.

### fix!: --clean required when network configuration changes

If the network configuration has changed since last time `dfx start` was run, `dfx start` will now error if you try to run it without `--clean`, to avoid spurious errors. You can provide the `--force` flag if you are sure you want to start it without cleaning state.

### feat: --artificial-delay flag

The local replica uses a 600ms delay by default when performing update calls. With `dfx start --artificial-delay <ms>`, you can decrease this value (e.g. 100ms) for faster integration tests, or increase it (e.g. 2500ms) to mimick mainnet latency for e.g. UI responsiveness checks.

### fix: make sure assetstorage did file is created as writeable.

### feat: specify id when provisional create canister

When creating a canister on non-mainnet replica, you can now specify the canister ID.

`dfx canister create <CANISTER_NAME> --specified-id <PRINCIPAL>`

`dfx deploy <CANISTER_NAME> --specified-id <PRINCIPAL>`

You can specify the ID in the range of `[0, u64::MAX / 2]`.
If not specify the ID, the canister will be created in the range of `[u64::MAX / 2 + 1, u64::MAX]`.
This canister ID allocation behavior only applies to the replica, not the emulator (ic-ref).

### feat: dfx nns install --ledger-accounts

`dfx nns install` now takes an option `--ledger-accounts` to initialize the ledger canister with these accounts.

### fix: update Rust canister template.

`ic-cdk-timers` is included in the dependencies.

### chore: change the default Internet Computer gateway domain to `icp0.io`

By default, DFX now uses the `icp0.io` domain to connect to Internet Computer as opposed to using `ic0.app`.
Canisters communicating with `ic0.app` will continue to function nominally.

### feat: --no-asset-upgrade

### feat: confirmation dialogues are no longer case sensitive and accept 'y' in addition to 'yes'

### fix: `dfx generate` no longer requires canisters to have a canister ID
Previously, canisters required that the canister was created before `dfx generate` could be called.

As a result, the `--network` parameter does not have an impact on the result of `dfx generate` anymore.
This means that `dfx generate` now also generates type declarations for remote canisters.

### fix: Make `build` field optional in dfx.json

The `build` field in custom canisters was already optional in code, but this fixes it in the schema.

By specifying the `--no-asset-upgrade` flag in `dfx deploy` or `dfx canister install`, you can ensure that the asset canister itself is not upgraded, but instead only the assets themselves are installed.

### feat: Get identity from env var if present

The identity may be specified using the environment variable `DFX_IDENTITY`.

### feat: Add DFX_ASSETS_WASM

Added the ability to configure the Wasm module used for assets canisters through the environment variable `DFX_ASSETS_WASM`.

### fix: dfx deploy and icx-asset no longer retry on permission failure

### feat: --created-at-time for the ledger functions: transfer, create-canister, and top-up

### fix: ledger transfer duplicate transaction prints the duplicate transaction response before returning success to differentiate between a new transaction response and between a duplicate transaction response.

Before it was possible that a user could send 2 ledger transfers with the same arguments at the same timestamp and both would show success but there would have been only 1 ledger transfer. Now dfx prints different messages when the ledger returns a duplicate transaction response and when the ledger returns a new transaction response.

### chore: clarify `dfx identity new` help text

### chore: Add a message that `redeem_faucet_coupon` may take a while to complete

### feat: `dfx deploy <frontend canister name> --by-proposal`

This supports asset updates through SNS proposal.

Uploads asset changes to an asset canister (propose_commit_batch()), but does not commit them.

The SNS will call `commit_proposed_batch()` to commit the changes.  If the proposal fails, the caller of `dfx deploy --by-proposal` should call `delete_batch()`.

### feat: `dfx deploy <frontend canister name> --compute-evidence`

Builds the specified asset canister, determines the batch operations required to synchronize the assets, and computes a hash ("evidence") over those batch operations.  This evidence will match the evidence computed by `dfx deploy --by-proposal`, and which will be specified in the update proposal.

No permissions are required to compute evidence, so this can be called with `--identity anonymous` or any other identity.

## Asset Canister

Added `validate_take_ownership()` method so that an SNS is able to add a custom call to `take_ownership()`.

Added `is_aliased` field to `get_asset_properties` and `set_asset_properties`.

Added partial support for proposal-based asset updates:
- Batch ids are now stable.  With upcoming changes to support asset updates by proposal,
  having the asset canister not reuse batch ids will make it easier to verify that a particular
  batch has been proposed.
- Added methods:
  - `propose_commit_batch()` stores batch arguments for later commit
  - `delete_batch()` deletes a batch, intended for use after compute_evidence if cancellation needed
  - `compute_evidence()` computes a hash ("evidence") over the proposed batch arguments. Once evidence computation is complete, batch will not expire.
  - `commit_proposed_batch()` commits batch previously proposed (must have evidence computed)
  - `validate_commit_proposed_batch()` required validation method for SNS

Added `api_version` endpoint. With upcoming changes we will introduce breaking changes to asset canister's batch upload process. New endpoint will help `ic-asset` with differentiation between API version, and allow it to support all versions of the asset canister.

Added support for v2 asset certification. In comparison to v1, v2 asset certification not only certifies the http response body, but also the headers. The v2 spec is first published in [this PR](https://github.com/dfinity/interface-spec/pull/147)

Added canister metadata field `supported_certificate_versions`, which contains a comma-separated list of all asset certification protocol versions. You can query it e.g. using `dfx canister --network ic metadata <canister name or id> supported_certificate_versions`. In this release, the value of this metadata field value is `1,2` because certification v1 and v2 are supported.

Fixed a bug in `http_request` that served assets with the wrong certificate. If no encoding specified in the `Accept-Encoding` header is available with a certificate, an available encoding is returned without a certificate (instead of a wrong certificate, which was the case previously). Otherwise, nothing changed.
For completeness' sake, the new behavior is as follows:
- If one of the encodings specified in the `Accept-Encoding` header is available with certification, it now is served with the correct certificate.
- If no requested encoding is available with certification, one of the requested encodings is returned without a certificate (instead of a wrong certificate, which was the case previously).
- If no encoding specified in the `Accept-Encoding` header is available, a certified encoding that is available is returned instead.

Added support for API versioning of the asset canister in `ic-asset`.

Added functionality that allows you to set asset properties during `dfx deploy`, even if the asset has already been deployed to a canister in the past. This eliminates the need to delete and re-deploy assets to modify properties - great news! This feature is also available when deploying assets using the `--by-proposal` flag. As a result, the API version of the frontend canister has been incremented from `0` to `1`. The updated `ic-asset` version (which is what is being used during `dfx deploy`) will remain compatible with frontend canisters implementing both API `0` and `1`. However, please note that the new frontend canister version (with API `v1`) will not work with tooling from before the dfx release (0.14.0).

## Dependencies

### Frontend canister

- API version: 1
- Module hash: e7866e1949e3688a78d8d29bd63e1c13cd6bfb8fbe29444fa606a20e0b1e33f0
- https://github.com/dfinity/sdk/pull/3094
- https://github.com/dfinity/sdk/pull/3002
- https://github.com/dfinity/sdk/pull/3065
- https://github.com/dfinity/sdk/pull/3058
- https://github.com/dfinity/sdk/pull/3057
- https://github.com/dfinity/sdk/pull/2960
- https://github.com/dfinity/sdk/pull/3051
- https://github.com/dfinity/sdk/pull/3034
- https://github.com/dfinity/sdk/pull/3023
- https://github.com/dfinity/sdk/pull/3022
- https://github.com/dfinity/sdk/pull/3021
- https://github.com/dfinity/sdk/pull/3019
- https://github.com/dfinity/sdk/pull/3016
- https://github.com/dfinity/sdk/pull/3015
- https://github.com/dfinity/sdk/pull/3001
- https://github.com/dfinity/sdk/pull/2987
- https://github.com/dfinity/sdk/pull/2982

### Motoko

Updated Motoko to 0.8.7

### ic-ref

Updated ic-ref to 0.0.1-ca6aca90

### ic-btc-canister

Started bundling ic-btc-canister, release 2023-03-31

# 0.13.1

## Asset Canister

Added validate_grant_permission() and validate_revoke_permission() methods per SNS requirements.

## Dependencies

### Frontend canister

- Module hash: 98863747bb8b1366ae5e3c5721bfe08ce6b7480fe4c3864d4fec3d9827255480
- https://github.com/dfinity/sdk/pull/2958

# 0.13.0

## DFX

### feat: Add dfx sns download

This allows users to download SNS canister Wasm binaries.

### fix: fixed error text
- `dfx nns install` had the wrong instructions for setting up the local replica type

### fix: creating an identity with `--force` no longer switches to the newly created identity

### feat(frontend-canister)!: reworked to use permissions-based access control

The permissions are as follows:
- ManagePermissions: Can grant and revoke permissions to any principal.  Controllers implicitly have this permission.
- Prepare: Can call create_batch and create_chunk
- Commit: Can call commit_batch and methods that manipulate assets directly, as well as any method permitted by Prepare.

For upgraded frontend canisters, all authorized principals will be granted the Commit permission.
For newly deployed frontend canisters, the initializer (first deployer of the canister) will be granted the Commit permission.

Added three new methods:
- list_permitted: lists principals with a given permission.
  - Callable by anyone.
- grant_permission: grants a single permission to a principal
  - Callable by Controllers and principals with the ManagePermissions permission.
- revoke_permission: removes a single permission from a principal
  - Any principal can revoke its own permissions.
  - Only Controllers and principals with the ManagePermissions permission can revoke the permissions of other principals.

Altered the behavior of the existing authorization-related methods to operate only on the "Commit" permission.  In this way, they are backwards-compatible.
- authorize(principal): same as grant_permission(principal, Commit)
- deauthorize(principal): same as revoke_permission(permission, Commit)
- list_authorized(): same as list_permitted(Commit)

### fix(frontend-canister)!: removed ability of some types of authorized principals to manage the ACL

It used to be the case that any authorized principal could authorize and deauthorize any other principal.
This is no longer the case.  See rules above for grant_permission and revoke_permission.

### feat(frontend-canister)!: default secure configuration for assets in frontend project template

- Secure HTTP headers, preventing several typical security vulnerabilities (e.g. XSS, clickjacking, and many more). For more details, see comments in `headers` section in [default `.ic-assets.json5`](https://raw.githubusercontent.com/dfinity/sdk/master/src/dfx/assets/new_project_node_files/src/__project_name___frontend/src/.ic-assets.json5).
- Configures `allow_raw_access` option in starter `.ic-assets.json5` config files, with the value set to its default value (which is `false`). We are showing that configuration in the default starter projects for the sake of easier discoverability, even though its value is set to the default.

### feat(frontend-canister)!: add `allow_raw_access` config option

By default, the frontend canister will now restrict the access of traffic to the `<canister-id>.raw.ic0.app` domain, and will automatically redirect all requests to the certified domain (`<canister-id>.ic0.app`), unless configured explicitly. Below is an example configuration to allow access to the `robots.txt` file from the "raw" domain:
```json
[
  {
    "match": "robots.txt",
    "allow_raw_access": true
  }
]
```

**Important**: Note that any assets already uploaded to an asset canister will be protected by this redirection, because at present the asset synchronization process does not update the `allow_raw_access` property, or any other properties, after creating an asset.  This also applies to assets that are deployed without any configuration, and later configured to allow raw access.
At the present time, there are two ways to reconfigure an existing asset:
1. re-create the asset
    1. delete the asset in your project's directory
    1. execute `dfx deploy`
    1. re-create the asset in your project's directory
    1. modify `.ic-assets.json` acordingly
    1. execute `dfx deploy`
2. via manual candid call
    ```
    dfx canister call PROJECT_NAME_frontend set_asset_properties '( record { key="/robots.txt"; allow_raw_access=opt(opt(true)) })'
    ```

### feat(frontend-canister): pretty print asset properties when deploying assets to the canister

### feat(frontend-canister): add take_ownership() method

Callable only by a controller.  Clears list of authorized principals and adds the caller (controller) as the only authorized principal.

### feat(ic-ref):
- `effective_canister_id` used for `provisional_create_canister_with_cycles` is passed as an command-line argument (defaults to `rwlgt-iiaaa-aaaaa-aaaaa-cai` if not provided or upon parse failure)

### feat(frontend-canister): add `get_asset_properties` and `set_asset_properties` to frontend canister

As part of creating the support for future work, it's now possible to get and set AssetProperties for assets in frontend canister.

### feat: add `--argument-file` argument to the `dfx canister sign` command

Similar to how this argument works in `dfx canister call`, this argument allows providing arguments for the request from a file.

### feat: Add support for a default network key

A remote canister ID can now be specified for the `__default` network.  If specified, `dfx` will assume that the canister is remote at the specified canister ID for all networks that don't have a dedicated entry.

### feat: use OS-native keyring for pem file storage

If keyring integration is available, PEM files (except for the default identity) are now by default stored in the OS-provided keyring.
If it is not available, it will fall back on the already existing password-encrypted PEM files.
Plaintext PEM files are still available (e.g. for use in non-interactive situations like CI), but not recommended for use since they put the keys at risk.

To force the use of one specific storage mode, use the `--storage-mode` flag with either `--storage-mode password-protected` or `--storage-mode plaintext`.
This works for both `dfx identity new` and `dfx identity import`.

The flag `--disable-encryption` is deprecated in favour of `--storage-mode plaintext`. It has the same behavior.

### feat(frontend-canister): better control and overview for asset canister authorized principals

The asset canister now has two new functions:
- Query function `list_authorized` displays a list of all principals that are currently authorized to change assets and the list of authorized principals.
- Update function `deauthorize` that removes a principal from the list of authorized principals. It can be called by authorized principals and cotrollers of the canister.

In addition, the update function `authorize` has new behavior:
Now, controllers of the asset canister are always allowed to authorize new principals (including themselves).

### fix: add retry logic to `dfx canister delete`

`dfx canister delete` tries to withdraw as many cycles as possible from a canister before deleting it.
To do so, dfx has to manually send all cycles in the canister, minus some margin.
The margin was previously hard-coded, meaning that withdrawals can fail if the margin is not generous enough.
Now, upon failure with some margin, dfx will retry withdrawing cycles with a continuously larger margin until withdrawing succeeds or the margin becomes larger than the cycles balance.

### fix: dfx deploy --mode reinstall for a single Motoko canister fails to compile

The Motoko compiler expects all imported canisters' .did files to be in one folder when it compiles a canister.
`dfx` failed to organize the .did files correctly when running `dfx deploy <single Motoko canister>` in combintaion with the `--mode reinstall` flag.

### fix: give more cycles margin when deleting canisters

There have been a few reports of people not being able to delete canisters.
The error happens if the temporary wallet tries to transfer out too many cycles.
The number of cycles left in the canister is bumped a little bit so that people can again reliably delete their canisters.

## Dependencies

Updated candid to 0.8.4
- Bug fix in TS bindings
- Pretty print numbers

### Frontend canister

- Module hash: d12e4493878911c21364c550ca90b81be900ebde43e7956ae1873c51504a8757
- https://github.com/dfinity/sdk/pull/2942

### ic-ref

Updated ic-ref to master commit `3cc51be5`

### Motoko

Updated Motoko to 0.7.6

### Replica

Updated replica to elected commit b5a1a8c0e005216f2d945f538fc27163bafc3bf7.
This incorporates the following executed proposals:

- [100821](https://dashboard.internetcomputer.org/proposal/100821)
- [97472](https://dashboard.internetcomputer.org/proposal/97472)
- [96114](https://dashboard.internetcomputer.org/proposal/96114)
- [94953](https://dashboard.internetcomputer.org/proposal/94953)
- [94852](https://dashboard.internetcomputer.org/proposal/94852)
- [93761](https://dashboard.internetcomputer.org/proposal/93761)
- [93507](https://dashboard.internetcomputer.org/proposal/93507)
- [92573](https://dashboard.internetcomputer.org/proposal/92573)
- [92338](https://dashboard.internetcomputer.org/proposal/92338)
- [91732](https://dashboard.internetcomputer.org/proposal/91732)
- [91257](https://dashboard.internetcomputer.org/proposal/91257)

# 0.12.1

## DFX

### fix: default not shrink for custom canisters

## Dependencies

### Replica

Updated replica to elected commit dcbf401f27d9b48354e68389c6d8293c4233b055.
This incorporates the following executed proposals:

- [90485](https://dashboard.internetcomputer.org/proposal/90485)
- [90008](https://dashboard.internetcomputer.org/proposal/90008)

### Frontend canister

- Module hash: db07e7e24f6f8ddf53c33a610713259a7c1eb71c270b819ebd311e2d223267f0
- https://github.com/dfinity/sdk/pull/2753

# 0.12.0

## DFX

### feat(frontend-canister): add warning if config is provided in `.ic-assets.json` but not used

### fix(frontend-canister): Allow overwriting default HTTP Headers for assets in frontend canister

Allows to overwrite `Content-Type`, `Content-Encoding`, and `Cache-Control` HTTP headers with custom values via `.ic-assets.json5` config file. Example `.ic-assets.json5` file:
```json5
[
    {
        "match": "web-gz.data.gz",
        "headers": {
            "Content-Type": "application/octet-stream",
            "Content-Encoding": "gzip"
        }
    }
]
```
This change will trigger the update process for frontend canister (new module hash: `2ff0513123f11c57716d889ca487083fac7d94a4c9434d5879f8d0342ad9d759`).

### feat: warn if an unencrypted identity is used on mainnet

### fix: Save SNS canister IDs

SNS canister IDs were not being parsed reliably.  Now the candid file is being specified explicitly, which resolves the issue in at least some cases.

### feat: NNS usability improvements

The command line interface for nns commands has been updated to:

- Give better help when the subnet type is incorrect
- Not offer --network as a flag given that it is unused
- List nns subcommands

### feat: -y flag for canister installation

`dfx canister install` and `dfx deploy` now have a `-y` flag that will automatically confirm any y/n checks made during canister installation.

### fix: Compute Motoko dependencies in linear (not exponential) time by detecting visited imports.

### fix(generate): add missing typescript types and fix issues with bindings array in dfx.json

### chore: update Candid UI canister with commit 79d55e7f568aec00e16dd0329926cc7ea8e3a28b

### refactor: Factor out code for calling arbitrary bundled binaries

The function for calling sns can now call any bundled binary.

### docs: Document dfx nns subcommands

`dfx nns` commands are used to deploy and manage local NNS canisters, such as:

- Governance for integration with the Internet Computer voting system
- Ledger for financial integration testing
- Internet Identity for user registration and authenttication

### feat(frontend-canister): Add simple aliases from `<asset>` to `<asset>.html` and `<asset>/index.html`

The asset canister now by default aliases any request to `<asset>` to `<asset>.html` or `<asset>/index.html`.
This can be disabled by setting the field `"enable_aliasing"` to `false` in a rule for that asset in .ic-assets.json.
This change will trigger frontend canister upgrades upon redeploying any asset canister.

### fix: Only kill main process on `dfx stop`
Removes misleading panics when running `dfx stop`.

### feat: `dfx nns install` works offline if all assets have been cached.

### feat: Initialise the nns with an account controlled by a secp256k1 key

This enables easy access to toy ICP using command line tools and this key:
```
-----BEGIN EC PRIVATE KEY-----
MHQCAQEEICJxApEbuZznKFpV+VKACRK30i6+7u5Z13/DOl18cIC+oAcGBSuBBAAK
oUQDQgAEPas6Iag4TUx+Uop+3NhE6s3FlayFtbwdhRVjvOar0kPTfE/N8N6btRnd
74ly5xXEBNSXiENyxhEuzOZrIWMCNQ==
-----END EC PRIVATE KEY-----
```
For example, you can create an identity in dfx by putting this key in the file `ident-1.pem` and importing it:
```
dfx identity import ident-1 ident-1.pem
dfx --identity ident-1 ledger balance
```

### feat: default to run ic-wasm shrink when build canisters
This behavior applies to Motoko, Rust and Custom canisters.
If you want to disable this behavior, you can config it in dfx.json:
```json
"canisters" : {
  "app" : {
    "shrink" : false,
  }
}
```

### feat: configurable custom wasm sections

It's now possible to define custom wasm metadata sections and their visibility in dfx.json.

At present, dfx can only add wasm metadata sections to canisters that are in wasm format.  It cannot add metadata sections to compressed canisters.  Since the frontend canister is now compressed, this means that at present it is not possible to add custom metadata sections to the frontend canister.

dfx no longer adds `candid:service` metadata to canisters of type `"custom"` by default.  If you want dfx to add your canister's candid definition to your custom canister, you can do so like this:

```
    "my_canister_name": {
      "type": "custom",
      "candid": "main.did",
      "wasm": "main.wasm",
      "metadata": [
        {
          "name": "candid:service"
        }
      ]
    },
```

This changelog entry doesn't go into all of the details of the possible configuration.  For that, please see [concepts/canister-metadata](docs/concepts/canister-metadata.md) and the docs in the JSON schema.

### fix: Valid canister-based env vars

Hyphens are not valid in shell environment variables, but do occur in canister names such as `smiley-dapp`. This poses a problem for vars with names such as `CANISTER_ID_$\{CANISTER_NAME\}`.  With this change, hyphens are replaced with underscores in environment variables.  The canister id of `smiley-dapp` will be available as `CANISTER_ID_smiley_dapp`.  Other environment variables are unaffected.

### feat: Add dfx sns deploy

This allows users to deploy a set of SNS canisters.

### fix: `cargo run -p dfx -- --version` prints correct version

### feat: add --mode=auto

When using `dfx canister install`, you can now pass `auto` for the `--mode` flag, which will auto-select `install` or `upgrade` depending on need, the same way `dfx deploy` does. The default remains `install` to prevent mistakes.

### feat: add `--network` flag to `dfx generate`

`dfx generate`'s generated bindings use network-specific canister IDs depending on the generated language, but there was previously no way to configure which network this was, so it defaulted to local. A `--network` flag has been added for this purpose.

### feat: sns config validate

There is a new command that verifies that an SNS initialization config is valid.

### feat: sns config create

There is a new command that creates an sns config template.

### fix: remove $ from wasms dir

The wasms dir path had a $ which is unwanted and now gone.

### fix: Correct wasm for the SNS swap canister

Previously the incorrect wasm canister was installed.

### fix: Use NNS did files that matches the wasms

Previously the did files and wasms could be incompatible.

### fix: allow users to skip compatibility check if parsing fails

### feat: canister HTTP support is now enabled by default.

`dfx start` and `dfx replica` now ignore the `--enable-canister-http` parameter.

You can still disable the canister http feature through configuration:
- ~/.config/dfx/networks.json: `.local.canister_http.enabled=false`
- dfx.json (project-specific networks) : `.networks.local.canister_http.enabled=false`

### feat: custom canister `wasm` field can now specify a URL from which to download

- note that dfx will report an error if a custom canister's `wasm` field is a URL and the canister also has `build` steps.

### feat: custom canister `candid` field can now specify a URL from which to download

### feat: deploy NNS canisters

A developer is now able to install NNS canisters, including back end canisters such as ledger and governance, and front end canisters such as nns-dapp and internet-identity, on their local DFX server.  Usage:
```
dfx start --clean --background
dfx nns install
```

This feature currently requires that the network 'local' is used and that it runs on port 8080.
The network's port can be controlled by using the field `"provider"` in the network's definition, e.g. by setting it to `"127.0.0.1:8080"`.

### feat: configure logging level of http adapter

It is now possible to set the http adapter's log level in dfx.json or in networks.json:
```
"http": {
  "enabled": true,
  "log_level": "info"
}
```

By default, a log level of "error" is used, in order to keep the output of a first-time `dfx start` minimal. Change it to "debug" for more verbose logging.

### fix(typescript): add index.d.ts file for type safety when importing generated declarations

Adds an index.d.ts file to the generated declarations, allowing for better type safety in TypeScript projects.

### chore: reduce verbosity of dfx start

`dfx start` produces a lot of log output that is at best irrelevant for most users.
Most output is no longer visible unless either `--verbose` is used with dfx or the relevant part's (e.g. http adapter, btc adapter, or replica) log level is changed in dfx.json or networks.json.

### feat: generate secp256k1 keys by default

When creating a new identity with `dfx identity new`, whereas previously it would have generated an Ed25519 key, it now generates a secp256k1 key. This is to enable users to write down a BIP39-style seed phrase, to recover their key in case of emergency, which will be printed when the key is generated and can be used with a new `--seed-phrase` flag in `dfx identity import`. `dfx identity import` is however still capable of importing an Ed25519 key.

### chore: update Candid UI canister with commit 528a4b04807904899f67b919a88597656e0cd6fa

* Allow passing did files larger than 2KB.
* Better integration with Motoko Playground.

### feat: simplify verification of assets served by asset canister

* SHA256 hashes of all assets are displayed when deploying the asset canister.
* A query method is added to the asset canister that returns the entire asset hash tree together with the certificate containing the certified variables of the asset canister.

### breaking change: dfx canister update-settings --compute-allocation always fails

See https://forum.dfinity.org/t/fixing-incorrect-compute-allocation-fee/14830

Until the rollout is complete, `dfx canister update-settings --compute-allocation <N>`
will fail with an error from the replica such as the following:
```
The Replica returned an error: code 1, message: "Canister requested a compute allocation of 1% which cannot be satisfied because the Subnet's remaining compute capacity is 0%"
```

### fix: For default node starter template: copy `ic-assets.json5` file from `src` to `dist`

### fix: For `dfx start --clean --background`, the background process no longer cleans a second time.

### fix: do not build or generate remote canisters

Canisters that specify a remote id for the network that's getting built falsely had their build steps run, blocking some normal use patterns of `dfx deploy`.
Canisters with a remote id specified no longer get built.
The same applies to `dfx generate`.

### refactor: Move replica URL functions into a module for reuse

The running replica port and url are generally useful information. Previously the code to get the URL was embedded in the network proxy code. This moves it out into a library for reuse.

### chore: Frontend canister build process no longer depends on `dfx` or `ic-cdk-optimizer`

Instead, the build process relies on `ic-wasm` to provide candid metadata for the canister, and
shrinking the canister size by stripping debug symbols and unused fuctions.
Additionally, after build step, the `.wasm` file is archived with `gzip`.

### chore: Move all `frontend canister`-related code into the SDK repo

| from (`repository` `path`)                  | to (path in `dfinity/sdk` repository)          | summary                                                                                     |
|:--------------------------------------------|:-----------------------------------------------|:--------------------------------------------------------------------------------------------|
| `dfinity/cdk-rs` `/src/ic-certified-assets` | `/src/canisters/frontend/ic-certified-asset`   | the core of the frontend canister                                                           |
| `dfinity/certified-assets` `/`              | `/src/canisters/frontend/ic-frontend-canister` | wraps `ic-certified-assets` to build the canister wasm                                      |
| `dfinity/agent-rs` `/ic-asset`              | `/src/canisters/frontend/ic-asset`             | library facilitating interactions with frontend canister (e.g. uploading or listing assets) |
| `dfinity/agent-rs` `/icx-asset`             | `/src/canisters/frontend/icx-asset`            | CLI executable tool - wraps `ic-asset`                                                      |

### feat: use JSON5 file format for frontend canister asset configuration

Both `.ic-assets.json` and `.ic-assets.json5` are valid filenames config filename, though both will get parsed
as if they were [JSON5](https://json5.org/) format. Example content of the `.ic-assets.json5` file:
```json5
// comment
[
  {
    "match": "*", // comment
    /*
    keys below not wrapped in quotes
*/  cache: { max_age: 999 }, // trailing comma
  },
]
```
- Learn more about JSON5: https://json5.org/

### fix: Update nns binaries unless `NO_CLOBBER` is set

Previously existing NNS binaries were not updated regardless of the `NO_CLOBBER` setting.

### feat!: Support installing canisters not in dfx.json

`install_canister_wasm` used to fail if installing a canister not listed in dfx.json.  This use case is now supported.

### feat: print the dashboard URL on startup

When running `dfx start` or `dfx replica`, the path to the dashboard page is now printed.

### feat!: changed the default port of the shared local network from 8000 to 4943.

This is so dfx doesn't connect to a project-specific network instead of the local shared network.

In combination with the "system-wide dfx start" feature, there is a potential difference to be aware of with respect to existing projects.

Since previous versions of dfx populate dfx.json with a `networks.local` definition that specifies port 8000, the behavior for existing projects won't change.

However, if you've edited dfx.json and removed the `networks.local` definition, the behavior within the project will change: dfx will connect to the shared local network on port 4943 rather than to the project-specific network on port 8000.  You would need to edit webpack.config.js to match.  If you have scripts, you can run the new command `dfx info webserver-port` from the project directory to retrieve the port value.

### feat!: "system-wide dfx start"

By default, dfx now manages the replica process in a way that is independent of any given dfx project.  We've called this feature "system-wide dfx", even though it's actually specific to your user
(storing data files under $HOME), because we think it communicates the idea adequately.

The intended benefits:
- deploying dapps from separate projects alongside one another, similar to working with separate dapps on mainnet
- run `dfx start` from any directory
- run `dfx stop` from any directory, rather than having to remember where you last ran `dfx start`

We're calling this the "shared local network."  `dfx start` and `dfx stop` will manage this network when run outside any project directory, or when a project's dfx.json does not define the `local` network.  The dfx.json template for new projects no longer defines any networks.

We recommend that you remove the `local` network definition from dfx.json and instead use the shared local network.  As mentioned above, doing so will make dfx use port 4943 rather than port 8000.

See [Local Server Configuration](docs/cli-reference/dfx-start.md#local-server-configuration) for details.

dfx now stores data and control files in one of three places, rather than directly under `.dfx/`:
- `.dfx/network/local` (for projects in which dfx.json defines the local network)
- `$HOME/.local/share/dfx/network/local` (for the shared local network on Linux)
- `$HOME/Library/Application Support/org.dfinity.dfx/network/local` (for the shared local network on MacOS)

There is also a new configuration file: `$HOME/.config/dfx/networks.json`.  Its [schema](docs/networks-json-schema.json) is the same as the `networks` element in dfx.json.  Any networks you define here will be available from any project, unless a project's dfx.json defines a network with the same name.  See [The Shared Local Network](docs/cli-reference/dfx-start.md#the-shared-local-network) for the default definitions that dfx provides if this file does not exist or does not define a `local` network.

### fix: `dfx start` and `dfx stop` will take into account dfx/replica processes from dfx \<\= 0.11.x

### feat: added command `dfx info`

#### feat: `dfx info webserver-port`

This displays the port that the icx-proxy process listens on, meaning the port to connect to with curl or from a web browser.

#### feat: `dfx info replica-port`

This displays the listening port of the replica.

#### feat: `dfx info replica-rev`

This displays the revision of the replica bundled with dfx, which is the same revision referenced in replica election governance proposals.

#### feat: `dfx info networks-json-path`

This displays the path to your user's `networks.json` file where all networks are defined.

### feat: added ic-nns-init, ic-admin, and sns executables to the binary cache

### fix: improved responsiveness of `greet` method call in default Motoko project template

`greet` method was marked as an `update` call, but it performs no state updates. Changing it to `query` call will result in faster execution.

### feat: dfx schema --for networks

The `dfx schema` command can now display the schema for either dfx.json or for networks.json.  By default, it still displays the schema for dfx.json.

```bash
dfx schema --for networks
```

### feat: createActor options accept pre-initialized agent

If you have a pre-initialized agent in your JS code, you can now pass it to createActor's options. Conflicts with the agentOptions config - if you pass both the agent option will be used and you will receive a warning.

```js
const plugActor = createActor(canisterId, {
  agent: plugAgent
})
```

### feat!: option for nodejs compatibility in dfx generate

Users can now specify `node_compatibility: true` in `declarations`. The flag introduces `node.js` enhancements, which include importing `isomorphic-fetch` and configuring the default actor with `isomorphic-fetch` and `host`.

```json
// dfx.json
"declarations": {
  "output": "src/declarations",
  "node_compatibility": true
}
```

#### JS codegen location deprecation

DFX new template now uses `dfx generate` instead of `rsync`. Adds deprecation warning to `index.js` in `.dfx/<network-name>/<canister-name>` encouringing developers to migrate to the `dfx generate` command instead. If you have a `package.json` file that uses `rsync` from `.dfx`, consider switching to something like this:

```json
"scripts": {
  "build": "webpack",
  "prebuild": "npm run generate",
  "start": "webpack serve --mode development --env development",
  "prestart": "npm run generate",
  // It's faster to only generate canisters you depend on, omitting the frontend canister
  "generate": "dfx generate hello_backend"
},
```

### feat: simple cycles faucet code redemption

Using `dfx wallet --network ic redeem-faucet-coupon <my coupon>` faucet users have a much easier time to redeem their codes.
If the active identity has no wallet configured, the faucet supplies a wallet to the user that this command will automatically configure.
If the active identity has a wallet configured already, the faucet will top up the existing wallet.

Alternative faucets can be used, assuming they follow the same interface. To direct dfx to a different faucet, use the `--faucet <alternative faucet id>` flag.
The expected interface looks like the following candid functions:
``` candid
redeem: (text) -> (principal);
redeem_to_wallet: (text, principal) -> (nat);
```
The function `redeem` takes a coupon code and returns the principal to an already-installed wallet that is controlled by the identity that called the function.
The function `redeem_to_wallet` takes a coupon code and a wallet (or any other canister) principal, deposits the cycles into that canister and returns how many cycles were deposited.

### feat: disable automatic wallet creation on non-ic networks

By default, if dfx is not running on the `ic` (or networks with a different name but the same configuration), it will automatically create a cycles wallet in case it hasn't been created yet.
It is now possible to inhibit automatic wallet creation by setting the `DFX_DISABLE_AUTO_WALLET` environment variable.

### fix!: removed unused --root parameter from dfx bootstrap

### feat: canister installation now waits for the replica

When installing a new Wasm module to a canister, DFX will now wait for the updated state (i.e. the new module hash) to be visible in the replica's certified state tree before proceeding with post-installation tasks or producing a success status.

### feat!: remove `dfx config`

`dfx config` has been removed. Please update Bash scripts to use `jq`, PowerShell scripts to use `ConvertTo-Json`, nushell scripts to use `to json`, etc.

### feat: move all the flags to the end

Command flags have been moved to a more traditional location; they are no longer positioned per subcommand, but instead are able to be all positioned after the final subcommand. In prior versions, a command might look like:
```bash
dfx --identity alice canister --network ic --wallet "$WALLET" create --all
```
This command can now be written:
```bash
dfx canister create --all --network ic --wallet "$WALLET" --identity alice
```
The old syntax is still available, though, so you don't need to migrate your scripts.

### feat!: changed update-settings syntax

When using `dfx canister update-settings`, it is easy to mistake `--controller` for `--add-controller`. For this reason `--controller` has been renamed to `--set-controller`.

### feat!: removed the internal webserver

This is a breaking change.  The only thing this was still serving was the /_/candid endpoint.  If you need to retrieve the candid interface for a local canister, you can use `dfx canister metadata <canister> candid:service`.

### fix: dfx wallet upgrade: improved error messages:

- if there is no wallet to upgrade
- if trying to upgrade a local wallet from outside of a project directory

### fix: canister creation cost is 0.1T cycles

Canister creation fee was calculated with 1T cycles instead of 0.1T.

### fix: dfx deploy and dfx canister install write .old.did files under .dfx/

When dfx deploy and dfx canister install upgrade a canister, they ensure that the
new candid interface is compatible with the previous candid interface.  They write
a file with extension .old.did that contains the previous interface.  In some
circumstances these files could be written in the project directory.  dfx now
always writes them under the .dfx/ directory.

### fix: dfx canister install now accepts arbitrary canister ids

This fixes the following error:
``` bash
> dfx canister install --wasm ~/counter.wasm eop7r-riaaa-aaaak-qasxq-cai
Error: Failed while determining if canister 'eop7r-riaaa-aaaak-qasxq-cai' is remote on network 'ic'.
Caused by: Failed while determining if canister 'eop7r-riaaa-aaaak-qasxq-cai' is remote on network 'ic'.
  Failed to figure out if canister 'eop7r-riaaa-aaaak-qasxq-cai' has a remote id on network 'ic'.
    Invalid argument: Canister eop7r-riaaa-aaaak-qasxq-cai not found in dfx.json
```

### feat: allow replica log level to be configured

It is now possible to specify the replica's log level. Possible values are `critical`, `error`, `warning`, `info`, `debug`, and `trace`.
The log level defaults to the level 'error'. Debug prints (e.g. `Debug.print("...")` in Motoko) still show up in the console.
The log level can be specified in the following places (See [system-wide dfx start](#feat-system-wide-dfx-start) for more detailed explanations on the network types):
- In file `networks.json` in the field `<network name>.replica.log_level` for shared networks.
- In file `dfx.json` in the field `networks.<network name>.replica.log_level` for project-specific networks.
- In file `dfx.json` in the field `defaults.replica.log_level` for project-specific networks. Requires a project-specific network to be run, otherwise this will have no effect.

### feat: enable canister sandboxing

Canister sandboxing is enabled to be consistent with the mainnet.

### chore: dfx ledger account-id --of-canister also accepts principal

It is now possible to do e.g. `dfx ledger account-id --of-canister fg7gi-vyaaa-aaaal-qadca-cai` as well as `dfx ledger account-id --of-canister my_canister_name` when checking the ledger account id of a canister.
Previously, dfx only accepted canister aliases and produced an error message that was hard to understand.

### chore: dfx canister deposit-cycles uses default wallet if none is specified

Motivated by [this forum post](https://forum.dfinity.org/t/dfx-0-10-0-dfx-canister-deposit-cycles-returns-error/13251/6).

### chore: projects created with `dfx new` are not pinned to a specific dfx version anymore

It is still possible to pin the dfx version by adding `"dfx":"<dfx version to pin to>"` to a project's `dfx.json`.

### fix: print links to cdk-rs docs in dfx new

### fix: broken link in new .mo project README

### fix: Small grammar change to identity password decryption prompt

The prompt for entering your passphrase in order to decrypt an identity password read:
    "Please enter a passphrase for your identity"
However, at that point, it isn't "a" passphrase.  It's either your passphrase, or incorrect.
Changed the text in this case to read:
    "Please enter the passphrase for your identity"

### chore: add retry logic to dfx download script

### feat: Add subnet type argument when creating canisters

`dfx ledger create-canister` gets a new option `--subnet-type` that allows users to choose a type of subnet that their canister can be created on. Additionally, a `dfx ledger show-subnet-types` is introduced which allows to list the available subnet types.

## Dependencies

### Replica

Updated replica to release candidate 93dcf2a2026c34330c76149dd713d89e37daa533.

This also incorporates the following executed proposals:

- [88831](https://dashboard.internetcomputer.org/proposal/88831)
- [88629](https://dashboard.internetcomputer.org/proposal/88629)
- [88109](https://dashboard.internetcomputer.org/proposal/88109)
- [87631](https://dashboard.internetcomputer.org/proposal/87631)
- [86738](https://dashboard.internetcomputer.org/proposal/86738)
- [86279](https://dashboard.internetcomputer.org/proposal/86279)
* [85007](https://dashboard.internetcomputer.org/proposal/85007)
* [84391](https://dashboard.internetcomputer.org/proposal/84391)
* [83786](https://dashboard.internetcomputer.org/proposal/83786)
* [82425](https://dashboard.internetcomputer.org/proposal/82425)
* [81788](https://dashboard.internetcomputer.org/proposal/81788)
* [81571](https://dashboard.internetcomputer.org/proposal/81571)
* [80992](https://dashboard.internetcomputer.org/proposal/80992)
* [79816](https://dashboard.internetcomputer.org/proposal/79816)
* [78693](https://dashboard.internetcomputer.org/proposal/78693)
* [77589](https://dashboard.internetcomputer.org/proposal/77589)
* [76228](https://dashboard.internetcomputer.org/proposal/76228)
* [75700](https://dashboard.internetcomputer.org/proposal/75700)
* [75109](https://dashboard.internetcomputer.org/proposal/75109)
* [74395](https://dashboard.internetcomputer.org/proposal/74395)
* [73959](https://dashboard.internetcomputer.org/proposal/73959)
* [73714](https://dashboard.internetcomputer.org/proposal/73714)
* [73368](https://dashboard.internetcomputer.org/proposal/73368)
* [72764](https://dashboard.internetcomputer.org/proposal/72764)

### ic-ref

Updated ic-ref to 0.0.1-1fba03ee
- introduce awaitKnown
- trivial implementation of idle_cycles_burned_per_day

### Updated Motoko from 0.6.29 to 0.7.3

- See https://github.com/dfinity/motoko/blob/master/Changelog.md#073-2022-11-01


### Cycles wallet

- Module hash: b944b1e5533064d12e951621d5045d5291bcfd8cf9d60c28fef02c8fdb68e783
- https://github.com/dfinity/cycles-wallet/commit/fa86dd3a65b2509ca1e0c2bb9d7d4c5be95de378

### Frontend canister:
- Module hash: 6c8f7a094060b096c35e4c4499551e7a8a29ee0f86c456e521c09480ebbaa8ab
- https://github.com/dfinity/sdk/pull/2720

# 0.11.2

## DFX

### fix: disable asset canister redirection of all HTTP traffic from `.raw.ic0.app` to `.ic0.app`

### fix: disable asset canister's ETag HTTP headers

The feature is not yet implemented on `icx-proxy`-level, and is causing 500 HTTP response for some type of assets every second request.

# 0.11.1

## DFX

### fix: dfx now only adds candid:service metadata to custom canisters that have at least one build step

This way, if a canister uses a premade canister wasm, dfx will use it as-is.

### fix: "canister alias not defined" in the Motoko language server

It is now possible to develop multiple-canister projects using the [Motoko VSCode extension](https://marketplace.visualstudio.com/items?itemName=dfinity-foundation.vscode-motoko).

### fix: improve browser compatibility for the JavaScript language binding

Patches a JavaScript language binding compatibility issue encountered in web browsers which do not support the (?.) operator.

### feat: print dfx.json schema

dfx is now capable of displaying the schema for `dfx.json`. You can see the schema by running `dfx schema` or write the schema to a file with `dfx schema --outfile path/to/file/schema.json`.

### feat: support for configuring assets in assets canister
- The `.ic-assets.json` file should be placed inside directory with assets, or its subdirectories. Multiple config files can be used (nested in subdirectories). Example of `.ic-assets.json` file format:
``` json
[
    {
        "match": ".*",
        "cache": {
            "max_age": 20
        },
        "headers": {
            "X-Content-Type-Options": "nosniff"
        },
        "ignore": false
    },
    {
        "match": "**/*",
        "headers": null
    },
    {
        "match": "file.json",
        "ignore": true
    }
]
```
- Configuring assets works only during asset creation - any changes to `.ic-assets.json` files won't have any effect effect for assets that have already been created. We are working on follow up implementation with improvements to handle updating these properties.
- `headers` from multiple applicable rules are being stacked/concatenated, unless `null` is specified, which resets/empties the headers.
- Both `"headers": {}` and absence of `headers` field don't have any effect on end result.
- Valid JSON format is required, i.e. the array of maps, `match` field is required. Only the following fields are accepted: `cache`, `ignore`, `headers`, `match`. The glob pattern has to be valid.
- The way matching rules work:
  1. The most deeply nested config file takes precedence over the one in parent dir. In other words, properties from a rule matching a file in a subdirectory override properties from a rule matching a file in a parent directory
  2. Order of rules within file matters - last rule in config file takes precedence over the first one

- The way `ignore` field works:
  1. By default, files that begin with a `.` are ignored, while all other files are included.
  2. The `.ignore` field overrides this, if present.
  3. If a directory is ignored, file and directories within it cannot be un-ignored.
  4. A file can be ignored and un-ignored many times, as long as any of its parent directories haven't been ignored.


### fix: Allow `dfx deploy` to not take arguments for canisters not being installed

A longstanding bug with `dfx deploy` is that if an installation is skipped (usually an implicitly included dependency), it still requires arguments even if the installed canister doesn't. As of this release that bug is now fixed.

### feat: Add additional logging from bitcoin canister in replica.

Configures the replica to emit additional logging from the bitcoin canister whenever the bitcoin feature is enabled. This helps show useful information to developers, such as the bitcoin height that the replica currently sees.

### fix: make `build` field optional for custom canisters

Prior to 0.11.0, a custom canister's `build` field could be left off if `dfx build` was never invoked. To aid in deploying prebuilt canisters, this behavior is now formalized; omitting `build` is equivalent to `build: []`.

### feat: Use `--locked` for Rust canisters

`dfx build`, in Rust canisters, now uses the `--locked` flag when building with Cargo. To offset this, `dfx new --type rust` now runs `cargo update` on the resulting project.

### feat: Enable threshold ecdsa signature

ECDSA signature signing is now enabled by default in new projects, or by running `dfx start --clean`.
A test key id "Secp256k1:dfx_test_key" is ready to be used by locally created canisters.

## Dependencies

### Updated `agent-rs` to 0.20.0

### Updated `candid` to 0.7.15

### Replica

Updated replica to elected commit 6e86169e98904047833ba6133e5413d2758d90eb.
This incorporates the following executed proposals:

* [72225](https://dashboard.internetcomputer.org/proposal/72225)
* [71669](https://dashboard.internetcomputer.org/proposal/71669)
* [71164](https://dashboard.internetcomputer.org/proposal/71164)
* [70375](https://dashboard.internetcomputer.org/proposal/70375)
* [70002](https://dashboard.internetcomputer.org/proposal/70002)

# 0.11.0

## DFX

### feat: renamed canisters in new projects to `<project>_frontend` and `<project>_backend`

The names of canisters created for new projects have changed.
After `dfx new <project>`, the canister names are:

- `<project>_backend` (previously `<project>`)
- `<project>_frontend` (previously `<project>_assets`)

### feat: Enable threshold ecdsa signature

### feat: new command: `dfx canister metadata <canister> <name>`

For example, to query a canister's candid service definition: `dfx canister metadata hello_backend candid:service`

### refactor: deprecate /_/candid internal webserver

The dfx internal webserver now only services the /_/candid endpoint.  This
is now deprecated.  If you were using this to query candid definitions, you
can instead use `dfx canister metadata`.

### refactor: optimize from ic-wasm

Optimize Rust canister Wasm module via ic-wasm library instead of ic-cdk-optimizer. A separate installation of ic-cdk-optimizer is no longer needed.

The actual optimization was kept the same.

### feat: Read dfx canister call argument from a file or stdin

Enables passing large arguments that cannot be passed directly in the command line using the `--argument-file` flag. For example:
 * Named file: `dfx canister call --argument-file ./my/argument/file.txt my_canister_name greet`
 * Stdin: `echo '( null )' | dfx canister call --argument-file - my_canister_name greet`

### fix: Use default setting for BTC adapter idle seconds

A lower threshold was no longer necessary.

### feat: Allow users to configure logging level of bitcoin adapter

The bitcoin adapter's logging can be very verbose if debug logging is enabled, making it difficult to make sense of what's going on. On the other hand, these logs are useful for triaging problems.

To get the best of both worlds, this release adds support for an additional configuration option in dfx.json:

```
"bitcoin": {
  "enabled": true,
  "nodes": ["127.0.0.1:18444"],
  "log_level": "info" <------- users can now configure the log level
}
```

By default, a log level of "info" is used, which is relatively quiet. Users can change it to "debug" for more verbose logging.

### chore: update Candid UI canister with commit bffa0ae3c416e8aa3c92c33722a6b1cb31d0f1c3

This includes the following changes:

* Fetch did file from canister metadata
* Better flamegraph support
* Fix bigint error for vec nat8 type

### feat: dfx will look up the port of the running webserver from .dfx/webserver-port, if present

After `dfx start --host 127.0.0.1:0`, the dfx webserver will listen on an ephemeral port.  It stores the port value in .dfx/webserver-port.  dfx will now look for this file, and if a port is contained within, use that port to connect to the dfx webserver.

### fix: dfx commands once again work from any subdirectory of a dfx project

Running `dfx deploy`, `dfx canister id`, `dfx canister call` and so forth work as expected
if run from within any subdirectory of a dfx project.  Previously, this would create
canister_ids.json or .dfx/local/canister_ids.json within the subdirectory.

### feat: Post-installation tasks

You can now add your own custom post-installation/post-deployment tasks to any canister type. The new `post-install` key for canister objects in `dfx.json` can be a command or list of commands, similar to the `build` key of `custom` canisters, and receives all the same environment variables. For example, to replicate the upload task performed with `assets` canisters, you might set `"post-install": "icx-asset sync $CANISTER_ID dist"`.

### feat: assets are no longer copied from source directories before being uploaded to asset canister

Assets are now uploaded directly from their source directories, rather than first being copied
to an output directory.

If you're using `dfx deploy`, you won't see any change in functionality.  If you're running
`dfx canister install --mode=upgrade`, changed files in asset source directories will
be detected and uploaded even without an intervening `dfx build`.

### fix: Added src/declarations to .gitignore for new projects

### fix: remove deprecated candid path environment variable

The environment variable format `CANISTER_CANDID_{name}`, used in Rust projects, was deprecated in 0.9.2, to be unified with the variables `CANISTER_CANDID_PATH_{name}` which are used in other project types. It has now been removed. Note that you will need to update `ic-cdk-macros` if you use the `#[import]` macro.

### feat: deprecate `dfx config` for removal

The `dfx config` command has several issues and is ultimately a poor replacement for [`jq`](https://stedolan.github.io/jq). The command is being deprecated, and will be removed in a later release; we recommend switching to `jq` or similar tools (e.g. `ConvertTo-Json` in PowerShell, `to json` in nushell, etc.)

### feat: Better build scripts for type:custom

Build scripts now always receive a CWD of the DFX project root, instead of wherever `dfx` was invoked from, and a bare script `script.sh` can be specified without needing to prefix with `./`.

### feat: rust, custom, and asset canisters now include candid:service metadata

Motoko canisters already included this metadata.

Also added this metadata to the asset canister wasm, which will cause the next deploy to
install this new version.

### feat: Add safeguard to freezing threshold

Some developers mistakenly think that the freezing threshold is measured in cycles, but it is actually measured in seconds. To stop them from accidentally freezing their canisters, setting a freezing threshold above 50M seconds (~1.5 years) now requires a confirmation.

### fix: restores assets to webpack devserver

### chore: updates webpack dependencies for dfx new project

Resolves an issue where `webpack-cli` was was breaking when users tried to run `npm start` in a fresh project. For affected users of 0.10.1, you can resolve this issue manually by running `npm install webpack@latest webpack-cli@latest terser-webpack-plugin@latest`.

### feat: Support for new ledger notify function

Ledger 7424ea8 deprecates the existing `notify` function with a switch parameter between creating and topping up a canister, and introduces two
functions for doing the same. This should *mostly* be invisible to users, except that previously, if `dfx ledger create-canister` or `dfx ledger top-up`
failed, you would call `dfx ledger notify` after correcting the issue. In order to support the change, this command has been changed to two subcommands:
`dfx ledger notify create-canister` and `dfx ledger notify top-up`.

### feat: `--from-subaccount`

Previously, the ledger commands assumed all transfers were made from the default subaccount for the identity principal. This feature adds a `--from-subaccount` flag to `dfx ledger transfer`, `dfx ledger create-canister`, and `dfx ledger top-up`, to enable making transfers from a selected subaccount. A `--subaccount` flag is also added to `dfx ledger balance` for convenience. Subaccounts are expected as 64-character hex-strings (i.e. 32 bytes).

### feat: cargo audit when building rust canisters

When a canister with type `rust` is built and `cargo-audit` is installed, dfx will now check for vulnerabilities in the dependencies. If a vulnerability is found, dfx will recommend that the user update to a version without known vulnerabilities.

### fix: Freezing Threshold now documented

Calls made to retrieve the help output for `canister update-settings` was missing the `freezing-threshold` parameter.

### chore: warnings and errors are more visible

`WARN` and `ERROR` messages are now clearly labelled as such, and the labels are colored accordingly.
This is now included when running `dfx canister update-settings -h`.

### fix: `dfx schema` does not require valid dfx.json

There is no real reason for `dfx schema` to not work when a broken dfx.json is in the current folder - this is actually a very common scenario when `dfx schema` gets used.

### fix: canister call uses candid file if canister type cannot be determined

The candid file specified in the field `canisters.<canister name>.candid` of dfx.json, or if that not exists `canisters.<canister name>.remote.candid`, is now used when running `dfx canister call`, even when dfx fails to determine the canister type.

### fix: btc/canister http adapter socket not found by replica after restart

After running `dfx start --enable-bitcoin` twice in a row (stopping dfx in between), the second
launched replica would fail to connect to the btc adapter.  This is because ic-starter
does not write a new configuration file if one already exists, so the configuration file
used by the replica referred to one socket path, while dfx passed a different socket path
to the btc adapter.

Now dfx reuses the previously-used unix domain socket path, for both the btc adapter
and for the canister http adapter.

### fix: dfx stop now waits until dfx and any child processes exit

Previously, `dfx stop` would send the TERM signal to the running dfx and its child processes,
and then exit immediately.

This avoids interference between a dfx process performing cleanup at shutdown and
a dfx process that is starting.

### fix: dfx ping no longer creates a default identity

dfx ping now uses the anonymous identity, and no longer requires dfx.json to be present.


### fix: Initialize replica with bitcoin regtest flag

When the bitcoin feature is enabled, dfx was launching the replica with the "bitcoin_testnet" feature.
The correct feature to use is "bitcoin_regtest".

### dfx bootstrap now looks up the port of the local replica

`dfx replica` writes the port of the running replica to one of these locations:

- .dfx/replica-configuration/replica-1.port
- .dfx/ic-ref.port

`dfx bootstrap` will now use this port value, so it's no longer necessary to edit dfx.json after running `dfx replica`.

### feat: dfx.json local network settings can be set on the local network, rather than defaults

In `dfx.json`, the `bootstrap`, `bitcoin`, `canister_http`, and `replica` settings can
now be specified on the local network, rather than in the `defaults` field.
If one of these four fields is set for the local network, the corresponding field
in `defaults` will be ignored.

Example:
``` json
{
  "networks": {
    "local": {
      "bind": "127.0.0.1:8000",
      "canister_http": {
        "enabled": true
      }
    }
  }
}
```

## Dependencies

### Rust Agent

Updated agent-rs to 0.18.0

### Motoko

Updated Motoko from 0.6.28 to 0.6.29.

### Replica

Updated replica to elected commit 8993849de5fab76e796d67750facee55a0bf6649.
This incorporates the following executed proposals:

* [69804](https://dashboard.internetcomputer.org/proposal/69804)
* [67990](https://dashboard.internetcomputer.org/proposal/67990)
* [67483](https://dashboard.internetcomputer.org/proposal/67483)
* [66895](https://dashboard.internetcomputer.org/proposal/66895)
* [66888](https://dashboard.internetcomputer.org/proposal/66888)
* [65530](https://dashboard.internetcomputer.org/proposal/65530)
* [65327](https://dashboard.internetcomputer.org/proposal/65327)
* [65043](https://dashboard.internetcomputer.org/proposal/65043)
* [64355](https://dashboard.internetcomputer.org/proposal/64355)
* [63228](https://dashboard.internetcomputer.org/proposal/63228)
* [62143](https://dashboard.internetcomputer.org/proposal/62143)

### ic-ref

Updated ic-ref to 0.0.1-173cbe84
 - add ic0.performance_counter system interface
 - add system API for ECDSA signing
 - allow optional "error_code" field in responses
 - support gzip-compressed canister modules
 - enable canisters to send HTTP requests

# 0.10.1

## DFX

### fix: Webpack config no longer uses CopyPlugin

Dfx already points to the asset canister's assets directory, and copying to disk could sometimes
lead to an annoying "too many open files" error.

### fix: HSMs are once again supported on Linux

On Linux, dfx 0.10.0 failed any operation with an HSM with the following error:
```
Error: IO: Dynamic loading not supported
```
The fix was to once again dynamically-link the Linux build.

### feat: error explanation and fixing instructions engine

Dfx is now capable of providing explanations and remediation suggestions for entire categories of errors at a time.
Explanations and suggestions will slowly be added over time.
To see an example of an already existing suggestion, run `dfx deploy --network ic` while using an identity that has no wallet configured.

### chore: add context to errors

Most errors that happen within dfx are now reported in much more detail. No more plain `File not found` without explanation what even was attempted.

### fix: identities with configured wallets are not broken anymore and removed only when using the --drop-wallets flag

When an identity has a configured wallet, dfx no longer breaks the identity without actually removing it.
Instead, if the --drop-wallets flag is specified, it properly removes everything and logs what wallets were linked,
and when the flag is not specified, it does not remove anything.

The behavior for identities without any configured wallets is unchanged.

### feat: bitcoin integration: dfx now generates the bitcoin adapter config file

dfx command-line parameters for bitcoin integration:
``` bash
dfx start   --enable-bitcoin  # use default node 127.0.0.1:18444
dfx start   --enable-bitcoin --bitcoin-node <node>
```

The above examples also work for dfx replica.

These default to values from dfx.json:
```
.defaults.bitcoin.nodes
.defaults.bitcoin.enabled
```

The --bitcoin-node parameter, if specified on the command line, implies --enable-bitcoin.

If --enable-bitcoin or .defaults.bitcoin.enabled is set, then dfx start/replica will launch the ic-btc-adapter process and configure the replica to communicate with it.


### feat: print wallet balance in a human readable form #2184

Default behaviour changed for `dfx wallet balance`, it will now print cycles amount upscaled to trillions.

New flag `--precise` added to `dfx wallet balance`. Allows to get exact amount of cycles in wallet (without upscaling).

### feat: canister http integration

dfx command-line parameters for canister http requests integration:
```
dfx start --enable-canister-http
dfx replica --enable-canister-http
```

This defaults to the following value in dfx.json:
```
.defaults.canister_http.enabled
```

### fix: specifying ic provider with a trailing slash is recognised correctly

Specifying the network provider as `https://ic0.app/` instead of `https://ic0.app` is now recognised as the real IC network.

### Binary cache

Added ic-canister-http-adapter to the binary cache.

## Dependencies

### Updated agent-rs to 0.17.0

## Motoko

Updated Motoko from 0.6.26 to 0.6.28.

## Replica

Updated replica to elected commit b90edb9897718730f65e92eb4ff6057b1b25f766.
This incorporates the following executed proposals:

* [61004](https://dashboard.internetcomputer.org/proposal/61004)
* [60222](https://dashboard.internetcomputer.org/proposal/60222)
* [59187](https://dashboard.internetcomputer.org/proposal/59187)
* [58479](https://dashboard.internetcomputer.org/proposal/58479)
* [58376](https://dashboard.internetcomputer.org/proposal/58376)
* [57843](https://dashboard.internetcomputer.org/proposal/57843)
* [57395](https://dashboard.internetcomputer.org/proposal/57395)

## icx-proxy

Updated icx-proxy to commit c312760a62b20931431ba45e5b0168ee79ea5cda

* Added gzip and deflate body decoding before certification validation.
* Fixed unzip and streaming bugs
* Added Prometheus metrics endpoint
* Added root and invalid ssl and dns mapping

# 0.10.0

## DFX

### feat: Use null as default value for opt arguments


Before this, `deploy`ing a canister with an `opt Foo` init argument without specifying an `--argument` would lead to an error:

``` bash
$ dfx deploy
Error: Invalid data: Expected arguments but found none.
```

With this change, this isn't an error anymore, but instead `null` is passed as a value. In general, if the user does _not_ provide an `--argument`, and if the init method expects only `opt` arguments, then `dfx` will supply `null` for each argument.

Note in particular that this does not try to match `opt` arguments for heterogeneous (`opt`/non-`opt`) signatures. Note moreover that this only impacts a case that would previously error out, so no existing (working) workflows should be affected.

### feat: dfx identity set-wallet now checks that the provided canister is actually a wallet

This check was previously performed on local networks, but not on mainnet.

### feat: `dfx canister call --candid <path to candid file> ...`

Allows one to provide the .did file for calls to an arbitrary canister.

### feat: Install arbitrary wasm into canisters

You no longer need a DFX project setup with a build task to install an already-built wasm module into a canister ID. The new `--wasm <path>` flag to `dfx canister install` will bypass project configuration and install the wasm module at `<path>`. A DFX project setup is still recommended for general use; this should mostly be used for installing pre-built canisters. Note that DFX will also not perform its usual checks for API/ABI/stable-memory compatibility in this mode.

### feat: Support for 128-bit cycle counts

Cycle counts can now exceed the previously set maximum of 2^64. The new limit is 2^128. A new wallet version has been bundled with this release that supports the new cycle count. You will not be able to use this feature with your existing wallets without running `dfx wallet upgrade`, but old wallets will still work just fine with old cycle counts.

### fix: dfx start will once again notice if dfx is already running

dfx will once again display 'dfx is already running' if dfx is already running,
rather than 'Address already in use'.

As a consequence, after `dfx start` failed to notice that dfx was already running,
it would replace .dfx/pid with an empty file.  Later invocations of `dfx stop`
would display no output and return a successful exit code, but leave dfx running.

### fix: `dfx canister update-settings <canister id>` works even if the canister id is not known to the project.

This makes the behavior match the usage text of the command:
`<CANISTER> Specifies the canister name or id to update. You must specify either canister name/id or the --all option`

### feat: dfx deploy --upgrade-unchanged or dfx canister install --mode upgrade --upgrade-unchanged

When upgrading a canister, `dfx deploy` and `dfx canister install` skip installing the .wasm
if the wasm hash did not change.  This avoids a round trip through stable memory for all
assets on every dfx deploy, for example.  By passing this argument, dfx will instead
install the wasm even if its hash matches the already-installed wasm.

### feat: Introduce DFX_CACHE_ROOT environment variable

A new environment variable, `DFX_CACHE_ROOT`, has been introduced to allow setting the cache root directory to a different location than the configuration root directory. Previously `DFX_CONFIG_ROOT` was repurposed for this which only allowed one location to be set for both the cache and configuration root directories.

This is a breaking change since setting `DFX_CONFIG_ROOT` will no longer set the cache root directory to that location.

### fix: Error if nonzero cycles are passed without a wallet proxy

Previously, `dfx canister call --with-cycles 1` would silently ignore the `--with-cycles` argument as the DFX principal has no way to pass cycles and the call must be forwarded through the wallet. Now it will error instead of silently ignoring it. To forward a call through the wallet, use `--wallet $(dfx identity get-wallet)`, or `--wallet $(dfx identity --network ic get-wallet)` for mainnet.

### feat: Configure subnet type of local replica

The local replica sets its parameters according to the subnet type defined in defaults.replica.subnet_type, defaulting to 'application' when none is specified.
This makes it less likely to accidentally hit the 'cycles limit exceeded' error in production.  Since the previous default was `system`, you may see these types errors in development instead.
Possible values for defaults.replica.subnet_type are: "application", "verifiedapplication", "system"

Example how to specify the subnet type:
``` json
{
  "defaults": {
    "replica": {
      "subnet_type": "verifiedapplication"
    }
  }
}
```

### feat: Introduce command for local cycles top-up

`dfx ledger fabricate-cycles <canister (id)> <optional amount>` can be used during local development to create cycles out of thin air and add them to a canister. Instead of supplying a canister name or id it is also possible to use `--all` to add the cycles to every canister in the current project. When no amount is supplied, the command uses 10T cycles as default. Using this command with `--network ic` will result in an error.

### feat: Private keys can be stored in encrypted format

`dfx identity new` and `dfx identity import` now ask you for a password to encrypt the private key (PEM file) when it is stored on disk.
If you decide to use a password, your key will never be written to disk in plain text.
In case you don't want to enter your password all the time and want to take the risk of storing your private key in plain text, you can use the `--disable-encryption` flag.

The `default` identity as well as already existing identities will NOT be encrypted. If you want to encrypt an existing identity, use the following commands:
``` bash
dfx identity export identity_name > identity.pem
# if you have set old_identity_name as the identity that is used by default, switch to a different one
dfx identity use other_identity
dfx identity remove identity_name
dfx identity import identity_name identity.pem
```

### feat: Identity export

If you want to get your identity out of dfx, you can use `dfx identity export identityname > exported_identity.pem`. But be careful with storing this file as it is not protected with your password.

### feat: Identity new/import now has a --force flag

If you want to script identity creation and don't care about overwriting existing identities, you now can use the `--force` flag for the commands `dfx identity new` and `dfx identity import`.

### fix: Do not automatically create a wallet on IC

When running `dfx deploy --network ic`, `dfx canister --network ic create`, or `dfx identity --network ic get-wallet` dfx no longer automatically creates a cycles wallet for the user if none is configured. Instead, it will simply report that no wallet was found for that user.

Dfx still creates the wallet automatically when running on a local network, so the typical workflow of `dfx start --clean` and `dfx deploy` will still work without having to manually create the wallet.

### fix: Identities cannot exist and not at the same time

When something went wrong during identity creation, the identity was not listed as existing.
But when trying to create an identity with that name, it was considered to be already existing.

### feat: dfx start and dfx replica can now launch the ic-btc-adapter process

Added command-line parameters:
``` bash
dfx start   --enable-bitcoin --btc-adapter-config <path>
dfx replica --enable-bitcoin --btc-adapter-config <path>
```

These default to values from dfx.json:
```
.defaults.bitcoin.btc_adapter_config
.defaults.bitcoin.enabled
```

The --btc-adapter-config parameter, if specified on the command line, implies --enable-bitcoin.

If --enable-bitcoin or .defaults.bitcoin.enabled is set, and a btc adapter configuration is specified,
then dfx start/replica will launch the ic-btc-adapter process.

This integration is not yet complete, pending upcoming functionality in ic-starter.

### fix: report context of errors

dfx now displays the context of an error in several places where previously the only error
message would be something like "No such file or directory."

### chore: updates starter project for Node 18

Webpack dev server now works for Node 18 (and should work for Node 17). A few packages are also upgraded

## updating dependencies

Updated to version 0.14.0 of agent-rs

## Cycles wallet

- Module hash: bb001d1ebff044ba43c060956859f614963d05c77bd778468fce4de095fe8f92
- https://github.com/dfinity/cycles-wallet/commit/f18e9f5c2f96e9807b6f149c975e25638cc3356b

## Replica

Updated replica to elected commit b3788091fbdb8bed7e527d2df4cc5e50312f476c.
This incorporates the following executed proposals:

* [57150](https://dashboard.internetcomputer.org/proposal/57150)
* [54964](https://dashboard.internetcomputer.org/proposal/54964)
* [53702](https://dashboard.internetcomputer.org/proposal/53702)
* [53231](https://dashboard.internetcomputer.org/proposal/53231)
* [53134](https://dashboard.internetcomputer.org/proposal/53134)
* [52627](https://dashboard.internetcomputer.org/proposal/52627)
* [52144](https://dashboard.internetcomputer.org/proposal/52144)
* [50282](https://dashboard.internetcomputer.org/proposal/50282)

Added the ic-btc-adapter binary to the cache.

## Motoko

Updated Motoko from 0.6.25 to 0.6.26.

# 0.9.3

## DFX

### feat: dfx deploy now displays URLs for the frontend and candid interface

### dfx.json

In preparation for BTC integration, added configuration for the bitcoind port:

``` json
{
  "canisters": {},
  "defaults": {
    "bitcoind": {
      "port": 18333
    }
  }
}
```

## icx-proxy

Updated icx-proxy to commit 594b6c81cde6da4e08faee8aa8e5a2e6ae815602, now static-linked.

* upgrade HTTP calls upon canister request
* no longer proxies /_/raw to the dfx internal webserver
* allows for generic StreamingCallback tokens

## Replica

Updated replica to blessed commit d004accc3904e24dddb13a11d93451523e1a8a5f.
This incorporates the following executed proposals:

* [49653](https://dashboard.internetcomputer.org/proposal/49653)
* [49011](https://dashboard.internetcomputer.org/proposal/49011)
* [48427](https://dashboard.internetcomputer.org/proposal/48427)
* [47611](https://dashboard.internetcomputer.org/proposal/47611)
* [47512](https://dashboard.internetcomputer.org/proposal/47512)
* [47472](https://dashboard.internetcomputer.org/proposal/47472)
* [45984](https://dashboard.internetcomputer.org/proposal/45984)
* [45982](https://dashboard.internetcomputer.org/proposal/45982)

## Motoko

Updated Motoko from 0.6.21 to 0.6.25.

# 0.9.2

## DFX

### feat: Verify Candid and Motoko stable variable type safety of canister upgrades

Newly deployed Motoko canisters now embed the Candid interface and Motoko stable signatures in the Wasm module.
`dfx deploy` and `dfx canister install` will automatically check

	1) the backward compatible of Candid interface in both upgrade and reinstall mode;
	2) the type safety of Motoko stable variable type in upgrade mode to avoid accidentally lossing data;

See [Upgrade compatibility](https://internetcomputer.org/docs/language-guide/compatibility) for more details.

### feat: Unified environment variables across build commands

The three canister types that use a custom build tool - `assets`, `rust`, and `custom` - now all support the same set of environment variables during the build task:

* `DFX_VERSION` - The version of DFX that was used to build the canister.
* `DFX_NETWORK` - The network name being built for. Usually `ic` or `local`.
* `CANISTER_ID_{canister}` - The canister principal ID of the canister `{canister}` registered in `dfx.json`.
* `CANISTER_CANDID_PATH_{canister}` - The path to the Candid interface file for the canister `{canister}` among your canister's dependencies.
* `CANISTER_CANDID_{canister}` (deprecated) - the same as `CANISTER_CANDID_PATH_{canister}`.  This is provided for backwards compatibility with `rust` and `custom` canisters, and will be removed in dfx 0.10.0.
* `CANISTER_ID` - Same as `CANISTER_ID_{self}`, where `{self}` is the name of _this_ canister.
* `CANISTER_CANDID_PATH` - Same as `CANISTER_CANDID_PATH_{self}`, where `{self}` is the name of _this_ canister.

### feat: Support for local ledger calls

If you have an installation of the ICP Ledger (see [Ledger Installation Guide](https://github.com/dfinity/ic/tree/master/rs/rosetta-api/ledger_canister#deploying-locally)), `dfx ledger balance` and `dfx ledger transfer` now support
`--ledger-canister-id` parameter.

Some examples:
``` bash
$ dfx ledger \
  --network local \
  balance \
  --ledger-canister-id  rrkah-fqaaa-aaaaa-aaaaq-cai
1000.00000000 ICP

$ dfx ledger \
  --network local \
  transfer --amount 0.1 --memo 0 \
  --ledger-canister-id  rrkah-fqaaa-aaaaa-aaaaq-cai 8af54f1fa09faeca18d294e0787346264f9f1d6189ed20ff14f029a160b787e8
Transfer sent at block height: 1
```

### feat: `dfx ledger account-id` can now compute canister addresses

The `dfx ledger account-id` can now compute addresses of principals and canisters.
The command also supports ledger subaccounts now.

``` bash
dfx ledger account-id --of-principal 53zcu-tiaaa-aaaaa-qaaba-cai
dfx ledger --network small02 account-id --of-canister ledger_demo
dfx ledger account-id --of-principal 53zcu-tiaaa-aaaaa-qaaba-cai --subaccount 0000000000000000000000000000000000000000000000000000000000000001
```

### feat: Print the full error chain in case of a failure

All `dfx` commands will now print the full stack of errors that led to the problem, not just the most recent error.
Example:

```
Error: Subaccount '00000000000000000000000000000000000000000000000000000000000000000' is not a valid hex string
Caused by:
  Odd number of digits
```

### fix: dfx import will now import pem files created by `quill generate`

`quill generate` currently outputs .pem files without an `EC PARAMETERS` section.
`dfx identity import` will now correctly identify these as EC keys, rather than Ed25519.

### fix: retry on failure for ledger create-canister, top-up, transfer

dfx now calls `transfer` rather than `send_dfx`, and sets the created_at_time field in order to retry the following commands:

* dfx ledger create-canister
* dfx ledger top-up
* dfx ledger transfer

### feat: Remote canister support

It's now possible to specify that a canister in dfx.json references a "remote" canister on a specific network,
that is, a canister that already exists on that network and is managed by some other project.

Motoko, Rust, and custom canisters may be configured in this way.

This is the general format of the configuration in dfx.json:
``` json
{
  "canisters": {
    "<canister name>": {
      "remote": {
        "candid": "<path to candid file to use when building on remote networks>",
        "id": {
          "<network name>": "<principal on network>"
        }
      }
    }
  }
}
```

The "id" field, if set for a given network, specifies the canister ID for the canister on that network.
The canister will not be created or installed on these remote networks.
For other networks, the canister will be created and installed as usual.

The "candid" field, if set within the remote object, specifies the candid file to build against when
building other canisters on a network for which the canister is remote.  This definition can differ
from the candid definitions for local builds.

For example, if have an installation of the ICP Ledger (see [Ledger Installation Guide](https://github.com/dfinity/ic/tree/master/rs/rosetta-api/ledger_canister#deploying-locally))
in your dfx.json, you could configure the canister ID of the Ledger canister on the ic network as below.  In this case,
the private interfaces would be available for local builds, but only the public interfaces would be available
when building for `--network ic`.
``` json
{
  "canisters": {
    "ledger": {
      "type": "custom",
      "wasm": "ledger.wasm",
      "candid": "ledger.private.did",
      "remote": {
        "candid": "ledger.public.did",
        "id": {
          "ic": "ryjl3-tyaaa-aaaaa-aaaba-cai"
        }
      }
    },
    "app": {
      "type": "motoko",
      "main": "src/app/main.mo",
      "dependencies": [ "ledger" ]
    }
  }
}
```

As a second example, suppose that you wanted to write a mock of the ledger in Motoko.
In this case, since the candid definition is provided for remote networks,
`dfx build` (with implicit `--network local`) will build app against the candid
definitions defined by mock.mo, but `dfx build --network ic` will build app against
`ledger.public.did`.

This way, you can define public update/query functions to aid in local testing, but
when building/deploying to mainnet, references to methods not found in `ledger.public.did`
will be reports as compilation errors.

``` json
{
  "canisters": {
    "ledger": {
      "type": "motoko",
      "main": "src/ledger/mock.mo",
      "remote": {
        "candid": "ledger.public.did",
        "id": {
          "ic": "ryjl3-tyaaa-aaaaa-aaaba-cai"
        }
      }
    },
    "app": {
      "type": "motoko",
      "main": "src/app/main.mo",
      "dependencies": [ "ledger" ]
    }
  }
}
```

### feat: Generating remote canister bindings

It's now possible to generate the interface of a remote canister using a .did file using the `dfx remote generate-binding <canister name>|--all` command. This makes it easier to write mocks for local development.

Currently, dfx can generate .mo, .rs, .ts, and .js bindings.

This is how you specify how to generate the bindings in dfx.json:
``` json
{
  "canisters": {
    "<canister name>": {
      "main": "<path to mo/rs/ts/js file that will be generated>",
      "remote": {
        "candid": "<path to candid file to use when generating bindings>"
        "id": {}
      }
    }
  }
}
```

## ic-ref

Upgraded from a432156f24faa16d387c9d36815f7ddc5d50e09f to ab8e3f5a04f0f061b8157c2889f8f5de05f952bb

* Support 128-bit system api for cycles
* Include canister_ranges in the state tree
* Removed limit on cycles in a canister

## Replica

Updated replica to blessed commit 04fe8b0a1262f07c0cec1fdfa838a37607370a61.
This incorporates the following executed proposals:

* [45091](https://dashboard.internetcomputer.org/proposal/45091)
* [43635](https://dashboard.internetcomputer.org/proposal/43635)
* [43633](https://dashboard.internetcomputer.org/proposal/43633)
* [42783](https://dashboard.internetcomputer.org/proposal/42783)
* [42410](https://dashboard.internetcomputer.org/proposal/42410)
* [40908](https://dashboard.internetcomputer.org/proposal/40908)
* [40647](https://dashboard.internetcomputer.org/proposal/40647)
* [40328](https://dashboard.internetcomputer.org/proposal/40328)
* [39791](https://dashboard.internetcomputer.org/proposal/39791)
* [38541](https://dashboard.internetcomputer.org/proposal/38541)

## Motoko

Updated Motoko from 0.6.20 to 0.6.21.

# 0.9.0

## DFX

### feat!: Remove the wallet proxy and the --no-wallet flag

Breaking change: Canister commands, except for `dfx canister create`, will make the call directly, rather than via the user's wallet. The `--no-wallet` flag is thus removed from `dfx canister` as its behavior is the default.

When working with existing canisters, use the `--wallet` flag in conjunction with `dfx identity get-wallet` in order to restore the old behavior.

You will need to upgrade your wallet and each of your existing canisters to work with the new system.  To do so, execute the following in each of your dfx projects:
``` bash
dfx wallet upgrade
dfx canister --wallet "$(dfx identity get-wallet)" update-settings --all --add-controller "$(dfx identity get-principal)"
```
To upgrade projects that you have deployed to the IC mainnet, execute the following:
``` bash
dfx wallet --network ic upgrade
dfx canister --network ic --wallet "$(dfx identity --network ic get-wallet)" update-settings --all --add-controller "$(dfx identity get-principal)"
```

### feat: Add --add-controller and --remove-controller flags for "canister update-settings"

`dfx canister update-settings` previously only let you overwrite the entire controller list; `--add-controller` and `--remove-controller` instead add or remove from the list.

### feat: Add --no-withdrawal flag for "canister delete" for when the canister is out of cycles

`dfx canister delete --no-withdrawal <canister>` can be used to delete a canister without attempting to withdraw cycles.

### fix: set RUST_MIN_STACK to 8MB for ic-starter (and therefore replica)

This matches the value used in production and is meant to exceed the configured 5 MB wasmtime stack.

### fix: asset uploads will retry failed requests as expected

Fixed a defect in asset synchronization where no retries would be attempted after the first 30 seconds overall.

## Motoko

Updated Motoko from 0.6.11 to 0.6.20.

* Implement type union/intersection
* Transform for-loops on arrays into while-loops
* Tighten typing rules for type annotations in patterns
* Candid decoding: skip vec any fast
* Bump up MAX_HP_FOR_GC from 1GB to 3GB
* Candid decoder: Trap if a principal value is too large
* Eliminate bignum calls from for-iteration on arrays
* Improve scheduling
* Improve performance of bignum equality
* Stable signatures: frontend, metadata, command-line args
* Added heartbeat support

## Cycles wallet

- Module hash: 53ec1b030f1891bf8fd3877773b15e66ca040da539412cc763ff4ebcaf4507c5
- https://github.com/dfinity/cycles-wallet/commit/57e53fcb679d1ea33cc713d2c0c24fc5848a9759

## Replica

Updated replica to blessed commit 75138bbf11e201aac47266f07bee289dc18a082b.
This incorporates the following executed proposals:

* [33828](https://dashboard.internetcomputer.org/proposal/33828)
* [31275](https://dashboard.internetcomputer.org/proposal/31275)
* [31165](https://dashboard.internetcomputer.org/proposal/31165)
* [30392](https://dashboard.internetcomputer.org/proposal/30392)
* [30078](https://dashboard.internetcomputer.org/proposal/30078)
* [29235](https://dashboard.internetcomputer.org/proposal/29235)
* [28784](https://dashboard.internetcomputer.org/proposal/28784)
* [27975](https://dashboard.internetcomputer.org/proposal/27975)
* [26833](https://dashboard.internetcomputer.org/proposal/26833)
* [25343](https://dashboard.internetcomputer.org/proposal/25343)
* [23633](https://dashboard.internetcomputer.org/proposal/23633)

# 0.8.4

## DFX

### feat: "rust" canister type

You can now declare "rust" canisters in dfx.json.
``` json
{
  "canisters": {
    "canister_name": {
      "type": "rust",
      "package": "crate_name",
      "candid": "path/to/canister_name.did"
    }
  }
}
```

Don't forget to place a `Cargo.toml` in your project root.
Then dfx will build the rust canister with your rust toolchain.
Please also make sure that you have added the WebAssembly compilation target.

``` bash
rustup target add wasm32-unknown-unknown
```

You can also create new dfx project with a default rust canister.

``` bash
dfx new --type=rust <project-name>
```

### chore: updating dfx new template

Updates dependencies to latest for Webpack, and updates config. Additionally simplifies environment variables for canister ID's in config.

Additionally adds some polish to the starter template, including a favicon and using more semantic html in the example app

### feat: environment variable overrides for executable pathnames

You can now override the location of any executable normally called from the cache by specifying
an environment variable. For example, DFX_ICX_PROXY_PATH will specify the path for `icx-proxy`.

### feat: `dfx deploy --mode=reinstall <canister>`

`dfx deploy` can now reinstall a single canister, controlled by a new `--mode=reinstall` parameter.
This is destructive (it resets the state of the canister), so it requires a confirmation
and can only be performed on a single canister at a time.

`dfx canister install --mode=reinstall <canister>` also requires the same confirmation,
and no longer works with `--all`.

## Replica

The included replica now supports canister_heartbeat.  This only works with rust canisters for the time being,
and does not work with the emulator (`dfx start --emulator`).

# 0.8.3

## DFX

### fix: ic-ref linux binary no longer references /nix/store

This means `dfx start --emulator` has a chance of working if nix is not installed.
This has always been broken, even before dfx 0.7.0.

### fix: replica and ic-starter linux binaries no longer reference /nix/store

This means `dfx start` will work again on linux.  This bug was introduced in dfx 0.8.2.

### feat: replaced --no_artificial_delay option with a sensible default.

The `--no-artificial-delay` option not being the default has been causing a lot of confusion.
Now that we have measured in production and already applied a default of 600ms to most subnets deployed out there,
we have set the same default for dfx and removed the option.

## Motoko

Updated Motoko from 0.6.10 to 0.6.11.

* Assertion error messages are now reproducible (#2821)

# 0.8.2

## DFX

### feat: dfx canister delete can now return cycles to a wallet or dank

By default `dfx canister delete` will return cycles to the default cycles wallet.
Cycles can be returned to a designated canister with `--withdraw-cycles-to-canister` and
cycles can be returned to dank at the current identity principal with `--withdraw-cycles-to-dank`
and to a designated principal with `--withdraw-cycles-to-dank-principal`.

### feat: dfx canister create now accepts multiple instances of --controller argument

It is now possible to create canisters with more than one controller by
passing multiple instances of the `--controller parameter to `dfx canister create`.

You will need to upgrade your wallet with `dfx wallet upgrade`, or `dfx wallet --network ic upgrade`

### feat: dfx canister update-settings now accepts multiple instance of --controller argument

It is now possible to configure a canister to have more than one controller by
passing multiple instances of the `--controller parameter to `dfx canister update-settings`.

### feat: dfx canister info and dfx canister status now display all controllers

### feat!: `dfx canister create --controller <controller>` named parameter

Breaking change: The controller parameter for `dfx canister create` is now passed as a named parameter,
rather than optionally following the canister name.

Old: `dfx canister create [canister name] [controller]`
New: `dfx canister create --controller <controller> [canister name]`

### fix: dfx now respects $DFX_CONFIG_ROOT when looking for legacy credentials

Previously this would always look in `$HOME/.dfinity/identity/creds.pem`.

### fix: changed dfx canister (create|update-settings) --memory-allocation limit to 12 GiB

Updated the maximum value for the --memory-allocation value to be 12 GiB (12,884,901,888 bytes)

## Cycles Wallet

- Module hash: 9183a38dd2eb1a4295f360990f87e67aa006f225910ab14880748e091248e086
- https://github.com/dfinity/cycles-wallet/commit/9ef38bb7cd0fe17cda749bf8e9bbec5723da0e95

### Added support for multiple controllers

You will need to upgrade your wallet with `dfx wallet upgrade`, or `dfx wallet --network ic upgrade`

## Replica

The included replica now supports public spec 0.18.0

* Canisters can now have more than one controller
* Adds support for 64-bit stable memory
* The replica now goes through an initialization sequence, reported in its status
as `replica_health_status`.  Until this reports as `healthy`, queries or updates will
fail.
** `dfx start --background` waits to exit until `replica_health_status` is `healthy`.
** If you run `dfx start` without `--background`, you can call `dfx ping --wait-healthy`
to wait until the replica is healthy.

## Motoko

Updated Motoko from 0.6.7 to 0.6.10

* add Debug.trap : Text -> None (motoko-base #288)
* Introduce primitives for `Int` ⇔ `Float` conversions (#2733)
* Fix crashing bug for formatting huge floats (#2737)

# 0.8.1

## DFX

### feat: dfx generate types command

``` bash
dfx generate
```

This new command will generate type declarations for canisters in dfx.json.

You can control what will be generated and how with corresponding configuration in dfx.json.

Under dfx.json → `canisters` → `<canister_name>`, developers can add a "declarations" config. Options are:

* "output" → directory to place declarations for that canister | default is `src/declarations/<canister_name>`

* "bindings" → [] list of options, ("js", "ts", "did", "mo") | default is "js", "ts", "did"

* "env_override" → a string that will replace process.env.\{canister_name_uppercase\}_CANISTER_ID in the "src/dfx/assets/language_bindings/canister.js" template.

js declarations output

* index.js (generated from "src/dfx/assets/language_bindings/canister.js" template)

* `<canister_name>.did.js` - candid js binding output

ts declarations output

  * `<canister_name>.did.d.ts` - candid ts binding output

did declarations output

  * `<canister_name>.did` - candid did binding output

mo declarations output

  * `<canister_name>.mo` - candid mo binding output

### feat: dfx now supports the anonymous identity

Use it with either of these forms:
``` bash
dfx identity use anonymous
dfx --identity anonymous ...
```

### feat: import default identities

Default identities are the pem files generated by `dfx identity new ...` which contain Ed25519 private keys.
They are located at `~/.config/dfx/identity/xxx/identity.pem`.
Now, you can copy such pem file to another computer and import it there.

``` bash
dfx identity new alice
cp ~/.config/dfx/identity/xxx/identity.pem alice.pem
# copy the pem file to another computer, then
dfx identity import alice alice.pem
```

Before, people can manually copy the pem files to the target directory to "import". Such workaround still works.
We suggest to use the `import` subcommand since it also validate the private key.

### feat: Can now provide a nonstandard wallet module with DFX_WALLET_WASM environment variable

Define DFX_WALLET_WASM in the environment to use a different wasm module when creating or upgrading the wallet.

## Asset Canister

### fix: trust full asset SHA-256 hashes provided by the caller

When the caller provides SHA-256 hashes (which dfx does), the asset canister will no longer
recompute these hashes when committing the changes.  These recomputations were causing
canisters to run out of cycles, or to attempt to exceed the maximum cycle limit per update.

# 0.8.0

The 0.8.0 release includes updates and fixes that are primarily internal to improve existing features and functions rather than user-visible.

## DFX

### fix: dfx identity set-wallet no longer requires --force when used with --network ic

This was intended to skip verification of the wallet canister on the IC network,
but ended up only writing to the wallets.json file if --force was passed.

### chore: updating dependencies

* Support for the latest version of the \{IC\} specification and replica.

* Updating to latest versions of Motoko, Candid, and agent-rs

### feat: Type Inference Update

* Changes to `dfx new` project template and JavaScript codegen to support type inference in IDE's

* Adding webpack dev server to project template

* Migration path documented at https://sdk.dfinity.org/docs/release-notes/0.8.0-rn.html

# 0.7.7

Breaking changes to frontend code generation, documented in 0.8.0

## DFX

### feat: deploy and canister install will now only upgrade a canister if the wasm actually changed

dfx deploy and dfx canister install now compare the hash of the already-installed module
with the hash of the built canister's wasm output.  If they are the same, they leave the canister
in place rather than upgrade it.  They will still synchronize assets to an asset canister regardless
of the result of this comparison.


# 0.7.6

## icx-proxy

The streaming callback mechanism now requires the following record structure for the token:
```
type StreamingCallbackToken = record {
    key: text;
    content_encoding: text;
    index: nat;
    sha256: opt blob;
};
```

Previously, the token could be a record with any set of fields.

# 0.7.2

## DFX

### fix: set default cycle balance to 3T

Change the default cycle balance of a canister from 10T cycles to 3T cycles.

## Cycles Wallet

- Module hash: 1404b28b1c66491689b59e184a9de3c2be0dbdd75d952f29113b516742b7f898
- https://github.com/dfinity/cycles-wallet/commit/e902708853ab621e52cb68342866d36e437a694b

### fix: It is no longer possible to remove the last controller.

Fixed an issue where the controller can remove itself from the list of controllers even if it's the only one,
leaving the wallet uncontrolled.
Added defensive checks to the wallet's remove_controller and deauthorize methods.

# 0.7.1

## DFX

### feat: sign request_status for update call

When using `dfx canister sign` to generate a update message, a corresponding
request_status message is also signed and append to the json as `signed_request_status`.
Then after sending the update message, the user can check the request_status using
`dfx canister send message.json --status`.

### fix: wallet will not proxy dfx canister call by default

Previously, `dfx canister call` would proxy queries and update calls via the wallet canister by default.
(There was the `--no-wallet` flag to bypass the proxy and perform the calls as the selected identity.)
However, this behavior had drawbacks, namely each `dfx canister call` was an inter-canister call
by default and calls would take a while to resolve. This fix makes it so that `dfx canister call` no longer
proxies via the wallet by default. To proxy calls via the wallet, you can do
`dfx canister --wallet=<wallet-id> call`.

### feat: add --no-artificial-delay to dfx replica and start

This change adds the `--no-artificial-delay` flag to `dfx start` and `dfx replica`.
The replica shipped with dfx has always had an artificial consensus delay (introduced to simulate
a delay users might see in a networked environment.) With this new flag, that delay can
be lessened. However, you might see increased CPU utilization by the replica process.

### feat: add deposit cycles and uninstall code

This change introduces the `deposit_cycles` and `uninstall_code` management canister
methods as dedicated `dfx canister` subcommands.

### fix: allow consistent use of canisters ids in canister command

This change updates the dfx commands so that they will accept either a canister name
(sourced from your local project) or a valid canister id.

# 0.7.0

## DFX

### feat: add output type to request-status

This change allows you to specify the format the return result for `dfx canister request-status`.

### fix: deleting a canister on a network removes entries for other networks

This change fixes a bug where deleting a canister on a network removed all other entries for
the canister in the canister_ids.json file.

### feat: point built-in `ic` network provider at mainnet

`--network ic` now points to the mainnet IC (as Sodium has been deprecated.)

### feat: add candid UI canister

The dedicated candid UI canister is installed on a local network when doing a `dfx canister install`
or `dfx deploy`.

### fix: Address already in use (os error 48) when issuing dfx start

This fixes an error which occurred when starting a replica right after stopping it.

### feat: ledger subcommands

dfx now supports a dedicated `dfx ledger` subcommand. This allows you to interact with the ledger
canister installed on the Internet Computer. Example commands include `dfx ledger account-id` which
prints the Account Identifier associated with your selected identity, `dfx ledger transfer` which
allows you to transfer ICP from your ledger account to another, and `dfx ledger create-canister` which
allows you to create a canister from ICP.

### feat: update to 0.17.0 of the Interface Spec

This is a breaking change to support 0.17.0 of the Interface Spec. Compute & memory allocation values
are set when creating a canister. An optional controller can also be specified when creating a canister.
Furthermore, `dfx canister set-controller` is removed, in favor of `dfx canister update-settings` which
allows the controller to update the controller, the compute allocation, and the memory allocation of the
canister. The freezing threshold value isn't exposed via dfx cli yet, but it may still be modified by
calling the management canister via `dfx canister call aaaaa-aa update-settings`

### feat: add wallet subcommands

dfx now supports a dedicated `dfx wallet` subcommand. This allows you to interact with the cycles wallet
associated with your selected identity. For example, `dfx wallet balance` to get the cycle balance,
`dfx wallet list-addresses` to display the associated controllers & custodians, and `dfx wallet send <destination> <amount>`
to send cycles to another wallet.

## Cycles Wallet

- Module Hash: a609400f2576d1d6df72ce868b359fd08e1d68e58454ef17db2361d2f1c242a1
- https://github.com/dfinity/cycles-wallet/commit/06bb256ca0738640be51cf84caaced7ea02ca29d

### feat: Use Internet Identity Service.

# 0.7.0-beta.5

## Cycles Wallet

- Module Hash: 3d5b221387875574a9fd75b3165403cf1b301650a602310e9e4229d2f6766dcc
- https://github.com/dfinity/cycles-wallet/commit/c3cbfc501564da89e669a2d9de810d32240baf5f

### feat: Updated to Public Interface 0.17.0

### feat: The wallet_create_canister method now takes a single record argument, which includes canister settings.

### fix: Return correct content type and encoding for non-gz files.

### fix: Updated frontend for changes to canister creation interface.

# 0.7.0-beta.3

## DFX

### fix: assets with an unrecognized file extension will use content-type "application/octet-stream"

# 0.7.0-beta.2

## DFX

### feat: synchronize assets rather than uploading even assets that did not change

DFX will now also delete assets from the container that do not exist in the project.
This means if you stored assets in the container, and they are not in the project,
dfx deploy or dfx install will delete them.

## Asset Canister

### Breaking change: change to store() method signature

- now takes arguments as a single record parameter
- must now specify content type and content encoding, and may specify the sha256

# 0.7.0-beta.1

## DFX

### fix: now deletes from the asset canister assets that no longer exist in the project

### feat: get certified canister info from read state #1514

Added `dfx canister info` command to get certified canister information. Currently this information is limited to the controller of the canister and the SHA256 hash of its Wasm module. If there is no Wasm module installed, the hash will be None.

## Asset Canister

### Breaking change: change to list() method signature

- now takes a parameter, which is an empty record
- now returns an array of records

### Breaking change: removed the keys() method

- use list() instead

# 0.7.0-beta.0

## DFX

### feat: webserver can now serve large assets

# 0.6.26

## DFX

### feat: add --no-wallet flag and --wallet option to allow Users to bypass Wallet or specify a Wallet to use for calls (#1476)

Added `--no-wallet` flag to `dfx canister` and `dfx deploy`. This allows users to call canister management functionality with their Identity as the Sender (bypassing their Wallet canister.)
Added `--wallet` option to `dfx canister` and `dfx deploy`. This allows users to specify a wallet canister id to use as the Sender for calls.
`--wallet` and `--no-wallet` conflict with each other. Omitting both will invoke the selected Identity's wallet canister to perform calls.

### feat: add canister subcommands `sign` and `send`

Users can use `dfx canister sign ...` to generated a signed canister call in a json file. Then `dfx canister send [message.json]` to the network.

Users can sign the message on an air-gapped computer which is secure to host private keys.

#### Note

* `sign` and `send` currently don't proxy through wallet canister. Users should use the subcommands with `dfx canister --no-wallet sign ...`.

* The `sign` option `--expire-after` will set the `ingress_expiry` to a future timestamp which is current plus the duration.
Then users can send the message during a 5 minutes time window ending in that `ingress_expiry` timestamp. Sending the message earlier or later than the time window will both result in a replica error.

### feat: implement the HTTP Request proposal in dfx' bootstrap webserver. +
And add support for http requests in the base storage canister (with a default to `/index.html`).

This does not support other encodings than `identity` for now (and doesn't even return any headers). This support will be added to the upgraded asset storage canister built in #1482.

Added a test that uses `curl localhost` to test that the asset storage AND the webserver properly support the http requests.

This commit also upgrades tokio and reqwest in order to work correctly. There are also _some_ performance issues noted (this is slower than the `icx-http-server` for some reason), but those are not considered criticals and could be improved later on.

Renamed the `project_name` in our own generated assets to `canister_name`, for things that are generated during canister build (and not project generation).

### feat: add support for ECDSA on secp256k1

You can now a generate private key via OpenSSL or a simlar tool, import it into dfx, and use it to sign an ingress message.

``` bash
openssl ecparam -name secp256k1 -genkey -out identity.pem
dfx identity import <name> identity.pem
dfx identity use <name>
dfx canister call ...
```

## Asset Canister

### feat: The asset canister can now store assets that exceed the message ingress limit (2 MB)

* Please note that neither the JS agent nor the HTTP server have been updated yet to server such large assets.
* The existing interface is left in place for backwards-compatibility, but deprecated:
** retrieve(): use get() and get_chunk() instead
** store(): use create_batch(), create_chunk(), and commit_batch() instead
** list(): use keys() instead

# 0.6.25

## DFX

- feat: dfx now provides `CANISTER_ID_<canister_name>` environment variables for all canisters to "npm build" when building the frontend.

## Agents

### Rust Agent

- feat: AgentError due to request::Error will now include the reqwest error message
in addition to "Could not reach the server"
- feat: Add secp256k1 support (dfx support to follow)

# 0.6.24

## DFX

- feat: add option to specify initial cycles for newly created canisters (#1433)

Added option to `dfx canister create` and `dfx deploy` commands: `--with-cycles <with-cycles>`.
This allows the user to specify the initial cycle balance of a canister created by their wallet.
This option is a no-op for the Sodium network.

``` bash
dfx canister create --with-cycles 8000000000 some_canister
dfx deploy --with-cycles 8000000000
```

Help string:
```
Specifies the initial cycle balance to deposit into the newly
created canister. The specified amount needs to take the
canister create fee into account. This amount is deducted
from the wallet's cycle balance
```

- feat: install `dfx` by version or tag (#1426)

This feature adds a new dfx command `toolchain` which have intuitive subcommands.
The toolchain specifiers can be a complete version number, major minor version, or a tag name.

``` bash
dfx toolchain install 0.6.24 # complete version
dfx toolchain install 0.6    # major minor
dfx toolchain install latest # tag name
dfx toolchain default latest
dfx toolchain list
dfx toolchain uninstall latest
```

- fix: onboarding related fixups (#1420)

Now that the Mercury Alpha application subnetwork is up and we are getting ready to onboard devs, the dfx error message for wallet creation has changed:
For example,
``` bash
dfx canister --network=alpha create hello
Creating canister "hello"...
Creating the canister using the wallet canister...
Creating a wallet canister on the alpha network.
Unable to create a wallet canister on alpha:
The Replica returned an error: code 3, message: "Sender not authorized to use method."
Wallet canisters on alpha may only be created by an administrator.
Please submit your Principal ("dfx identity get-principal") in the intake form to have one created for you.
```

- feat: add deploy wallet subcommand to identity (#1414)

This feature adds the deploy-wallet subcommand to the dfx identity.
The User provides the ID of the canister onto which the wallet Wasm is deployed.

``` bash
dfx identity deploy-wallet --help
dfx-identity-deploy-wallet
Installs the wallet Wasm to the provided canister id

USAGE:
    dfx identity deploy-wallet <canister-id>

ARGS:
    <canister-id>    The ID of the canister where the wallet Wasm will be deployed

FLAGS:
    -h, --help       Prints help information
    -V, --version    Prints version information
```

# 0.6.22

## DFX

- feat: dfx call random value when argument is not provided (#1376)

- fix: canister call can take canister ids for local canisters even if … (#1368)
- fix: address panic in dfx replica command (#1338)
- fix: dfx new webpack.config.js does not encourage running 'js' through ts-… (#1341)

## Sample apps

- There have been updates, improvements, and new sample apps added to the [examples](https://github.com/dfinity/examples/tree/master/motoko) repository.

    All of Motoko sample apps in the [examples](https://github.com/dfinity/examples/tree/master/motoko) repository have been updated to work with the latest release of the SDK.

    There are new sample apps to illustrate using arrays ([Quicksort](https://github.com/dfinity/examples/tree/master/motoko/quicksort)) and building create/read/update/delete (CRUD) operations for a web application [Superheroes](https://github.com/dfinity/examples/tree/master/motoko/superheroes).

- The [LinkedUp](https://github.com/dfinity/linkedup) sample application has been updated to work with the latest release of Motoko and the SDK.

## Motoko

## Agents

## Canister Development Kit (CDK)<|MERGE_RESOLUTION|>--- conflicted
+++ resolved
@@ -2,13 +2,10 @@
 
 # UNRELEASED
 
-<<<<<<< HEAD
-<<<<<<< HEAD
-
 * Flags `--no-compile` and `--no-deps`
 
 * Command `rules` that outputs time-efficient GNU Make rules.
-=======
+
 ### feat: Set canister ids using `dfx canister set-id <canister name> <principal>`
 
 Added the counterpart to `dfx canister id <canister name>`. Networks can be targeted as usual using `--network <network name>` or the `--ic` shorthand for mainnet.
@@ -26,7 +23,6 @@
 ### Motoko
 
 Updated Motoko to [0.14.6](https://github.com/dfinity/motoko/releases/tag/0.14.6)
->>>>>>> 171c779d
 
 # 0.26.0
 
@@ -75,7 +71,6 @@
 ### feat: Add `dfx ledger allowance` subcommand
 
 Implement `dfx ledger allowance` subcommand that complies with the [ICRC-2](https://github.com/dfinity/ICRC-1/tree/main/standards/ICRC-2) standard.
->>>>>>> upstream/master
 
 ### feat: Enable VetKD for use with `--replica`
 
