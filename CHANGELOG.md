# dfx changelog

# UNRELEASED

### feat: improved the canister snapshot download/upload feature

Improved the canister snapshot download/upload feature by
- adding progress bars to snapshot download/upload
- streaming snapshot download/upload directly to/from disk.
- supporting download/upload with resuming.
- supporting download/upload with concurrency, default to 3 tasks in parallel.

### fix: use `pocket-ic` to init BTC canisters

The custom logic was prone to becoming outdated, such as not adapting to changing cycles fees.
By using `pocket-ic`, which gets updated frequently, the BTC integration is significanly less likely to break.

<<<<<<< HEAD
### chore: Bump cdk to 0.19 in project template.
=======
## Dependencies

### Replica

Updated replica to elected commit 03783153d1596a81311b38cc1602063c400a3c8a.
This incorporates the following executed proposals:

- [139317](https://dashboard.internetcomputer.org/proposal/139317)
- [139192](https://dashboard.internetcomputer.org/proposal/139192)
- [139079](https://dashboard.internetcomputer.org/proposal/139079)
>>>>>>> 45dd824c

# 0.30.0

### feat: `dfx start --system-canisters` for bootstrapping system canisters

This new flag utilizes the built-in system canisters bootstrapping capability provided by PocketIC v10.
`dfx nns install` is not needed anymore.

When using `dfx start --system-canisters`, there's no option to specify accounts to have initial balances like you can with `dfx nns install --ledger-accounts <account-ids>`.
However, the anonymous identity's account comes with an initial balance of 1 Billion ICP. You can transfer some of these ICP tokens to your own account on the ICP ledger. Then convert some ICP into cycles balance on the cycles-ledger.

```sh
YOUR_ACCOUNT_ID="$(dfx ledger account-id)"
dfx ledger --identity anonymous transfer --memo 1 --icp 1000000 "$YOUR_ACCOUNT_ID"
dfx cycles convert --amount 100
```

### fix: bump svelte dependencies in project templates

### Frontend canister

Use `BTreeMap` instead of `HashMap` for headers to guarantee deterministic ordering.

Sets the `ic_env` cookie for html files, which contains the root key and the canister environment variables that are prefixed with `PUBLIC_`.
Please note that this version of the frontend canister is only compatible with PocketIC **v10** and above.

- Module hash: b312a16c3179cf8384afa852e468c1333b7439d4c5a39f26df69b12320f629f8
- https://github.com/dfinity/sdk/pull/4400
- https://github.com/dfinity/sdk/pull/4392
- https://github.com/dfinity/sdk/pull/4387
- https://github.com/dfinity/sdk/pull/4389

## Dependencies

### Candid

Updated candid_parser to 0.2.2.

### Replica

Updated replica to elected commit 575bcd0954e9d00066fd465223b755bda645edd6.
This incorporates the following executed proposals:

- [139002](https://dashboard.internetcomputer.org/proposal/139002)
- [138996](https://dashboard.internetcomputer.org/proposal/138996)
- [138908](https://dashboard.internetcomputer.org/proposal/138908)
- [138814](https://dashboard.internetcomputer.org/proposal/138814)
- [138708](https://dashboard.internetcomputer.org/proposal/138708)
- [138597](https://dashboard.internetcomputer.org/proposal/138597)
- [138478](https://dashboard.internetcomputer.org/proposal/138478)
- [138476](https://dashboard.internetcomputer.org/proposal/138476)
- [138477](https://dashboard.internetcomputer.org/proposal/138477)
- [138363](https://dashboard.internetcomputer.org/proposal/138363)
- [138362](https://dashboard.internetcomputer.org/proposal/138362)
- [138361](https://dashboard.internetcomputer.org/proposal/138361)
- [138268](https://dashboard.internetcomputer.org/proposal/138268)
- [138266](https://dashboard.internetcomputer.org/proposal/138266)
- [138128](https://dashboard.internetcomputer.org/proposal/138128)
- [138129](https://dashboard.internetcomputer.org/proposal/138129)
- [137921](https://dashboard.internetcomputer.org/proposal/137921)
- [137795](https://dashboard.internetcomputer.org/proposal/137795)
- [137678](https://dashboard.internetcomputer.org/proposal/137678)


# 0.29.2

### Frontend canister

Use CBOR for serializing asset canister state to stable memory instead of Candid.

- Module hash: 423f20ee4e5daf8f76d6bb2b4a87440227f15b26cf874c132fd75d83e252c8f6
- https://github.com/dfinity/sdk/pull/4368


### feat: extended `dfx canister update-settings` with `--sync-with` option.

Extended `dfx canister update-settings` with `--sync-with` option to support syncing canister settings from one cansiter to another, example as below.

```
dfx canister update-settings to_canister --sync-with from_canister
```

## Dependencies

### Motoko

Updated Motoko to [0.16.2](https://github.com/dfinity/motoko/releases/tag/0.16.2)

### Bitcoin canister

Upgraded Bitcoin canister to [release/2025-07-02](https://github.com/dfinity/bitcoin-canister/releases/tag/release%2F2025-07-02)

### Replica

Updated replica to commit 615045e039c57ed842c689e49a07ab3de3a8a781.

# 0.29.1

### fix: ensure deterministic serialization of `tech_stack` metadata

The `tech_stack` metadata was previously defined with `HashMap`, which resulted in non-deterministic serialization due to its random key ordering.
This has been fixed by replacing it with `BTreeMap`, which sorts keys and guarantees consistent, deterministic output every time.

## Dependencies

### Motoko

Updated Motoko to [0.16.1](https://github.com/dfinity/motoko/releases/tag/0.16.1)

### Candid

Updated candid_parser to 0.2.1.

Comments applied to Candid elements will now become doc comments in dfx's generated bindings.

```candid
// Type comments
type Ex = variant {
  // Variant comments
  Var: record {
    // Field comments
    field: nat;
  }
}
// Service comments
service : {
  // Method comments
  func : (Ex) -> ();
}
```

### Candid

Updated candid_parser to 0.2.1.

Comments applied to Candid elements will now become doc comments in dfx's generated bindings.

```candid
// Type comments
type Ex = variant {
  // Variant comments
  Var: record {
    // Field comments
    field: nat;
  }
}
// Service comments
service : {
  // Method comments
  func : (Ex) -> ();
}
```

### Frontend canister

- Module hash: 4014793c83ae0ff2d851a0c4e62f289a114d36bc1826f5579f55a70ff3c70551
- https://github.com/dfinity/sdk/pull/4354

# 0.29.0

### feat: add dfx native support for aarch64-Linux

Add dfx native support for aarch64-Linux.

### feat: support canister snapshot download and upload.

Added `dfx canister snapshot download` and `dfx canister snapshot upload` commands to download and upload the canister snapshot.

## Dependencies

### Motoko

Updated Motoko to [0.15.1](https://github.com/dfinity/motoko/releases/tag/0.15.1)

### Replica

Updated replica to elected commit 615045e039c57ed842c689e49a07ab3de3a8a781.
This incorporates the following executed proposals:

- [137578](https://dashboard.internetcomputer.org/proposal/137578)
- [137497](https://dashboard.internetcomputer.org/proposal/137497)
- [137345](https://dashboard.internetcomputer.org/proposal/137345)
- [137224](https://dashboard.internetcomputer.org/proposal/137224)

# 0.28.0

### fix: deps deploy works with Canister ID out of the ranges of the pocket-ic subnets

The `dfx deps deploy` command didn't work when the pulled dependency's Canister ID is out of the ranges of the `pocket-ic` subnets.

The removed `replica` had one subnet to cover all subnets. While the `pocket-ic` can dynamically create new subnet when trying to create a canister with specified ID.

### chore: update bitcoin regtest configuration to be same as the bitcoin mainnet

Update bitcoin `regtest` configuration to be same as the bitcoin `mainnet`.

```
fees = record {
      get_current_fee_percentiles = 10_000_000 : nat;
      get_utxos_maximum = 10_000_000_000 : nat;
      get_block_headers_cycles_per_ten_instructions = 10 : nat;
      get_current_fee_percentiles_maximum = 100_000_000 : nat;
      send_transaction_per_byte = 20_000_000 : nat;
      get_balance = 10_000_000 : nat;
      get_utxos_cycles_per_ten_instructions = 10 : nat;
      get_block_headers_base = 50_000_000 : nat;
      get_utxos_base = 50_000_000 : nat;
      get_balance_maximum = 100_000_000 : nat;
      send_transaction_base = 5_000_000_000 : nat;
      get_block_headers_maximum = 10_000_000_000 : nat;
    };
```

You can get the fees by `get_config` API on the [BTC Mainnet Canister](https://dashboard.internetcomputer.org/canister/ghsi2-tqaaa-aaaan-aaaca-cai).

### feat: `dfx start` now starts a single pocket-ic process to serve as the server and gateway

If you were using the contents of the `pocket-ic-proxy-port` file to determine the port for
the `/http_gateway` endpoint, you should instead use `dfx info pocketic-config-port`

### feat: add dfx native support for aarch64-Darwin

Add dfx native support for aarch64-Darwin. Using it may require editing your identities. See the [migration guide](./docs/migration/dfx-0.28.0-migration-guide.md) for more information.

## Dependencies

### Replica

Updated replica to commit e915efecc8af90993ccfc499721ebe826aadba60.
This incorporates the following executed proposals:

- [137152](https://dashboard.internetcomputer.org/proposal/137152)
- [137072](https://dashboard.internetcomputer.org/proposal/137072)
- [136982](https://dashboard.internetcomputer.org/proposal/136982)
- [136887](https://dashboard.internetcomputer.org/proposal/136887)
- [136789](https://dashboard.internetcomputer.org/proposal/136789)
- [136731](https://dashboard.internetcomputer.org/proposal/136731)
- [136567](https://dashboard.internetcomputer.org/proposal/136567)

### Motoko

Updated Motoko to [0.14.13](https://github.com/dfinity/motoko/releases/tag/0.14.13)

### Frontend canister

Added missing fields to the asset canister .wasm: `SetAssetContentArguments.last_chunk : opt blob`, and `HttpResponse.upgrade: opt bool`

- Module hash: 2f73b9e18b992f221a5fbab7fc59d840a9cbc461f7cfe875049f51354d23696c
- https://github.com/dfinity/sdk/pull/4289
- https://github.com/dfinity/sdk/pull/4285
- https://github.com/dfinity/sdk/pull/4286

# 0.27.0

### feat!: remove the 'native' replica

The native replica is no longer bundled with dfx; dfx only uses PocketIC for local networks. Accordingly `dfx start --replica` and `dfx info replica-port` now report an error. See the [migration guide](./docs/migration/dfx-0.27.0-migration-guide.md) for more information.

### feat!: Add safeguard to very short freezing threshold

Similar to very long freezing thresholds, setting a freezing threshold below 1 week now requires confirmation with `--confirm-very-short-freezing-threshold` so that unexpected canister uninstallation is less likely.

### chore: removes the outdated `_language-service` command

### feat: Support 'follow' mode for 'dfx canister logs'
Support `follow` mode for `dfx canister logs`
- `--follow` to fetch logs continuously until interrupted with `Ctrl+C`
- `--interval` to specify the interval in seconds between log fetches

### feat: Improve 'dfx canister logs' with several options

Improve `dfx canister logs` with several options
- `--tail <n>` to show the last `n` log entries
- `--since` to show the logs newer than a relative duration
- `--since-time` to show the logs newer than a specific timestamp

## Dependencies

### Motoko

Updated Motoko to [0.14.8](https://github.com/dfinity/motoko/releases/tag/0.14.8)

### Bitcoin canister

Upgraded Bitcoin canister to [release/2024-08-30](https://github.com/dfinity/bitcoin-canister/releases/tag/release%2F2024-08-30)

### Replica

Updated replica to elected commit f195ba756bc3bf170a2888699e5e74101fdac6ba.
This incorporates the following executed proposals:

- [136436](https://dashboard.internetcomputer.org/proposal/136436)
- [136366](https://dashboard.internetcomputer.org/proposal/136366)
- [136310](https://dashboard.internetcomputer.org/proposal/136310)

# 0.26.1

### fix: clear state when switching from shared to project network

dfx would try to reuse canister ids when switching from a shared network to a project network,
which would cause errors since those canister ids wouldn't exist. dfx now deletes the .dfx
directory if it was previously used with the shared local network.

### feat: Set canister ids using `dfx canister set-id <canister name> <principal>`

Added the counterpart to `dfx canister id <canister name>`. Networks can be targeted as usual using `--network <network name>` or the `--ic` shorthand for mainnet.

### chore: use `account_balance` instead of the legacy `account_balance_dfx`

Use the `account_balance` rather than the legacy `account_balance_dfx` on the ICP ledger.

### feat: Extend `dfx ledger transfer` and `dfx ledger balance` to support ICRC-1 standard

Extend `dfx ledger transfer` and `dfx ledger balance` to support [ICRC-1 standard](https://github.com/dfinity/ICRC-1/tree/main/standards/ICRC-1).

## Dependencies

### Motoko

Updated Motoko to [0.14.8](https://github.com/dfinity/motoko/releases/tag/0.14.8)

### Replica

Updated replica to elected commit 579b8ba3a31341f354f4ddb3d60ac44548a91bc2.
This incorporates the following executed proposals:

- [136223](https://dashboard.internetcomputer.org/proposal/136223)
- [136066](https://dashboard.internetcomputer.org/proposal/136066)
- [136004](https://dashboard.internetcomputer.org/proposal/136004)
- [135931](https://dashboard.internetcomputer.org/proposal/135931)

# 0.26.0

### feat!: `dfx start` uses `--pocketic` by default

As [announced](https://forum.dfinity.org/t/dfx-replacing-the-local-replica-with-pocketic/40167) `dfx start` now runs PocketIC by default.
Running a local replica is still possible with `--replica`, but this option will be removed in the near future.

### feat: dfx will now report telemetry by default

dfx will now record information about each dfx command executed, and periodically send
this information to a DFINITY server, by default.

For more information or to comment, please see https://forum.dfinity.org/t/dfx-telemetry-proposal-2025/41569.

You can see what data dfx collects by inspecting the file at `dfx info telemetry-log-path`.

You can disable this entirely with `dfx config telemetry off` or configure it to only collect
locally with `dfx config telemetry local`.

### feat: `dfx info telemetry-log-path`

Displays the path of the telemetry log file.

### fix: Warning and error messages now correctly suggest `dfx info security-policy` when suboptimal security policies get used

### chore: updated the canister creation fee to 500B cycles

Updated the canister creation fee to `500B` cycles as [documented](https://internetcomputer.org/docs/building-apps/essentials/gas-cost#cycles-price-breakdown).

### chore: improve the `dfx build` output

Improve the ouput of `dfx build` with the canister names that were built, example as below.

```
$ dfx build
Building canister 'hello_backend'.
Building canister 'hello_frontend'.
Finished building canisters.
```

### feat: Add `dfx ledger approve` and `dfx ledger transfer-from` subcommands

Implement `dfx ledger approve` and `dfx ledger transfer-from` subcommands that comply with the [ICRC-2](https://github.com/dfinity/ICRC-1/tree/main/standards/ICRC-2) standard.

### feat: Add `dfx ledger allowance` subcommand

Implement `dfx ledger allowance` subcommand that complies with the [ICRC-2](https://github.com/dfinity/ICRC-1/tree/main/standards/ICRC-2) standard.

### feat: Enable VetKD for use with `--replica`

- Add VetKD types and methods to management canister IDL
- The VetKD test key id `Bls12_381_G2:dfx_test_key` is now enabled when starting `dfx` with `--replica`.

### fix: dfx will no longer try to use a nonexistent wallet after changing backend settings without --clean

After running `dfx start` with different options, dfx would try to use a wallet that was created
on a previous run, which would fail. Now, dfx will create a new wallet if the settings have changed.

## Dependencies

### Motoko

Updated Motoko to [0.14.4](https://github.com/dfinity/motoko/releases/tag/0.14.4)

### Replica

Updated replica to elected commit f6f5e0927d14886e4bd67f776ee889f31cec2364.
This incorporates the following executed proposals:

- [135836](https://dashboard.internetcomputer.org/proposal/135836)
- [135697](https://dashboard.internetcomputer.org/proposal/135697)
- [135696](https://dashboard.internetcomputer.org/proposal/135696)
- [135600](https://dashboard.internetcomputer.org/proposal/135600)
- [135601](https://dashboard.internetcomputer.org/proposal/135601)

# 0.25.1

### feat: `skip_cargo_audit` flag in dfx.json to skip `cargo audit` build step

### fix: `dfx canister install` and `dfx deploy` with `--no-asset-upgrade` no longer hang indefinitely when wasm is not up to date

### fix: `dfx` downloads `.did` files for remote canisters

### feat: streamlined output during asset synchronization

### chore: hide `dfx wallet redeem-faucet-coupon`

### docs: fixed description of `dfx cycles balance`

## Dependencies

### Motoko

Updated Motoko to [0.14.2](https://github.com/dfinity/motoko/releases/tag/0.14.2)

### Frontend canister

- Module hash: 865eb25df5a6d857147e078bb33c727797957247f7af2635846d65c5397b36a6
- https://github.com/dfinity/sdk/pull/4095

### Replica

Updated replica to non-elected commit ebb190bf1da0dba3e486b78c95cf5a3c5542e2f3.

This includes X_OC_JWT and X_OC_API_KEY cors headers in PocketIC HTTP gateway (see https://github.com/dfinity/ic/pull/4154).

This also incorporates the following executed proposals up to commit 2f02a660f6f17b5a78c13d9b372f74c8228f79b8:

- [135422](https://dashboard.internetcomputer.org/proposal/135422)
- [135421](https://dashboard.internetcomputer.org/proposal/135421)
- [135302](https://dashboard.internetcomputer.org/proposal/135302)
- [135301](https://dashboard.internetcomputer.org/proposal/135301)
- [135204](https://dashboard.internetcomputer.org/proposal/135204)
- [135203](https://dashboard.internetcomputer.org/proposal/135203)
- [135052](https://dashboard.internetcomputer.org/proposal/135052)
- [135051](https://dashboard.internetcomputer.org/proposal/135051)

# 0.25.0

### fix: `dfx canister install` and `dfx deploy` with `--no-asset-upgrade` no longer hang indefinitely when wasm is not up to date

### fix: `dfx` downloads `.did` files for remote canisters

### feat: streamlined output during asset synchronization

### fix: correctly detects hyphenated Rust bin crates

### fix: removes unnecessary tsc step in sveltekit build script

### feat!: `dfx info pocketic-config-port`

Due to the incompatibility between the APIs on the replica port and the PocketIC port, `dfx info replica-port`
no longer works with PocketIC, and the PocketIC port is provided by a new command, `dfx info pocketic-config-port`.

### feat: streamlined `dfx new` output

### test: adds playwright tests for `dfx new` project frontends

The first of a suite of baseline tests to automate testing starter projects. Makes sure that sveltekit, react, vue, and vanilla frontends are compatible with other dfx or asset canister changes.

### fix: template frontends now have unsupported browser warnings

DFX's default security headers cause Safari to break when viewing local canisters. Warning messages
have been added to the frontend project templates when the page is broken that indicate to try switching
browsers.

### feat: impersonating sender of requests to a local PocketIC instance

`dfx canister call`, `dfx canister status`, and `dfx canister update-settings` take
an additional CLI argument `--impersonate` to specify a principal
on behalf of which requests to a local PocketIC instance are sent.

### feat: `dfx canister [create|update-settings] --wasm-memory-threshold`

This adds support for the WASM memory threshold, used in conjunction with `--wasm-memory-limit`.
When the remaining memory until the limit falls below the threshold, the canister's
`on_low_wasm_memory` handler is run.

### fix: `dfx deploy --by-proposal` no longer sends chunk data in ProposeCommitBatch

Recently we made `dfx deploy` include some chunk data in CommitBatch, in order to streamline
deploys for smaller projects. `dfx deploy` splits up larger change lists and submits them in
smaller batches, in order to remain within message and compute limits.

This change also applied to `dfx deploy --by-proposal`, which submits all changes in a single
message. This made it more likely that `dfx deploy --by-proposal` will fail due to exceeding
message limits.

This fix makes it so `dfx deploy --by-proposal` never includes this chunk data in
ProposeCommitBatch, which will allow for more changes before hitting message limits.

### feat: `dfx start --pocketic` supports `--force` and shared networks.

`dfx start --pocketic` is now compatible with `--force` and shared networks.

### feat: error when using insecure identity on mainnet

This used to be a warning. A hard error can abort the command so that no insecure state will be on the mainnet.

Users can suppress this error by setting `export DFX_WARNING=-mainnet_plaintext_identity`.

The warning won't display when executing commands like `dfx deploy --playground`.

### feat: support `--replica` in `dfx start`

Added a flag `--replica` to `dfx start`. This flag currently has no effect.
Once PocketIC becomes the default for `dfx start` this flag will start the replica instead.
You can use the `--replica` flag already to write scripts that anticipate that change.

### feat: extensions can define project templates

An extension can define one or more project templates for `dfx new` to use.
These can be new templates or replace the built-in project templates.

### fix: all commands with --all parameter skip remote canisters

This affects the following commands:
- `dfx canister delete`
- `dfx canister deposit-cycles`
- `dfx canister start`
- `dfx canister status`
- `dfx canister stop`
- `dfx canister uninstall-code`
- `dfx canister update-settings`
- `dfx ledger fabricate-cycles`

### fix: `dfx` can deploy canisters to playground networks that have Motoko EOP enabled

Canisters with Motoko's Enhanced Orthogonal Persistence feature require `wasm_memory_persistence = Keep` when they get installed.
Previously, when `dfx` attempted to install canisters with EOP enabled to a playground it didn't set `wasm_memory_persistence` properly.

### fix: custom canisters with a read-only wasm no longer fail to build with a permissions error

### chore: improve `dfx deploy` messages.

If users run `dfx deploy` without enough cycles, show additional messages to indicate what to do next.
```
Error explanation:
Insufficient cycles balance to create the canister.
How to resolve the error:
Please top up your cycles balance by converting ICP to cycles like below:
'dfx cycles convert --amount=0.123'.
```

If users run `dfx deploy --playground` but the backend is not updated with the latest frontend canister wasm
the error message will explain this properly and recommends asking for help on the forum since this can't be resolved by users.

### chore: improve `dfx cycles convert` messages.

If users run `dfx cycles convert` without enough ICP tokens, show additional messages to indicate what to do next.
```
Error explanation:
Insufficient ICP balance to finish the transfer transaction.
How to resolve the error:
Please top up your ICP balance.

Your account address for receiving ICP from centralized exchanges: 8494c01329531c06254ff45dad87db806ae6ed935ad6a504cdbc00a935db7b49
(run `dfx ledger account-id` to display)

Your principal for ICP wallets and decentralized exchanges: ueuar-wxbnk-bdcsr-dnrh3-rsyq6-ffned-h64ox-vxywi-gzawf-ot4pv-sqe
(run `dfx identity get-principal` to display)
```

### feat: Add pre-install tasks

Add pre-install tasks, which can be defined by the new `pre-install` key for canister objects in `dfx.json` with a command or list of commands.

### chore: Warn when the 'canister_ids.json' file is first generated for persistent networks.

Warn when the 'canister_ids.json' file is first generated for persistent networks.

```
dfx deploy --network ic
...
test_backend canister created on network ic with canister id: j36qm-pqaaa-aaaan-qzqya-cai
WARN: The "/home/sdk/repos/test/canister_ids.json" file has been generated. Please make sure you store it correctly, e.g., submitting it to a GitHub repository.
Building canisters...
...
```

### chore: Provides units for all fields of canister status.

Provides units for all fields of canister status.

```
$ dfx canister status pxmfj-jaaaa-aaaan-qmmbq-cai --ic
Canister status call result for pxmfj-jaaaa-aaaan-qmmbq-cai.
Status: Running
Controllers: uom2z-lqsqq-qbn4p-nts4l-2xjfl-oeivu-oso42-4t4jh-54ikd-ewnvi-tqe yjac5-2yaaa-aaaan-qaqka-cai
Memory allocation: 0 Bytes
Compute allocation: 0 %
Freezing threshold: 2_592_000 Seconds
Idle cycles burned per day: 20_548_135 Cycles
Memory Size: 2_010_735 Bytes
Balance: 2_985_407_678_380 Cycles
Reserved: 0 Cycles
Reserved cycles limit: 5_000_000_000_000 Cycles
Wasm memory limit: 3_221_225_472 Bytes
Wasm memory threshold: 0 Bytes
Module hash: 0x4f13cceb571483ac99a9f89afc05718c0a4ab72e9fac7d49054c0a3e05c4899b
Number of queries: 0
Instructions spent in queries: 0
Total query request payload size: 0 Bytes
Total query response payload size: 0 Bytes
Log visibility: controllers
```

### feat!: Print error traces only in verbose (`-v`) mode or if no proper error message is available

### chore: Add Schnorr types and methods to management canister IDL

## Dependencies

### Frontend canister

### fix: 'unreachable' error when trying to upgrade an asset canister with over 1GB data

The asset canister now estimates the size of the data to be serialized to stable memory,
and reserves that much space for the ValueSerializer's buffer.

- Module hash: 865eb25df5a6d857147e078bb33c727797957247f7af2635846d65c5397b36a6
- https://github.com/dfinity/sdk/pull/4095
- https://github.com/dfinity/sdk/pull/4036

### Motoko

Updated Motoko to [0.13.7](https://github.com/dfinity/motoko/releases/tag/0.13.7)

### Replica

Updated replica to elected commit 4ba583480e05a518aa2bcf36f5a0e48475e8edc2.
This incorporates the following executed proposals:

- [134967](https://dashboard.internetcomputer.org/proposal/134967)
- [134966](https://dashboard.internetcomputer.org/proposal/134966)
- [134900](https://dashboard.internetcomputer.org/proposal/134900)
- [134773](https://dashboard.internetcomputer.org/proposal/134773)
- [134684](https://dashboard.internetcomputer.org/proposal/134684)
- [134663](https://dashboard.internetcomputer.org/proposal/134663)
- [134608](https://dashboard.internetcomputer.org/proposal/134608)
- [134609](https://dashboard.internetcomputer.org/proposal/134609)
- [134497](https://dashboard.internetcomputer.org/proposal/134497)
- [134408](https://dashboard.internetcomputer.org/proposal/134408)
- [134337](https://dashboard.internetcomputer.org/proposal/134337)
- [134336](https://dashboard.internetcomputer.org/proposal/134336)
- [134259](https://dashboard.internetcomputer.org/proposal/134259)
- [134251](https://dashboard.internetcomputer.org/proposal/134251)
- [134250](https://dashboard.internetcomputer.org/proposal/134250)
- [134188](https://dashboard.internetcomputer.org/proposal/134188)
- [134187](https://dashboard.internetcomputer.org/proposal/134187)
- [134186](https://dashboard.internetcomputer.org/proposal/134186)
- [134185](https://dashboard.internetcomputer.org/proposal/134185)

# 0.24.3

### feat: Bitcoin support in PocketIC

`dfx start --pocketic` is now compatible with `--bitcoin-node` and `--enable-bitcoin`.

### feat: facade pull ICP, ckBTC, ckETH ledger canisters

The ledger canisters can be pulled even though they are not really "pullable".
The metadata like wasm_url and init_guide are hardcoded inside `dfx deps pull` logic.

- ICP ledger: `ryjl3-tyaaa-aaaaa-aaaba-cai`
- ckBTC ledger: `mxzaz-hqaaa-aaaar-qaada-cai`
- ckETH ledger: `ss2fx-dyaaa-aaaar-qacoq-cai`

### chore: update agent version in frontend templates, and include `resolve.dedupe` in Vite config

### chore: improve error message when trying to use the local replica when it is not running

### Frontend canister

Allow setting permissions lists in init arguments just like in upgrade arguments.

- Module hash: 2c24b5e1584890a7965011d5d1d827aca68c489c9a6308475730420fa53372e8
- https://github.com/dfinity/sdk/pull/3965

### Candid UI

- Module hash: f45db224b40fac516c877e3108dc809d4b22fa42d05ee8dfa5002536a3a3daed
- Bump agent-js to fix error code

### chore!: improve the messages for the subcommands of `dfx cycles` and `dfx ledger`.

If users run subcommands of `dfx cycles` or `dfx ledger` without the `--ic` flag, show below messages to indicate what to do next.
```
Error explanation:
Cycles ledger with canister ID 'um5iw-rqaaa-aaaaq-qaaba-cai' is not installed.
How to resolve the error:
Run the command with '--ic' flag if you want to manage the cycles on the mainnet.
```

### chore: improve `dfx start` messages.

For `dfx start`, show below messages to users to indicate what to do next.
```
Success! The dfx server is running.
You must open a new terminal to continue developing. If you'd prefer to stop, quit with 'Ctrl-C'.
```

## Dependencies

### Motoko

Updated Motoko to [0.13.4](https://github.com/dfinity/motoko/releases/tag/0.13.4)

### Replica

Updated replica to elected commit a62848817cec7ae50618a87a526c85d020283fd9.
This incorporates the following executed proposals:

- [134036](https://dashboard.internetcomputer.org/proposal/134036)
- [134035](https://dashboard.internetcomputer.org/proposal/134035)
- [134034](https://dashboard.internetcomputer.org/proposal/134034)
- [134032](https://dashboard.internetcomputer.org/proposal/134032)
- [133939](https://dashboard.internetcomputer.org/proposal/133939)
- [133953](https://dashboard.internetcomputer.org/proposal/133953)
- [133952](https://dashboard.internetcomputer.org/proposal/133952)
- [133951](https://dashboard.internetcomputer.org/proposal/133951)
- [133950](https://dashboard.internetcomputer.org/proposal/133950)
- [133902](https://dashboard.internetcomputer.org/proposal/133902)
- [133901](https://dashboard.internetcomputer.org/proposal/133901)
- [133900](https://dashboard.internetcomputer.org/proposal/133900)
- [133798](https://dashboard.internetcomputer.org/proposal/133798)
- [133799](https://dashboard.internetcomputer.org/proposal/133799)
- [133800](https://dashboard.internetcomputer.org/proposal/133800)
- [133457](https://dashboard.internetcomputer.org/proposal/133457)
- [133450](https://dashboard.internetcomputer.org/proposal/133450)
- [133443](https://dashboard.internetcomputer.org/proposal/133443)
- [133397](https://dashboard.internetcomputer.org/proposal/133397)
- [133396](https://dashboard.internetcomputer.org/proposal/133396)

# 0.24.2

### feat: all commands will use the DFX_NETWORK from the environment

If `DFX_NETWORK` is set in the environment, all commands will use that network by default.
The `--network` parameter will take precedence if provided.

### fix: dfx generate now honors the --network parameter
This fixes an issue where `dfx deploy --playground` would fail if the project
had not been previously built for the local network.

### feat: Support canister log allowed viewer list

Added support for the canister log allowed viewer list, enabling specified users to access a canister's logs without needing to be set as the canister's controller.
Valid settings are:
- `--add-log-viewer`, `--remove-log-viewer` and `--set-log-viewer` flags with `dfx canister update-settings`
- `--log-viewer` flag with `dfx canister create`
- `canisters[].initialization_values.log_visibility.allowed_viewers` in `dfx.json`

### feat: batch upload assets

The frontend canister sync now tries to batch multiple small content chunks into a single call using the `create_chunks` method added earlier.
And for small amounts of uploaded data the asset sync can now skip chunk creation entirely.
This should lead to significantly faster upload times for frontends with many small files.

## Dependencies

### Motoko

Updated Motoko to [0.13.2](https://github.com/dfinity/motoko/releases/tag/0.13.2)

### Frontend canister

`SetAssetContentArguments` has a new field `last_chunk: opt blob` which can be used in addition to `chunk_ids` so that small assets can be uploaded as part of `commit_batch`,
skipping the need to await a separate `create_chunk` call.

Bumped `api_version` to `2` for the previous addition of `create_chunks` since the improved file sync relies on it.

- Module hash: 296d1ad1a7f8b15f90ff8b728658646b649cabd159f360f1b427297f4c76763e
- https://github.com/dfinity/sdk/pull/3954
- https://github.com/dfinity/sdk/pull/3947

# 0.24.1

### feat: More PocketIC flags supported

`dfx start --pocketic` is now compatible with `--artificial-delay` and the `subnet_type`  configuration option, and enables `--enable-canister-http` by default.

## Dependencies

### Frontend canister

#### feat: Better error messages when proposing a batch

Add the batch id in the error messages of `propose_commit_batch`.

Module hash: 2c9e30df9be951a6884c702a97bbb8c0b438f33d4208fa612b1de6fb1752db76

### Motoko

Updated Motoko to [0.13.1](https://github.com/dfinity/motoko/releases/tag/0.13.1)

### Replica

Updated replica to elected commit 0a6d829cddc1534c29e0d2c3c3ebd1024bff8d1a.

This incorporates the following elected proposals:

- [133327](https://dashboard.internetcomputer.org/proposal/133327)
- [133310](https://dashboard.internetcomputer.org/proposal/133310)
- [133309](https://dashboard.internetcomputer.org/proposal/133309)
- [133144](https://dashboard.internetcomputer.org/proposal/133144)
- [133143](https://dashboard.internetcomputer.org/proposal/133143)
- [133142](https://dashboard.internetcomputer.org/proposal/133142)
- [133063](https://dashboard.internetcomputer.org/proposal/133063)
- [133062](https://dashboard.internetcomputer.org/proposal/133062)
- [133061](https://dashboard.internetcomputer.org/proposal/133061)
- [132548](https://dashboard.internetcomputer.org/proposal/132548)
- [132547](https://dashboard.internetcomputer.org/proposal/132547)
- [132507](https://dashboard.internetcomputer.org/proposal/132507)
- [132482](https://dashboard.internetcomputer.org/proposal/132482)
- [132481](https://dashboard.internetcomputer.org/proposal/132481)
- [132500](https://dashboard.internetcomputer.org/proposal/132500)
- [132416](https://dashboard.internetcomputer.org/proposal/132416)
- [132413](https://dashboard.internetcomputer.org/proposal/132413)
- [132414](https://dashboard.internetcomputer.org/proposal/132414)
- [132412](https://dashboard.internetcomputer.org/proposal/132412)
- [132376](https://dashboard.internetcomputer.org/proposal/132376)
- [132375](https://dashboard.internetcomputer.org/proposal/132375)
- [132223](https://dashboard.internetcomputer.org/proposal/132223)
- [132222](https://dashboard.internetcomputer.org/proposal/132222)
- [132149](https://dashboard.internetcomputer.org/proposal/132149)
- [132148](https://dashboard.internetcomputer.org/proposal/132148)
- [131787](https://dashboard.internetcomputer.org/proposal/131787)
- [131757](https://dashboard.internetcomputer.org/proposal/131757)
- [131697](https://dashboard.internetcomputer.org/proposal/131697)

### Candid UI

Module hash 15da2adc4426b8037c9e716b81cb6a8cf1a835ac37589be2cef8cb3f4a04adaa

# 0.24.0

### fix: bumps sveltekit starter dependency versions to prevent typescript config error

### feat: expose canister upgrade options in CLI

`dfx canister install` and `dfx deploy` takes options `--skip-pre-upgrade` and `--wasm-memory-persistence`.

`dfx deploy --mode` now takes the same possible values as `dfx canister install --mode`: "install", "reinstall", "upgrade" and "auto".

In "auto" mode, the upgrade options are hints which only take effects when the actual install mode is "upgrade".

To maintain backward compatibility, a minor difference between the two commands remains.
If the `--mode` is not set, `dfx deploy` defaults to "auto", while `dfx canister install` defaults to "install".

### feat: Also report Motoko stable compatibility warnings

Report upgrade compatibility warnings for Motoko, such as deleted stable variables, in addition to compatibility errors.

### feat: Support for Motoko's enhanced orthogonal persistence.

Support Motoko's enhanced orthogonal persistence by automatically setting the canister upgrade option `wasm_memory_persistence` based on the Wasm metadata.

### feat: PocketIC state

`dfx start --pocketic` no longer requires `--clean`, and can persist replica state between runs.

### fix: Scripts always run with current directory set to the project root

Build scripts and other scripts now always run with the working directory
set to the project root (directory containing dfx.json).

This applies to the following:
 - build scripts
 - extension run
 - tech stack value computation
 - packtool (vessel, mops etc)

### feat: `dfx extension list` supports listing available extensions

`dfx extension list` now support `--available` flag to list available extensions from the
[extension catalog](https://github.com/dfinity/dfx-extensions/blob/main/catalog.json).
The extension catalog can be overridden with the `--catalog-url` parameter.

## Dependencies

### Frontend canister

Added `create_chunks`. It has the same behavior as `create_chunk`, except that it takes a `vec blob` and returns a `vec BatchId` instead of non-`vec` variants.

Module hash: 3a533f511b3960b4186e76cf9abfbd8222a2c507456a66ec55671204ee70cae3

### Motoko

Updated Motoko to [0.12.1](https://github.com/dfinity/motoko/releases/tag/0.12.1)

# 0.23.0

### fix: relax content security policy for sveltekit starter

We had to roll back part of the increased default security policy for the sveltekit starter due to the framework's use of inline scripts

### feat: Add canister snapshots

The new `dfx canister snapshot` command can be used to create, apply, and delete snapshots of stopped canisters.

### feat: PocketIC HTTP gateway

icx-proxy's HTTP gateway has been replaced with PocketIC's. (This does not impact the meaning of `--pocketic` in `dfx start`.)

### feat: Enable threshold schnorr signatures for Ed25519

Schnorr signature signing for `Ed25519` is now enabled.
A test key id `Ed25519:dfx_test_key` is ready to be used by locally created canisters.

### feat: Added settings_digest field to the network-id file

### feat: install extensions using the catalog

`dfx extension install` now locates extensions using the
[extension catalog](https://github.com/dfinity/dfx-extensions/blob/main/catalog.json).
This can be overridden with the `--catalog-url` parameter.

## Dependencies

### Replica

Updated replica to elected commit 3d0b3f10417fc6708e8b5d844a0bac5e86f3e17d.
This incorporates the following executed proposals:

- [131473](https://dashboard.internetcomputer.org/proposal/131473)


## Dependencies

### Replica

Updated replica to elected commit 2c0b76cfc7e596d5c4304cff5222a2619294c8c1.
This incorporates the following executed proposals:

- [131390](https://dashboard.internetcomputer.org/proposal/131390)
- [131055](https://dashboard.internetcomputer.org/proposal/131055)
- [131054](https://dashboard.internetcomputer.org/proposal/131054)
- [131032](https://dashboard.internetcomputer.org/proposal/131032)
- [131028](https://dashboard.internetcomputer.org/proposal/131028)

### feat: generate .env files for Motoko canisters

### feat: support `"security_policy"` and `"disable_security_policy_warning"` in `.ic-assets.json5`

*This change has an accompanying migration guide. Please see the 0.23.0 migration guide for instructions on how to adapt your project to this feature.*

It is now possible to specify a `"security_policy"` field in `.ic-assets.json5` for asset configurations.
Valid options are `"disabled"`, `"standard"`, and `"hardened"`.
The security policy provides a set of standard headers to make frontends more secure.
Headers manually specified in the `"headers"` field take precedence over the security policy headers.

If `"security_policy"` is not specified or `"disabled"` is set, then no headers are added. If `"security_policy"` is not set at all, a warning is displayed that there is no security policy set.

If `"standard"` is specified, a set of security headers is added to the asset. The headers can be displayed with `dfx info security-policy`.
It is a set of security headers that will work for most dapps. A warning is displayed that the headers could be hardened.

If `"hardened"` is set, the same headers as with `"standard"` are added.
The asset sync expects that improved headers are set that would improve security where appropriate.
If no custom headers are present the asset sync will fail with an error.

All warnings regarding security policies can be disabled with ``"disable_security_policy_warning": true`. It needs to be set per asset.

The standard/hardened security policy headers can be seen with `dfx info security-policy`.
It also contains a lot of suggestions on how to harden the policy.

Updated the starter projects to use `"security_policy"` instead of including the whole security policy by defining individual headers.

### feat: `dfx info security-policy`

Shows the headers that get applied to assets that are configured to `"security_policy": "standard"` or `"security_policy": "hardened"` in `.ic-assets.json5`.
Produces output that can be directly pasted into a `.json5` document.

### feat: `dfx extension install <url to extension.json>`

It's now possible for `dfx extension install` to install an extension from
somewhere other than https://github.com/dfinity/dfx-extensions, by passing
a URL to an extension.json file rather than an extension name.

For example, these are equivalent:
```bash
dfx extension install nns
dfx extension install https://raw.githubusercontent.com/dfinity/dfx-extensions/main/extensions/nns/extension.json
```

This update also adds the optional field `download_url_template` to extension.json,
which dfx will use to locate an extension release archive.

### fix: `dfx extension install` no longer reports an error if the extension is already installed

However, if a version is specified with `--version`, and the installed version is different,
then `dfx extension install` will still report an error.

### fix: `dfx ledger create-canister` sets controller properly

A recent [hotfix](https://forum.dfinity.org/t/nns-update-2024-05-15-cycles-minting-canister-hotfix-proposal-129728/30807) to the CMC changed how the arguments to `notify_create_canister` need to be passed.
`dfx` now again properly calls that function.

### feat: display replica port in `dfx start`

This replaces the dashboard link, which is now shown only in verbose mode. This should hopefully be less confusing for new users.

### feat!: add `crate` field to dfx.json

It is now possible to specify a particular crate within a Rust package to use for a canister module, using the `crate` field.
This enables specifying crates with different names than the package. In a few cases these were previously auto-detected
by dfx, you will need to add this field if you were using such a setup.

### feat: the `--wallet` parameter now accepts an identity name

The `--wallet` parameter can now be either a principal or the name of an identity.

If the name of an identity, dfx looks up the associated wallet's principal.

This means `--wallet <name>` is the equivalent of `--wallet $(dfx identity get-wallet --identity <name>)`.

### fix: display error cause of some http-related errors

Some commands that download http resources, for example `dfx extension install`, will
once again display any error cause.

### chore: remove the deprecated --use-old-metering flag

# 0.22.0

### asset uploads: retry some HTTP errors returned by the replica

Now retries the following, with exponential backoff as is already done for connect and transport errors:
- 500 internal server error
- 502 bad gateway
- 503 service unavailable
- 504 gateway timeout
- 429 many requests

### fix: Allow canisters to be deployed even if unrelated canisters in dfx.json are malformed

### feat!: enable cycles ledger support unconditionally

### chore!: removed `unsafe-eval` CSP from default starter template

To do this, the `@dfinity/agent` version was updated as well.

### fix: `dfx build` no longer requires a password for password-protected identities

### chore!: enforce `--wallet` requirement for `dfx canister call --with-cycles` earlier

### feat: add `dfx schema` support for .json files related to extensions

- `dfx schema --for extension-manifest` corresponds to extension.json
- `dfx schema --for extension-dependencies` corresponds to dependencies.json

### chore!: enforce minimum password length of 9 characters

The [NIST guidelines](https://pages.nist.gov/800-63-3/sp800-63b.html) require passwords to be longer than 8 characters.
This is now enforced when creating new identities.
Identities protected by a shorter password can still be decrypted.

### feat: `dfx extension install` now uses the extension's dependencies.json file to pick the highest compatible version

### feat: Enable threshold schnorr signatures for Bip340Secp256k1

Schnorr signature signing for `Bip340Secp256k1` is now enabled.
A test key id `Bip340Secp256k1:dfx_test_key` is ready to be used by locally created canisters.

## Dependencies

### Replica

Updated replica to elected commit 5849c6daf2037349bd36dcb6e26ce61c2c6570d0.
This incorporates the following executed proposals:

- [130985](https://dashboard.internetcomputer.org/proposal/130985)
- [130984](https://dashboard.internetcomputer.org/proposal/130984)
- [130819](https://dashboard.internetcomputer.org/proposal/130819)
- [130818](https://dashboard.internetcomputer.org/proposal/130818)
- [130748](https://dashboard.internetcomputer.org/proposal/130748)
- [130749](https://dashboard.internetcomputer.org/proposal/130749)
- [130728](https://dashboard.internetcomputer.org/proposal/130728)
- [130727](https://dashboard.internetcomputer.org/proposal/130727)
- [130409](https://dashboard.internetcomputer.org/proposal/130409)
- [130408](https://dashboard.internetcomputer.org/proposal/130408)

### Motoko

Updated Motoko to [0.11.2](https://github.com/dfinity/motoko/releases/tag/0.11.2)

# 0.21.0

### feat: dfx killall

Introduced `dfx killall`, a command for killing DFX-started processes.

### feat!: remove support for bitcoin query API

`dfx call --query aaaaa-aa bitcoin_get_balance_query/bitcoin_get_utxos_query` will result in an error.

### fix: simplified log message when using the default shared network configuration

Now displays `Using the default configuration for the local shared network.`
instead of `Using the default definition for the 'local' shared network because ~/.config/dfx/networks.json does not define it.`

### chore!: Improved error message about canister ranges when directly connecting to a node on a non-root subnet

### feat: `dfx start` for the shared local network stores replica state files in unique directories by options

The state files for different replica versions are often incompatible,
so `dfx start` requires the `--clean` argument in order to reset data when
using different replica versions or different replica options.

For the local shared network, dfx now stores replica state files in different
directories, split up by replica version and options.

As an example, you'll be able to do things like this going forward:
```bash
dfx +0.21.0 start
(cd project1 && dfx deploy && dfx canister call ...)
dfx stop

dfx +0.22.0 start
# notice --clean is not required.
# even if --clean were passed, the canisters for project1 would be unaffected.
(cd project2 && dfx deploy)
# project1 won't be affected unless you call dfx in its directory
dfx stop

dfx +0.21.0 start
# the canisters are still deployed
(cd project1 && dfx canister call ...)
```

Prior to this change, the second `dfx start` would have had to include `--clean`,
which would have reset the state of the shared local network, affecting all projects.

This also means `dfx start` for the shared local network won't ever require you to pass `--clean`.

`dfx start` will delete old replica state directories.  At present, it retains the 10 most recently used.

This doesn't apply to project-specific networks, and it doesn't apply with `--pocketic`.

It doesn't apply to project-specific networks because the project's canister ids would
reset anyway on first access. If you run `dfx start` in a project directory where dfx.json
defines the local network, you'll still be prompted to run with `--clean` if using a
different replica version or different replica options.

It doesn't apply to `--pocketic` because PocketIC does not yet persist any data.

### feat: allow specifying encodings in `.ic-assets.json`

When uploading assets to an asset canister, `dfx` by default uploads `.txt`, `.html` and `.js` files in `identity` encoding but also in `gzip` encoding to the frontend canister if encoding saves bytes.
It is now possible to specify in `.ic-assets.json` which encodings are used besides `identity`.
Note that encodings are only used if the encoding saves bytes compared to `identity` or if `identity` is not a specified encoding.

Example: To turn off `gzip` for `.js` files and to turn on `gzip` for `.jpg` files, use this in `.ic-assets.json`:
``` json
{
  "match": "**/*.js",
  "encodings": ["identity"]
},
{
  "match": "**/*.jpg",
  "encodings": ["identity", "gzip"]
}
```

### feat: `dfx canister url`

Add `dfx canister url` subcommand to display the url of a given canister. Basic usage as below:

``` bash
dfx canister url <canister>
```

The `<canister>` argument specifies the name or id of the canister for which you want to display the url.

### feat: `log_visibility` canister setting

Adds support for the `log_visibility` canister setting, which configures which users are allowed to read a canister's logs.
Valid options are `controllers` and `public`. The setting can be used with the `--log-visibility` flag in `dfx canister create`
and `dfx canister update-settings`, or in `dfx.json` under `canisters[].initialization_values.log_visibility`.

## Asset canister synchronization

### feat: support `brotli` encoding

Asset synchronization now not only supports `identity` and `gzip`, but also `brotli` encoding.
The default encodings are still
- `identity` and `gzip` for MIME types `.txt`, `.html` and `.js`
- `identity` for anything else

## Dependencies

### Frontend canister

**fix!: URL decoding follows the whatwg standard**

Previously, the frontend canister used custom logic to decode URLs.
The logic was replaced with a dependency that follows https://url.spec.whatwg.org/#percent-decode, which is what JavaScript's `new Request("https://example.com/% $").url` also uses.
This also drops support for decoding `%%` to `%`. `%` does no longer need to be encoded.

URLs that contain invalid encodings now return `400 Bad Request` instead of `500 Internal Server Error`

- Module hash: 2cc4ec4381dee231379270a08403c984986c9fc0c2eaadb64488b704a3104cc0
- https://github.com/dfinity/sdk/pull/3767

### Replica

Updated replica to elected commit 246d0ce0784d9990c06904809722ce5c2c816269.
This incorporates the following executed proposals:

- [130392](https://dashboard.internetcomputer.org/proposal/130392)
- [130400](https://dashboard.internetcomputer.org/proposal/130400)
- [130315](https://dashboard.internetcomputer.org/proposal/130315)
- [130134](https://dashboard.internetcomputer.org/proposal/130134)

# 0.20.2

### fix: `dfx canister delete` fails

`dfx canister delete` occasionally fails because it attempts to withdraw too many cycles from the canister before it is deleted.
Usually, `dfx` tries again with a larger margin of cycles, but sometimes this gets stuck.
It is now possible to use `--initial-margin` to manually supply a margin in case the automatic margin does not work.

### perf: improve sync command performance

Improves `sync` (eg. `dfx deploy`, `icx-asset sync`) performance by parallelization:
- Make asset properties query faster by parallelization, significant improvement for canisters that have many assets
- Make chunk creation process faster, by increasing parallelization 4=>25, significant improvement when deploying lots of small assets

`icx-asset`: add support for log levels, defaulting to `info`

### PocketIC support

Passing `--pocketic` to `dfx start` now starts a PocketIC server instead of the replica. PocketIC is lighter-weight than the replica and execution environment internals can be manipulated by REST commands. For more information, see the [PocketIC readme](https://github.com/dfinity/pocketic).

### feat: subaccount can be derived from principal in `dfx ledger account-id`

### feat: `dfx info candid-ui-url`

`dfx info candid-ui-url` displays the URL to the Candid UI canister for an explicitly specified `--network <network name>` (or `local` by default).

### chore: Improve help text of `dfx identity new` to include which characters are valid in identity names

### fix: Capitalization of "Wasm" in docs and messages

The output of `dfx canister status` has been also changed to use consistent capitalization of words.

### fix!(frontend-canister): include `.well-known` directory by default for asset upload

When uploading assets to an asset canister, `dfx` by default excludes directories and files with names that start with `.`.
`dfx` will start including folders with the name `.well-known` by default.
It is possible to override this in `.ic-assets.json` like this:

``` json
{
  "match": ".well-known",
  "ignore": true
}
```

### fix: Transferring funds too early in `dfx ledger create-canister` with --next-to

When creating a canister with `dfx ledger create-canister --next-to` on a canister that does not exist (e.g., 2vxsx-fae), then the funds are first transferred away from the users account, but the call then fails to create the new canister, and the funds are not returned to the user's account.

## Dependencies

### Updated to [agent-rs 0.35.0](https://github.com/dfinity/agent-rs/blob/main/CHANGELOG.md#0350---2024-05-10)

### Replica

Updated replica to elected commit ec35ebd252d4ffb151d2cfceba3a86c4fb87c6d6.
This incorporates the following executed proposals:

- [130083](https://dashboard.internetcomputer.org/proposal/130083)
- [129747](https://dashboard.internetcomputer.org/proposal/129747)
- [129746](https://dashboard.internetcomputer.org/proposal/129746)
- [129706](https://dashboard.internetcomputer.org/proposal/129706)
- [129697](https://dashboard.internetcomputer.org/proposal/129697)
- [129696](https://dashboard.internetcomputer.org/proposal/129696)
- [129628](https://dashboard.internetcomputer.org/proposal/129628)
- [129627](https://dashboard.internetcomputer.org/proposal/129627)

# 0.20.1

### feat: reformatted error output

Rather than increasing indentation, dfx now aligns the error causes with a "Caused by: " prefix.

Also changed error types to report error causes as causes, rather than embedding their error cause in the error text.

Before:
```bash
Error: Failed while trying to deploy canisters.
Caused by: Failed while trying to deploy canisters.
  Failed to build all canisters.
    Failed while trying to build all canisters.
      The build step failed for canister 'bw4dl-smaaa-aaaaa-qaacq-cai' (wasminst_backend) with an embedded error: Failed to build Motoko canister 'wasminst_backend'.: Failed to compile Motoko.: Failed to run 'moc'.: The command '"/Users/ericswanson/.cache/dfinity/versions/0.19.0/moc" ... params ...  failed with exit status 'exit status: 1'.
Stdout:

Stderr:
/Users/ericswanson/w/wasminst/src/wasminst_backend/main2.mo: No such file or directory
```

After:
```bash
Error: Failed while trying to deploy canisters.
Caused by: Failed to build all canisters.
Caused by: Failed while trying to build all canisters.
Caused by: The build step failed for canister 'bw4dl-smaaa-aaaaa-qaacq-cai' (wasminst_backend)
Caused by: Failed to build Motoko canister 'wasminst_backend'.
Caused by: Failed to compile Motoko.
Caused by: Failed to run 'moc'.
Caused by: The command '"/Users/ericswanson/.cache/dfinity/versions/0.20.0/moc" ... params ... failed with exit status 'exit status: 1'.
Stdout:

Stderr:
/Users/ericswanson/w/wasminst/src/wasminst_backend/main2.mo: No such file or directory
```

### fix: "Failed to decrypt PEM file" errors messages will now include the cause

### feat: Wasm memory soft-limit

Adds support for the `wasm_memory_limit` canister setting, which limits the canister's heap during most calls but does not affect queries. As with other canister settings, it can be set in `dfx canister create` or `dfx canister update-settings` via the `--wasm-memory-limit` flag, as well as in `dfx.json` under `canisters[].initialization_values.wasm_memory_limit`.

### feat: extensions can define a canister type

Please see [extension-defined-canister-types](docs/concepts/extension-defined-canister-types.md) for details.

### feat: init_arg_file in dfx.json

Introduces support for the `init_arg_file` field in `dfx.json`, providing an alternative method to specify initialization arguments.

This field accepts a relative path, from the directory containing the `dfx.json` file.

**Note**

- Only one of `init_arg` and `init_arg_file` can be defined at a time.
- If `--argument` or `--argument-file` are set, the argument from the command line takes precedence over the one in dfx.json.

### fix: dfx new failure when node is available but npm is not

`dfx new` could fail with "Failed to scaffold frontend code" if node was installed but npm was not installed.

## Dependencies

### Cycles wallet

Updated cycles wallet to a gzipped version of `20240410` release:
- Module hash: `7745d3114e3e5fbafe8a7150a0a8c15a5b8dc9257f294d5ced67d41be76065bc`, in gzipped form: `664df1045e093084f4ebafedd3a793cc3b3be0a7ef1b245d8d3defe20b33057c`
- https://github.com/dfinity/cycles-wallet/commit/b013764dd827560d8538ee2b7be9ecf66bed6be7

### Replica

Updated replica to elected commit 5e285dcaf77db014ac85d6f96ff392fe461945f5.
This incorporates the following executed proposals:

- [129494](https://dashboard.internetcomputer.org/proposal/129494)
- [129493](https://dashboard.internetcomputer.org/proposal/129493)
- [129428](https://dashboard.internetcomputer.org/proposal/129428)
- [129427](https://dashboard.internetcomputer.org/proposal/129427)
- [129423](https://dashboard.internetcomputer.org/proposal/129423)
- [129408](https://dashboard.internetcomputer.org/proposal/129408)
- [129379](https://dashboard.internetcomputer.org/proposal/129379)
- [129378](https://dashboard.internetcomputer.org/proposal/129378)

# 0.20.0

### fix: set `CANISTER_CANDID_PATH_<canister name>` properly for remote canisters

In the remote canister declaration it is possible to set a candid file to use when the canister is remote on a specific network.
`dfx` now correctly sets the `CANISTER_CANDID_PATH_<canister name>` environment variable during the build process on remote networks if the file exists.

### feat: display schema for dfx metadata json

`dfx schema --for dfx-metadata` to display JSON schema of the "dfx" metadata.

### feat: add tech_stack to the Canister Metadata Standard

The standardized `dfx` metadata is extended with another object: `tech_stack`.

Please check [tech-stack](docs/concepts/tech-stack.md) for more details.

### chore: updated management canister .did file

### feat: added `dfx completion` command

This command generates shell completion scripts for `bash`, `elvish`, `fish`, `zsh`, or PowerShell.

Describing how to install shell completion scripts is beyond the scope of this document.
Here are two commands that would enable command completion in the current shell:

In zsh:

```bash
source <(dfx completion zsh)
```

In bash:

```bash
source <(dfx completion)
```

### fix: dfx no longer always creates .dfx directory if dfx.json is present

Previously, `dfx` would always create a `.dfx` directory in the project root if `dfx.json` was present.
Now, it only does so if the command accesses the .dfx directory in some way.

### fix: dfx only loads dfx.json for commands that need it

For example, this will work now:
```bash
echo garbage >dfx.json && dfx identity get-principal
```

## Dependencies

### Replica

Updated replica to elected commit 02dcaf3ccdfe46bd959d683d43c5513d37a1420d.
This incorporates the following executed proposals:

- [129084](https://dashboard.internetcomputer.org/proposal/129084)
- [129081](https://dashboard.internetcomputer.org/proposal/129081)
- [129035](https://dashboard.internetcomputer.org/proposal/129035)
- [128876](https://dashboard.internetcomputer.org/proposal/128876)
- [128904](https://dashboard.internetcomputer.org/proposal/128904)
- [128864](https://dashboard.internetcomputer.org/proposal/128864)
- [128816](https://dashboard.internetcomputer.org/proposal/128816)
- [128846](https://dashboard.internetcomputer.org/proposal/128846)

# 0.19.0

### fix: call management canister Bitcoin query API without replica-signed query

`dfx canister call --query` defaults to use "Replica-signed query" feature.

It doesn't work with bitcoin query calls to the management canister because the Boundary Nodes cannot route the `read_state` call.

Only for these particular queries, `dfx` will make the query calls without checking the replica signatures.

If the response reliability is a concern, you can make update calls to the secure alternatives.

### feat(beta): enable cycles ledger support

If the environment variable `DFX_CYCLES_LEDGER_SUPPORT_ENABLE` is set and no cycles wallet is configured, then dfx will try to use the cycles ledger to perform any operation that the cycles wallet usually is used for.

The following commands/options have been unhidden:
- `dfx cycles`
- `--from-subaccount` for `dfx deploy`, `dfx canister create`, `dfx canister deposit-cycles` to determine which cycles ledger subaccount the used cycles should be used from
- `--created-at-time` for `dfx deploy`, `dfx create canister`, `dfx canister deposit-cycles` to control transaction deduplication on the cycles ledger
- `--to-subaccount` for `dfx canister delete` to control into which subaccount cycles are withdrawn before the canister is deleted

The cycles ledger will not be supported by default until the cycles ledger canister is under NNS control.

### feat: dfx canister call ... --output json

This is the same as `dfx canister call ... | idl2json`, for convenience.

See also: https://github.com/dfinity/idl2json

### fix: Output of dfx ping is now valid JSON

Added commas in between fields, and newlines to improve formatting.

### fix: canister status output to be grep compatible

`dfx canister status` now outputs to `stdout`, rather than `stderr`, so that its output is `grep` compatible.

### fix: fetching canister logs to be grep & tail compatible

`dfx canister logs` now outputs to stdout, rather than stderr, so that its output is `grep` and `tail` compatible.

### fix: fetching canister logs

The management canister method `fetch_canister_logs` can be called only as a query, not as an update call. Therefore, `dfx canister logs <canister_id>` now uses a query call for this purpose.

### `dfx wallet set-name` now actually sets the name of the wallet

### feat: hyphenated project names

DFX no longer forbids hyphens in project names. Anywhere they appear as the name of a variable, e.g. environment variables or generated JS variables, they will be replaced with underscores.

### fix: .ic-assets.json configuration entries no longer overwrite the default for `allow_raw_access`

Previously, any configuration element in .ic-assets.json functioned as if a setting of
`"allow_raw_access": true` were present in the json object.

For example, given the following configuration, all files would be configured
with `allow_raw_access` set to `true`, as if the second entry specified
`"allow_raw_access": true` (which is the default), even though it does not.

```json
[
  {
    "match": "**/*",
    "allow_raw_access": false
  },
  {
    "match": "**/*",
    "headers": {
      "X-Anything": "Something"
    }
  }
]
```

Now, given the same configuration, all files would be configured with `allow_raw_access` set to false, as expected.

Note that the default value of `allow_raw_access` is still `true`.

### fix: removed version switching logic

Removed the logic for calling a different version of dfx based on DFX_VERSION or the `dfx` field in
dfx.json.  This is now performed by dfxvm.

### feat: --always-assist flag for `dfx canister call/install/sign and dfx deploy`

When all the arguments are optional, dfx automatically provides a `null` value when no arguments are provided.
`--always-assist` flag enables the candid assist feature for optional arguments, instead of providing a default `null` value.

### fix(deps): the second pull forget to set wasm_hash_download in pulled.json

When the dependency has been in the cache, `dfx deps pull` forgot to set correct `wasm_hash_download` in `pulled.json`.

It caused the following `init/deploy` commands to fail.

## Dependencies

### Replica

Updated replica to elected commit 425a0012aeb40008e2e72d913318bc9dbdf3b4f4.
This incorporates the following executed proposals:

- [128806](https://dashboard.internetcomputer.org/proposal/128806)
- [128805](https://dashboard.internetcomputer.org/proposal/128805)
- [128296](https://dashboard.internetcomputer.org/proposal/128296)
- [128295](https://dashboard.internetcomputer.org/proposal/128295)
- [128171](https://dashboard.internetcomputer.org/proposal/128171)

### Bitcoin canister

Downgraded Bitcoin canister to [release/2023-10-13](https://github.com/dfinity/bitcoin-canister/releases/tag/release%2F2023-10-13)

### Motoko

Updated Motoko to [0.11.1](https://github.com/dfinity/motoko/releases/tag/0.11.1)

# 0.18.0

### fix!: removed the `dfx upgrade` command

The `dfx upgrade` command now prints a message directing the user to install dfxvm.

### fix!: Remove fallback .env formats

In dfx 0.14.0, we standardized on `CANISTER_ID_<CANISTER_NAME_UPPERCASE>` and
`CANISTER_CANDID_PATH_<CANISTER_NAME_UPPERCASE>` for
environment variables for canister IDs and candid paths respectively,
and deprecated the old formats.  This version removes the old formats.

The only variable names now provided are the following,
all uppercase, with any '-' replaced by '_':
- `CANISTER_CANDID_PATH_<CANISTER_NAME>`
- `CANISTER_ID_<CANISTER_NAME>`

For reference, these formats were removed (any '-' characters were replaced by '_'):
- `CANISTER_CANDID_PATH_<canister_name_case_from_dfx_json>`
- `<CANISTER_NAME_UPPERCASE>_CANISTER_ID`

### feat: add `dfx canister logs <canister_id>` for fetching canister's logs (preview)

There is a new subcommand `logs` to fetch canister's logs.
When printing the log entries it tries to guess if the content can be converted to UTF-8 text and prints an array of hex bytes if it fails.

**Note**

This feature is still in development. Changes may occur in following releases.

### feat: display local asset canister URLs in subdomain format

Locally, canisters can either be accessed via `<canister_id>.localhost:<port>` or `localhost:<port>?canisterId=<canister_id>`.
The query parameter format is annoying to handle in SPAs, therefore the subdomain format is now displayed alongside the subdomain version after deployments.

The query parameter format is not removed because Safari does not support localhost subdomains.

### fix: .env files sometimes missing some canister ids

Made it so `dfx deploy` and `dfx canister install` will always write
environment variables for all canisters in the project that have canister ids
to the .env file, even if they aren't being deployed/installed
or a dependency of a canister being deployed/installed.

### feat: unify CLI options to specify arguments

There are a few subcommands that take `--argument`/`--argument-file` options to set canister call/init arguments.

We unify the related logic to provide consistent user experience.

The notable changes are:

- `dfx deploy` now accepts `--argument-file`.
- `dfx deps init` now accepts `--argument-file`.

### feat: candid assist feature

Ask for user input when Candid argument is not provided in `dfx canister call`, `dfx canister install` and `dfx deploy`.
Previously, we cannot call `dfx deploy --all` when multiple canisters require init args, unless the init args are specified in `dfx.json`. With the Candid assist feature, dfx now asks for init args in terminal when a canister requires init args.

### fix: restored access to URLs like http://localhost:8080/api/v2/status through icx-proxy

Pinned icx-proxy at 69e1408347723dbaa7a6cd2faa9b65c42abbe861, shipped with dfx 0.15.2

This means commands like the following will work again:
```
curl -v --http2-prior-knowledge "http://localhost:$(dfx info webserver-port)/api/v2/status" --output -
```

### feat: `dfx cycles approve` and `transfer --from`

It is now possible to approve other principals to spend cycles on your behalf using `dfx cycles approve <spender> <amount>`.
`dfx cycles transfer` now also supports `--from`, `--from-subaccount`, and `--spender-subaccount`.
For detailed explanations on how these fields work please refer to the [ICRC-2 specification](https://github.com/dfinity/ICRC-1/blob/main/standards/ICRC-2/README.md).

### feat: cut over to dfxvm

The script at https://internetcomputer.org/install.sh now installs
the [dfxvm version manager](https://github.com/dfinity/dfxvm) instead of the dfx binary.

### fix(deps): init/deploy still requires hash check

`dfx deps pull` was recently changed to allow hash mismatch wasm. But `init` and `deploy` weren't change accordingly.

Also the warning of hash mismatch is removed since it scares users and users can't fix it locally.

### fix(generate): Rust canister source candid wrongly deleted

Fixed a bug where `dfx generate` would delete a canister's source candid file if the `declarations.bindings` in `dfx.json` did not include "did".

### fix: failed to install when specify id without dfx.json

Fixed a bug where `dfx canister install` would fail when specify a canister id and there is no dfx.json.

### fix: failed to call a canister removed from dfx.json

Fixed a bug where `dfx canister call` would fail when the deployed canister was removed from dfx.json.

### chore: bump candid to 0.10.4

Fix the Typescript binding for init args.

## Dependencies

### Replica

Updated replica to elected commit d966b2737ca75f1bfaa84f21e7f3f7c54b5d7f33.
This incorporates the following executed proposals:

- [128155](https://dashboard.internetcomputer.org/proposal/128155)
- [128154](https://dashboard.internetcomputer.org/proposal/128154)
- [128099](https://dashboard.internetcomputer.org/proposal/128099)
- [128088](https://dashboard.internetcomputer.org/proposal/128088)
- [127707](https://dashboard.internetcomputer.org/proposal/127707)
- [127706](https://dashboard.internetcomputer.org/proposal/127706)

### Motoko

Updated Motoko to [0.11.0](https://github.com/dfinity/motoko/releases/tag/0.11.0)

### Asset canister

Module hash: 32e92f1190d8321e97f8d8f3e793019e4fd2812bfc595345d46d2c23f74c1ab5

bump ic-cdk to 0.13.1

### Candid UI

Module hash: 1208093dcc5b31286a073f00f748ac6612dbae17b66c22332762705960a8aaad

bump ic-cdk to 0.13.1

### Bitcoin canister

Updated Bitcoin canister to [release/2024-01-22](https://github.com/dfinity/bitcoin-canister/releases/tag/release%2F2024-01-22)

# 0.17.0

### feat: new starter templates

`dfx new` now has a new set of customizable project templates and an interactive menu for selecting them. Supports the Svelte, Vue, and React frameworks, and Azle and Kybra backends.

### fix: --no-frontend no longer creates a frontend

Previously `dfx new --no-frontend` still created a frontend canister. This behavior is now accessed via `--frontend simple-assets`.

### feat: `dfx cycles redeem-faucet-coupon`

It is now possible to redeem faucet coupons to cycles ledger accounts.

### feat: `dfx cycles convert`

It is now possible to turn ICP into cycles that are stored on the cycles ledger using `dfx cycles convert --amount <amount of ICP>`

### feat: specified_id in dfx.json

In addition to passing `--specified-id` in `dfx deploy` and `dfx canister create`, `specified_id` can be set in `dfx.json`.

If it is set in both places, the specified ID from the command line takes precedence over the one in dfx.json.

### feat: create canister on same subnet as other canisters

`dfx deploy`, `dfx canister create`, and `dfx ledger create-canister` now support the option `--next-to <canister principal>` to create canisters on the same subnet as other canisters.
The [registry canister](https://dashboard.internetcomputer.org/canister/rwlgt-iiaaa-aaaaa-aaaaa-cai#get_subnet_for_canister) is used as the source of truth to figure out the subnet id.

### feat: init_arg in dfx.json

In addition to passing `--argument` or `--argument-file` in `dfx deploy` and `dfx canister install`, `init_arg` can be set in `dfx.json`.

If it is set in both places, the argument from the command line takes precedence over the one in dfx.json.

### feat(deps): init_arg in pullable metadata

Providers can set an optional `init_arg` field in `pullable` metadata.

When consumers run `dfx deps init` without `--argument`, the value in `init_arg` will be used automatically.

Consumers won't have to figure out the init argument by themselves. It can be overwritten by `dfx deps init --argument`.

### fix(deps): dfx deps init will try to set "(null)" init argument

For pulled canisters which have no `init_arg` in `pullable` metadata, `dfx deps init` without `--argument` will try to set `"(null)"` automatically.

This works for canisters with top-level `opt` in init argument. This behavior is consistent with `dfx deploy` and `dfx canister install`.

The init argument can be overwritten by `dfx deps init --argument`.

### fix(deps): content of wasm_hash_url can have extra fields than the hash

It is natural to point `wasm_hash_url` to the `<FILE>.sha256` file generated by `shasum` or `sha256sum` which consists of the hash and the file name.

Now when `dfx deps pull`, such content will be accept properly.

### feat: dfx upgrade will direct the user to install dfxvm if it has been released.

If the latest release of https://github.com/dfinity/dfxvm is \>\= 1.0, `dfx upgrade` will
direct the user to install dfxvm and then exit.

### feat: fetch did file from canister metadata when making canister calls

`dfx canister call` will always fetch the `.did` file from the canister metadata. If the canister doesn't have the `candid:service` metadata, dfx will fallback to the current behavior of reading the `.did` file from the local build artifact. This fallback behavior is deprecated and we will remove it in a future release. This should not affect Motoko and Rust canisters built from dfx, as `dfx build` automatically writes the Candid metadata into the canister.

If you build with custom canister type, add the following into `dfx.json`:

```
"metadata": [
  {
    "name": "candid:service"
  }
]
```

If you build the canister without using `dfx`, you can use [ic-wasm](https://github.com/dfinity/ic-wasm/releases) to store the metadata:

```
ic-wasm canister.wasm -o canister.wasm metadata candid:service -f service.did -v public
```

### fix: removed the `dfx toolchain` command

Please use the [dfx version manager](https://github.com/dfinity/dfxvm) instead.

### feat: allow dfxvm install script to bypass confirmation

The dfxvm install script now accepts `DFXVM_INIT_YES=<non empty string>` to skip confirmation.

### chore: bump `ic-agent`, `ic-utils` and `ic-identity-hsm` to 0.32.0

# 0.16.1

### feat: query stats support

When using `dfx canister status`, the output now includes the new query statistics. Those might initially be 0, if the feature is not yet enabled on the subnet the canister is installed in.

### fix: Candid parser when parsing `vec \{number\}` with `blob` type

Fix the bug that when parsing `vec \{1;2;3\}` with `blob` type, dfx silently ignores the numbers.

### fix: support `import` for local did file

If the local did file contains `import` or init args, dfx will rewrite the did file when storing in canister metadata.
Due to current limitations of the Candid parser, comments will be dropped during rewriting.
If the local did file doesn't contain `import` or init args, we will not perform the rewriting, thus preserving the comments.

### fix: subtyping check reports the special opt rule as error

### fix: can now run several dfx canister commands outside of a project

The following commands now work outside of a project:
- `dfx canister start <specific canister id>`
- `dfx canister stop <specific canister id>`
- `dfx canister deposit-cycles <amount> <specific canister id>`
- `dfx canister uninstall-code <specific canister id>`

## Dependencies

### Replica

Updated replica to elected commit 044cfd5147fc97d7e5a214966941b6580c325d72.
This incorporates the following executed proposals:

- [127463](https://dashboard.internetcomputer.org/proposal/127463)
- [127461](https://dashboard.internetcomputer.org/proposal/127461)
- [127104](https://dashboard.internetcomputer.org/proposal/127104)

### Candid UI

Module hash: e5f049a97041217554c1849791c093c4103a6844625be3d6453df2e91abeed35

Fix the HTTP header for deploying in remote environments

# 0.16.0

### feat: large canister modules now supported

When using `dfx deploy` or `dfx canister install`, previously Wasm modules larger than 2MiB would be rejected.
They are now automatically submitted via the chunking API if they are large enough.
From a user perspective the limitation will simply have been lifted.

### feat: dfx deps: wasm_hash_url and loose the hash check

Providers can provide the hash through `wasm_hash_url` instead of hard coding the hash directly.

If the hash of downloaded wasm doesn’t match the provided hash (`wasm_hash`, `wasm_hash_url` or read from mainnet state tree), dfx deps won’t abort. Instead, it will print a warning message.

### feat: create canister on specific subnets or subnet types

`dfx deploy`, `dfx canister create`, and `dfx ledger create-canister` now support the option `--subnet <subnet principal>` to create canisters on specific subnets.

`dfx canister create` and `dfx deploy` now support the option `--subnet-type <subnet type>` to create canisters on a random subnet of a certain type.
Use `dfx ledger show-subnet-types` to list the available subnet types

### feat!: update `dfx cycles` commands with mainnet `cycles-ledger` canister ID

The `dfx cycles` command no longer needs nor accepts the `--cycles-ledger-canister-id <canister id>` parameter.

### chore: removed the dfx start --emulator mode

This was deprecated in dfx 0.15.1.

### chore: removed ic-ref from the binary cache

### chore: updated dependencies for new rust projects

Updated to candid 0.10, ic-cdk 0.12, and ic-cdk-timers 0.6

### fix: store playground canister acquisition timestamps with nanosecond precision on all platforms

They've always been stored with nanosecond precisions on Linux and Macos.
Now they are stored with nanosecond precision on Windows too.

### fix: dfx canister delete, when using an HSM identity, no longer fails by trying to open two sessions to the HSM

Previously, this would fail with a PKCS#11: CKR_CRYPTOKI_ALREADY_INITIALIZED error.

## Dependencies

### Motoko

Updated Motoko to [0.10.4](https://github.com/dfinity/motoko/releases/tag/0.10.4)

### Frontend canister

Module hash: 3c86d912ead6de7133b9f787df4ca9feee07bea8835d3ed594b47ee89e6cb730

### Candid UI

Module hash: b91e3dd381aedb002633352f8ebad03b6eee330b7e30c3d15a5657e6f428d815

Fix the routing error when deploying to gitpod/github workspace.
Fix that Candid UI cannot be opened using localhost URL.

### Replica

Updated replica to elected commit 324eb99eb7531369a5ef75560f1a1a652d123714.
This incorporates the following executed proposals:

- [127096](https://dashboard.internetcomputer.org/proposal/127096)
- [127094](https://dashboard.internetcomputer.org/proposal/127094)
- [127034](https://dashboard.internetcomputer.org/proposal/127034)
- [127031](https://dashboard.internetcomputer.org/proposal/127031)
- [126879](https://dashboard.internetcomputer.org/proposal/126879)
- [126878](https://dashboard.internetcomputer.org/proposal/126878)
- [126730](https://dashboard.internetcomputer.org/proposal/126730)
- [126729](https://dashboard.internetcomputer.org/proposal/126729)
- [126727](https://dashboard.internetcomputer.org/proposal/126727)
- [126366](https://dashboard.internetcomputer.org/proposal/126366)
- [126365](https://dashboard.internetcomputer.org/proposal/126365)
- [126293](https://dashboard.internetcomputer.org/proposal/126293)

# 0.15.3

### fix: allow `http://localhost:*` as `connect-src` in the asset canister's CSP

This will enable browsing the asset canister at `http://<canister-id>.localhost:<port>` in most browsers.

### fix: frontend code crashing when there is no canister ID

### feat: `dfx ledger top-up` also accepts canister names

Previously, `dfx ledger top-up` only accepted canister principals. Now it accepts both principals and canister names.

### fix: installer once again detects if curl supports tlsv1.2

A change to `curl --help` output made it so the install script did not detect
that the `--proto` and `--tlsv1.2` options are available.

### chore: skip reserving 8GB of memory when deleting a canister

When dfx deletes a canister, it first withdraws as many cycles as possible from the canister.
While doing so, dfx previously set the memory allocation of the canister to 8GB in order to not run into any memory problems while withdrawing.
This, however, lead to problems with dynamic memory pricing in subnets with a lot of data because then it becomes very expensive to reserve that much data.
dfx now no longer sets a memory allocation. We anticipate fewer problems this way.

### feat: Added support for icx-proxy `--domain` parameter

In order to access a local replica through a domain name or domain names,
it's necessary to pass the `--domain` parameter to icx-proxy.  dfx now supports
this in configuration and as a parameter to dfx start.  You can specify a single
domain or a list of domains in any of the following ways:

- in networks.json, in `.<network>.proxy.domain`
- in dfx.json, in `.networks.<network>.proxy.domain`
- in dfx.json, in `.defaults.proxy.domain`
- to dfx start, as `dfx start --domain <domain1> --domain <domain2> ...`

## Dependencies

### Candid UI

- Module hash: d172df265a14397a460b752ff07598380bc7ebd9c43ece1e82495ae478a88719c
- Internet identity integration in Candid UI. Thanks to @Web3NL!
  + You can customize the II url and derivationOrigin via URL parameter `ii` and `origin` respectively.
- Update with the new profiling API

### Motoko

Updated Motoko to [0.10.3](https://github.com/dfinity/motoko/releases/tag/0.10.3)

# 0.15.2

### fix: `dfx canister delete <canister id>` removes the related entry from the canister id store

Previously, deleting a canister in the project by id rather than by name
would leave the canister id in the canister id store. This would cause
`dfx deploy` to fail.

### fix: dfx extension install can no longer create a corrupt cache directory

Running `dfx cache delete && dfx extension install nns` would previously
create a cache directory containing only an `extensions` subdirectory.
dfx only looks for the existence of a cache version subdirectory to
determine whether it has been installed. The end result was that later
commands would fail when the cache did not contain expected files.

### fix: output_env_file is now considered relative to project root

The .env file location, whether specified as `output_env_file` in dfx.json
or `--output-env-file <file>` on the commandline, is now considered relative
to the project root, rather than relative to the current working directory.

### feat: Read dfx canister install argument from a file

Enables passing large arguments that cannot be passed directly in the command line using the `--argument-file` flag. For example `dfx canister install --argument-file ./my/argument/file.txt my_canister_name`.


### feat: change `list_permitted` and `list_authorized` to an update call.

This requires the `list_authorized` and `list_permitted` methods to be called as an update and disables the ability to
call it as a query call. This resolves a potential security risk.

### fix: `dfx ledger transfer` now logs to stderr messages about duplicates rather than printing them to stdout

The message "transaction is a duplicate of another transaction in block ...", previously printed to stdout, is now logged to stderr. This means that the output of `dfx ledger transfer` to stdout will contain only `Transfer sent at block height <block height>`.

### feat: accept more ways to specify cycle and e8s amounts

Underscores (`_`) can now be used to make large numbers more readable. For example: `dfx canister deposit-cycles 1_234_567 mycanister`

Certain suffixes that replace a number of zeros are now supported. The (case-insensitive) suffixes are:
- `k` for `000`, e.g. `500k`
- `m` for `000_000`, e.g. `5m`
- `b` for `000_000_000`, e.g. `50B`
- `t` for `000_000_000_000`, e.g. `0.3T`

For cycles an additional `c` or `C` is also acceptable. For example: `dfx canister deposit-cycles 3TC mycanister`

### feat: added `dfx cycles` command

This won't work on mainnet yet, but can work locally after installing the cycles ledger.

Added the following subcommands:
 - `dfx cycles balance`
 - `dfx cycles transfer <to> <amount>` (transfer cycles from one account to another account)
 - `dfx cycles top-up <to> <amount>` (send cycles from an account to a canister)

## Dependencies

### Motoko

Updated Motoko to [0.10.2](https://github.com/dfinity/motoko/releases/tag/0.10.2)

### Frontend canister

Defining a custom `etag` header no longer breaks certification.

Fixed a certification issue where under certain conditions the fallback file (`/index.html`) was served with an incomplete certificate tree, not proving sufficiently that the fallback file may be used as a replacement.

Add the option to (re)set all permissions using upgrade arguments. This is especially useful for SNSes that cannot make calls as the canister's controller.

- Module hash: 657938477f1dee46db70b5a9f0bd167ec5ffcd2f930a1d96593c17dcddef61b3
- https://github.com/dfinity/sdk/pull/3443
- https://github.com/dfinity/sdk/pull/3451
- https://github.com/dfinity/sdk/pull/3429
- https://github.com/dfinity/sdk/pull/3428
- https://github.com/dfinity/sdk/pull/3421

### Replica

Updated replica to elected commit 69e1408347723dbaa7a6cd2faa9b65c42abbe861.
This incorporates the following executed proposals:

- [126095](https://dashboard.internetcomputer.org/proposal/126095)
- [126000](https://dashboard.internetcomputer.org/proposal/126000)
- [125592](https://dashboard.internetcomputer.org/proposal/125592)
- [125591](https://dashboard.internetcomputer.org/proposal/125591)
- [125504](https://dashboard.internetcomputer.org/proposal/125504)
- [125503](https://dashboard.internetcomputer.org/proposal/125503)
- [125343](https://dashboard.internetcomputer.org/proposal/125343)
- [125342](https://dashboard.internetcomputer.org/proposal/125342)
- [125321](https://dashboard.internetcomputer.org/proposal/125321)
- [125320](https://dashboard.internetcomputer.org/proposal/125320)
- [125002](https://dashboard.internetcomputer.org/proposal/125002)
- [125001](https://dashboard.internetcomputer.org/proposal/125001)
- [124858](https://dashboard.internetcomputer.org/proposal/124858)
- [124857](https://dashboard.internetcomputer.org/proposal/124857)

### Bitcoin canister

Updated Bitcoin canister to [release/2023-10-13](https://github.com/dfinity/bitcoin-canister/releases/tag/release%2F2023-10-13)

# 0.15.1

### feat: Added support for reserved_cycles and reserved_cycles_limit

`dfx canister status` will now display the reserved cycles balance and reserved cycles limit for a canister.

Added command-line options:
  - `dfx canister create --reserved-cycles-limit <limit>`
  - `dfx canister update-settings --reserved-cycles-limit <limit>`

In addition, `dfx deploy` will set `reserved_cycles_limit` when creating canisters if specified in `canisters.<canister>.initialization_values.reserved_cycles_limit` in dfx.json.

### feat: emit management canister idl when imported by Motoko canister

`import management "ic:aaaaa-aa;`

This will automatically produce the idl in the `.dfx` folder.

### fix: Include remote canisters in canisters_to_generate

Generate frontend declarations for remote canisters too because frontend JS code may want to call them.

### feat: `dfx extension install <extension> --version <specific version>`

Install a specific version of an extension, bypassing version checks.

### feat: Updated handling of missing values in state tree certificates

The `Unknown` lookup of a path in a certificate results in an `AgentError` (the IC returns `Absent` for non-existing paths).

### fix: dfx deploy urls printed for asset canisters

### chore: --emulator parameter is deprecated and will be discontinued soon

Added warning that the `--emulator` is deprecated and will be discontinued soon.

### fix: node engines in starter

Updates node engines to reflect the same engines supported in agent-js.
```
"node": "^12 || ^14 || ^16 || >=17",
"npm": "^7.17 || >=8"
```

### feat: deploy to playground

Introduced a new network type called `playground`. Canisters on such networks are not created through standard means, but are instead borrowed from a canister pool.
The canisters time out after a while and new canisters need to be borrowed for further deployments.
To define custom playground networks, use a network definition that includes the `playground` key:
```json
"<network name>": {
  "playground": {
    "playground_canister": "<canister pool id>",
    "timeout_seconds": <amount of seconds after which a canister is returned to the pool>
  }
}
```

Introduced a new network that is available by default called `playground`. Additionally, `--playground` is an alias for `--network playground`.
By default, this network targets the Motoko Playground backend to borrow canisters. The borrowed canisters will be available for 20 minutes, and the timer restarts on new deployments.
When the timer runs out the canister(s) will be uninstalled and are returned to the pool.
Any commands that allow choosing a target network (e.g. `dfx canister call`) require `--playground` or `--network playground` in order to target the borrowed canister(s).
Use `dfx deploy --playground` to deploy simple projects to a canister borrowed from the Motoko Playground.

### feat: `--ic` is shorthand for `--network ic`

For example, `dfx deploy --ic` rather than `dfx deploy --network ic`.

### fix: Motoko base library files in cache are no longer executable

### feat: `dfx start` for shared network warns if ignoring 'defaults' in dfx.json

Background: In order to determine whether to start a project-specific network or the shared network, `dfx start` looks for the `local` network in dfx.json.
   - If found, `dfx start` starts the project-specific local network, applying any `defaults` from dfx.json.
   - If there is no dfx.json, or if dfx.json does not define a `local` network, `dfx start` starts the shared network.  Because the shared network is not specific to any project, `dfx start` ignores any other settings from dfx.json, including `defaults`.

If `dfx start` is starting the shared network from within a dfx project, and that dfx.json contains settings in the `defaults` key for `bitcoin`, `replica`, or `canister_http`, then `dfx start` will warn that it is ignoring those settings.  It will also describe how to define equivalent settings in networks.json.

### fix: dfx canister call --wallet no longer passes the parameter twice

The parameter was erroneously passed twice.  Now it is passed only once.

### fix: Removed deprecation warning about project-specific networks

Removed this warning: "Project-specific networks are deprecated and will be removed after February 2023." While we may remove project-specific networks in the future, it is not imminent.  One key requirement is the ability to run more than one subnet type at one time.

## Dependencies

### icx-proxy

Updated to a version of the icx-proxy that is released with the replica and other related binaries.

Changes in behavior:
- "%%" is no longer accepted when url-decoding filenames for the asset canister.  Though curl supports this, it's not part of the standard. Please replace with %25.
- The icx-proxy now performs response verification.  This has exposed some bugs in the asset canister.  However, since this new icx-proxy matches what the boundary nodes use, this will better match the behavior seen on the mainnet.
- Bugs that this has exposed in the asset canister:
  - after disabling aliasing for an asset, the asset canister will return an incorrect certification in the 404 response.
  - after setting a custom "etag" header in .ic-assets.json, the asset canister will return an incorrect certification in the 200 response.
  - assets with certain characters in the filename (example: "æ") will no longer be served correctly.  The definition of "certain characters" is not yet known.

### Candid UI

- Module hash: 934756863c010898a24345ce4842d173b3ea7639a8eb394a0d027a9423c70b5c
- Add `merge_init_args` method in Candid UI.
- Draw flamegraph for canister upgrade.

### Frontend canister

For certification v1, if none of the requested encoding are certified but another encoding is certified, then the frontend canister once again returns the certificatie even though the response hash won't match.
This allows the verifying side to try to transform the response such that it matches the response hash.
For example, if only the encoding `gzip` is requested but the `identity` encoding is certified, the `gzip` encoding is returned with the certificate for the `identity` encoding.
The verifying side can then unzip the response and will have a valid certificate for the `identity` response.

- Module hash: baf9bcab2ebc2883f850b965af658e66725087933df012ebd35c03929c39efe3
- https://github.com/dfinity/sdk/pull/3369
- https://github.com/dfinity/sdk/pull/3298
- https://github.com/dfinity/sdk/pull/3281

### Replica

Updated replica to elected commit 91bf38ff3cb927cb94027d9da513cd15f91a5b04.
This incorporates the following executed proposals:

- [124795](https://dashboard.internetcomputer.org/proposal/124795)
- [124790](https://dashboard.internetcomputer.org/proposal/124790)
- [124538](https://dashboard.internetcomputer.org/proposal/124538)
- [124537](https://dashboard.internetcomputer.org/proposal/124537)
- [124488](https://dashboard.internetcomputer.org/proposal/124488)
- [124487](https://dashboard.internetcomputer.org/proposal/124487)

# 0.15.0

## DFX

### chore: add `--use-old-metering` flag

The `use-old-metering` flag enables old metering in replica. The new metering is enabled in the `starter` by default, so this flag is to compare the default new metering with the old one.

The flag is temporary and will be removed in a few months.

### fix: added https://icp-api.io to the default Content-Security-Policy header

Existing projects will need to change this value in .ic-assets.json or .ic-assets.json5 to include https://icp-api.io

All projects will need to redeploy.

### fix: access to raw assets is now enabled by default

The default value for `allow_raw_access` is now `true`.  This means that by default, the frontend canister will no longer restrict the access of traffic to the `<canister-id>.raw.icp0.io` domain, and will no longer automatically redirect all requests to the certified domain (`<canister-id>.icp0.io`), unless configured explicitly.

Note that existing projects that specify `"allow_raw_access": false` in .ic-assets.json5 will need to change or remove this value manually in order to allow raw access.

### feat!: Removed dfx nns and dfx sns commands

Both have now been turned into the dfx extensions. In order to obtain them, please run `dfx extension install nns` and `dfx extension install sns` respectively. After the installation, you can use them as you did before: `dfx nns ...`, and `dfx sns ...`.

### feat!: Removed dfx replica and dfx bootstrap commands

Use `dfx start` instead.  If you have a good reason why we should keep these commands, please contribute to the discussion at https://github.com/dfinity/sdk/discussions/3163

### fix: Wait for new module hash when installing wallet

A previous change made dfx wait after installing a canister until the replica updated its reported module hash, but this change did not affect wallets. Now dfx waits for wallets too, to eliminate a class of wallet installation errors.

### fix: Ctrl-C right after dfx start will hang for minutes and panics

Early break out from actors starting procedure.

### feat: can disable the warnings about using an unencrypted identity on mainnet

It's now possible to suppress warnings of this form:

```
WARN: The <identity> identity is not stored securely. Do not use it to control a lot of cycles/ICP. Create a new identity with `dfx identity new` and use it in mainnet-facing commands with the `--identity` flag
```

To do so, export the environment variable `DFX_WARNING` with the value `-mainnet_plaintext_identity`.
```bash
export DFX_WARNING="-mainnet_plaintext_identity"
```

Note that this can be combined to also disable the dfx version check warning:
```bash
export DFX_WARNING="-version_check,-mainnet_plaintext_identity"
```

### fix!: restrict `dfx identity new` to safe characters

New identities like `dfx identity new my/identity` or `dfx identity new 'my identity'` can easily lead to problems, either for dfx internals or for usability.
New identities are now restricted to the characters `ABCDEFGHIJKLMNOPQRSTUVWXYZabcdefghijklmnopqrstuvwxyz.-_@0123456789`.
Existing identities are not affected by this change.

## Frontend canister

> **NOTE**: We've re-enabled response verification v2 in the asset canister.

### fix: Certification for aliasing updates on asset deletion

Best explained by an example: Two assets exist with aliasing enabled: `/content` and `/content.html`. Usually, when requesting `/content`, `/content.html` is served because it has aliasing enabled.
But in this scenario, because `/content` exists, it overwrites the alias and `/content` is served when requesting the path `/content`.
When the file `/content` is deleted, `/content` is once again a valid alias of `/content.html`.
Previously, the alias of `/content.html` was not properly updated in the certification tree, making `/content` inaccessible.

### fix: 404 response is now certified for certification v2

Certification v2 allows certifying arbitrary responses. If the requested file does not exist, and the fallback file (`/index.html`) does not exist either,
the frontend canister serves a HTTP 404 response. This response was previously not certified.

### fix!: The CreateAsset batch operation now fails if the asset already exists

Previously, the operation was a no-op if the content type matched, but ignored other, possibly different, asset properties. Now, it fails with an error.

### fix!: http_request_streaming_callback and get_chunk now require the sha256 parameter to be set

The `http_request_streaming_callback()` and `get_chunk()` methods use the `sha256` parameter to ensure that the chunks they return are part of the same asset contents returned by the initial call.  This parameter is now required to be Some(hash).

For `http_request()` and `http_request_streaming_callback()`, there should be no change: all callers of `http_request_streaming_callback()` are expected to pass the entire token returned by `http_request()`, which includes the sha256 parameter.

Any callers of `get_chunk()` should make sure to always pass the `sha256` value returned by the `get()` method.  It will always be present.

## Dependencies

### Motoko

Updated Motoko to [0.9.7](https://github.com/dfinity/motoko/releases/tag/0.9.7)

### Updated candid to 0.9.0

### Candid UI

- Module hash: b9173bb25dabe5e2b736a8f2816e68fba14ca72132f5485ce7b8f16a85737a17
- https://github.com/dfinity/sdk/pull/3260
- https://github.com/dfinity/sdk/pull/3252
- https://github.com/dfinity/candid/pull/449
- https://github.com/dfinity/candid/pull/453

### Frontend canister

- Module hash: e20be8df2c392937a6ae0f70d20ff23b75e8c71d9085a8b8bb438b8c2d4eafe5
- https://github.com/dfinity/sdk/pull/3337
- https://github.com/dfinity/sdk/pull/3298
- https://github.com/dfinity/sdk/pull/3256
- https://github.com/dfinity/sdk/pull/3252
- https://github.com/dfinity/sdk/pull/3249
- https://github.com/dfinity/sdk/pull/3212
- https://github.com/dfinity/sdk/pull/3227

### Replica

Updated replica to elected commit cabe2ae3ca115b1a3f24d75814d4f8e317b2964d.
This incorporates the following executed proposals:

- [124331](https://dashboard.internetcomputer.org/proposal/124331)
- [124330](https://dashboard.internetcomputer.org/proposal/124330)
- [124272](https://dashboard.internetcomputer.org/proposal/124272)
- [124021](https://dashboard.internetcomputer.org/proposal/124021)
- [123977](https://dashboard.internetcomputer.org/proposal/123977)
- [123976](https://dashboard.internetcomputer.org/proposal/123976)
- [123922](https://dashboard.internetcomputer.org/proposal/123922)
- [123784](https://dashboard.internetcomputer.org/proposal/123784)
- [123730](https://dashboard.internetcomputer.org/proposal/123730)
- [123711](https://dashboard.internetcomputer.org/proposal/123711)
- [123474](https://dashboard.internetcomputer.org/proposal/123474)
- [123410](https://dashboard.internetcomputer.org/proposal/123410)
- [123311](https://dashboard.internetcomputer.org/proposal/123311)

# 0.14.2

## DFX

### feat: deprecate `dfx bootstrap` and `dfx replica` commands

Please use `dfx start` instead, which is a combination of the two commands.

If you have a good reason why we should keep these commands, please contribute to the discussion at https://github.com/dfinity/sdk/discussions/3163

### feat: add optional custom build command for asset canisters

The custom build command can be set in `dfx.json` the same way it is set for `custom` type canisters. If the command is not provided, DFX will fallback to the default `npm run build` command.

```json
{
  "canisters": {
    "ui": {
      "type": "assets",
      "build": ["<custom build command>"]
    }
  }
}
```

### fix: Diagnose duplicate assets and display upgrade steps

If `dfx deploy` detects duplicate assets in the dist/ and frontend assets/ directories, it will now suggest upgrade steps.

### fix: motoko canisters can import other canisters with service constructor

After specific canister builder output wasm and candid file, `dfx` will do some post processing on the candid file.

The complete IDL will be copied into `.dfx` folder with name `constructor.did`.
It will be used for type checking during canister installation.

Then it is separated into two parts: `service.did` and `init_args.txt`, corresponding to canister metadata `candid:service` and `candid:args`.

`service.did` will be imported during dependent canisters building. And it will also be used by the Motoko LSP to provide IDE support.

### fix: dfx start now respects the network replica port configuration in dfx.json or networks.json

## Frontend canister

> **NOTE**: We've disabled response verification v2 in the asset canister while we improve test coverage.

The redirect from `.raw.ic0.app` now redirects to `.ic0.app` instead of `.icp0.io`

The `validate_commit_proposed_batch()` method no longer requires any permission to call.

The asset canister now enforces limits during upload.  These limits to not apply to assets already uploaded.

Unconditional limits:
- `create_batch()` now fails if `dfx deploy --by-proposal` got as far as calling `propose_commit_batch()`, and the batch has not since been committed or deleted.

Configurable limits:
- `max_batches`: limits number of batches being uploaded.
- `max_chunks`: limits total number of chunks across all batches being uploaded.
- `max_bytes`: limits total size of content bytes across all chunks being uploaded.

Added methods:
- `configure()` to set limits
- `validate_configure()`: companion method for SNS
- `get_configuration()`: to view limits

Suggestions for configured limits:
- dapps controlled by SNS: max_batches=1; max_chunks and max_bytes based on asset composition.
- dapps not controlled by SNS: unlimited (which is the default)

Note that as always, if `dfx deploy` does not completely upload and commit a batch, the asset canister will retain the batch until 5 minutes have passed since the last chunk was uploaded.  If you have configured limits and the combination of an unsuccessful deployment and a subsequent attempt would exceed those limits, you can either wait 5 minutes before running `dfx deploy` again, or delete the incomplete batch with `delete_batch()`.

### fix: return the correct expr_path for index.html fallback routes

Previously, the requested path was used to construct the `expr_path` for the `index.html` fallback route.  This was incorrect, as the `expr_path` should be the path of the `index.html` file itself in this case.

## Frontend canister assets synchronization

### fix: now retries failed `create_chunk()` calls

Previously, it would only retry when waiting for the request to complete.

### fix: now considers fewer error types to be retryable

Previously, errors were assumed to be retryable, except for a few specific error messages and 403/unauthorized responses.  This could cause deployment to appear to hang until timeout.

Now, only transport errors and timeout errors are considered retryable.

## Dependencies

### Frontend canister

- Module hash: 1286960c50eb7a773cfb5fdd77cc238588f39e21f189cc3eb0f35199a99b9c7e
- https://github.com/dfinity/sdk/pull/3205
- https://github.com/dfinity/sdk/pull/3198
- https://github.com/dfinity/sdk/pull/3154
- https://github.com/dfinity/sdk/pull/3158
- https://github.com/dfinity/sdk/pull/3144

### ic-ref

Updated ic-ref to 0.0.1-a9f73dba

### Cycles wallet

Updated cycles wallet to `20230530` release:
- Module hash: c1290ad65e6c9f840928637ed7672b688216a9c1e919eacbacc22af8c904a5e3
- https://github.com/dfinity/cycles-wallet/commit/313fb01d59689df90bd3381659d94164c2a61cf4

### Motoko

Updated Motoko to 0.9.3

### Replica

Updated replica to elected commit ef8ca68771baa20a14af650ab89c9b31b1dc9a5e.
This incorporates the following executed proposals:
- [123248](https://dashboard.internetcomputer.org/proposal/123248)
- [123021](https://dashboard.internetcomputer.org/proposal/123021)
- [123007](https://dashboard.internetcomputer.org/proposal/123007)
- [122923](https://dashboard.internetcomputer.org/proposal/122923)
- [122924](https://dashboard.internetcomputer.org/proposal/122924)
- [122910](https://dashboard.internetcomputer.org/proposal/122910)
- [122911](https://dashboard.internetcomputer.org/proposal/122911)
- [122746](https://dashboard.internetcomputer.org/proposal/122746)
- [122748](https://dashboard.internetcomputer.org/proposal/122748)
- [122617](https://dashboard.internetcomputer.org/proposal/122617)
- [122615](https://dashboard.internetcomputer.org/proposal/122615)

# 0.14.1

## DFX

### fix: `dfx canister delete` without stopping first

When running `dfx canister delete` on a canister that has not been stopped, dfx will now confirm the deletion instead of erroring.

### feat: gzip option in dfx.json

`dfx` can gzip wasm module as the final step in building canisters.

This behavior is disabled by default.

You can enable it in `dfx.json`:

```json
{
  "canisters" : {
    "app" : {
      "gzip" : true
    }
  }
}
```

You can still specify `.wasm.gz` file for custom canisters directly. If any metadata/optimize/shrink options are set in `dfx.json`, the `.wasm.gz` file will be decompressed, applied all the wasm modifications, and compressed as `.wasm.gz` in the end.

### fix: prevented using --argument with --all in canister installation

Removed `dfx deploy`'s behavior of providing the same argument to all canisters, and `dfx canister install`'s behavior of providing an empty argument to all canisters regardless of what was specified. Now installing multiple canisters and providing an installation argument is an error in both commands.

### chore: make `sns` subcommands visible in `dfx help`

### chore: upgraded to clap v4

Updated the command-parsing library to v4. Some colors may be different.

### feat: dfx deps subcommands

This feature was named `dfx pull` before. To make a complete, intuitive user experience, we present a set of subcommands under `dfx deps`:

- `dfx deps pull`: pull the dependencies from mainnet and generate `deps/pulled.json`, the candid files of direct dependencies will also be put into `deps/candid/`;
- `dfx deps init`: set the init arguments for the pulled dependencies and save the data in `deps/init.json`;
- `dfx deps deploy`: deploy the pulled dependencies on local replica with the init arguments recorded in `deps/init.json`;

All generated files in `deps/` are encouraged to be version controlled.

### chore: Add the `nns-dapp` and `internet_identity` to the local canister IDs set by `dfx nns import`
`dfx nns install` installs a set of canisters in a local replica.  `dfx nns import` complements this by setting the canister IDs so that they can be queried by the user.  But `dfx nns import` is incomplete.  Now it will also provide the IDs of the `nns-dapp` and `internet_identity` canisters.

### feat: `.env` file includes all created canister IDs
Previously the `.env` file only included canister IDs for canisters that were listed as explicit dependencies during the build process.
Now all canisters that have a canister ID for the specified network are included in `.env`.

### feat!: Ask for user consent when removing themselves as principal

Removing oneself (or the wallet one uses) can result in the loss of control over a canister.
Therefore `dfx canister update-settings` now asks for extra confirmation when removing the currently used principal/wallet from the list of controllers.
To skip this check in CI, use either the `--yes`/`-y` argument or use `echo "yes" | dfx canister update-settings <...>`.

### fix: dfx start will restart replica if it does not report healthy after launch

If the replica does not report healthy at least once after launch,
dfx will terminate and restart it.

### fix: dfx start now installs the bitcoin canister when bitcoin support is enabled

This is required for future replica versions.

Adds a new field `canister_init_arg` to the bitcoin configuration in dfx.json and networks.json.  Its default is documented in the JSON schema and is appropriate for the canister wasm bundled with dfx.

### fix: no longer enable the bitcoin_regtest feature

### docs: cleanup of documentation

Cleaned up documentation of IC SDK.

## Asset Canister Synchronization

### feat: Added more detailed logging to `ic-asset`.

Now, `dfx deploy -v` (or `-vv`) will print the following information:
- The count for each `BatchOperationKind` in `CommitBatchArgs`
- The number of chunks uploaded and the total bytes
- The API version of both the `ic-asset` and the canister
- (Only for `-vv`) The value of `CommitBatchArgs`

### fix: Commit batches incrementally in order to account for more expensive v2 certification calculation

In order to allow larger changes without exceeding the per-message instruction limit, the sync process now:
- sets properties of assets already in the canister separately from the rest of the batch.
- splits up the rest of the batch into groups of up to 500 operations.

### fix: now retries failed `create_chunk()` calls

Previously, it would only retry when waiting for the request to complete.

### fix: now considers fewer error types to be retryable

Previously, errors were assumed to be retryable, except for a few specific error messages and 403/unauthorized responses.  This could cause deployment to appear to hang until timeout.

Now, only transport errors and timeout errors are considered retryable.

## Dependencies

### Frontend canister

The asset canister now properly removes the v2-certified response when `/index.html` is deleted.

Fix: The fallback file (`/index.html`) will now be served when using certification v2 if the requested path was not found.

The HttpResponse type now explicitly mentions the `upgrade : Option<bool>` field instead of implicitly returning `None` all the time.

The asset canister no longer needs to use `await` for access control checks. This will speed up certain operations.

- Module hash: 651425d92d3796ddae581191452e0e87484eeff4ff6352fe9a59c7e1f97a2310
- https://github.com/dfinity/sdk/pull/3120
- https://github.com/dfinity/sdk/pull/3112

### Motoko

Updated Motoko to 0.8.8

### Replica

Updated replica to elected commit b3b00ba59c366384e3e0cd53a69457e9053ec987.
This incorporates the following executed proposals:
- [122529](https://dashboard.internetcomputer.org/proposal/122529)
- [122284](https://dashboard.internetcomputer.org/proposal/122284)
- [122198](https://dashboard.internetcomputer.org/proposal/122198)
- [120591](https://dashboard.internetcomputer.org/proposal/120591)
- [119318](https://dashboard.internetcomputer.org/proposal/119318)
- [118023](https://dashboard.internetcomputer.org/proposal/118023)
- [116294](https://dashboard.internetcomputer.org/proposal/116294)
- [116135](https://dashboard.internetcomputer.org/proposal/116135)
- [114479](https://dashboard.internetcomputer.org/proposal/114479)
- [113136](https://dashboard.internetcomputer.org/proposal/113136)
- [111932](https://dashboard.internetcomputer.org/proposal/111932)
- [111724](https://dashboard.internetcomputer.org/proposal/111724)
- [110724](https://dashboard.internetcomputer.org/proposal/110724)
- [109500](https://dashboard.internetcomputer.org/proposal/109500)
- [108153](https://dashboard.internetcomputer.org/proposal/108153)
- [107668](https://dashboard.internetcomputer.org/proposal/107668)
- [107667](https://dashboard.internetcomputer.org/proposal/107667)
- [106868](https://dashboard.internetcomputer.org/proposal/106868)
- [106817](https://dashboard.internetcomputer.org/proposal/106817)
- [105666](https://dashboard.internetcomputer.org/proposal/105666)
- [104470](https://dashboard.internetcomputer.org/proposal/104470)
- [103281](https://dashboard.internetcomputer.org/proposal/103281)
- [103231](https://dashboard.internetcomputer.org/proposal/103231)
- [101987](https://dashboard.internetcomputer.org/proposal/101987)

# 0.14.0

## DFX

### fix: stop `dfx deploy` from creating a wallet if all canisters exist

### feat: expose `wasm-opt` optimizer in `ic-wasm` to users

Add option to specify an "optimize" field for canisters to invoke the `wasm-opt` optimizer through `ic-wasm`.

This behavior is disabled by default.

If you want to enable this behavior, you can do so in dfx.json:
```json
"canisters": {
  "app": {
    "optimize" : "cycles"
  }
}
```

The options are "cycles", "size", "O4", "O3", "O2", "O1", "O0", "Oz", and "Os".  The options starting with "O" are the optimization levels that `wasm-opt` provides. The "cycles" and "size" options are recommended defaults for optimizing for cycle usage and binary size respectively.

### feat: updates the dfx new starter project for env vars

- Updates the starter project for env vars to use the new `dfx build` & `dfx deploy` environment variables
- Changes the format of the canister id env vars to be `CANISTER_ID_<canister_name_uppercase>`, for the frontend declaraction file to be consistent with the dfx environment variables. `CANISTER_ID` as both a prefix and suffix are supported for backwards compatibility.

### fix!: --clean required when network configuration changes

If the network configuration has changed since last time `dfx start` was run, `dfx start` will now error if you try to run it without `--clean`, to avoid spurious errors. You can provide the `--force` flag if you are sure you want to start it without cleaning state.

### feat: --artificial-delay flag

The local replica uses a 600ms delay by default when performing update calls. With `dfx start --artificial-delay <ms>`, you can decrease this value (e.g. 100ms) for faster integration tests, or increase it (e.g. 2500ms) to mimick mainnet latency for e.g. UI responsiveness checks.

### fix: make sure assetstorage did file is created as writeable.

### feat: specify id when provisional create canister

When creating a canister on non-mainnet replica, you can now specify the canister ID.

`dfx canister create <CANISTER_NAME> --specified-id <PRINCIPAL>`

`dfx deploy <CANISTER_NAME> --specified-id <PRINCIPAL>`

You can specify the ID in the range of `[0, u64::MAX / 2]`.
If not specify the ID, the canister will be created in the range of `[u64::MAX / 2 + 1, u64::MAX]`.
This canister ID allocation behavior only applies to the replica, not the emulator (ic-ref).

### feat: dfx nns install --ledger-accounts

`dfx nns install` now takes an option `--ledger-accounts` to initialize the ledger canister with these accounts.

### fix: update Rust canister template.

`ic-cdk-timers` is included in the dependencies.

### chore: change the default Internet Computer gateway domain to `icp0.io`

By default, DFX now uses the `icp0.io` domain to connect to Internet Computer as opposed to using `ic0.app`.
Canisters communicating with `ic0.app` will continue to function nominally.

### feat: --no-asset-upgrade

### feat: confirmation dialogues are no longer case sensitive and accept 'y' in addition to 'yes'

### fix: `dfx generate` no longer requires canisters to have a canister ID
Previously, canisters required that the canister was created before `dfx generate` could be called.

As a result, the `--network` parameter does not have an impact on the result of `dfx generate` anymore.
This means that `dfx generate` now also generates type declarations for remote canisters.

### fix: Make `build` field optional in dfx.json

The `build` field in custom canisters was already optional in code, but this fixes it in the schema.

By specifying the `--no-asset-upgrade` flag in `dfx deploy` or `dfx canister install`, you can ensure that the asset canister itself is not upgraded, but instead only the assets themselves are installed.

### feat: Get identity from env var if present

The identity may be specified using the environment variable `DFX_IDENTITY`.

### feat: Add DFX_ASSETS_WASM

Added the ability to configure the Wasm module used for assets canisters through the environment variable `DFX_ASSETS_WASM`.

### fix: dfx deploy and icx-asset no longer retry on permission failure

### feat: --created-at-time for the ledger functions: transfer, create-canister, and top-up

### fix: ledger transfer duplicate transaction prints the duplicate transaction response before returning success to differentiate between a new transaction response and between a duplicate transaction response.

Before it was possible that a user could send 2 ledger transfers with the same arguments at the same timestamp and both would show success but there would have been only 1 ledger transfer. Now dfx prints different messages when the ledger returns a duplicate transaction response and when the ledger returns a new transaction response.

### chore: clarify `dfx identity new` help text

### chore: Add a message that `redeem_faucet_coupon` may take a while to complete

### feat: `dfx deploy <frontend canister name> --by-proposal`

This supports asset updates through SNS proposal.

Uploads asset changes to an asset canister (propose_commit_batch()), but does not commit them.

The SNS will call `commit_proposed_batch()` to commit the changes.  If the proposal fails, the caller of `dfx deploy --by-proposal` should call `delete_batch()`.

### feat: `dfx deploy <frontend canister name> --compute-evidence`

Builds the specified asset canister, determines the batch operations required to synchronize the assets, and computes a hash ("evidence") over those batch operations.  This evidence will match the evidence computed by `dfx deploy --by-proposal`, and which will be specified in the update proposal.

No permissions are required to compute evidence, so this can be called with `--identity anonymous` or any other identity.

## Asset Canister

Added `validate_take_ownership()` method so that an SNS is able to add a custom call to `take_ownership()`.

Added `is_aliased` field to `get_asset_properties` and `set_asset_properties`.

Added partial support for proposal-based asset updates:
- Batch ids are now stable.  With upcoming changes to support asset updates by proposal,
  having the asset canister not reuse batch ids will make it easier to verify that a particular
  batch has been proposed.
- Added methods:
  - `propose_commit_batch()` stores batch arguments for later commit
  - `delete_batch()` deletes a batch, intended for use after compute_evidence if cancellation needed
  - `compute_evidence()` computes a hash ("evidence") over the proposed batch arguments. Once evidence computation is complete, batch will not expire.
  - `commit_proposed_batch()` commits batch previously proposed (must have evidence computed)
  - `validate_commit_proposed_batch()` required validation method for SNS

Added `api_version` endpoint. With upcoming changes we will introduce breaking changes to asset canister's batch upload process. New endpoint will help `ic-asset` with differentiation between API version, and allow it to support all versions of the asset canister.

Added support for v2 asset certification. In comparison to v1, v2 asset certification not only certifies the http response body, but also the headers. The v2 spec is first published in [this PR](https://github.com/dfinity/interface-spec/pull/147)

Added canister metadata field `supported_certificate_versions`, which contains a comma-separated list of all asset certification protocol versions. You can query it e.g. using `dfx canister --network ic metadata <canister name or id> supported_certificate_versions`. In this release, the value of this metadata field value is `1,2` because certification v1 and v2 are supported.

Fixed a bug in `http_request` that served assets with the wrong certificate. If no encoding specified in the `Accept-Encoding` header is available with a certificate, an available encoding is returned without a certificate (instead of a wrong certificate, which was the case previously). Otherwise, nothing changed.
For completeness' sake, the new behavior is as follows:
- If one of the encodings specified in the `Accept-Encoding` header is available with certification, it now is served with the correct certificate.
- If no requested encoding is available with certification, one of the requested encodings is returned without a certificate (instead of a wrong certificate, which was the case previously).
- If no encoding specified in the `Accept-Encoding` header is available, a certified encoding that is available is returned instead.

Added support for API versioning of the asset canister in `ic-asset`.

Added functionality that allows you to set asset properties during `dfx deploy`, even if the asset has already been deployed to a canister in the past. This eliminates the need to delete and re-deploy assets to modify properties - great news! This feature is also available when deploying assets using the `--by-proposal` flag. As a result, the API version of the frontend canister has been incremented from `0` to `1`. The updated `ic-asset` version (which is what is being used during `dfx deploy`) will remain compatible with frontend canisters implementing both API `0` and `1`. However, please note that the new frontend canister version (with API `v1`) will not work with tooling from before the dfx release (0.14.0).

## Dependencies

### Frontend canister

- API version: 1
- Module hash: e7866e1949e3688a78d8d29bd63e1c13cd6bfb8fbe29444fa606a20e0b1e33f0
- https://github.com/dfinity/sdk/pull/3094
- https://github.com/dfinity/sdk/pull/3002
- https://github.com/dfinity/sdk/pull/3065
- https://github.com/dfinity/sdk/pull/3058
- https://github.com/dfinity/sdk/pull/3057
- https://github.com/dfinity/sdk/pull/2960
- https://github.com/dfinity/sdk/pull/3051
- https://github.com/dfinity/sdk/pull/3034
- https://github.com/dfinity/sdk/pull/3023
- https://github.com/dfinity/sdk/pull/3022
- https://github.com/dfinity/sdk/pull/3021
- https://github.com/dfinity/sdk/pull/3019
- https://github.com/dfinity/sdk/pull/3016
- https://github.com/dfinity/sdk/pull/3015
- https://github.com/dfinity/sdk/pull/3001
- https://github.com/dfinity/sdk/pull/2987
- https://github.com/dfinity/sdk/pull/2982

### Motoko

Updated Motoko to 0.8.7

### ic-ref

Updated ic-ref to 0.0.1-ca6aca90

### ic-btc-canister

Started bundling ic-btc-canister, release 2023-03-31

# 0.13.1

## Asset Canister

Added validate_grant_permission() and validate_revoke_permission() methods per SNS requirements.

## Dependencies

### Frontend canister

- Module hash: 98863747bb8b1366ae5e3c5721bfe08ce6b7480fe4c3864d4fec3d9827255480
- https://github.com/dfinity/sdk/pull/2958

# 0.13.0

## DFX

### feat: Add dfx sns download

This allows users to download SNS canister Wasm binaries.

### fix: fixed error text
- `dfx nns install` had the wrong instructions for setting up the local replica type

### fix: creating an identity with `--force` no longer switches to the newly created identity

### feat(frontend-canister)!: reworked to use permissions-based access control

The permissions are as follows:
- ManagePermissions: Can grant and revoke permissions to any principal.  Controllers implicitly have this permission.
- Prepare: Can call create_batch and create_chunk
- Commit: Can call commit_batch and methods that manipulate assets directly, as well as any method permitted by Prepare.

For upgraded frontend canisters, all authorized principals will be granted the Commit permission.
For newly deployed frontend canisters, the initializer (first deployer of the canister) will be granted the Commit permission.

Added three new methods:
- list_permitted: lists principals with a given permission.
  - Callable by anyone.
- grant_permission: grants a single permission to a principal
  - Callable by Controllers and principals with the ManagePermissions permission.
- revoke_permission: removes a single permission from a principal
  - Any principal can revoke its own permissions.
  - Only Controllers and principals with the ManagePermissions permission can revoke the permissions of other principals.

Altered the behavior of the existing authorization-related methods to operate only on the "Commit" permission.  In this way, they are backwards-compatible.
- authorize(principal): same as grant_permission(principal, Commit)
- deauthorize(principal): same as revoke_permission(permission, Commit)
- list_authorized(): same as list_permitted(Commit)

### fix(frontend-canister)!: removed ability of some types of authorized principals to manage the ACL

It used to be the case that any authorized principal could authorize and deauthorize any other principal.
This is no longer the case.  See rules above for grant_permission and revoke_permission.

### feat(frontend-canister)!: default secure configuration for assets in frontend project template

- Secure HTTP headers, preventing several typical security vulnerabilities (e.g. XSS, clickjacking, and many more). For more details, see comments in `headers` section in [default `.ic-assets.json5`](https://raw.githubusercontent.com/dfinity/sdk/master/src/dfx/assets/new_project_node_files/src/__project_name___frontend/src/.ic-assets.json5).
- Configures `allow_raw_access` option in starter `.ic-assets.json5` config files, with the value set to its default value (which is `false`). We are showing that configuration in the default starter projects for the sake of easier discoverability, even though its value is set to the default.

### feat(frontend-canister)!: add `allow_raw_access` config option

By default, the frontend canister will now restrict the access of traffic to the `<canister-id>.raw.ic0.app` domain, and will automatically redirect all requests to the certified domain (`<canister-id>.ic0.app`), unless configured explicitly. Below is an example configuration to allow access to the `robots.txt` file from the "raw" domain:
```json
[
  {
    "match": "robots.txt",
    "allow_raw_access": true
  }
]
```

**Important**: Note that any assets already uploaded to an asset canister will be protected by this redirection, because at present the asset synchronization process does not update the `allow_raw_access` property, or any other properties, after creating an asset.  This also applies to assets that are deployed without any configuration, and later configured to allow raw access.
At the present time, there are two ways to reconfigure an existing asset:
1. re-create the asset
    1. delete the asset in your project's directory
    1. execute `dfx deploy`
    1. re-create the asset in your project's directory
    1. modify `.ic-assets.json` acordingly
    1. execute `dfx deploy`
2. via manual candid call
    ```
    dfx canister call PROJECT_NAME_frontend set_asset_properties '( record { key="/robots.txt"; allow_raw_access=opt(opt(true)) })'
    ```

### feat(frontend-canister): pretty print asset properties when deploying assets to the canister

### feat(frontend-canister): add take_ownership() method

Callable only by a controller.  Clears list of authorized principals and adds the caller (controller) as the only authorized principal.

### feat(ic-ref):
- `effective_canister_id` used for `provisional_create_canister_with_cycles` is passed as an command-line argument (defaults to `rwlgt-iiaaa-aaaaa-aaaaa-cai` if not provided or upon parse failure)

### feat(frontend-canister): add `get_asset_properties` and `set_asset_properties` to frontend canister

As part of creating the support for future work, it's now possible to get and set AssetProperties for assets in frontend canister.

### feat: add `--argument-file` argument to the `dfx canister sign` command

Similar to how this argument works in `dfx canister call`, this argument allows providing arguments for the request from a file.

### feat: Add support for a default network key

A remote canister ID can now be specified for the `__default` network.  If specified, `dfx` will assume that the canister is remote at the specified canister ID for all networks that don't have a dedicated entry.

### feat: use OS-native keyring for pem file storage

If keyring integration is available, PEM files (except for the default identity) are now by default stored in the OS-provided keyring.
If it is not available, it will fall back on the already existing password-encrypted PEM files.
Plaintext PEM files are still available (e.g. for use in non-interactive situations like CI), but not recommended for use since they put the keys at risk.

To force the use of one specific storage mode, use the `--storage-mode` flag with either `--storage-mode password-protected` or `--storage-mode plaintext`.
This works for both `dfx identity new` and `dfx identity import`.

The flag `--disable-encryption` is deprecated in favour of `--storage-mode plaintext`. It has the same behavior.

### feat(frontend-canister): better control and overview for asset canister authorized principals

The asset canister now has two new functions:
- Query function `list_authorized` displays a list of all principals that are currently authorized to change assets and the list of authorized principals.
- Update function `deauthorize` that removes a principal from the list of authorized principals. It can be called by authorized principals and cotrollers of the canister.

In addition, the update function `authorize` has new behavior:
Now, controllers of the asset canister are always allowed to authorize new principals (including themselves).

### fix: add retry logic to `dfx canister delete`

`dfx canister delete` tries to withdraw as many cycles as possible from a canister before deleting it.
To do so, dfx has to manually send all cycles in the canister, minus some margin.
The margin was previously hard-coded, meaning that withdrawals can fail if the margin is not generous enough.
Now, upon failure with some margin, dfx will retry withdrawing cycles with a continuously larger margin until withdrawing succeeds or the margin becomes larger than the cycles balance.

### fix: dfx deploy --mode reinstall for a single Motoko canister fails to compile

The Motoko compiler expects all imported canisters' .did files to be in one folder when it compiles a canister.
`dfx` failed to organize the .did files correctly when running `dfx deploy <single Motoko canister>` in combintaion with the `--mode reinstall` flag.

### fix: give more cycles margin when deleting canisters

There have been a few reports of people not being able to delete canisters.
The error happens if the temporary wallet tries to transfer out too many cycles.
The number of cycles left in the canister is bumped a little bit so that people can again reliably delete their canisters.

## Dependencies

Updated candid to 0.8.4
- Bug fix in TS bindings
- Pretty print numbers

### Frontend canister

- Module hash: d12e4493878911c21364c550ca90b81be900ebde43e7956ae1873c51504a8757
- https://github.com/dfinity/sdk/pull/2942

### ic-ref

Updated ic-ref to master commit `3cc51be5`

### Motoko

Updated Motoko to 0.7.6

### Replica

Updated replica to elected commit b5a1a8c0e005216f2d945f538fc27163bafc3bf7.
This incorporates the following executed proposals:

- [100821](https://dashboard.internetcomputer.org/proposal/100821)
- [97472](https://dashboard.internetcomputer.org/proposal/97472)
- [96114](https://dashboard.internetcomputer.org/proposal/96114)
- [94953](https://dashboard.internetcomputer.org/proposal/94953)
- [94852](https://dashboard.internetcomputer.org/proposal/94852)
- [93761](https://dashboard.internetcomputer.org/proposal/93761)
- [93507](https://dashboard.internetcomputer.org/proposal/93507)
- [92573](https://dashboard.internetcomputer.org/proposal/92573)
- [92338](https://dashboard.internetcomputer.org/proposal/92338)
- [91732](https://dashboard.internetcomputer.org/proposal/91732)
- [91257](https://dashboard.internetcomputer.org/proposal/91257)

# 0.12.1

## DFX

### fix: default not shrink for custom canisters

## Dependencies

### Replica

Updated replica to elected commit dcbf401f27d9b48354e68389c6d8293c4233b055.
This incorporates the following executed proposals:

- [90485](https://dashboard.internetcomputer.org/proposal/90485)
- [90008](https://dashboard.internetcomputer.org/proposal/90008)

### Frontend canister

- Module hash: db07e7e24f6f8ddf53c33a610713259a7c1eb71c270b819ebd311e2d223267f0
- https://github.com/dfinity/sdk/pull/2753

# 0.12.0

## DFX

### feat(frontend-canister): add warning if config is provided in `.ic-assets.json` but not used

### fix(frontend-canister): Allow overwriting default HTTP Headers for assets in frontend canister

Allows to overwrite `Content-Type`, `Content-Encoding`, and `Cache-Control` HTTP headers with custom values via `.ic-assets.json5` config file. Example `.ic-assets.json5` file:
```json5
[
    {
        "match": "web-gz.data.gz",
        "headers": {
            "Content-Type": "application/octet-stream",
            "Content-Encoding": "gzip"
        }
    }
]
```
This change will trigger the update process for frontend canister (new module hash: `2ff0513123f11c57716d889ca487083fac7d94a4c9434d5879f8d0342ad9d759`).

### feat: warn if an unencrypted identity is used on mainnet

### fix: Save SNS canister IDs

SNS canister IDs were not being parsed reliably.  Now the candid file is being specified explicitly, which resolves the issue in at least some cases.

### feat: NNS usability improvements

The command line interface for nns commands has been updated to:

- Give better help when the subnet type is incorrect
- Not offer --network as a flag given that it is unused
- List nns subcommands

### feat: -y flag for canister installation

`dfx canister install` and `dfx deploy` now have a `-y` flag that will automatically confirm any y/n checks made during canister installation.

### fix: Compute Motoko dependencies in linear (not exponential) time by detecting visited imports.

### fix(generate): add missing typescript types and fix issues with bindings array in dfx.json

### chore: update Candid UI canister with commit 79d55e7f568aec00e16dd0329926cc7ea8e3a28b

### refactor: Factor out code for calling arbitrary bundled binaries

The function for calling sns can now call any bundled binary.

### docs: Document dfx nns subcommands

`dfx nns` commands are used to deploy and manage local NNS canisters, such as:

- Governance for integration with the Internet Computer voting system
- Ledger for financial integration testing
- Internet Identity for user registration and authenttication

### feat(frontend-canister): Add simple aliases from `<asset>` to `<asset>.html` and `<asset>/index.html`

The asset canister now by default aliases any request to `<asset>` to `<asset>.html` or `<asset>/index.html`.
This can be disabled by setting the field `"enable_aliasing"` to `false` in a rule for that asset in .ic-assets.json.
This change will trigger frontend canister upgrades upon redeploying any asset canister.

### fix: Only kill main process on `dfx stop`
Removes misleading panics when running `dfx stop`.

### feat: `dfx nns install` works offline if all assets have been cached.

### feat: Initialise the nns with an account controlled by a secp256k1 key

This enables easy access to toy ICP using command line tools and this key:
```
-----BEGIN EC PRIVATE KEY-----
MHQCAQEEICJxApEbuZznKFpV+VKACRK30i6+7u5Z13/DOl18cIC+oAcGBSuBBAAK
oUQDQgAEPas6Iag4TUx+Uop+3NhE6s3FlayFtbwdhRVjvOar0kPTfE/N8N6btRnd
74ly5xXEBNSXiENyxhEuzOZrIWMCNQ==
-----END EC PRIVATE KEY-----
```
For example, you can create an identity in dfx by putting this key in the file `ident-1.pem` and importing it:
```
dfx identity import ident-1 ident-1.pem
dfx --identity ident-1 ledger balance
```

### feat: default to run ic-wasm shrink when build canisters
This behavior applies to Motoko, Rust and Custom canisters.
If you want to disable this behavior, you can config it in dfx.json:
```json
"canisters" : {
  "app" : {
    "shrink" : false,
  }
}
```

### feat: configurable custom wasm sections

It's now possible to define custom wasm metadata sections and their visibility in dfx.json.

At present, dfx can only add wasm metadata sections to canisters that are in wasm format.  It cannot add metadata sections to compressed canisters.  Since the frontend canister is now compressed, this means that at present it is not possible to add custom metadata sections to the frontend canister.

dfx no longer adds `candid:service` metadata to canisters of type `"custom"` by default.  If you want dfx to add your canister's candid definition to your custom canister, you can do so like this:

```
    "my_canister_name": {
      "type": "custom",
      "candid": "main.did",
      "wasm": "main.wasm",
      "metadata": [
        {
          "name": "candid:service"
        }
      ]
    },
```

This changelog entry doesn't go into all of the details of the possible configuration.  For that, please see [concepts/canister-metadata](docs/concepts/canister-metadata.md) and the docs in the JSON schema.

### fix: Valid canister-based env vars

Hyphens are not valid in shell environment variables, but do occur in canister names such as `smiley-dapp`. This poses a problem for vars with names such as `CANISTER_ID_$\{CANISTER_NAME\}`.  With this change, hyphens are replaced with underscores in environment variables.  The canister id of `smiley-dapp` will be available as `CANISTER_ID_smiley_dapp`.  Other environment variables are unaffected.

### feat: Add dfx sns deploy

This allows users to deploy a set of SNS canisters.

### fix: `cargo run -p dfx -- --version` prints correct version

### feat: add --mode=auto

When using `dfx canister install`, you can now pass `auto` for the `--mode` flag, which will auto-select `install` or `upgrade` depending on need, the same way `dfx deploy` does. The default remains `install` to prevent mistakes.

### feat: add `--network` flag to `dfx generate`

`dfx generate`'s generated bindings use network-specific canister IDs depending on the generated language, but there was previously no way to configure which network this was, so it defaulted to local. A `--network` flag has been added for this purpose.

### feat: sns config validate

There is a new command that verifies that an SNS initialization config is valid.

### feat: sns config create

There is a new command that creates an sns config template.

### fix: remove $ from wasms dir

The wasms dir path had a $ which is unwanted and now gone.

### fix: Correct wasm for the SNS swap canister

Previously the incorrect wasm canister was installed.

### fix: Use NNS did files that matches the wasms

Previously the did files and wasms could be incompatible.

### fix: allow users to skip compatibility check if parsing fails

### feat: canister HTTP support is now enabled by default.

`dfx start` and `dfx replica` now ignore the `--enable-canister-http` parameter.

You can still disable the canister http feature through configuration:
- ~/.config/dfx/networks.json: `.local.canister_http.enabled=false`
- dfx.json (project-specific networks) : `.networks.local.canister_http.enabled=false`

### feat: custom canister `wasm` field can now specify a URL from which to download

- note that dfx will report an error if a custom canister's `wasm` field is a URL and the canister also has `build` steps.

### feat: custom canister `candid` field can now specify a URL from which to download

### feat: deploy NNS canisters

A developer is now able to install NNS canisters, including back end canisters such as ledger and governance, and front end canisters such as nns-dapp and internet-identity, on their local DFX server.  Usage:
```
dfx start --clean --background
dfx nns install
```

This feature currently requires that the network 'local' is used and that it runs on port 8080.
The network's port can be controlled by using the field `"provider"` in the network's definition, e.g. by setting it to `"127.0.0.1:8080"`.

### feat: configure logging level of http adapter

It is now possible to set the http adapter's log level in dfx.json or in networks.json:
```
"http": {
  "enabled": true,
  "log_level": "info"
}
```

By default, a log level of "error" is used, in order to keep the output of a first-time `dfx start` minimal. Change it to "debug" for more verbose logging.

### fix(typescript): add index.d.ts file for type safety when importing generated declarations

Adds an index.d.ts file to the generated declarations, allowing for better type safety in TypeScript projects.

### chore: reduce verbosity of dfx start

`dfx start` produces a lot of log output that is at best irrelevant for most users.
Most output is no longer visible unless either `--verbose` is used with dfx or the relevant part's (e.g. http adapter, btc adapter, or replica) log level is changed in dfx.json or networks.json.

### feat: generate secp256k1 keys by default

When creating a new identity with `dfx identity new`, whereas previously it would have generated an Ed25519 key, it now generates a secp256k1 key. This is to enable users to write down a BIP39-style seed phrase, to recover their key in case of emergency, which will be printed when the key is generated and can be used with a new `--seed-phrase` flag in `dfx identity import`. `dfx identity import` is however still capable of importing an Ed25519 key.

### chore: update Candid UI canister with commit 528a4b04807904899f67b919a88597656e0cd6fa

* Allow passing did files larger than 2KB.
* Better integration with Motoko Playground.

### feat: simplify verification of assets served by asset canister

* SHA256 hashes of all assets are displayed when deploying the asset canister.
* A query method is added to the asset canister that returns the entire asset hash tree together with the certificate containing the certified variables of the asset canister.

### breaking change: dfx canister update-settings --compute-allocation always fails

See https://forum.dfinity.org/t/fixing-incorrect-compute-allocation-fee/14830

Until the rollout is complete, `dfx canister update-settings --compute-allocation <N>`
will fail with an error from the replica such as the following:
```
The Replica returned an error: code 1, message: "Canister requested a compute allocation of 1% which cannot be satisfied because the Subnet's remaining compute capacity is 0%"
```

### fix: For default node starter template: copy `ic-assets.json5` file from `src` to `dist`

### fix: For `dfx start --clean --background`, the background process no longer cleans a second time.

### fix: do not build or generate remote canisters

Canisters that specify a remote id for the network that's getting built falsely had their build steps run, blocking some normal use patterns of `dfx deploy`.
Canisters with a remote id specified no longer get built.
The same applies to `dfx generate`.

### refactor: Move replica URL functions into a module for reuse

The running replica port and url are generally useful information. Previously the code to get the URL was embedded in the network proxy code. This moves it out into a library for reuse.

### chore: Frontend canister build process no longer depends on `dfx` or `ic-cdk-optimizer`

Instead, the build process relies on `ic-wasm` to provide candid metadata for the canister, and
shrinking the canister size by stripping debug symbols and unused fuctions.
Additionally, after build step, the `.wasm` file is archived with `gzip`.

### chore: Move all `frontend canister`-related code into the SDK repo

| from (`repository` `path`)                  | to (path in `dfinity/sdk` repository)          | summary                                                                                     |
|:--------------------------------------------|:-----------------------------------------------|:--------------------------------------------------------------------------------------------|
| `dfinity/cdk-rs` `/src/ic-certified-assets` | `/src/canisters/frontend/ic-certified-asset`   | the core of the frontend canister                                                           |
| `dfinity/certified-assets` `/`              | `/src/canisters/frontend/ic-frontend-canister` | wraps `ic-certified-assets` to build the canister wasm                                      |
| `dfinity/agent-rs` `/ic-asset`              | `/src/canisters/frontend/ic-asset`             | library facilitating interactions with frontend canister (e.g. uploading or listing assets) |
| `dfinity/agent-rs` `/icx-asset`             | `/src/canisters/frontend/icx-asset`            | CLI executable tool - wraps `ic-asset`                                                      |

### feat: use JSON5 file format for frontend canister asset configuration

Both `.ic-assets.json` and `.ic-assets.json5` are valid filenames config filename, though both will get parsed
as if they were [JSON5](https://json5.org/) format. Example content of the `.ic-assets.json5` file:
```json5
// comment
[
  {
    "match": "*", // comment
    /*
    keys below not wrapped in quotes
*/  cache: { max_age: 999 }, // trailing comma
  },
]
```
- Learn more about JSON5: https://json5.org/

### fix: Update nns binaries unless `NO_CLOBBER` is set

Previously existing NNS binaries were not updated regardless of the `NO_CLOBBER` setting.

### feat!: Support installing canisters not in dfx.json

`install_canister_wasm` used to fail if installing a canister not listed in dfx.json.  This use case is now supported.

### feat: print the dashboard URL on startup

When running `dfx start` or `dfx replica`, the path to the dashboard page is now printed.

### feat!: changed the default port of the shared local network from 8000 to 4943.

This is so dfx doesn't connect to a project-specific network instead of the local shared network.

In combination with the "system-wide dfx start" feature, there is a potential difference to be aware of with respect to existing projects.

Since previous versions of dfx populate dfx.json with a `networks.local` definition that specifies port 8000, the behavior for existing projects won't change.

However, if you've edited dfx.json and removed the `networks.local` definition, the behavior within the project will change: dfx will connect to the shared local network on port 4943 rather than to the project-specific network on port 8000.  You would need to edit webpack.config.js to match.  If you have scripts, you can run the new command `dfx info webserver-port` from the project directory to retrieve the port value.

### feat!: "system-wide dfx start"

By default, dfx now manages the replica process in a way that is independent of any given dfx project.  We've called this feature "system-wide dfx", even though it's actually specific to your user
(storing data files under $HOME), because we think it communicates the idea adequately.

The intended benefits:
- deploying dapps from separate projects alongside one another, similar to working with separate dapps on mainnet
- run `dfx start` from any directory
- run `dfx stop` from any directory, rather than having to remember where you last ran `dfx start`

We're calling this the "shared local network."  `dfx start` and `dfx stop` will manage this network when run outside any project directory, or when a project's dfx.json does not define the `local` network.  The dfx.json template for new projects no longer defines any networks.

We recommend that you remove the `local` network definition from dfx.json and instead use the shared local network.  As mentioned above, doing so will make dfx use port 4943 rather than port 8000.

See [Local Server Configuration](docs/cli-reference/dfx-start.md#local-server-configuration) for details.

dfx now stores data and control files in one of three places, rather than directly under `.dfx/`:
- `.dfx/network/local` (for projects in which dfx.json defines the local network)
- `$HOME/.local/share/dfx/network/local` (for the shared local network on Linux)
- `$HOME/Library/Application Support/org.dfinity.dfx/network/local` (for the shared local network on MacOS)

There is also a new configuration file: `$HOME/.config/dfx/networks.json`.  Its [schema](docs/networks-json-schema.json) is the same as the `networks` element in dfx.json.  Any networks you define here will be available from any project, unless a project's dfx.json defines a network with the same name.  See [The Shared Local Network](docs/cli-reference/dfx-start.md#the-shared-local-network) for the default definitions that dfx provides if this file does not exist or does not define a `local` network.

### fix: `dfx start` and `dfx stop` will take into account dfx/replica processes from dfx \<\= 0.11.x

### feat: added command `dfx info`

#### feat: `dfx info webserver-port`

This displays the port that the icx-proxy process listens on, meaning the port to connect to with curl or from a web browser.

#### feat: `dfx info replica-port`

This displays the listening port of the replica.

#### feat: `dfx info replica-rev`

This displays the revision of the replica bundled with dfx, which is the same revision referenced in replica election governance proposals.

#### feat: `dfx info networks-json-path`

This displays the path to your user's `networks.json` file where all networks are defined.

### feat: added ic-nns-init, ic-admin, and sns executables to the binary cache

### fix: improved responsiveness of `greet` method call in default Motoko project template

`greet` method was marked as an `update` call, but it performs no state updates. Changing it to `query` call will result in faster execution.

### feat: dfx schema --for networks

The `dfx schema` command can now display the schema for either dfx.json or for networks.json.  By default, it still displays the schema for dfx.json.

```bash
dfx schema --for networks
```

### feat: createActor options accept pre-initialized agent

If you have a pre-initialized agent in your JS code, you can now pass it to createActor's options. Conflicts with the agentOptions config - if you pass both the agent option will be used and you will receive a warning.

```js
const plugActor = createActor(canisterId, {
  agent: plugAgent
})
```

### feat!: option for nodejs compatibility in dfx generate

Users can now specify `node_compatibility: true` in `declarations`. The flag introduces `node.js` enhancements, which include importing `isomorphic-fetch` and configuring the default actor with `isomorphic-fetch` and `host`.

```json
// dfx.json
"declarations": {
  "output": "src/declarations",
  "node_compatibility": true
}
```

#### JS codegen location deprecation

DFX new template now uses `dfx generate` instead of `rsync`. Adds deprecation warning to `index.js` in `.dfx/<network-name>/<canister-name>` encouringing developers to migrate to the `dfx generate` command instead. If you have a `package.json` file that uses `rsync` from `.dfx`, consider switching to something like this:

```json
"scripts": {
  "build": "webpack",
  "prebuild": "npm run generate",
  "start": "webpack serve --mode development --env development",
  "prestart": "npm run generate",
  // It's faster to only generate canisters you depend on, omitting the frontend canister
  "generate": "dfx generate hello_backend"
},
```

### feat: simple cycles faucet code redemption

Using `dfx wallet --network ic redeem-faucet-coupon <my coupon>` faucet users have a much easier time to redeem their codes.
If the active identity has no wallet configured, the faucet supplies a wallet to the user that this command will automatically configure.
If the active identity has a wallet configured already, the faucet will top up the existing wallet.

Alternative faucets can be used, assuming they follow the same interface. To direct dfx to a different faucet, use the `--faucet <alternative faucet id>` flag.
The expected interface looks like the following candid functions:
``` candid
redeem: (text) -> (principal);
redeem_to_wallet: (text, principal) -> (nat);
```
The function `redeem` takes a coupon code and returns the principal to an already-installed wallet that is controlled by the identity that called the function.
The function `redeem_to_wallet` takes a coupon code and a wallet (or any other canister) principal, deposits the cycles into that canister and returns how many cycles were deposited.

### feat: disable automatic wallet creation on non-ic networks

By default, if dfx is not running on the `ic` (or networks with a different name but the same configuration), it will automatically create a cycles wallet in case it hasn't been created yet.
It is now possible to inhibit automatic wallet creation by setting the `DFX_DISABLE_AUTO_WALLET` environment variable.

### fix!: removed unused --root parameter from dfx bootstrap

### feat: canister installation now waits for the replica

When installing a new Wasm module to a canister, DFX will now wait for the updated state (i.e. the new module hash) to be visible in the replica's certified state tree before proceeding with post-installation tasks or producing a success status.

### feat!: remove `dfx config`

`dfx config` has been removed. Please update Bash scripts to use `jq`, PowerShell scripts to use `ConvertTo-Json`, nushell scripts to use `to json`, etc.

### feat: move all the flags to the end

Command flags have been moved to a more traditional location; they are no longer positioned per subcommand, but instead are able to be all positioned after the final subcommand. In prior versions, a command might look like:
```bash
dfx --identity alice canister --network ic --wallet "$WALLET" create --all
```
This command can now be written:
```bash
dfx canister create --all --network ic --wallet "$WALLET" --identity alice
```
The old syntax is still available, though, so you don't need to migrate your scripts.

### feat!: changed update-settings syntax

When using `dfx canister update-settings`, it is easy to mistake `--controller` for `--add-controller`. For this reason `--controller` has been renamed to `--set-controller`.

### feat!: removed the internal webserver

This is a breaking change.  The only thing this was still serving was the /_/candid endpoint.  If you need to retrieve the candid interface for a local canister, you can use `dfx canister metadata <canister> candid:service`.

### fix: dfx wallet upgrade: improved error messages:

- if there is no wallet to upgrade
- if trying to upgrade a local wallet from outside of a project directory

### fix: canister creation cost is 0.1T cycles

Canister creation fee was calculated with 1T cycles instead of 0.1T.

### fix: dfx deploy and dfx canister install write .old.did files under .dfx/

When dfx deploy and dfx canister install upgrade a canister, they ensure that the
new candid interface is compatible with the previous candid interface.  They write
a file with extension .old.did that contains the previous interface.  In some
circumstances these files could be written in the project directory.  dfx now
always writes them under the .dfx/ directory.

### fix: dfx canister install now accepts arbitrary canister ids

This fixes the following error:
``` bash
> dfx canister install --wasm ~/counter.wasm eop7r-riaaa-aaaak-qasxq-cai
Error: Failed while determining if canister 'eop7r-riaaa-aaaak-qasxq-cai' is remote on network 'ic'.
Caused by: Failed while determining if canister 'eop7r-riaaa-aaaak-qasxq-cai' is remote on network 'ic'.
  Failed to figure out if canister 'eop7r-riaaa-aaaak-qasxq-cai' has a remote id on network 'ic'.
    Invalid argument: Canister eop7r-riaaa-aaaak-qasxq-cai not found in dfx.json
```

### feat: allow replica log level to be configured

It is now possible to specify the replica's log level. Possible values are `critical`, `error`, `warning`, `info`, `debug`, and `trace`.
The log level defaults to the level 'error'. Debug prints (e.g. `Debug.print("...")` in Motoko) still show up in the console.
The log level can be specified in the following places (See [system-wide dfx start](#feat-system-wide-dfx-start) for more detailed explanations on the network types):
- In file `networks.json` in the field `<network name>.replica.log_level` for shared networks.
- In file `dfx.json` in the field `networks.<network name>.replica.log_level` for project-specific networks.
- In file `dfx.json` in the field `defaults.replica.log_level` for project-specific networks. Requires a project-specific network to be run, otherwise this will have no effect.

### feat: enable canister sandboxing

Canister sandboxing is enabled to be consistent with the mainnet.

### chore: dfx ledger account-id --of-canister also accepts principal

It is now possible to do e.g. `dfx ledger account-id --of-canister fg7gi-vyaaa-aaaal-qadca-cai` as well as `dfx ledger account-id --of-canister my_canister_name` when checking the ledger account id of a canister.
Previously, dfx only accepted canister aliases and produced an error message that was hard to understand.

### chore: dfx canister deposit-cycles uses default wallet if none is specified

Motivated by [this forum post](https://forum.dfinity.org/t/dfx-0-10-0-dfx-canister-deposit-cycles-returns-error/13251/6).

### chore: projects created with `dfx new` are not pinned to a specific dfx version anymore

It is still possible to pin the dfx version by adding `"dfx":"<dfx version to pin to>"` to a project's `dfx.json`.

### fix: print links to cdk-rs docs in dfx new

### fix: broken link in new .mo project README

### fix: Small grammar change to identity password decryption prompt

The prompt for entering your passphrase in order to decrypt an identity password read:
    "Please enter a passphrase for your identity"
However, at that point, it isn't "a" passphrase.  It's either your passphrase, or incorrect.
Changed the text in this case to read:
    "Please enter the passphrase for your identity"

### chore: add retry logic to dfx download script

### feat: Add subnet type argument when creating canisters

`dfx ledger create-canister` gets a new option `--subnet-type` that allows users to choose a type of subnet that their canister can be created on. Additionally, a `dfx ledger show-subnet-types` is introduced which allows to list the available subnet types.

## Dependencies

### Replica

Updated replica to release candidate 93dcf2a2026c34330c76149dd713d89e37daa533.

This also incorporates the following executed proposals:

- [88831](https://dashboard.internetcomputer.org/proposal/88831)
- [88629](https://dashboard.internetcomputer.org/proposal/88629)
- [88109](https://dashboard.internetcomputer.org/proposal/88109)
- [87631](https://dashboard.internetcomputer.org/proposal/87631)
- [86738](https://dashboard.internetcomputer.org/proposal/86738)
- [86279](https://dashboard.internetcomputer.org/proposal/86279)
* [85007](https://dashboard.internetcomputer.org/proposal/85007)
* [84391](https://dashboard.internetcomputer.org/proposal/84391)
* [83786](https://dashboard.internetcomputer.org/proposal/83786)
* [82425](https://dashboard.internetcomputer.org/proposal/82425)
* [81788](https://dashboard.internetcomputer.org/proposal/81788)
* [81571](https://dashboard.internetcomputer.org/proposal/81571)
* [80992](https://dashboard.internetcomputer.org/proposal/80992)
* [79816](https://dashboard.internetcomputer.org/proposal/79816)
* [78693](https://dashboard.internetcomputer.org/proposal/78693)
* [77589](https://dashboard.internetcomputer.org/proposal/77589)
* [76228](https://dashboard.internetcomputer.org/proposal/76228)
* [75700](https://dashboard.internetcomputer.org/proposal/75700)
* [75109](https://dashboard.internetcomputer.org/proposal/75109)
* [74395](https://dashboard.internetcomputer.org/proposal/74395)
* [73959](https://dashboard.internetcomputer.org/proposal/73959)
* [73714](https://dashboard.internetcomputer.org/proposal/73714)
* [73368](https://dashboard.internetcomputer.org/proposal/73368)
* [72764](https://dashboard.internetcomputer.org/proposal/72764)

### ic-ref

Updated ic-ref to 0.0.1-1fba03ee
- introduce awaitKnown
- trivial implementation of idle_cycles_burned_per_day

### Updated Motoko from 0.6.29 to 0.7.3

- See https://github.com/dfinity/motoko/blob/master/Changelog.md#073-2022-11-01


### Cycles wallet

- Module hash: b944b1e5533064d12e951621d5045d5291bcfd8cf9d60c28fef02c8fdb68e783
- https://github.com/dfinity/cycles-wallet/commit/fa86dd3a65b2509ca1e0c2bb9d7d4c5be95de378

### Frontend canister:
- Module hash: 6c8f7a094060b096c35e4c4499551e7a8a29ee0f86c456e521c09480ebbaa8ab
- https://github.com/dfinity/sdk/pull/2720

# 0.11.2

## DFX

### fix: disable asset canister redirection of all HTTP traffic from `.raw.ic0.app` to `.ic0.app`

### fix: disable asset canister's ETag HTTP headers

The feature is not yet implemented on `icx-proxy`-level, and is causing 500 HTTP response for some type of assets every second request.

# 0.11.1

## DFX

### fix: dfx now only adds candid:service metadata to custom canisters that have at least one build step

This way, if a canister uses a premade canister wasm, dfx will use it as-is.

### fix: "canister alias not defined" in the Motoko language server

It is now possible to develop multiple-canister projects using the [Motoko VSCode extension](https://marketplace.visualstudio.com/items?itemName=dfinity-foundation.vscode-motoko).

### fix: improve browser compatibility for the JavaScript language binding

Patches a JavaScript language binding compatibility issue encountered in web browsers which do not support the (?.) operator.

### feat: print dfx.json schema

dfx is now capable of displaying the schema for `dfx.json`. You can see the schema by running `dfx schema` or write the schema to a file with `dfx schema --outfile path/to/file/schema.json`.

### feat: support for configuring assets in assets canister
- The `.ic-assets.json` file should be placed inside directory with assets, or its subdirectories. Multiple config files can be used (nested in subdirectories). Example of `.ic-assets.json` file format:
``` json
[
    {
        "match": ".*",
        "cache": {
            "max_age": 20
        },
        "headers": {
            "X-Content-Type-Options": "nosniff"
        },
        "ignore": false
    },
    {
        "match": "**/*",
        "headers": null
    },
    {
        "match": "file.json",
        "ignore": true
    }
]
```
- Configuring assets works only during asset creation - any changes to `.ic-assets.json` files won't have any effect effect for assets that have already been created. We are working on follow up implementation with improvements to handle updating these properties.
- `headers` from multiple applicable rules are being stacked/concatenated, unless `null` is specified, which resets/empties the headers.
- Both `"headers": {}` and absence of `headers` field don't have any effect on end result.
- Valid JSON format is required, i.e. the array of maps, `match` field is required. Only the following fields are accepted: `cache`, `ignore`, `headers`, `match`. The glob pattern has to be valid.
- The way matching rules work:
  1. The most deeply nested config file takes precedence over the one in parent dir. In other words, properties from a rule matching a file in a subdirectory override properties from a rule matching a file in a parent directory
  2. Order of rules within file matters - last rule in config file takes precedence over the first one

- The way `ignore` field works:
  1. By default, files that begin with a `.` are ignored, while all other files are included.
  2. The `.ignore` field overrides this, if present.
  3. If a directory is ignored, file and directories within it cannot be un-ignored.
  4. A file can be ignored and un-ignored many times, as long as any of its parent directories haven't been ignored.


### fix: Allow `dfx deploy` to not take arguments for canisters not being installed

A longstanding bug with `dfx deploy` is that if an installation is skipped (usually an implicitly included dependency), it still requires arguments even if the installed canister doesn't. As of this release that bug is now fixed.

### feat: Add additional logging from bitcoin canister in replica.

Configures the replica to emit additional logging from the bitcoin canister whenever the bitcoin feature is enabled. This helps show useful information to developers, such as the bitcoin height that the replica currently sees.

### fix: make `build` field optional for custom canisters

Prior to 0.11.0, a custom canister's `build` field could be left off if `dfx build` was never invoked. To aid in deploying prebuilt canisters, this behavior is now formalized; omitting `build` is equivalent to `build: []`.

### feat: Use `--locked` for Rust canisters

`dfx build`, in Rust canisters, now uses the `--locked` flag when building with Cargo. To offset this, `dfx new --type rust` now runs `cargo update` on the resulting project.

### feat: Enable threshold ecdsa signature

ECDSA signature signing is now enabled by default in new projects, or by running `dfx start --clean`.
A test key id "Secp256k1:dfx_test_key" is ready to be used by locally created canisters.

## Dependencies

### Updated `agent-rs` to 0.20.0

### Updated `candid` to 0.7.15

### Replica

Updated replica to elected commit 6e86169e98904047833ba6133e5413d2758d90eb.
This incorporates the following executed proposals:

* [72225](https://dashboard.internetcomputer.org/proposal/72225)
* [71669](https://dashboard.internetcomputer.org/proposal/71669)
* [71164](https://dashboard.internetcomputer.org/proposal/71164)
* [70375](https://dashboard.internetcomputer.org/proposal/70375)
* [70002](https://dashboard.internetcomputer.org/proposal/70002)

# 0.11.0

## DFX

### feat: renamed canisters in new projects to `<project>_frontend` and `<project>_backend`

The names of canisters created for new projects have changed.
After `dfx new <project>`, the canister names are:

- `<project>_backend` (previously `<project>`)
- `<project>_frontend` (previously `<project>_assets`)

### feat: Enable threshold ecdsa signature

### feat: new command: `dfx canister metadata <canister> <name>`

For example, to query a canister's candid service definition: `dfx canister metadata hello_backend candid:service`

### refactor: deprecate /_/candid internal webserver

The dfx internal webserver now only services the /_/candid endpoint.  This
is now deprecated.  If you were using this to query candid definitions, you
can instead use `dfx canister metadata`.

### refactor: optimize from ic-wasm

Optimize Rust canister Wasm module via ic-wasm library instead of ic-cdk-optimizer. A separate installation of ic-cdk-optimizer is no longer needed.

The actual optimization was kept the same.

### feat: Read dfx canister call argument from a file or stdin

Enables passing large arguments that cannot be passed directly in the command line using the `--argument-file` flag. For example:
 * Named file: `dfx canister call --argument-file ./my/argument/file.txt my_canister_name greet`
 * Stdin: `echo '( null )' | dfx canister call --argument-file - my_canister_name greet`

### fix: Use default setting for BTC adapter idle seconds

A lower threshold was no longer necessary.

### feat: Allow users to configure logging level of bitcoin adapter

The bitcoin adapter's logging can be very verbose if debug logging is enabled, making it difficult to make sense of what's going on. On the other hand, these logs are useful for triaging problems.

To get the best of both worlds, this release adds support for an additional configuration option in dfx.json:

```
"bitcoin": {
  "enabled": true,
  "nodes": ["127.0.0.1:18444"],
  "log_level": "info" <------- users can now configure the log level
}
```

By default, a log level of "info" is used, which is relatively quiet. Users can change it to "debug" for more verbose logging.

### chore: update Candid UI canister with commit bffa0ae3c416e8aa3c92c33722a6b1cb31d0f1c3

This includes the following changes:

* Fetch did file from canister metadata
* Better flamegraph support
* Fix bigint error for vec nat8 type

### feat: dfx will look up the port of the running webserver from .dfx/webserver-port, if present

After `dfx start --host 127.0.0.1:0`, the dfx webserver will listen on an ephemeral port.  It stores the port value in .dfx/webserver-port.  dfx will now look for this file, and if a port is contained within, use that port to connect to the dfx webserver.

### fix: dfx commands once again work from any subdirectory of a dfx project

Running `dfx deploy`, `dfx canister id`, `dfx canister call` and so forth work as expected
if run from within any subdirectory of a dfx project.  Previously, this would create
canister_ids.json or .dfx/local/canister_ids.json within the subdirectory.

### feat: Post-installation tasks

You can now add your own custom post-installation/post-deployment tasks to any canister type. The new `post-install` key for canister objects in `dfx.json` can be a command or list of commands, similar to the `build` key of `custom` canisters, and receives all the same environment variables. For example, to replicate the upload task performed with `assets` canisters, you might set `"post-install": "icx-asset sync $CANISTER_ID dist"`.

### feat: assets are no longer copied from source directories before being uploaded to asset canister

Assets are now uploaded directly from their source directories, rather than first being copied
to an output directory.

If you're using `dfx deploy`, you won't see any change in functionality.  If you're running
`dfx canister install --mode=upgrade`, changed files in asset source directories will
be detected and uploaded even without an intervening `dfx build`.

### fix: Added src/declarations to .gitignore for new projects

### fix: remove deprecated candid path environment variable

The environment variable format `CANISTER_CANDID_{name}`, used in Rust projects, was deprecated in 0.9.2, to be unified with the variables `CANISTER_CANDID_PATH_{name}` which are used in other project types. It has now been removed. Note that you will need to update `ic-cdk-macros` if you use the `#[import]` macro.

### feat: deprecate `dfx config` for removal

The `dfx config` command has several issues and is ultimately a poor replacement for [`jq`](https://stedolan.github.io/jq). The command is being deprecated, and will be removed in a later release; we recommend switching to `jq` or similar tools (e.g. `ConvertTo-Json` in PowerShell, `to json` in nushell, etc.)

### feat: Better build scripts for type:custom

Build scripts now always receive a CWD of the DFX project root, instead of wherever `dfx` was invoked from, and a bare script `script.sh` can be specified without needing to prefix with `./`.

### feat: rust, custom, and asset canisters now include candid:service metadata

Motoko canisters already included this metadata.

Also added this metadata to the asset canister wasm, which will cause the next deploy to
install this new version.

### feat: Add safeguard to freezing threshold

Some developers mistakenly think that the freezing threshold is measured in cycles, but it is actually measured in seconds. To stop them from accidentally freezing their canisters, setting a freezing threshold above 50M seconds (~1.5 years) now requires a confirmation.

### fix: restores assets to webpack devserver

### chore: updates webpack dependencies for dfx new project

Resolves an issue where `webpack-cli` was was breaking when users tried to run `npm start` in a fresh project. For affected users of 0.10.1, you can resolve this issue manually by running `npm install webpack@latest webpack-cli@latest terser-webpack-plugin@latest`.

### feat: Support for new ledger notify function

Ledger 7424ea8 deprecates the existing `notify` function with a switch parameter between creating and topping up a canister, and introduces two
functions for doing the same. This should *mostly* be invisible to users, except that previously, if `dfx ledger create-canister` or `dfx ledger top-up`
failed, you would call `dfx ledger notify` after correcting the issue. In order to support the change, this command has been changed to two subcommands:
`dfx ledger notify create-canister` and `dfx ledger notify top-up`.

### feat: `--from-subaccount`

Previously, the ledger commands assumed all transfers were made from the default subaccount for the identity principal. This feature adds a `--from-subaccount` flag to `dfx ledger transfer`, `dfx ledger create-canister`, and `dfx ledger top-up`, to enable making transfers from a selected subaccount. A `--subaccount` flag is also added to `dfx ledger balance` for convenience. Subaccounts are expected as 64-character hex-strings (i.e. 32 bytes).

### feat: cargo audit when building rust canisters

When a canister with type `rust` is built and `cargo-audit` is installed, dfx will now check for vulnerabilities in the dependencies. If a vulnerability is found, dfx will recommend that the user update to a version without known vulnerabilities.

### fix: Freezing Threshold now documented

Calls made to retrieve the help output for `canister update-settings` was missing the `freezing-threshold` parameter.

### chore: warnings and errors are more visible

`WARN` and `ERROR` messages are now clearly labelled as such, and the labels are colored accordingly.
This is now included when running `dfx canister update-settings -h`.

### fix: `dfx schema` does not require valid dfx.json

There is no real reason for `dfx schema` to not work when a broken dfx.json is in the current folder - this is actually a very common scenario when `dfx schema` gets used.

### fix: canister call uses candid file if canister type cannot be determined

The candid file specified in the field `canisters.<canister name>.candid` of dfx.json, or if that not exists `canisters.<canister name>.remote.candid`, is now used when running `dfx canister call`, even when dfx fails to determine the canister type.

### fix: btc/canister http adapter socket not found by replica after restart

After running `dfx start --enable-bitcoin` twice in a row (stopping dfx in between), the second
launched replica would fail to connect to the btc adapter.  This is because ic-starter
does not write a new configuration file if one already exists, so the configuration file
used by the replica referred to one socket path, while dfx passed a different socket path
to the btc adapter.

Now dfx reuses the previously-used unix domain socket path, for both the btc adapter
and for the canister http adapter.

### fix: dfx stop now waits until dfx and any child processes exit

Previously, `dfx stop` would send the TERM signal to the running dfx and its child processes,
and then exit immediately.

This avoids interference between a dfx process performing cleanup at shutdown and
a dfx process that is starting.

### fix: dfx ping no longer creates a default identity

dfx ping now uses the anonymous identity, and no longer requires dfx.json to be present.


### fix: Initialize replica with bitcoin regtest flag

When the bitcoin feature is enabled, dfx was launching the replica with the "bitcoin_testnet" feature.
The correct feature to use is "bitcoin_regtest".

### dfx bootstrap now looks up the port of the local replica

`dfx replica` writes the port of the running replica to one of these locations:

- .dfx/replica-configuration/replica-1.port
- .dfx/ic-ref.port

`dfx bootstrap` will now use this port value, so it's no longer necessary to edit dfx.json after running `dfx replica`.

### feat: dfx.json local network settings can be set on the local network, rather than defaults

In `dfx.json`, the `bootstrap`, `bitcoin`, `canister_http`, and `replica` settings can
now be specified on the local network, rather than in the `defaults` field.
If one of these four fields is set for the local network, the corresponding field
in `defaults` will be ignored.

Example:
``` json
{
  "networks": {
    "local": {
      "bind": "127.0.0.1:8000",
      "canister_http": {
        "enabled": true
      }
    }
  }
}
```

## Dependencies

### Rust Agent

Updated agent-rs to 0.18.0

### Motoko

Updated Motoko from 0.6.28 to 0.6.29.

### Replica

Updated replica to elected commit 8993849de5fab76e796d67750facee55a0bf6649.
This incorporates the following executed proposals:

* [69804](https://dashboard.internetcomputer.org/proposal/69804)
* [67990](https://dashboard.internetcomputer.org/proposal/67990)
* [67483](https://dashboard.internetcomputer.org/proposal/67483)
* [66895](https://dashboard.internetcomputer.org/proposal/66895)
* [66888](https://dashboard.internetcomputer.org/proposal/66888)
* [65530](https://dashboard.internetcomputer.org/proposal/65530)
* [65327](https://dashboard.internetcomputer.org/proposal/65327)
* [65043](https://dashboard.internetcomputer.org/proposal/65043)
* [64355](https://dashboard.internetcomputer.org/proposal/64355)
* [63228](https://dashboard.internetcomputer.org/proposal/63228)
* [62143](https://dashboard.internetcomputer.org/proposal/62143)

### ic-ref

Updated ic-ref to 0.0.1-173cbe84
 - add ic0.performance_counter system interface
 - add system API for ECDSA signing
 - allow optional "error_code" field in responses
 - support gzip-compressed canister modules
 - enable canisters to send HTTP requests

# 0.10.1

## DFX

### fix: Webpack config no longer uses CopyPlugin

Dfx already points to the asset canister's assets directory, and copying to disk could sometimes
lead to an annoying "too many open files" error.

### fix: HSMs are once again supported on Linux

On Linux, dfx 0.10.0 failed any operation with an HSM with the following error:
```
Error: IO: Dynamic loading not supported
```
The fix was to once again dynamically-link the Linux build.

### feat: error explanation and fixing instructions engine

Dfx is now capable of providing explanations and remediation suggestions for entire categories of errors at a time.
Explanations and suggestions will slowly be added over time.
To see an example of an already existing suggestion, run `dfx deploy --network ic` while using an identity that has no wallet configured.

### chore: add context to errors

Most errors that happen within dfx are now reported in much more detail. No more plain `File not found` without explanation what even was attempted.

### fix: identities with configured wallets are not broken anymore and removed only when using the --drop-wallets flag

When an identity has a configured wallet, dfx no longer breaks the identity without actually removing it.
Instead, if the --drop-wallets flag is specified, it properly removes everything and logs what wallets were linked,
and when the flag is not specified, it does not remove anything.

The behavior for identities without any configured wallets is unchanged.

### feat: bitcoin integration: dfx now generates the bitcoin adapter config file

dfx command-line parameters for bitcoin integration:
``` bash
dfx start   --enable-bitcoin  # use default node 127.0.0.1:18444
dfx start   --enable-bitcoin --bitcoin-node <node>
```

The above examples also work for dfx replica.

These default to values from dfx.json:
```
.defaults.bitcoin.nodes
.defaults.bitcoin.enabled
```

The --bitcoin-node parameter, if specified on the command line, implies --enable-bitcoin.

If --enable-bitcoin or .defaults.bitcoin.enabled is set, then dfx start/replica will launch the ic-btc-adapter process and configure the replica to communicate with it.


### feat: print wallet balance in a human readable form #2184

Default behaviour changed for `dfx wallet balance`, it will now print cycles amount upscaled to trillions.

New flag `--precise` added to `dfx wallet balance`. Allows to get exact amount of cycles in wallet (without upscaling).

### feat: canister http integration

dfx command-line parameters for canister http requests integration:
```
dfx start --enable-canister-http
dfx replica --enable-canister-http
```

This defaults to the following value in dfx.json:
```
.defaults.canister_http.enabled
```

### fix: specifying ic provider with a trailing slash is recognised correctly

Specifying the network provider as `https://ic0.app/` instead of `https://ic0.app` is now recognised as the real IC network.

### Binary cache

Added ic-canister-http-adapter to the binary cache.

## Dependencies

### Updated agent-rs to 0.17.0

## Motoko

Updated Motoko from 0.6.26 to 0.6.28.

## Replica

Updated replica to elected commit b90edb9897718730f65e92eb4ff6057b1b25f766.
This incorporates the following executed proposals:

* [61004](https://dashboard.internetcomputer.org/proposal/61004)
* [60222](https://dashboard.internetcomputer.org/proposal/60222)
* [59187](https://dashboard.internetcomputer.org/proposal/59187)
* [58479](https://dashboard.internetcomputer.org/proposal/58479)
* [58376](https://dashboard.internetcomputer.org/proposal/58376)
* [57843](https://dashboard.internetcomputer.org/proposal/57843)
* [57395](https://dashboard.internetcomputer.org/proposal/57395)

## icx-proxy

Updated icx-proxy to commit c312760a62b20931431ba45e5b0168ee79ea5cda

* Added gzip and deflate body decoding before certification validation.
* Fixed unzip and streaming bugs
* Added Prometheus metrics endpoint
* Added root and invalid ssl and dns mapping

# 0.10.0

## DFX

### feat: Use null as default value for opt arguments


Before this, `deploy`ing a canister with an `opt Foo` init argument without specifying an `--argument` would lead to an error:

``` bash
$ dfx deploy
Error: Invalid data: Expected arguments but found none.
```

With this change, this isn't an error anymore, but instead `null` is passed as a value. In general, if the user does _not_ provide an `--argument`, and if the init method expects only `opt` arguments, then `dfx` will supply `null` for each argument.

Note in particular that this does not try to match `opt` arguments for heterogeneous (`opt`/non-`opt`) signatures. Note moreover that this only impacts a case that would previously error out, so no existing (working) workflows should be affected.

### feat: dfx identity set-wallet now checks that the provided canister is actually a wallet

This check was previously performed on local networks, but not on mainnet.

### feat: `dfx canister call --candid <path to candid file> ...`

Allows one to provide the .did file for calls to an arbitrary canister.

### feat: Install arbitrary wasm into canisters

You no longer need a DFX project setup with a build task to install an already-built wasm module into a canister ID. The new `--wasm <path>` flag to `dfx canister install` will bypass project configuration and install the wasm module at `<path>`. A DFX project setup is still recommended for general use; this should mostly be used for installing pre-built canisters. Note that DFX will also not perform its usual checks for API/ABI/stable-memory compatibility in this mode.

### feat: Support for 128-bit cycle counts

Cycle counts can now exceed the previously set maximum of 2^64. The new limit is 2^128. A new wallet version has been bundled with this release that supports the new cycle count. You will not be able to use this feature with your existing wallets without running `dfx wallet upgrade`, but old wallets will still work just fine with old cycle counts.

### fix: dfx start will once again notice if dfx is already running

dfx will once again display 'dfx is already running' if dfx is already running,
rather than 'Address already in use'.

As a consequence, after `dfx start` failed to notice that dfx was already running,
it would replace .dfx/pid with an empty file.  Later invocations of `dfx stop`
would display no output and return a successful exit code, but leave dfx running.

### fix: `dfx canister update-settings <canister id>` works even if the canister id is not known to the project.

This makes the behavior match the usage text of the command:
`<CANISTER> Specifies the canister name or id to update. You must specify either canister name/id or the --all option`

### feat: dfx deploy --upgrade-unchanged or dfx canister install --mode upgrade --upgrade-unchanged

When upgrading a canister, `dfx deploy` and `dfx canister install` skip installing the .wasm
if the wasm hash did not change.  This avoids a round trip through stable memory for all
assets on every dfx deploy, for example.  By passing this argument, dfx will instead
install the wasm even if its hash matches the already-installed wasm.

### feat: Introduce DFX_CACHE_ROOT environment variable

A new environment variable, `DFX_CACHE_ROOT`, has been introduced to allow setting the cache root directory to a different location than the configuration root directory. Previously `DFX_CONFIG_ROOT` was repurposed for this which only allowed one location to be set for both the cache and configuration root directories.

This is a breaking change since setting `DFX_CONFIG_ROOT` will no longer set the cache root directory to that location.

### fix: Error if nonzero cycles are passed without a wallet proxy

Previously, `dfx canister call --with-cycles 1` would silently ignore the `--with-cycles` argument as the DFX principal has no way to pass cycles and the call must be forwarded through the wallet. Now it will error instead of silently ignoring it. To forward a call through the wallet, use `--wallet $(dfx identity get-wallet)`, or `--wallet $(dfx identity --network ic get-wallet)` for mainnet.

### feat: Configure subnet type of local replica

The local replica sets its parameters according to the subnet type defined in defaults.replica.subnet_type, defaulting to 'application' when none is specified.
This makes it less likely to accidentally hit the 'cycles limit exceeded' error in production.  Since the previous default was `system`, you may see these types errors in development instead.
Possible values for defaults.replica.subnet_type are: "application", "verifiedapplication", "system"

Example how to specify the subnet type:
``` json
{
  "defaults": {
    "replica": {
      "subnet_type": "verifiedapplication"
    }
  }
}
```

### feat: Introduce command for local cycles top-up

`dfx ledger fabricate-cycles <canister (id)> <optional amount>` can be used during local development to create cycles out of thin air and add them to a canister. Instead of supplying a canister name or id it is also possible to use `--all` to add the cycles to every canister in the current project. When no amount is supplied, the command uses 10T cycles as default. Using this command with `--network ic` will result in an error.

### feat: Private keys can be stored in encrypted format

`dfx identity new` and `dfx identity import` now ask you for a password to encrypt the private key (PEM file) when it is stored on disk.
If you decide to use a password, your key will never be written to disk in plain text.
In case you don't want to enter your password all the time and want to take the risk of storing your private key in plain text, you can use the `--disable-encryption` flag.

The `default` identity as well as already existing identities will NOT be encrypted. If you want to encrypt an existing identity, use the following commands:
``` bash
dfx identity export identity_name > identity.pem
# if you have set old_identity_name as the identity that is used by default, switch to a different one
dfx identity use other_identity
dfx identity remove identity_name
dfx identity import identity_name identity.pem
```

### feat: Identity export

If you want to get your identity out of dfx, you can use `dfx identity export identityname > exported_identity.pem`. But be careful with storing this file as it is not protected with your password.

### feat: Identity new/import now has a --force flag

If you want to script identity creation and don't care about overwriting existing identities, you now can use the `--force` flag for the commands `dfx identity new` and `dfx identity import`.

### fix: Do not automatically create a wallet on IC

When running `dfx deploy --network ic`, `dfx canister --network ic create`, or `dfx identity --network ic get-wallet` dfx no longer automatically creates a cycles wallet for the user if none is configured. Instead, it will simply report that no wallet was found for that user.

Dfx still creates the wallet automatically when running on a local network, so the typical workflow of `dfx start --clean` and `dfx deploy` will still work without having to manually create the wallet.

### fix: Identities cannot exist and not at the same time

When something went wrong during identity creation, the identity was not listed as existing.
But when trying to create an identity with that name, it was considered to be already existing.

### feat: dfx start and dfx replica can now launch the ic-btc-adapter process

Added command-line parameters:
``` bash
dfx start   --enable-bitcoin --btc-adapter-config <path>
dfx replica --enable-bitcoin --btc-adapter-config <path>
```

These default to values from dfx.json:
```
.defaults.bitcoin.btc_adapter_config
.defaults.bitcoin.enabled
```

The --btc-adapter-config parameter, if specified on the command line, implies --enable-bitcoin.

If --enable-bitcoin or .defaults.bitcoin.enabled is set, and a btc adapter configuration is specified,
then dfx start/replica will launch the ic-btc-adapter process.

This integration is not yet complete, pending upcoming functionality in ic-starter.

### fix: report context of errors

dfx now displays the context of an error in several places where previously the only error
message would be something like "No such file or directory."

### chore: updates starter project for Node 18

Webpack dev server now works for Node 18 (and should work for Node 17). A few packages are also upgraded

## updating dependencies

Updated to version 0.14.0 of agent-rs

## Cycles wallet

- Module hash: bb001d1ebff044ba43c060956859f614963d05c77bd778468fce4de095fe8f92
- https://github.com/dfinity/cycles-wallet/commit/f18e9f5c2f96e9807b6f149c975e25638cc3356b

## Replica

Updated replica to elected commit b3788091fbdb8bed7e527d2df4cc5e50312f476c.
This incorporates the following executed proposals:

* [57150](https://dashboard.internetcomputer.org/proposal/57150)
* [54964](https://dashboard.internetcomputer.org/proposal/54964)
* [53702](https://dashboard.internetcomputer.org/proposal/53702)
* [53231](https://dashboard.internetcomputer.org/proposal/53231)
* [53134](https://dashboard.internetcomputer.org/proposal/53134)
* [52627](https://dashboard.internetcomputer.org/proposal/52627)
* [52144](https://dashboard.internetcomputer.org/proposal/52144)
* [50282](https://dashboard.internetcomputer.org/proposal/50282)

Added the ic-btc-adapter binary to the cache.

## Motoko

Updated Motoko from 0.6.25 to 0.6.26.

# 0.9.3

## DFX

### feat: dfx deploy now displays URLs for the frontend and candid interface

### dfx.json

In preparation for BTC integration, added configuration for the bitcoind port:

``` json
{
  "canisters": {},
  "defaults": {
    "bitcoind": {
      "port": 18333
    }
  }
}
```

## icx-proxy

Updated icx-proxy to commit 594b6c81cde6da4e08faee8aa8e5a2e6ae815602, now static-linked.

* upgrade HTTP calls upon canister request
* no longer proxies /_/raw to the dfx internal webserver
* allows for generic StreamingCallback tokens

## Replica

Updated replica to blessed commit d004accc3904e24dddb13a11d93451523e1a8a5f.
This incorporates the following executed proposals:

* [49653](https://dashboard.internetcomputer.org/proposal/49653)
* [49011](https://dashboard.internetcomputer.org/proposal/49011)
* [48427](https://dashboard.internetcomputer.org/proposal/48427)
* [47611](https://dashboard.internetcomputer.org/proposal/47611)
* [47512](https://dashboard.internetcomputer.org/proposal/47512)
* [47472](https://dashboard.internetcomputer.org/proposal/47472)
* [45984](https://dashboard.internetcomputer.org/proposal/45984)
* [45982](https://dashboard.internetcomputer.org/proposal/45982)

## Motoko

Updated Motoko from 0.6.21 to 0.6.25.

# 0.9.2

## DFX

### feat: Verify Candid and Motoko stable variable type safety of canister upgrades

Newly deployed Motoko canisters now embed the Candid interface and Motoko stable signatures in the Wasm module.
`dfx deploy` and `dfx canister install` will automatically check

	1) the backward compatible of Candid interface in both upgrade and reinstall mode;
	2) the type safety of Motoko stable variable type in upgrade mode to avoid accidentally lossing data;

See [Upgrade compatibility](https://internetcomputer.org/docs/language-guide/compatibility) for more details.

### feat: Unified environment variables across build commands

The three canister types that use a custom build tool - `assets`, `rust`, and `custom` - now all support the same set of environment variables during the build task:

* `DFX_VERSION` - The version of DFX that was used to build the canister.
* `DFX_NETWORK` - The network name being built for. Usually `ic` or `local`.
* `CANISTER_ID_{canister}` - The canister principal ID of the canister `{canister}` registered in `dfx.json`.
* `CANISTER_CANDID_PATH_{canister}` - The path to the Candid interface file for the canister `{canister}` among your canister's dependencies.
* `CANISTER_CANDID_{canister}` (deprecated) - the same as `CANISTER_CANDID_PATH_{canister}`.  This is provided for backwards compatibility with `rust` and `custom` canisters, and will be removed in dfx 0.10.0.
* `CANISTER_ID` - Same as `CANISTER_ID_{self}`, where `{self}` is the name of _this_ canister.
* `CANISTER_CANDID_PATH` - Same as `CANISTER_CANDID_PATH_{self}`, where `{self}` is the name of _this_ canister.

### feat: Support for local ledger calls

If you have an installation of the ICP Ledger (see [Ledger Installation Guide](https://github.com/dfinity/ic/tree/master/rs/rosetta-api/ledger_canister#deploying-locally)), `dfx ledger balance` and `dfx ledger transfer` now support
`--ledger-canister-id` parameter.

Some examples:
``` bash
$ dfx ledger \
  --network local \
  balance \
  --ledger-canister-id  rrkah-fqaaa-aaaaa-aaaaq-cai
1000.00000000 ICP

$ dfx ledger \
  --network local \
  transfer --amount 0.1 --memo 0 \
  --ledger-canister-id  rrkah-fqaaa-aaaaa-aaaaq-cai 8af54f1fa09faeca18d294e0787346264f9f1d6189ed20ff14f029a160b787e8
Transfer sent at block height: 1
```

### feat: `dfx ledger account-id` can now compute canister addresses

The `dfx ledger account-id` can now compute addresses of principals and canisters.
The command also supports ledger subaccounts now.

``` bash
dfx ledger account-id --of-principal 53zcu-tiaaa-aaaaa-qaaba-cai
dfx ledger --network small02 account-id --of-canister ledger_demo
dfx ledger account-id --of-principal 53zcu-tiaaa-aaaaa-qaaba-cai --subaccount 0000000000000000000000000000000000000000000000000000000000000001
```

### feat: Print the full error chain in case of a failure

All `dfx` commands will now print the full stack of errors that led to the problem, not just the most recent error.
Example:

```
Error: Subaccount '00000000000000000000000000000000000000000000000000000000000000000' is not a valid hex string
Caused by:
  Odd number of digits
```

### fix: dfx import will now import pem files created by `quill generate`

`quill generate` currently outputs .pem files without an `EC PARAMETERS` section.
`dfx identity import` will now correctly identify these as EC keys, rather than Ed25519.

### fix: retry on failure for ledger create-canister, top-up, transfer

dfx now calls `transfer` rather than `send_dfx`, and sets the created_at_time field in order to retry the following commands:

* dfx ledger create-canister
* dfx ledger top-up
* dfx ledger transfer

### feat: Remote canister support

It's now possible to specify that a canister in dfx.json references a "remote" canister on a specific network,
that is, a canister that already exists on that network and is managed by some other project.

Motoko, Rust, and custom canisters may be configured in this way.

This is the general format of the configuration in dfx.json:
``` json
{
  "canisters": {
    "<canister name>": {
      "remote": {
        "candid": "<path to candid file to use when building on remote networks>",
        "id": {
          "<network name>": "<principal on network>"
        }
      }
    }
  }
}
```

The "id" field, if set for a given network, specifies the canister ID for the canister on that network.
The canister will not be created or installed on these remote networks.
For other networks, the canister will be created and installed as usual.

The "candid" field, if set within the remote object, specifies the candid file to build against when
building other canisters on a network for which the canister is remote.  This definition can differ
from the candid definitions for local builds.

For example, if have an installation of the ICP Ledger (see [Ledger Installation Guide](https://github.com/dfinity/ic/tree/master/rs/rosetta-api/ledger_canister#deploying-locally))
in your dfx.json, you could configure the canister ID of the Ledger canister on the ic network as below.  In this case,
the private interfaces would be available for local builds, but only the public interfaces would be available
when building for `--network ic`.
``` json
{
  "canisters": {
    "ledger": {
      "type": "custom",
      "wasm": "ledger.wasm",
      "candid": "ledger.private.did",
      "remote": {
        "candid": "ledger.public.did",
        "id": {
          "ic": "ryjl3-tyaaa-aaaaa-aaaba-cai"
        }
      }
    },
    "app": {
      "type": "motoko",
      "main": "src/app/main.mo",
      "dependencies": [ "ledger" ]
    }
  }
}
```

As a second example, suppose that you wanted to write a mock of the ledger in Motoko.
In this case, since the candid definition is provided for remote networks,
`dfx build` (with implicit `--network local`) will build app against the candid
definitions defined by mock.mo, but `dfx build --network ic` will build app against
`ledger.public.did`.

This way, you can define public update/query functions to aid in local testing, but
when building/deploying to mainnet, references to methods not found in `ledger.public.did`
will be reports as compilation errors.

``` json
{
  "canisters": {
    "ledger": {
      "type": "motoko",
      "main": "src/ledger/mock.mo",
      "remote": {
        "candid": "ledger.public.did",
        "id": {
          "ic": "ryjl3-tyaaa-aaaaa-aaaba-cai"
        }
      }
    },
    "app": {
      "type": "motoko",
      "main": "src/app/main.mo",
      "dependencies": [ "ledger" ]
    }
  }
}
```

### feat: Generating remote canister bindings

It's now possible to generate the interface of a remote canister using a .did file using the `dfx remote generate-binding <canister name>|--all` command. This makes it easier to write mocks for local development.

Currently, dfx can generate .mo, .rs, .ts, and .js bindings.

This is how you specify how to generate the bindings in dfx.json:
``` json
{
  "canisters": {
    "<canister name>": {
      "main": "<path to mo/rs/ts/js file that will be generated>",
      "remote": {
        "candid": "<path to candid file to use when generating bindings>"
        "id": {}
      }
    }
  }
}
```

## ic-ref

Upgraded from a432156f24faa16d387c9d36815f7ddc5d50e09f to ab8e3f5a04f0f061b8157c2889f8f5de05f952bb

* Support 128-bit system api for cycles
* Include canister_ranges in the state tree
* Removed limit on cycles in a canister

## Replica

Updated replica to blessed commit 04fe8b0a1262f07c0cec1fdfa838a37607370a61.
This incorporates the following executed proposals:

* [45091](https://dashboard.internetcomputer.org/proposal/45091)
* [43635](https://dashboard.internetcomputer.org/proposal/43635)
* [43633](https://dashboard.internetcomputer.org/proposal/43633)
* [42783](https://dashboard.internetcomputer.org/proposal/42783)
* [42410](https://dashboard.internetcomputer.org/proposal/42410)
* [40908](https://dashboard.internetcomputer.org/proposal/40908)
* [40647](https://dashboard.internetcomputer.org/proposal/40647)
* [40328](https://dashboard.internetcomputer.org/proposal/40328)
* [39791](https://dashboard.internetcomputer.org/proposal/39791)
* [38541](https://dashboard.internetcomputer.org/proposal/38541)

## Motoko

Updated Motoko from 0.6.20 to 0.6.21.

# 0.9.0

## DFX

### feat!: Remove the wallet proxy and the --no-wallet flag

Breaking change: Canister commands, except for `dfx canister create`, will make the call directly, rather than via the user's wallet. The `--no-wallet` flag is thus removed from `dfx canister` as its behavior is the default.

When working with existing canisters, use the `--wallet` flag in conjunction with `dfx identity get-wallet` in order to restore the old behavior.

You will need to upgrade your wallet and each of your existing canisters to work with the new system.  To do so, execute the following in each of your dfx projects:
``` bash
dfx wallet upgrade
dfx canister --wallet "$(dfx identity get-wallet)" update-settings --all --add-controller "$(dfx identity get-principal)"
```
To upgrade projects that you have deployed to the IC mainnet, execute the following:
``` bash
dfx wallet --network ic upgrade
dfx canister --network ic --wallet "$(dfx identity --network ic get-wallet)" update-settings --all --add-controller "$(dfx identity get-principal)"
```

### feat: Add --add-controller and --remove-controller flags for "canister update-settings"

`dfx canister update-settings` previously only let you overwrite the entire controller list; `--add-controller` and `--remove-controller` instead add or remove from the list.

### feat: Add --no-withdrawal flag for "canister delete" for when the canister is out of cycles

`dfx canister delete --no-withdrawal <canister>` can be used to delete a canister without attempting to withdraw cycles.

### fix: set RUST_MIN_STACK to 8MB for ic-starter (and therefore replica)

This matches the value used in production and is meant to exceed the configured 5 MB wasmtime stack.

### fix: asset uploads will retry failed requests as expected

Fixed a defect in asset synchronization where no retries would be attempted after the first 30 seconds overall.

## Motoko

Updated Motoko from 0.6.11 to 0.6.20.

* Implement type union/intersection
* Transform for-loops on arrays into while-loops
* Tighten typing rules for type annotations in patterns
* Candid decoding: skip vec any fast
* Bump up MAX_HP_FOR_GC from 1GB to 3GB
* Candid decoder: Trap if a principal value is too large
* Eliminate bignum calls from for-iteration on arrays
* Improve scheduling
* Improve performance of bignum equality
* Stable signatures: frontend, metadata, command-line args
* Added heartbeat support

## Cycles wallet

- Module hash: 53ec1b030f1891bf8fd3877773b15e66ca040da539412cc763ff4ebcaf4507c5
- https://github.com/dfinity/cycles-wallet/commit/57e53fcb679d1ea33cc713d2c0c24fc5848a9759

## Replica

Updated replica to blessed commit 75138bbf11e201aac47266f07bee289dc18a082b.
This incorporates the following executed proposals:

* [33828](https://dashboard.internetcomputer.org/proposal/33828)
* [31275](https://dashboard.internetcomputer.org/proposal/31275)
* [31165](https://dashboard.internetcomputer.org/proposal/31165)
* [30392](https://dashboard.internetcomputer.org/proposal/30392)
* [30078](https://dashboard.internetcomputer.org/proposal/30078)
* [29235](https://dashboard.internetcomputer.org/proposal/29235)
* [28784](https://dashboard.internetcomputer.org/proposal/28784)
* [27975](https://dashboard.internetcomputer.org/proposal/27975)
* [26833](https://dashboard.internetcomputer.org/proposal/26833)
* [25343](https://dashboard.internetcomputer.org/proposal/25343)
* [23633](https://dashboard.internetcomputer.org/proposal/23633)

# 0.8.4

## DFX

### feat: "rust" canister type

You can now declare "rust" canisters in dfx.json.
``` json
{
  "canisters": {
    "canister_name": {
      "type": "rust",
      "package": "crate_name",
      "candid": "path/to/canister_name.did"
    }
  }
}
```

Don't forget to place a `Cargo.toml` in your project root.
Then dfx will build the rust canister with your rust toolchain.
Please also make sure that you have added the WebAssembly compilation target.

``` bash
rustup target add wasm32-unknown-unknown
```

You can also create new dfx project with a default rust canister.

``` bash
dfx new --type=rust <project-name>
```

### chore: updating dfx new template

Updates dependencies to latest for Webpack, and updates config. Additionally simplifies environment variables for canister ID's in config.

Additionally adds some polish to the starter template, including a favicon and using more semantic html in the example app

### feat: environment variable overrides for executable pathnames

You can now override the location of any executable normally called from the cache by specifying
an environment variable. For example, DFX_ICX_PROXY_PATH will specify the path for `icx-proxy`.

### feat: `dfx deploy --mode=reinstall <canister>`

`dfx deploy` can now reinstall a single canister, controlled by a new `--mode=reinstall` parameter.
This is destructive (it resets the state of the canister), so it requires a confirmation
and can only be performed on a single canister at a time.

`dfx canister install --mode=reinstall <canister>` also requires the same confirmation,
and no longer works with `--all`.

## Replica

The included replica now supports canister_heartbeat.  This only works with rust canisters for the time being,
and does not work with the emulator (`dfx start --emulator`).

# 0.8.3

## DFX

### fix: ic-ref linux binary no longer references /nix/store

This means `dfx start --emulator` has a chance of working if nix is not installed.
This has always been broken, even before dfx 0.7.0.

### fix: replica and ic-starter linux binaries no longer reference /nix/store

This means `dfx start` will work again on linux.  This bug was introduced in dfx 0.8.2.

### feat: replaced --no_artificial_delay option with a sensible default.

The `--no-artificial-delay` option not being the default has been causing a lot of confusion.
Now that we have measured in production and already applied a default of 600ms to most subnets deployed out there,
we have set the same default for dfx and removed the option.

## Motoko

Updated Motoko from 0.6.10 to 0.6.11.

* Assertion error messages are now reproducible (#2821)

# 0.8.2

## DFX

### feat: dfx canister delete can now return cycles to a wallet or dank

By default `dfx canister delete` will return cycles to the default cycles wallet.
Cycles can be returned to a designated canister with `--withdraw-cycles-to-canister` and
cycles can be returned to dank at the current identity principal with `--withdraw-cycles-to-dank`
and to a designated principal with `--withdraw-cycles-to-dank-principal`.

### feat: dfx canister create now accepts multiple instances of --controller argument

It is now possible to create canisters with more than one controller by
passing multiple instances of the `--controller parameter to `dfx canister create`.

You will need to upgrade your wallet with `dfx wallet upgrade`, or `dfx wallet --network ic upgrade`

### feat: dfx canister update-settings now accepts multiple instance of --controller argument

It is now possible to configure a canister to have more than one controller by
passing multiple instances of the `--controller parameter to `dfx canister update-settings`.

### feat: dfx canister info and dfx canister status now display all controllers

### feat!: `dfx canister create --controller <controller>` named parameter

Breaking change: The controller parameter for `dfx canister create` is now passed as a named parameter,
rather than optionally following the canister name.

Old: `dfx canister create [canister name] [controller]`
New: `dfx canister create --controller <controller> [canister name]`

### fix: dfx now respects $DFX_CONFIG_ROOT when looking for legacy credentials

Previously this would always look in `$HOME/.dfinity/identity/creds.pem`.

### fix: changed dfx canister (create|update-settings) --memory-allocation limit to 12 GiB

Updated the maximum value for the --memory-allocation value to be 12 GiB (12,884,901,888 bytes)

## Cycles Wallet

- Module hash: 9183a38dd2eb1a4295f360990f87e67aa006f225910ab14880748e091248e086
- https://github.com/dfinity/cycles-wallet/commit/9ef38bb7cd0fe17cda749bf8e9bbec5723da0e95

### Added support for multiple controllers

You will need to upgrade your wallet with `dfx wallet upgrade`, or `dfx wallet --network ic upgrade`

## Replica

The included replica now supports public spec 0.18.0

* Canisters can now have more than one controller
* Adds support for 64-bit stable memory
* The replica now goes through an initialization sequence, reported in its status
as `replica_health_status`.  Until this reports as `healthy`, queries or updates will
fail.
** `dfx start --background` waits to exit until `replica_health_status` is `healthy`.
** If you run `dfx start` without `--background`, you can call `dfx ping --wait-healthy`
to wait until the replica is healthy.

## Motoko

Updated Motoko from 0.6.7 to 0.6.10

* add Debug.trap : Text -> None (motoko-base #288)
* Introduce primitives for `Int` ⇔ `Float` conversions (#2733)
* Fix crashing bug for formatting huge floats (#2737)

# 0.8.1

## DFX

### feat: dfx generate types command

``` bash
dfx generate
```

This new command will generate type declarations for canisters in dfx.json.

You can control what will be generated and how with corresponding configuration in dfx.json.

Under dfx.json → `canisters` → `<canister_name>`, developers can add a "declarations" config. Options are:

* "output" → directory to place declarations for that canister | default is `src/declarations/<canister_name>`

* "bindings" → [] list of options, ("js", "ts", "did", "mo") | default is "js", "ts", "did"

* "env_override" → a string that will replace process.env.\{canister_name_uppercase\}_CANISTER_ID in the "src/dfx/assets/language_bindings/canister.js" template.

js declarations output

* index.js (generated from "src/dfx/assets/language_bindings/canister.js" template)

* `<canister_name>.did.js` - candid js binding output

ts declarations output

  * `<canister_name>.did.d.ts` - candid ts binding output

did declarations output

  * `<canister_name>.did` - candid did binding output

mo declarations output

  * `<canister_name>.mo` - candid mo binding output

### feat: dfx now supports the anonymous identity

Use it with either of these forms:
``` bash
dfx identity use anonymous
dfx --identity anonymous ...
```

### feat: import default identities

Default identities are the pem files generated by `dfx identity new ...` which contain Ed25519 private keys.
They are located at `~/.config/dfx/identity/xxx/identity.pem`.
Now, you can copy such pem file to another computer and import it there.

``` bash
dfx identity new alice
cp ~/.config/dfx/identity/xxx/identity.pem alice.pem
# copy the pem file to another computer, then
dfx identity import alice alice.pem
```

Before, people can manually copy the pem files to the target directory to "import". Such workaround still works.
We suggest to use the `import` subcommand since it also validate the private key.

### feat: Can now provide a nonstandard wallet module with DFX_WALLET_WASM environment variable

Define DFX_WALLET_WASM in the environment to use a different wasm module when creating or upgrading the wallet.

## Asset Canister

### fix: trust full asset SHA-256 hashes provided by the caller

When the caller provides SHA-256 hashes (which dfx does), the asset canister will no longer
recompute these hashes when committing the changes.  These recomputations were causing
canisters to run out of cycles, or to attempt to exceed the maximum cycle limit per update.

# 0.8.0

The 0.8.0 release includes updates and fixes that are primarily internal to improve existing features and functions rather than user-visible.

## DFX

### fix: dfx identity set-wallet no longer requires --force when used with --network ic

This was intended to skip verification of the wallet canister on the IC network,
but ended up only writing to the wallets.json file if --force was passed.

### chore: updating dependencies

* Support for the latest version of the \{IC\} specification and replica.

* Updating to latest versions of Motoko, Candid, and agent-rs

### feat: Type Inference Update

* Changes to `dfx new` project template and JavaScript codegen to support type inference in IDE's

* Adding webpack dev server to project template

* Migration path documented at https://sdk.dfinity.org/docs/release-notes/0.8.0-rn.html

# 0.7.7

Breaking changes to frontend code generation, documented in 0.8.0

## DFX

### feat: deploy and canister install will now only upgrade a canister if the wasm actually changed

dfx deploy and dfx canister install now compare the hash of the already-installed module
with the hash of the built canister's wasm output.  If they are the same, they leave the canister
in place rather than upgrade it.  They will still synchronize assets to an asset canister regardless
of the result of this comparison.


# 0.7.6

## icx-proxy

The streaming callback mechanism now requires the following record structure for the token:
```
type StreamingCallbackToken = record {
    key: text;
    content_encoding: text;
    index: nat;
    sha256: opt blob;
};
```

Previously, the token could be a record with any set of fields.

# 0.7.2

## DFX

### fix: set default cycle balance to 3T

Change the default cycle balance of a canister from 10T cycles to 3T cycles.

## Cycles Wallet

- Module hash: 1404b28b1c66491689b59e184a9de3c2be0dbdd75d952f29113b516742b7f898
- https://github.com/dfinity/cycles-wallet/commit/e902708853ab621e52cb68342866d36e437a694b

### fix: It is no longer possible to remove the last controller.

Fixed an issue where the controller can remove itself from the list of controllers even if it's the only one,
leaving the wallet uncontrolled.
Added defensive checks to the wallet's remove_controller and deauthorize methods.

# 0.7.1

## DFX

### feat: sign request_status for update call

When using `dfx canister sign` to generate a update message, a corresponding
request_status message is also signed and append to the json as `signed_request_status`.
Then after sending the update message, the user can check the request_status using
`dfx canister send message.json --status`.

### fix: wallet will not proxy dfx canister call by default

Previously, `dfx canister call` would proxy queries and update calls via the wallet canister by default.
(There was the `--no-wallet` flag to bypass the proxy and perform the calls as the selected identity.)
However, this behavior had drawbacks, namely each `dfx canister call` was an inter-canister call
by default and calls would take a while to resolve. This fix makes it so that `dfx canister call` no longer
proxies via the wallet by default. To proxy calls via the wallet, you can do
`dfx canister --wallet=<wallet-id> call`.

### feat: add --no-artificial-delay to dfx replica and start

This change adds the `--no-artificial-delay` flag to `dfx start` and `dfx replica`.
The replica shipped with dfx has always had an artificial consensus delay (introduced to simulate
a delay users might see in a networked environment.) With this new flag, that delay can
be lessened. However, you might see increased CPU utilization by the replica process.

### feat: add deposit cycles and uninstall code

This change introduces the `deposit_cycles` and `uninstall_code` management canister
methods as dedicated `dfx canister` subcommands.

### fix: allow consistent use of canisters ids in canister command

This change updates the dfx commands so that they will accept either a canister name
(sourced from your local project) or a valid canister id.

# 0.7.0

## DFX

### feat: add output type to request-status

This change allows you to specify the format the return result for `dfx canister request-status`.

### fix: deleting a canister on a network removes entries for other networks

This change fixes a bug where deleting a canister on a network removed all other entries for
the canister in the canister_ids.json file.

### feat: point built-in `ic` network provider at mainnet

`--network ic` now points to the mainnet IC (as Sodium has been deprecated.)

### feat: add candid UI canister

The dedicated candid UI canister is installed on a local network when doing a `dfx canister install`
or `dfx deploy`.

### fix: Address already in use (os error 48) when issuing dfx start

This fixes an error which occurred when starting a replica right after stopping it.

### feat: ledger subcommands

dfx now supports a dedicated `dfx ledger` subcommand. This allows you to interact with the ledger
canister installed on the Internet Computer. Example commands include `dfx ledger account-id` which
prints the Account Identifier associated with your selected identity, `dfx ledger transfer` which
allows you to transfer ICP from your ledger account to another, and `dfx ledger create-canister` which
allows you to create a canister from ICP.

### feat: update to 0.17.0 of the Interface Spec

This is a breaking change to support 0.17.0 of the Interface Spec. Compute & memory allocation values
are set when creating a canister. An optional controller can also be specified when creating a canister.
Furthermore, `dfx canister set-controller` is removed, in favor of `dfx canister update-settings` which
allows the controller to update the controller, the compute allocation, and the memory allocation of the
canister. The freezing threshold value isn't exposed via dfx cli yet, but it may still be modified by
calling the management canister via `dfx canister call aaaaa-aa update-settings`

### feat: add wallet subcommands

dfx now supports a dedicated `dfx wallet` subcommand. This allows you to interact with the cycles wallet
associated with your selected identity. For example, `dfx wallet balance` to get the cycle balance,
`dfx wallet list-addresses` to display the associated controllers & custodians, and `dfx wallet send <destination> <amount>`
to send cycles to another wallet.

## Cycles Wallet

- Module Hash: a609400f2576d1d6df72ce868b359fd08e1d68e58454ef17db2361d2f1c242a1
- https://github.com/dfinity/cycles-wallet/commit/06bb256ca0738640be51cf84caaced7ea02ca29d

### feat: Use Internet Identity Service.

# 0.7.0-beta.5

## Cycles Wallet

- Module Hash: 3d5b221387875574a9fd75b3165403cf1b301650a602310e9e4229d2f6766dcc
- https://github.com/dfinity/cycles-wallet/commit/c3cbfc501564da89e669a2d9de810d32240baf5f

### feat: Updated to Public Interface 0.17.0

### feat: The wallet_create_canister method now takes a single record argument, which includes canister settings.

### fix: Return correct content type and encoding for non-gz files.

### fix: Updated frontend for changes to canister creation interface.

# 0.7.0-beta.3

## DFX

### fix: assets with an unrecognized file extension will use content-type "application/octet-stream"

# 0.7.0-beta.2

## DFX

### feat: synchronize assets rather than uploading even assets that did not change

DFX will now also delete assets from the container that do not exist in the project.
This means if you stored assets in the container, and they are not in the project,
dfx deploy or dfx install will delete them.

## Asset Canister

### Breaking change: change to store() method signature

- now takes arguments as a single record parameter
- must now specify content type and content encoding, and may specify the sha256

# 0.7.0-beta.1

## DFX

### fix: now deletes from the asset canister assets that no longer exist in the project

### feat: get certified canister info from read state #1514

Added `dfx canister info` command to get certified canister information. Currently this information is limited to the controller of the canister and the SHA256 hash of its Wasm module. If there is no Wasm module installed, the hash will be None.

## Asset Canister

### Breaking change: change to list() method signature

- now takes a parameter, which is an empty record
- now returns an array of records

### Breaking change: removed the keys() method

- use list() instead

# 0.7.0-beta.0

## DFX

### feat: webserver can now serve large assets

# 0.6.26

## DFX

### feat: add --no-wallet flag and --wallet option to allow Users to bypass Wallet or specify a Wallet to use for calls (#1476)

Added `--no-wallet` flag to `dfx canister` and `dfx deploy`. This allows users to call canister management functionality with their Identity as the Sender (bypassing their Wallet canister.)
Added `--wallet` option to `dfx canister` and `dfx deploy`. This allows users to specify a wallet canister id to use as the Sender for calls.
`--wallet` and `--no-wallet` conflict with each other. Omitting both will invoke the selected Identity's wallet canister to perform calls.

### feat: add canister subcommands `sign` and `send`

Users can use `dfx canister sign ...` to generated a signed canister call in a json file. Then `dfx canister send [message.json]` to the network.

Users can sign the message on an air-gapped computer which is secure to host private keys.

#### Note

* `sign` and `send` currently don't proxy through wallet canister. Users should use the subcommands with `dfx canister --no-wallet sign ...`.

* The `sign` option `--expire-after` will set the `ingress_expiry` to a future timestamp which is current plus the duration.
Then users can send the message during a 5 minutes time window ending in that `ingress_expiry` timestamp. Sending the message earlier or later than the time window will both result in a replica error.

### feat: implement the HTTP Request proposal in dfx' bootstrap webserver. +
And add support for http requests in the base storage canister (with a default to `/index.html`).

This does not support other encodings than `identity` for now (and doesn't even return any headers). This support will be added to the upgraded asset storage canister built in #1482.

Added a test that uses `curl localhost` to test that the asset storage AND the webserver properly support the http requests.

This commit also upgrades tokio and reqwest in order to work correctly. There are also _some_ performance issues noted (this is slower than the `icx-http-server` for some reason), but those are not considered criticals and could be improved later on.

Renamed the `project_name` in our own generated assets to `canister_name`, for things that are generated during canister build (and not project generation).

### feat: add support for ECDSA on secp256k1

You can now a generate private key via OpenSSL or a simlar tool, import it into dfx, and use it to sign an ingress message.

``` bash
openssl ecparam -name secp256k1 -genkey -out identity.pem
dfx identity import <name> identity.pem
dfx identity use <name>
dfx canister call ...
```

## Asset Canister

### feat: The asset canister can now store assets that exceed the message ingress limit (2 MB)

* Please note that neither the JS agent nor the HTTP server have been updated yet to server such large assets.
* The existing interface is left in place for backwards-compatibility, but deprecated:
** retrieve(): use get() and get_chunk() instead
** store(): use create_batch(), create_chunk(), and commit_batch() instead
** list(): use keys() instead

# 0.6.25

## DFX

- feat: dfx now provides `CANISTER_ID_<canister_name>` environment variables for all canisters to "npm build" when building the frontend.

## Agents

### Rust Agent

- feat: AgentError due to request::Error will now include the reqwest error message
in addition to "Could not reach the server"
- feat: Add secp256k1 support (dfx support to follow)

# 0.6.24

## DFX

- feat: add option to specify initial cycles for newly created canisters (#1433)

Added option to `dfx canister create` and `dfx deploy` commands: `--with-cycles <with-cycles>`.
This allows the user to specify the initial cycle balance of a canister created by their wallet.
This option is a no-op for the Sodium network.

``` bash
dfx canister create --with-cycles 8000000000 some_canister
dfx deploy --with-cycles 8000000000
```

Help string:
```
Specifies the initial cycle balance to deposit into the newly
created canister. The specified amount needs to take the
canister create fee into account. This amount is deducted
from the wallet's cycle balance
```

- feat: install `dfx` by version or tag (#1426)

This feature adds a new dfx command `toolchain` which have intuitive subcommands.
The toolchain specifiers can be a complete version number, major minor version, or a tag name.

``` bash
dfx toolchain install 0.6.24 # complete version
dfx toolchain install 0.6    # major minor
dfx toolchain install latest # tag name
dfx toolchain default latest
dfx toolchain list
dfx toolchain uninstall latest
```

- fix: onboarding related fixups (#1420)

Now that the Mercury Alpha application subnetwork is up and we are getting ready to onboard devs, the dfx error message for wallet creation has changed:
For example,
``` bash
dfx canister --network=alpha create hello
Creating canister "hello"...
Creating the canister using the wallet canister...
Creating a wallet canister on the alpha network.
Unable to create a wallet canister on alpha:
The Replica returned an error: code 3, message: "Sender not authorized to use method."
Wallet canisters on alpha may only be created by an administrator.
Please submit your Principal ("dfx identity get-principal") in the intake form to have one created for you.
```

- feat: add deploy wallet subcommand to identity (#1414)

This feature adds the deploy-wallet subcommand to the dfx identity.
The User provides the ID of the canister onto which the wallet Wasm is deployed.

``` bash
dfx identity deploy-wallet --help
dfx-identity-deploy-wallet
Installs the wallet Wasm to the provided canister id

USAGE:
    dfx identity deploy-wallet <canister-id>

ARGS:
    <canister-id>    The ID of the canister where the wallet Wasm will be deployed

FLAGS:
    -h, --help       Prints help information
    -V, --version    Prints version information
```

# 0.6.22

## DFX

- feat: dfx call random value when argument is not provided (#1376)

- fix: canister call can take canister ids for local canisters even if … (#1368)
- fix: address panic in dfx replica command (#1338)
- fix: dfx new webpack.config.js does not encourage running 'js' through ts-… (#1341)

## Sample apps

- There have been updates, improvements, and new sample apps added to the [examples](https://github.com/dfinity/examples/tree/master/motoko) repository.

    All of Motoko sample apps in the [examples](https://github.com/dfinity/examples/tree/master/motoko) repository have been updated to work with the latest release of the SDK.

    There are new sample apps to illustrate using arrays ([Quicksort](https://github.com/dfinity/examples/tree/master/motoko/quicksort)) and building create/read/update/delete (CRUD) operations for a web application [Superheroes](https://github.com/dfinity/examples/tree/master/motoko/superheroes).

- The [LinkedUp](https://github.com/dfinity/linkedup) sample application has been updated to work with the latest release of Motoko and the SDK.

## Motoko

## Agents

## Canister Development Kit (CDK)<|MERGE_RESOLUTION|>--- conflicted
+++ resolved
@@ -15,9 +15,8 @@
 The custom logic was prone to becoming outdated, such as not adapting to changing cycles fees.
 By using `pocket-ic`, which gets updated frequently, the BTC integration is significanly less likely to break.
 
-<<<<<<< HEAD
 ### chore: Bump cdk to 0.19 in project template.
-=======
+
 ## Dependencies
 
 ### Replica
@@ -28,7 +27,7 @@
 - [139317](https://dashboard.internetcomputer.org/proposal/139317)
 - [139192](https://dashboard.internetcomputer.org/proposal/139192)
 - [139079](https://dashboard.internetcomputer.org/proposal/139079)
->>>>>>> 45dd824c
+
 
 # 0.30.0
 
