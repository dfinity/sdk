# dfx changelog

# UNRELEASED

<<<<<<< HEAD
### feat!: enable cycles ledger support unconditionally
=======
### feat: add `dfx schema --for extension-manifest`

The schema command can now output the schema for extension.json files.
>>>>>>> e7b89d7d

# 0.21.0

### feat: dfx killall

Introduced `dfx killall`, a command for killing DFX-started processes.

### feat!: remove support for bitcoin query API

`dfx call --query aaaaa-aa bitcoin_get_balance_query/bitcoin_get_utxos_query` will result in an error.

### fix: simplified log message when using the default shared network configuration

Now displays `Using the default configuration for the local shared network.`
instead of `Using the default definition for the 'local' shared network because ~/.config/dfx/networks.json does not define it.`

### chore!: Improved error message about canister ranges when directly connecting to a node on a non-root subnet

### feat: `dfx start` for the shared local network stores replica state files in unique directories by options

The state files for different replica versions are often incompatible,
so `dfx start` requires the `--clean` argument in order to reset data when
using different replica versions or different replica options.

For the local shared network, dfx now stores replica state files in different
directories, split up by replica version and options.

As an example, you'll be able to do things like this going forward:
```bash
dfx +0.21.0 start
(cd project1 && dfx deploy && dfx canister call ...)
dfx stop

dfx +0.22.0 start
# notice --clean is not required.
# even if --clean were passed, the canisters for project1 would be unaffected.
(cd project2 && dfx deploy)
# project1 won't be affected unless you call dfx in its directory
dfx stop

dfx +0.21.0 start
# the canisters are still deployed
(cd project1 && dfx canister call ...)
```

Prior to this change, the second `dfx start` would have had to include `--clean`,
which would have reset the state of the shared local network, affecting all projects.

This also means `dfx start` for the shared local network won't ever require you to pass `--clean`.

`dfx start` will delete old replica state directories.  At present, it retains the 10 most recently used.

This doesn't apply to project-specific networks, and it doesn't apply with `--pocketic`.

It doesn't apply to project-specific networks because the project's canister ids would
reset anyway on first access. If you run `dfx start` in a project directory where dfx.json
defines the local network, you'll still be prompted to run with `--clean` if using a
different replica version or different replica options.

It doesn't apply to `--pocketic` because PocketIC does not yet persist any data.

### feat: allow specifying encodings in `.ic-assets.json`

When uploading assets to an asset canister, `dfx` by default uploads `.txt`, `.html` and `.js` files in `identity` encoding but also in `gzip` encoding to the frontend canister if encoding saves bytes.
It is now possible to specify in `.ic-assets.json` which encodings are used besides `identity`.
Note that encodings are only used if the encoding saves bytes compared to `identity` or if `identity` is not a specified encoding.

Example: To turn off `gzip` for `.js` files and to turn on `gzip` for `.jpg` files, use this in `.ic-assets.json`:
``` json
{
  "match": "**/*.js",
  "encodings": ["identity"]
},
{
  "match": "**/*.jpg",
  "encodings": ["identity", "gzip"]
}
```

### feat: `dfx canister url`

Add `dfx canister url` subcommand to display the url of a given canister. Basic usage as below:

``` bash
dfx canister url <canister>
```

The `<canister>` argument specifies the name or id of the canister for which you want to display the url.

### feat: `log_visibility` canister setting

Adds support for the `log_visibility` canister setting, which configures which users are allowed to read a canister's logs.
Valid options are `controllers` and `public`. The setting can be used with the `--log-visibility` flag in `dfx canister create`
and `dfx canister update-settings`, or in `dfx.json` under `canisters[].initialization_values.log_visibility`.

## Asset canister synchronization

### feat: support `brotli` encoding

Asset synchronization now not only supports `identity` and `gzip`, but also `brotli` encoding.
The default encodings are still
- `identity` and `gzip` for MIME types `.txt`, `.html` and `.js`
- `identity` for anything else

## Dependencies

### Frontend canister

**fix!: URL decoding follows the whatwg standard**

Previously, the frontend canister used custom logic to decode URLs.
The logic was replaced with a dependency that follows https://url.spec.whatwg.org/#percent-decode, which is what JavaScript's `new Request("https://example.com/% $").url` also uses.
This also drops support for decoding `%%` to `%`. `%` does no longer need to be encoded.

URLs that contain invalid encodings now return `400 Bad Request` instead of `500 Internal Server Error`

- Module hash: 2cc4ec4381dee231379270a08403c984986c9fc0c2eaadb64488b704a3104cc0
- https://github.com/dfinity/sdk/pull/3767

### Replica

Updated replica to elected commit 246d0ce0784d9990c06904809722ce5c2c816269.
This incorporates the following executed proposals:

- [130392](https://dashboard.internetcomputer.org/proposal/130392)
- [130400](https://dashboard.internetcomputer.org/proposal/130400)
- [130315](https://dashboard.internetcomputer.org/proposal/130315)
- [130134](https://dashboard.internetcomputer.org/proposal/130134)

# 0.20.2

### fix: `dfx canister delete` fails

`dfx canister delete` occasionally fails because it attempts to withdraw too many cycles from the canister before it is deleted.
Usually, `dfx` tries again with a larger margin of cycles, but sometimes this gets stuck.
It is now possible to use `--initial-margin` to manually supply a margin in case the automatic margin does not work.

### perf: improve sync command performance

Improves `sync` (eg. `dfx deploy`, `icx-asset sync`) performance by parallelization:
- Make asset properties query faster by parallelization, significant improvement for canisters that have many assets
- Make chunk creation process faster, by increasing parallelization 4=>25, significant improvement when deploying lots of small assets

`icx-asset`: add support for log levels, defaulting to `info`

### PocketIC support

Passing `--pocketic` to `dfx start` now starts a PocketIC server instead of the replica. PocketIC is lighter-weight than the replica and execution environment internals can be manipulated by REST commands. For more information, see the [PocketIC readme](https://github.com/dfinity/pocketic).

### feat: subaccount can be derived from principal in `dfx ledger account-id`

### feat: `dfx info candid-ui-url`

`dfx info candid-ui-url` displays the URL to the Candid UI canister for an explicitly specified `--network <network name>` (or `local` by default).

### chore: Improve help text of `dfx identity new` to include which characters are valid in identity names

### fix: Capitalization of "Wasm" in docs and messages

The output of `dfx canister status` has been also changed to use consistent capitalization of words.

### fix!(frontend-canister): include `.well-known` directory by default for asset upload

When uploading assets to an asset canister, `dfx` by default excludes directories and files with names that start with `.`.
`dfx` will start including folders with the name `.well-known` by default.
It is possible to override this in `.ic-assets.json` like this:

``` json
{
  "match": ".well-known",
  "ignore": true
}
```

### fix: Transferring funds too early in `dfx ledger create-canister` with --next-to

When creating a canister with `dfx ledger create-canister --next-to` on a canister that does not exist (e.g., 2vxsx-fae), then the funds are first transferred away from the users account, but the call then fails to create the new canister, and the funds are not returned to the user's account.

## Dependencies

### Updated to [agent-rs 0.35.0](https://github.com/dfinity/agent-rs/blob/main/CHANGELOG.md#0350---2024-05-10)

### Replica

Updated replica to elected commit ec35ebd252d4ffb151d2cfceba3a86c4fb87c6d6.
This incorporates the following executed proposals:

- [130083](https://dashboard.internetcomputer.org/proposal/130083)
- [129747](https://dashboard.internetcomputer.org/proposal/129747)
- [129746](https://dashboard.internetcomputer.org/proposal/129746)
- [129706](https://dashboard.internetcomputer.org/proposal/129706)
- [129697](https://dashboard.internetcomputer.org/proposal/129697)
- [129696](https://dashboard.internetcomputer.org/proposal/129696)
- [129628](https://dashboard.internetcomputer.org/proposal/129628)
- [129627](https://dashboard.internetcomputer.org/proposal/129627)

# 0.20.1

### feat: reformatted error output

Rather than increasing indentation, dfx now aligns the error causes with a "Caused by: " prefix.

Also changed error types to report error causes as causes, rather than embedding their error cause in the error text.

Before:
```bash
Error: Failed while trying to deploy canisters.
Caused by: Failed while trying to deploy canisters.
  Failed to build all canisters.
    Failed while trying to build all canisters.
      The build step failed for canister 'bw4dl-smaaa-aaaaa-qaacq-cai' (wasminst_backend) with an embedded error: Failed to build Motoko canister 'wasminst_backend'.: Failed to compile Motoko.: Failed to run 'moc'.: The command '"/Users/ericswanson/.cache/dfinity/versions/0.19.0/moc" ... params ...  failed with exit status 'exit status: 1'.
Stdout:

Stderr:
/Users/ericswanson/w/wasminst/src/wasminst_backend/main2.mo: No such file or directory
```

After:
```bash
Error: Failed while trying to deploy canisters.
Caused by: Failed to build all canisters.
Caused by: Failed while trying to build all canisters.
Caused by: The build step failed for canister 'bw4dl-smaaa-aaaaa-qaacq-cai' (wasminst_backend)
Caused by: Failed to build Motoko canister 'wasminst_backend'.
Caused by: Failed to compile Motoko.
Caused by: Failed to run 'moc'.
Caused by: The command '"/Users/ericswanson/.cache/dfinity/versions/0.20.0/moc" ... params ... failed with exit status 'exit status: 1'.
Stdout:

Stderr:
/Users/ericswanson/w/wasminst/src/wasminst_backend/main2.mo: No such file or directory
```

### fix: "Failed to decrypt PEM file" errors messages will now include the cause

### feat: Wasm memory soft-limit

Adds support for the `wasm_memory_limit` canister setting, which limits the canister's heap during most calls but does not affect queries. As with other canister settings, it can be set in `dfx canister create` or `dfx canister update-settings` via the `--wasm-memory-limit` flag, as well as in `dfx.json` under `canisters[].initialization_values.wasm_memory_limit`.

### feat: extensions can define a canister type

Please see [extension-defined-canister-types](docs/concepts/extension-defined-canister-types.md) for details.

### feat: init_arg_file in dfx.json

Introduces support for the `init_arg_file` field in `dfx.json`, providing an alternative method to specify initialization arguments.

This field accepts a relative path, from the directory containing the `dfx.json` file.

**Note**

- Only one of `init_arg` and `init_arg_file` can be defined at a time.
- If `--argument` or `--argument-file` are set, the argument from the command line takes precedence over the one in dfx.json.

### fix: dfx new failure when node is available but npm is not

`dfx new` could fail with "Failed to scaffold frontend code" if node was installed but npm was not installed.

## Dependencies

### Cycles wallet

Updated cycles wallet to a gzipped version of `20240410` release:
- Module hash: `7745d3114e3e5fbafe8a7150a0a8c15a5b8dc9257f294d5ced67d41be76065bc`, in gzipped form: `664df1045e093084f4ebafedd3a793cc3b3be0a7ef1b245d8d3defe20b33057c`
- https://github.com/dfinity/cycles-wallet/commit/b013764dd827560d8538ee2b7be9ecf66bed6be7

### Replica

Updated replica to elected commit 5e285dcaf77db014ac85d6f96ff392fe461945f5.
This incorporates the following executed proposals:

- [129494](https://dashboard.internetcomputer.org/proposal/129494)
- [129493](https://dashboard.internetcomputer.org/proposal/129493)
- [129428](https://dashboard.internetcomputer.org/proposal/129428)
- [129427](https://dashboard.internetcomputer.org/proposal/129427)
- [129423](https://dashboard.internetcomputer.org/proposal/129423)
- [129408](https://dashboard.internetcomputer.org/proposal/129408)
- [129379](https://dashboard.internetcomputer.org/proposal/129379)
- [129378](https://dashboard.internetcomputer.org/proposal/129378)

# 0.20.0

### fix: set `CANISTER_CANDID_PATH_<canister name>` properly for remote canisters

In the remote canister declaration it is possible to set a candid file to use when the canister is remote on a specific network.
`dfx` now correctly sets the `CANISTER_CANDID_PATH_<canister name>` environment variable during the build process on remote networks if the file exists.

### feat: display schema for dfx metadata json

`dfx schema --for dfx-metadata` to display JSON schema of the "dfx" metadata.

### feat: add tech_stack to the Canister Metadata Standard

The standardized `dfx` metadata is extended with another object: `tech_stack`.

Please check [tech-stack](docs/concepts/tech-stack.md) for more details.

### chore: updated management canister .did file

### feat: added `dfx completion` command

This command generates shell completion scripts for `bash`, `elvish`, `fish`, `zsh`, or PowerShell.

Describing how to install shell completion scripts is beyond the scope of this document.
Here are two commands that would enable command completion in the current shell:

In zsh:

```bash
source <(dfx completion zsh)
```

In bash:

```bash
source <(dfx completion)
```

### fix: dfx no longer always creates .dfx directory if dfx.json is present

Previously, `dfx` would always create a `.dfx` directory in the project root if `dfx.json` was present.
Now, it only does so if the command accesses the .dfx directory in some way.

### fix: dfx only loads dfx.json for commands that need it

For example, this will work now:
```bash
echo garbage >dfx.json && dfx identity get-principal
```

## Dependencies

### Replica

Updated replica to elected commit 02dcaf3ccdfe46bd959d683d43c5513d37a1420d.
This incorporates the following executed proposals:

- [129084](https://dashboard.internetcomputer.org/proposal/129084)
- [129081](https://dashboard.internetcomputer.org/proposal/129081)
- [129035](https://dashboard.internetcomputer.org/proposal/129035)
- [128876](https://dashboard.internetcomputer.org/proposal/128876)
- [128904](https://dashboard.internetcomputer.org/proposal/128904)
- [128864](https://dashboard.internetcomputer.org/proposal/128864)
- [128816](https://dashboard.internetcomputer.org/proposal/128816)
- [128846](https://dashboard.internetcomputer.org/proposal/128846)

# 0.19.0

### fix: call management canister Bitcoin query API without replica-signed query

`dfx canister call --query` defaults to use "Replica-signed query" feature.

It doesn't work with bitcoin query calls to the management canister because the Boundary Nodes cannot route the `read_state` call.

Only for these particular queries, `dfx` will make the query calls without checking the replica signatures.

If the response reliability is a concern, you can make update calls to the secure alternatives.

### feat(beta): enable cycles ledger support

If the environment variable `DFX_CYCLES_LEDGER_SUPPORT_ENABLE` is set and no cycles wallet is configured, then dfx will try to use the cycles ledger to perform any operation that the cycles wallet usually is used for.

The following commands/options have been unhidden:
- `dfx cycles`
- `--from-subaccount` for `dfx deploy`, `dfx canister create`, `dfx canister deposit-cycles` to determine which cycles ledger subaccount the used cycles should be used from
- `--created-at-time` for `dfx deploy`, `dfx create canister`, `dfx canister deposit-cycles` to control transaction deduplication on the cycles ledger
- `--to-subaccount` for `dfx canister delete` to control into which subaccount cycles are withdrawn before the canister is deleted

The cycles ledger will not be supported by default until the cycles ledger canister is under NNS control.

### feat: dfx canister call ... --output json

This is the same as `dfx canister call ... | idl2json`, for convenience.

See also: https://github.com/dfinity/idl2json

### fix: Output of dfx ping is now valid JSON

Added commas in between fields, and newlines to improve formatting.

### fix: canister status output to be grep compatible

`dfx canister status` now outputs to `stdout`, rather than `stderr`, so that its output is `grep` compatible.

### fix: fetching canister logs to be grep & tail compatible

`dfx canister logs` now outputs to stdout, rather than stderr, so that its output is `grep` and `tail` compatible.

### fix: fetching canister logs

The management canister method `fetch_canister_logs` can be called only as a query, not as an update call. Therefore, `dfx canister logs <canister_id>` now uses a query call for this purpose.

### `dfx wallet set-name` now actually sets the name of the wallet

### feat: hyphenated project names

DFX no longer forbids hyphens in project names. Anywhere they appear as the name of a variable, e.g. environment variables or generated JS variables, they will be replaced with underscores.

### fix: .ic-assets.json configuration entries no longer overwrite the default for `allow_raw_access`

Previously, any configuration element in .ic-assets.json functioned as if a setting of
`"allow_raw_access": true` were present in the json object.

For example, given the following configuration, all files would be configured
with `allow_raw_access` set to `true`, as if the second entry specified
`"allow_raw_access": true` (which is the default), even though it does not.

```json
[
  {
    "match": "**/*",
    "allow_raw_access": false
  },
  {
    "match": "**/*",
    "headers": {
      "X-Anything": "Something"
    }
  }
]
```

Now, given the same configuration, all files would be configured with `allow_raw_access` set to false, as expected.

Note that the default value of `allow_raw_access` is still `true`.

### fix: removed version switching logic

Removed the logic for calling a different version of dfx based on DFX_VERSION or the `dfx` field in
dfx.json.  This is now performed by dfxvm.

### feat: --always-assist flag for `dfx canister call/install/sign and dfx deploy`

When all the arguments are optional, dfx automatically provides a `null` value when no arguments are provided.
`--always-assist` flag enables the candid assist feature for optional arguments, instead of providing a default `null` value.

### fix(deps): the second pull forget to set wasm_hash_download in pulled.json

When the dependency has been in the cache, `dfx deps pull` forgot to set correct `wasm_hash_download` in `pulled.json`.

It caused the following `init/deploy` commands to fail.

## Dependencies

### Replica

Updated replica to elected commit 425a0012aeb40008e2e72d913318bc9dbdf3b4f4.
This incorporates the following executed proposals:

- [128806](https://dashboard.internetcomputer.org/proposal/128806)
- [128805](https://dashboard.internetcomputer.org/proposal/128805)
- [128296](https://dashboard.internetcomputer.org/proposal/128296)
- [128295](https://dashboard.internetcomputer.org/proposal/128295)
- [128171](https://dashboard.internetcomputer.org/proposal/128171)

### Bitcoin canister

Downgraded Bitcoin canister to [release/2023-10-13](https://github.com/dfinity/bitcoin-canister/releases/tag/release%2F2023-10-13)

### Motoko

Updated Motoko to [0.11.1](https://github.com/dfinity/motoko/releases/tag/0.11.1)

# 0.18.0

### fix!: removed the `dfx upgrade` command

The `dfx upgrade` command now prints a message directing the user to install dfxvm.

### fix!: Remove fallback .env formats

In dfx 0.14.0, we standardized on `CANISTER_ID_<CANISTER_NAME_UPPERCASE>` and
`CANISTER_CANDID_PATH_<CANISTER_NAME_UPPERCASE>` for
environment variables for canister IDs and candid paths respectively,
and deprecated the old formats.  This version removes the old formats.

The only variable names now provided are the following,
all uppercase, with any '-' replaced by '_':
- `CANISTER_CANDID_PATH_<CANISTER_NAME>`
- `CANISTER_ID_<CANISTER_NAME>`

For reference, these formats were removed (any '-' characters were replaced by '_'):
- `CANISTER_CANDID_PATH_<canister_name_case_from_dfx_json>`
- `<CANISTER_NAME_UPPERCASE>_CANISTER_ID`

### feat: add `dfx canister logs <canister_id>` for fetching canister's logs (preview)

There is a new subcommand `logs` to fetch canister's logs. 
When printing the log entries it tries to guess if the content can be converted to UTF-8 text and prints an array of hex bytes if it fails.

**Note**

This feature is still in development. Changes may occur in following releases.

### feat: display local asset canister URLs in subdomain format

Locally, canisters can either be accessed via `<canister_id>.localhost:<port>` or `localhost:<port>?canisterId=<canister_id>`.
The query parameter format is annoying to handle in SPAs, therefore the subdomain format is now displayed alongside the subdomain version after deployments.

The query parameter format is not removed because Safari does not support localhost subdomains.

### fix: .env files sometimes missing some canister ids

Made it so `dfx deploy` and `dfx canister install` will always write 
environment variables for all canisters in the project that have canister ids
to the .env file, even if they aren't being deployed/installed
or a dependency of a canister being deployed/installed.

### feat: unify CLI options to specify arguments

There are a few subcommands that take `--argument`/`--argument-file` options to set canister call/init arguments.

We unify the related logic to provide consistent user experience.
 
The notable changes are:

- `dfx deploy` now accepts `--argument-file`.
- `dfx deps init` now accepts `--argument-file`.

### feat: candid assist feature

Ask for user input when Candid argument is not provided in `dfx canister call`, `dfx canister install` and `dfx deploy`. 
Previously, we cannot call `dfx deploy --all` when multiple canisters require init args, unless the init args are specified in `dfx.json`. With the Candid assist feature, dfx now asks for init args in terminal when a canister requires init args.

### fix: restored access to URLs like http://localhost:8080/api/v2/status through icx-proxy

Pinned icx-proxy at 69e1408347723dbaa7a6cd2faa9b65c42abbe861, shipped with dfx 0.15.2

This means commands like the following will work again:
```
curl -v --http2-prior-knowledge "http://localhost:$(dfx info webserver-port)/api/v2/status" --output -
```

### feat: `dfx cycles approve` and `transfer --from`

It is now possible to approve other principals to spend cycles on your behalf using `dfx cycles approve <spender> <amount>`.
`dfx cycles transfer` now also supports `--from`, `--from-subaccount`, and `--spender-subaccount`.
For detailed explanations on how these fields work please refer to the [ICRC-2 specification](https://github.com/dfinity/ICRC-1/blob/main/standards/ICRC-2/README.md).

### feat: cut over to dfxvm

The script at https://internetcomputer.org/install.sh now installs
the [dfxvm version manager](https://github.com/dfinity/dfxvm) instead of the dfx binary.

### fix(deps): init/deploy still requires hash check

`dfx deps pull` was recently changed to allow hash mismatch wasm. But `init` and `deploy` weren't change accordingly.

Also the warning of hash mismatch is removed since it scares users and users can't fix it locally.

### fix(generate): Rust canister source candid wrongly deleted

Fixed a bug where `dfx generate` would delete a canister's source candid file if the `declarations.bindings` in `dfx.json` did not include "did".

### fix: failed to install when specify id without dfx.json

Fixed a bug where `dfx canister install` would fail when specify a canister id and there is no dfx.json.

### fix: failed to call a canister removed from dfx.json

Fixed a bug where `dfx canister call` would fail when the deployed canister was removed from dfx.json.

### chore: bump candid to 0.10.4

Fix the Typescript binding for init args.

## Dependencies

### Replica

Updated replica to elected commit d966b2737ca75f1bfaa84f21e7f3f7c54b5d7f33.
This incorporates the following executed proposals:

- [128155](https://dashboard.internetcomputer.org/proposal/128155)
- [128154](https://dashboard.internetcomputer.org/proposal/128154)
- [128099](https://dashboard.internetcomputer.org/proposal/128099)
- [128088](https://dashboard.internetcomputer.org/proposal/128088)
- [127707](https://dashboard.internetcomputer.org/proposal/127707)
- [127706](https://dashboard.internetcomputer.org/proposal/127706)

### Motoko

Updated Motoko to [0.11.0](https://github.com/dfinity/motoko/releases/tag/0.11.0)

### Asset canister

Module hash: 32e92f1190d8321e97f8d8f3e793019e4fd2812bfc595345d46d2c23f74c1ab5

bump ic-cdk to 0.13.1

### Candid UI

Module hash: 1208093dcc5b31286a073f00f748ac6612dbae17b66c22332762705960a8aaad

bump ic-cdk to 0.13.1

### Bitcoin canister

Updated Bitcoin canister to [release/2024-01-22](https://github.com/dfinity/bitcoin-canister/releases/tag/release%2F2024-01-22)

# 0.17.0

### feat: new starter templates

`dfx new` now has a new set of customizable project templates and an interactive menu for selecting them. Supports the Svelte, Vue, and React frameworks, and Azle and Kybra backends.

### fix: --no-frontend no longer creates a frontend

Previously `dfx new --no-frontend` still created a frontend canister. This behavior is now accessed via `--frontend simple-assets`.

### feat: `dfx cycles redeem-faucet-coupon`

It is now possible to redeem faucet coupons to cycles ledger accounts.

### feat: `dfx cycles convert`

It is now possible to turn ICP into cycles that are stored on the cycles ledger using `dfx cycles convert --amount <amount of ICP>`

### feat: specified_id in dfx.json

In addition to passing `--specified-id` in `dfx deploy` and `dfx canister create`, `specified_id` can be set in `dfx.json`.

If it is set in both places, the specified ID from the command line takes precedence over the one in dfx.json.

### feat: create canister on same subnet as other canisters

`dfx deploy`, `dfx canister create`, and `dfx ledger create-canister` now support the option `--next-to <canister principal>` to create canisters on the same subnet as other canisters.
The [registry canister](https://dashboard.internetcomputer.org/canister/rwlgt-iiaaa-aaaaa-aaaaa-cai#get_subnet_for_canister) is used as the source of truth to figure out the subnet id.

### feat: init_arg in dfx.json

In addition to passing `--argument` or `--argument-file` in `dfx deploy` and `dfx canister install`, `init_arg` can be set in `dfx.json`.

If it is set in both places, the argument from the command line takes precedence over the one in dfx.json.

### feat(deps): init_arg in pullable metadata

Providers can set an optional `init_arg` field in `pullable` metadata.

When consumers run `dfx deps init` without `--argument`, the value in `init_arg` will be used automatically.

Consumers won't have to figure out the init argument by themselves. It can be overwritten by `dfx deps init --argument`.

### fix(deps): dfx deps init will try to set "(null)" init argument

For pulled canisters which have no `init_arg` in `pullable` metadata, `dfx deps init` without `--argument` will try to set `"(null)"` automatically.

This works for canisters with top-level `opt` in init argument. This behavior is consistent with `dfx deploy` and `dfx canister install`.

The init argument can be overwritten by `dfx deps init --argument`.

### fix(deps): content of wasm_hash_url can have extra fields than the hash

It is natural to point `wasm_hash_url` to the `<FILE>.sha256` file generated by `shasum` or `sha256sum` which consists of the hash and the file name.

Now when `dfx deps pull`, such content will be accept properly.

### feat: dfx upgrade will direct the user to install dfxvm if it has been released.

If the latest release of https://github.com/dfinity/dfxvm is \>\= 1.0, `dfx upgrade` will
direct the user to install dfxvm and then exit.

### feat: fetch did file from canister metadata when making canister calls

`dfx canister call` will always fetch the `.did` file from the canister metadata. If the canister doesn't have the `candid:service` metadata, dfx will fallback to the current behavior of reading the `.did` file from the local build artifact. This fallback behavior is deprecated and we will remove it in a future release. This should not affect Motoko and Rust canisters built from dfx, as `dfx build` automatically writes the Candid metadata into the canister.

If you build with custom canister type, add the following into `dfx.json`:

```
"metadata": [
  { 
    "name": "candid:service"
  }
]
```

If you build the canister without using `dfx`, you can use [ic-wasm](https://github.com/dfinity/ic-wasm/releases) to store the metadata:

```
ic-wasm canister.wasm -o canister.wasm metadata candid:service -f service.did -v public
```

### fix: removed the `dfx toolchain` command

Please use the [dfx version manager](https://github.com/dfinity/dfxvm) instead.

### feat: allow dfxvm install script to bypass confirmation

The dfxvm install script now accepts `DFXVM_INIT_YES=<non empty string>` to skip confirmation.

### chore: bump `ic-agent`, `ic-utils` and `ic-identity-hsm` to 0.32.0

# 0.16.1

### feat: query stats support

When using `dfx canister status`, the output now includes the new query statistics. Those might initially be 0, if the feature is not yet enabled on the subnet the canister is installed in.

### fix: Candid parser when parsing `vec \{number\}` with `blob` type

Fix the bug that when parsing `vec \{1;2;3\}` with `blob` type, dfx silently ignores the numbers.

### fix: support `import` for local did file

If the local did file contains `import` or init args, dfx will rewrite the did file when storing in canister metadata.
Due to current limitations of the Candid parser, comments will be dropped during rewriting. 
If the local did file doesn't contain `import` or init args, we will not perform the rewriting, thus preserving the comments.

### fix: subtyping check reports the special opt rule as error

### fix: can now run several dfx canister commands outside of a project

The following commands now work outside of a project:
- `dfx canister start <specific canister id>`
- `dfx canister stop <specific canister id>`
- `dfx canister deposit-cycles <amount> <specific canister id>`
- `dfx canister uninstall-code <specific canister id>`

## Dependencies

### Replica

Updated replica to elected commit 044cfd5147fc97d7e5a214966941b6580c325d72.
This incorporates the following executed proposals:

- [127463](https://dashboard.internetcomputer.org/proposal/127463)
- [127461](https://dashboard.internetcomputer.org/proposal/127461)
- [127104](https://dashboard.internetcomputer.org/proposal/127104)

### Candid UI

Module hash: e5f049a97041217554c1849791c093c4103a6844625be3d6453df2e91abeed35

Fix the HTTP header for deploying in remote environments

# 0.16.0

### feat: large canister modules now supported

When using `dfx deploy` or `dfx canister install`, previously Wasm modules larger than 2MiB would be rejected.
They are now automatically submitted via the chunking API if they are large enough.
From a user perspective the limitation will simply have been lifted.

### feat: dfx deps: wasm_hash_url and loose the hash check

Providers can provide the hash through `wasm_hash_url` instead of hard coding the hash directly.

If the hash of downloaded wasm doesn’t match the provided hash (`wasm_hash`, `wasm_hash_url` or read from mainnet state tree), dfx deps won’t abort. Instead, it will print a warning message.

### feat: create canister on specific subnets or subnet types

`dfx deploy`, `dfx canister create`, and `dfx ledger create-canister` now support the option `--subnet <subnet principal>` to create canisters on specific subnets.

`dfx canister create` and `dfx deploy` now support the option `--subnet-type <subnet type>` to create canisters on a random subnet of a certain type.
Use `dfx ledger show-subnet-types` to list the available subnet types

### feat!: update `dfx cycles` commands with mainnet `cycles-ledger` canister ID

The `dfx cycles` command no longer needs nor accepts the `--cycles-ledger-canister-id <canister id>` parameter.

### chore: removed the dfx start --emulator mode

This was deprecated in dfx 0.15.1.

### chore: removed ic-ref from the binary cache

### chore: updated dependencies for new rust projects

Updated to candid 0.10, ic-cdk 0.12, and ic-cdk-timers 0.6

### fix: store playground canister acquisition timestamps with nanosecond precision on all platforms

They've always been stored with nanosecond precisions on Linux and Macos.
Now they are stored with nanosecond precision on Windows too.

### fix: dfx canister delete, when using an HSM identity, no longer fails by trying to open two sessions to the HSM

Previously, this would fail with a PKCS#11: CKR_CRYPTOKI_ALREADY_INITIALIZED error.

## Dependencies

### Motoko

Updated Motoko to [0.10.4](https://github.com/dfinity/motoko/releases/tag/0.10.4)

### Frontend canister

Module hash: 3c86d912ead6de7133b9f787df4ca9feee07bea8835d3ed594b47ee89e6cb730

### Candid UI

Module hash: b91e3dd381aedb002633352f8ebad03b6eee330b7e30c3d15a5657e6f428d815

Fix the routing error when deploying to gitpod/github workspace.
Fix that Candid UI cannot be opened using localhost URL.

### Replica

Updated replica to elected commit 324eb99eb7531369a5ef75560f1a1a652d123714.
This incorporates the following executed proposals:

- [127096](https://dashboard.internetcomputer.org/proposal/127096)
- [127094](https://dashboard.internetcomputer.org/proposal/127094)
- [127034](https://dashboard.internetcomputer.org/proposal/127034)
- [127031](https://dashboard.internetcomputer.org/proposal/127031)
- [126879](https://dashboard.internetcomputer.org/proposal/126879)
- [126878](https://dashboard.internetcomputer.org/proposal/126878)
- [126730](https://dashboard.internetcomputer.org/proposal/126730)
- [126729](https://dashboard.internetcomputer.org/proposal/126729)
- [126727](https://dashboard.internetcomputer.org/proposal/126727)
- [126366](https://dashboard.internetcomputer.org/proposal/126366)
- [126365](https://dashboard.internetcomputer.org/proposal/126365)
- [126293](https://dashboard.internetcomputer.org/proposal/126293)

# 0.15.3

### fix: allow `http://localhost:*` as `connect-src` in the asset canister's CSP

This will enable browsing the asset canister at `http://<canister-id>.localhost:<port>` in most browsers.

### fix: frontend code crashing when there is no canister ID

### feat: `dfx ledger top-up` also accepts canister names

Previously, `dfx ledger top-up` only accepted canister principals. Now it accepts both principals and canister names.

### fix: installer once again detects if curl supports tlsv1.2

A change to `curl --help` output made it so the install script did not detect
that the `--proto` and `--tlsv1.2` options are available.

### chore: skip reserving 8GB of memory when deleting a canister

When dfx deletes a canister, it first withdraws as many cycles as possible from the canister.
While doing so, dfx previously set the memory allocation of the canister to 8GB in order to not run into any memory problems while withdrawing.
This, however, lead to problems with dynamic memory pricing in subnets with a lot of data because then it becomes very expensive to reserve that much data.
dfx now no longer sets a memory allocation. We anticipate fewer problems this way.

### feat: Added support for icx-proxy `--domain` parameter

In order to access a local replica through a domain name or domain names,
it's necessary to pass the `--domain` parameter to icx-proxy.  dfx now supports
this in configuration and as a parameter to dfx start.  You can specify a single
domain or a list of domains in any of the following ways:

- in networks.json, in `.<network>.proxy.domain`
- in dfx.json, in `.networks.<network>.proxy.domain`
- in dfx.json, in `.defaults.proxy.domain`
- to dfx start, as `dfx start --domain <domain1> --domain <domain2> ...`

## Dependencies

### Candid UI

- Module hash: d172df265a14397a460b752ff07598380bc7ebd9c43ece1e82495ae478a88719c
- Internet identity integration in Candid UI. Thanks to @Web3NL!
  + You can customize the II url and derivationOrigin via URL parameter `ii` and `origin` respectively.
- Update with the new profiling API

### Motoko

Updated Motoko to [0.10.3](https://github.com/dfinity/motoko/releases/tag/0.10.3)

# 0.15.2

### fix: `dfx canister delete <canister id>` removes the related entry from the canister id store

Previously, deleting a canister in the project by id rather than by name
would leave the canister id in the canister id store. This would cause
`dfx deploy` to fail.

### fix: dfx extension install can no longer create a corrupt cache directory

Running `dfx cache delete && dfx extension install nns` would previously
create a cache directory containing only an `extensions` subdirectory.
dfx only looks for the existence of a cache version subdirectory to
determine whether it has been installed. The end result was that later
commands would fail when the cache did not contain expected files.

### fix: output_env_file is now considered relative to project root

The .env file location, whether specified as `output_env_file` in dfx.json
or `--output-env-file <file>` on the commandline, is now considered relative
to the project root, rather than relative to the current working directory.

### feat: Read dfx canister install argument from a file

Enables passing large arguments that cannot be passed directly in the command line using the `--argument-file` flag. For example `dfx canister install --argument-file ./my/argument/file.txt my_canister_name`.


### feat: change `list_permitted` and `list_authorized` to an update call.

This requires the `list_authorized` and `list_permitted` methods to be called as an update and disables the ability to
call it as a query call. This resolves a potential security risk.

### fix: `dfx ledger transfer` now logs to stderr messages about duplicates rather than printing them to stdout

The message "transaction is a duplicate of another transaction in block ...", previously printed to stdout, is now logged to stderr. This means that the output of `dfx ledger transfer` to stdout will contain only `Transfer sent at block height <block height>`.

### feat: accept more ways to specify cycle and e8s amounts

Underscores (`_`) can now be used to make large numbers more readable. For example: `dfx canister deposit-cycles 1_234_567 mycanister`

Certain suffixes that replace a number of zeros are now supported. The (case-insensitive) suffixes are:
- `k` for `000`, e.g. `500k`
- `m` for `000_000`, e.g. `5m`
- `b` for `000_000_000`, e.g. `50B`
- `t` for `000_000_000_000`, e.g. `0.3T`

For cycles an additional `c` or `C` is also acceptable. For example: `dfx canister deposit-cycles 3TC mycanister`

### feat: added `dfx cycles` command

This won't work on mainnet yet, but can work locally after installing the cycles ledger.

Added the following subcommands:
 - `dfx cycles balance`
 - `dfx cycles transfer <to> <amount>` (transfer cycles from one account to another account)
 - `dfx cycles top-up <to> <amount>` (send cycles from an account to a canister)

## Dependencies

### Motoko

Updated Motoko to [0.10.2](https://github.com/dfinity/motoko/releases/tag/0.10.2)

### Frontend canister

Defining a custom `etag` header no longer breaks certification.

Fixed a certification issue where under certain conditions the fallback file (`/index.html`) was served with an incomplete certificate tree, not proving sufficiently that the fallback file may be used as a replacement.

Add the option to (re)set all permissions using upgrade arguments. This is especially useful for SNSes that cannot make calls as the canister's controller.

- Module hash: 657938477f1dee46db70b5a9f0bd167ec5ffcd2f930a1d96593c17dcddef61b3
- https://github.com/dfinity/sdk/pull/3443
- https://github.com/dfinity/sdk/pull/3451
- https://github.com/dfinity/sdk/pull/3429
- https://github.com/dfinity/sdk/pull/3428
- https://github.com/dfinity/sdk/pull/3421

### Replica

Updated replica to elected commit 69e1408347723dbaa7a6cd2faa9b65c42abbe861.
This incorporates the following executed proposals:

- [126095](https://dashboard.internetcomputer.org/proposal/126095)
- [126000](https://dashboard.internetcomputer.org/proposal/126000)
- [125592](https://dashboard.internetcomputer.org/proposal/125592)
- [125591](https://dashboard.internetcomputer.org/proposal/125591)
- [125504](https://dashboard.internetcomputer.org/proposal/125504)
- [125503](https://dashboard.internetcomputer.org/proposal/125503)
- [125343](https://dashboard.internetcomputer.org/proposal/125343)
- [125342](https://dashboard.internetcomputer.org/proposal/125342)
- [125321](https://dashboard.internetcomputer.org/proposal/125321)
- [125320](https://dashboard.internetcomputer.org/proposal/125320)
- [125002](https://dashboard.internetcomputer.org/proposal/125002)
- [125001](https://dashboard.internetcomputer.org/proposal/125001)
- [124858](https://dashboard.internetcomputer.org/proposal/124858)
- [124857](https://dashboard.internetcomputer.org/proposal/124857)

### Bitcoin canister

Updated Bitcoin canister to [release/2023-10-13](https://github.com/dfinity/bitcoin-canister/releases/tag/release%2F2023-10-13)

# 0.15.1

### feat: Added support for reserved_cycles and reserved_cycles_limit

`dfx canister status` will now display the reserved cycles balance and reserved cycles limit for a canister.

Added command-line options:
  - `dfx canister create --reserved-cycles-limit <limit>`
  - `dfx canister update-settings --reserved-cycles-limit <limit>`

In addition, `dfx deploy` will set `reserved_cycles_limit` when creating canisters if specified in `canisters.<canister>.initialization_values.reserved_cycles_limit` in dfx.json.

### feat: emit management canister idl when imported by Motoko canister

`import management "ic:aaaaa-aa;`

This will automatically produce the idl in the `.dfx` folder.

### fix: Include remote canisters in canisters_to_generate

Generate frontend declarations for remote canisters too because frontend JS code may want to call them.

### feat: `dfx extension install <extension> --version <specific version>`

Install a specific version of an extension, bypassing version checks.

### feat: Updated handling of missing values in state tree certificates

The `Unknown` lookup of a path in a certificate results in an `AgentError` (the IC returns `Absent` for non-existing paths).

### fix: dfx deploy urls printed for asset canisters

### chore: --emulator parameter is deprecated and will be discontinued soon

Added warning that the `--emulator` is deprecated and will be discontinued soon.

### fix: node engines in starter

Updates node engines to reflect the same engines supported in agent-js.
```
"node": "^12 || ^14 || ^16 || >=17",
"npm": "^7.17 || >=8"
```

### feat: deploy to playground

Introduced a new network type called `playground`. Canisters on such networks are not created through standard means, but are instead borrowed from a canister pool.
The canisters time out after a while and new canisters need to be borrowed for further deployments.
To define custom playground networks, use a network definition that includes the `playground` key:
```json
"<network name>": {
  "playground": {
    "playground_canister": "<canister pool id>",
    "timeout_seconds": <amount of seconds after which a canister is returned to the pool>
  }
}
```

Introduced a new network that is available by default called `playground`. Additionally, `--playground` is an alias for `--network playground`.
By default, this network targets the Motoko Playground backend to borrow canisters. The borrowed canisters will be available for 20 minutes, and the timer restarts on new deployments.
When the timer runs out the canister(s) will be uninstalled and are returned to the pool.
Any commands that allow choosing a target network (e.g. `dfx canister call`) require `--playground` or `--network playground` in order to target the borrowed canister(s).
Use `dfx deploy --playground` to deploy simple projects to a canister borrowed from the Motoko Playground.

### feat: `--ic` is shorthand for `--network ic`

For example, `dfx deploy --ic` rather than `dfx deploy --network ic`.

### fix: Motoko base library files in cache are no longer executable

### feat: `dfx start` for shared network warns if ignoring 'defaults' in dfx.json

Background: In order to determine whether to start a project-specific network or the shared network, `dfx start` looks for the `local` network in dfx.json.
   - If found, `dfx start` starts the project-specific local network, applying any `defaults` from dfx.json.
   - If there is no dfx.json, or if dfx.json does not define a `local` network, `dfx start` starts the shared network.  Because the shared network is not specific to any project, `dfx start` ignores any other settings from dfx.json, including `defaults`.

If `dfx start` is starting the shared network from within a dfx project, and that dfx.json contains settings in the `defaults` key for `bitcoin`, `replica`, or `canister_http`, then `dfx start` will warn that it is ignoring those settings.  It will also describe how to define equivalent settings in networks.json.

### fix: dfx canister call --wallet no longer passes the parameter twice

The parameter was erroneously passed twice.  Now it is passed only once.

### fix: Removed deprecation warning about project-specific networks

Removed this warning: "Project-specific networks are deprecated and will be removed after February 2023." While we may remove project-specific networks in the future, it is not imminent.  One key requirement is the ability to run more than one subnet type at one time.

## Dependencies

### icx-proxy

Updated to a version of the icx-proxy that is released with the replica and other related binaries.

Changes in behavior:
- "%%" is no longer accepted when url-decoding filenames for the asset canister.  Though curl supports this, it's not part of the standard. Please replace with %25.
- The icx-proxy now performs response verification.  This has exposed some bugs in the asset canister.  However, since this new icx-proxy matches what the boundary nodes use, this will better match the behavior seen on the mainnet.
- Bugs that this has exposed in the asset canister:
  - after disabling aliasing for an asset, the asset canister will return an incorrect certification in the 404 response.
  - after setting a custom "etag" header in .ic-assets.json, the asset canister will return an incorrect certification in the 200 response.
  - assets with certain characters in the filename (example: "æ") will no longer be served correctly.  The definition of "certain characters" is not yet known.

### Candid UI

- Module hash: 934756863c010898a24345ce4842d173b3ea7639a8eb394a0d027a9423c70b5c
- Add `merge_init_args` method in Candid UI.
- Draw flamegraph for canister upgrade.

### Frontend canister

For certification v1, if none of the requested encoding are certified but another encoding is certified, then the frontend canister once again returns the certificatie even though the response hash won't match.
This allows the verifying side to try to transform the response such that it matches the response hash.
For example, if only the encoding `gzip` is requested but the `identity` encoding is certified, the `gzip` encoding is returned with the certificate for the `identity` encoding.
The verifying side can then unzip the response and will have a valid certificate for the `identity` response.

- Module hash: baf9bcab2ebc2883f850b965af658e66725087933df012ebd35c03929c39efe3
- https://github.com/dfinity/sdk/pull/3369
- https://github.com/dfinity/sdk/pull/3298
- https://github.com/dfinity/sdk/pull/3281

### Replica

Updated replica to elected commit 91bf38ff3cb927cb94027d9da513cd15f91a5b04.
This incorporates the following executed proposals:

- [124795](https://dashboard.internetcomputer.org/proposal/124795)
- [124790](https://dashboard.internetcomputer.org/proposal/124790)
- [124538](https://dashboard.internetcomputer.org/proposal/124538)
- [124537](https://dashboard.internetcomputer.org/proposal/124537)
- [124488](https://dashboard.internetcomputer.org/proposal/124488)
- [124487](https://dashboard.internetcomputer.org/proposal/124487)
  
# 0.15.0

## DFX

### chore: add `--use-old-metering` flag

The `use-old-metering` flag enables old metering in replica. The new metering is enabled in the `starter` by default, so this flag is to compare the default new metering with the old one.

The flag is temporary and will be removed in a few months.

### fix: added https://icp-api.io to the default Content-Security-Policy header

Existing projects will need to change this value in .ic-assets.json or .ic-assets.json5 to include https://icp-api.io

All projects will need to redeploy.

### fix: access to raw assets is now enabled by default

The default value for `allow_raw_access` is now `true`.  This means that by default, the frontend canister will no longer restrict the access of traffic to the `<canister-id>.raw.icp0.io` domain, and will no longer automatically redirect all requests to the certified domain (`<canister-id>.icp0.io`), unless configured explicitly.

Note that existing projects that specify `"allow_raw_access": false` in .ic-assets.json5 will need to change or remove this value manually in order to allow raw access.

### feat!: Removed dfx nns and dfx sns commands

Both have now been turned into the dfx extensions. In order to obtain them, please run `dfx extension install nns` and `dfx extension install sns` respectively. After the installation, you can use them as you did before: `dfx nns ...`, and `dfx sns ...`.

### feat!: Removed dfx replica and dfx bootstrap commands

Use `dfx start` instead.  If you have a good reason why we should keep these commands, please contribute to the discussion at https://github.com/dfinity/sdk/discussions/3163

### fix: Wait for new module hash when installing wallet

A previous change made dfx wait after installing a canister until the replica updated its reported module hash, but this change did not affect wallets. Now dfx waits for wallets too, to eliminate a class of wallet installation errors.

### fix: Ctrl-C right after dfx start will hang for minutes and panics

Early break out from actors starting procedure.

### feat: can disable the warnings about using an unencrypted identity on mainnet

It's now possible to suppress warnings of this form:

```
WARN: The <identity> identity is not stored securely. Do not use it to control a lot of cycles/ICP. Create a new identity with `dfx identity new` and use it in mainnet-facing commands with the `--identity` flag
```

To do so, export the environment variable `DFX_WARNING` with the value `-mainnet_plaintext_identity`.
```bash
export DFX_WARNING="-mainnet_plaintext_identity"
```

Note that this can be combined to also disable the dfx version check warning:
```bash
export DFX_WARNING="-version_check,-mainnet_plaintext_identity"
```

### fix!: restrict `dfx identity new` to safe characters

New identities like `dfx identity new my/identity` or `dfx identity new 'my identity'` can easily lead to problems, either for dfx internals or for usability.
New identities are now restricted to the characters `ABCDEFGHIJKLMNOPQRSTUVWXYZabcdefghijklmnopqrstuvwxyz.-_@0123456789`.
Existing identities are not affected by this change.

## Frontend canister

> **NOTE**: We've re-enabled response verification v2 in the asset canister.

### fix: Certification for aliasing updates on asset deletion

Best explained by an example: Two assets exist with aliasing enabled: `/content` and `/content.html`. Usually, when requesting `/content`, `/content.html` is served because it has aliasing enabled.
But in this scenario, because `/content` exists, it overwrites the alias and `/content` is served when requesting the path `/content`.
When the file `/content` is deleted, `/content` is once again a valid alias of `/content.html`.
Previously, the alias of `/content.html` was not properly updated in the certification tree, making `/content` inaccessible.

### fix: 404 response is now certified for certification v2

Certification v2 allows certifying arbitrary responses. If the requested file does not exist, and the fallback file (`/index.html`) does not exist either,
the frontend canister serves a HTTP 404 response. This response was previously not certified.

### fix!: The CreateAsset batch operation now fails if the asset already exists

Previously, the operation was a no-op if the content type matched, but ignored other, possibly different, asset properties. Now, it fails with an error.

### fix!: http_request_streaming_callback and get_chunk now require the sha256 parameter to be set

The `http_request_streaming_callback()` and `get_chunk()` methods use the `sha256` parameter to ensure that the chunks they return are part of the same asset contents returned by the initial call.  This parameter is now required to be Some(hash).

For `http_request()` and `http_request_streaming_callback()`, there should be no change: all callers of `http_request_streaming_callback()` are expected to pass the entire token returned by `http_request()`, which includes the sha256 parameter.

Any callers of `get_chunk()` should make sure to always pass the `sha256` value returned by the `get()` method.  It will always be present.

## Dependencies

### Motoko

Updated Motoko to [0.9.7](https://github.com/dfinity/motoko/releases/tag/0.9.7)

### Updated candid to 0.9.0

### Candid UI

- Module hash: b9173bb25dabe5e2b736a8f2816e68fba14ca72132f5485ce7b8f16a85737a17
- https://github.com/dfinity/sdk/pull/3260
- https://github.com/dfinity/sdk/pull/3252
- https://github.com/dfinity/candid/pull/449
- https://github.com/dfinity/candid/pull/453

### Frontend canister

- Module hash: e20be8df2c392937a6ae0f70d20ff23b75e8c71d9085a8b8bb438b8c2d4eafe5
- https://github.com/dfinity/sdk/pull/3337
- https://github.com/dfinity/sdk/pull/3298
- https://github.com/dfinity/sdk/pull/3256
- https://github.com/dfinity/sdk/pull/3252
- https://github.com/dfinity/sdk/pull/3249
- https://github.com/dfinity/sdk/pull/3212
- https://github.com/dfinity/sdk/pull/3227

### Replica

Updated replica to elected commit cabe2ae3ca115b1a3f24d75814d4f8e317b2964d.
This incorporates the following executed proposals:

- [124331](https://dashboard.internetcomputer.org/proposal/124331)
- [124330](https://dashboard.internetcomputer.org/proposal/124330)
- [124272](https://dashboard.internetcomputer.org/proposal/124272)
- [124021](https://dashboard.internetcomputer.org/proposal/124021)
- [123977](https://dashboard.internetcomputer.org/proposal/123977)
- [123976](https://dashboard.internetcomputer.org/proposal/123976)
- [123922](https://dashboard.internetcomputer.org/proposal/123922)
- [123784](https://dashboard.internetcomputer.org/proposal/123784)
- [123730](https://dashboard.internetcomputer.org/proposal/123730)
- [123711](https://dashboard.internetcomputer.org/proposal/123711)
- [123474](https://dashboard.internetcomputer.org/proposal/123474)
- [123410](https://dashboard.internetcomputer.org/proposal/123410)
- [123311](https://dashboard.internetcomputer.org/proposal/123311)

# 0.14.2

## DFX

### feat: deprecate `dfx bootstrap` and `dfx replica` commands

Please use `dfx start` instead, which is a combination of the two commands.

If you have a good reason why we should keep these commands, please contribute to the discussion at https://github.com/dfinity/sdk/discussions/3163

### feat: add optional custom build command for asset canisters

The custom build command can be set in `dfx.json` the same way it is set for `custom` type canisters. If the command is not provided, DFX will fallback to the default `npm run build` command.

```json
{
  "canisters": {
    "ui": {
      "type": "assets",
      "build": ["<custom build command>"]
    }
  }
}
```

### fix: Diagnose duplicate assets and display upgrade steps

If `dfx deploy` detects duplicate assets in the dist/ and frontend assets/ directories, it will now suggest upgrade steps.

### fix: motoko canisters can import other canisters with service constructor

After specific canister builder output wasm and candid file, `dfx` will do some post processing on the candid file.

The complete IDL will be copied into `.dfx` folder with name `constructor.did`.
It will be used for type checking during canister installation.

Then it is separated into two parts: `service.did` and `init_args.txt`, corresponding to canister metadata `candid:service` and `candid:args`.

`service.did` will be imported during dependent canisters building. And it will also be used by the Motoko LSP to provide IDE support.

### fix: dfx start now respects the network replica port configuration in dfx.json or networks.json

## Frontend canister

> **NOTE**: We've disabled response verification v2 in the asset canister while we improve test coverage.

The redirect from `.raw.ic0.app` now redirects to `.ic0.app` instead of `.icp0.io`

The `validate_commit_proposed_batch()` method no longer requires any permission to call.

The asset canister now enforces limits during upload.  These limits to not apply to assets already uploaded.

Unconditional limits:
- `create_batch()` now fails if `dfx deploy --by-proposal` got as far as calling `propose_commit_batch()`, and the batch has not since been committed or deleted.

Configurable limits:
- `max_batches`: limits number of batches being uploaded.
- `max_chunks`: limits total number of chunks across all batches being uploaded.
- `max_bytes`: limits total size of content bytes across all chunks being uploaded.

Added methods:
- `configure()` to set limits
- `validate_configure()`: companion method for SNS
- `get_configuration()`: to view limits

Suggestions for configured limits:
- dapps controlled by SNS: max_batches=1; max_chunks and max_bytes based on asset composition.
- dapps not controlled by SNS: unlimited (which is the default)

Note that as always, if `dfx deploy` does not completely upload and commit a batch, the asset canister will retain the batch until 5 minutes have passed since the last chunk was uploaded.  If you have configured limits and the combination of an unsuccessful deployment and a subsequent attempt would exceed those limits, you can either wait 5 minutes before running `dfx deploy` again, or delete the incomplete batch with `delete_batch()`.

### fix: return the correct expr_path for index.html fallback routes

Previously, the requested path was used to construct the `expr_path` for the `index.html` fallback route.  This was incorrect, as the `expr_path` should be the path of the `index.html` file itself in this case.

## Frontend canister assets synchronization

### fix: now retries failed `create_chunk()` calls

Previously, it would only retry when waiting for the request to complete.

### fix: now considers fewer error types to be retryable

Previously, errors were assumed to be retryable, except for a few specific error messages and 403/unauthorized responses.  This could cause deployment to appear to hang until timeout.

Now, only transport errors and timeout errors are considered retryable.

## Dependencies

### Frontend canister

- Module hash: 1286960c50eb7a773cfb5fdd77cc238588f39e21f189cc3eb0f35199a99b9c7e
- https://github.com/dfinity/sdk/pull/3205
- https://github.com/dfinity/sdk/pull/3198
- https://github.com/dfinity/sdk/pull/3154
- https://github.com/dfinity/sdk/pull/3158
- https://github.com/dfinity/sdk/pull/3144

### ic-ref

Updated ic-ref to 0.0.1-a9f73dba

### Cycles wallet

Updated cycles wallet to `20230530` release:
- Module hash: c1290ad65e6c9f840928637ed7672b688216a9c1e919eacbacc22af8c904a5e3
- https://github.com/dfinity/cycles-wallet/commit/313fb01d59689df90bd3381659d94164c2a61cf4

### Motoko

Updated Motoko to 0.9.3

### Replica

Updated replica to elected commit ef8ca68771baa20a14af650ab89c9b31b1dc9a5e.
This incorporates the following executed proposals:
- [123248](https://dashboard.internetcomputer.org/proposal/123248)
- [123021](https://dashboard.internetcomputer.org/proposal/123021)
- [123007](https://dashboard.internetcomputer.org/proposal/123007)
- [122923](https://dashboard.internetcomputer.org/proposal/122923)
- [122924](https://dashboard.internetcomputer.org/proposal/122924)
- [122910](https://dashboard.internetcomputer.org/proposal/122910)
- [122911](https://dashboard.internetcomputer.org/proposal/122911)
- [122746](https://dashboard.internetcomputer.org/proposal/122746)
- [122748](https://dashboard.internetcomputer.org/proposal/122748)
- [122617](https://dashboard.internetcomputer.org/proposal/122617)
- [122615](https://dashboard.internetcomputer.org/proposal/122615)

# 0.14.1

## DFX

### fix: `dfx canister delete` without stopping first

When running `dfx canister delete` on a canister that has not been stopped, dfx will now confirm the deletion instead of erroring.

### feat: gzip option in dfx.json

`dfx` can gzip wasm module as the final step in building canisters.

This behavior is disabled by default.

You can enable it in `dfx.json`:

```json
{
  "canisters" : {
    "app" : {
      "gzip" : true
    }
  }
}
```

You can still specify `.wasm.gz` file for custom canisters directly. If any metadata/optimize/shrink options are set in `dfx.json`, the `.wasm.gz` file will be decompressed, applied all the wasm modifications, and compressed as `.wasm.gz` in the end.

### fix: prevented using --argument with --all in canister installation

Removed `dfx deploy`'s behavior of providing the same argument to all canisters, and `dfx canister install`'s behavior of providing an empty argument to all canisters regardless of what was specified. Now installing multiple canisters and providing an installation argument is an error in both commands.

### chore: make `sns` subcommands visible in `dfx help`

### chore: upgraded to clap v4

Updated the command-parsing library to v4. Some colors may be different.

### feat: dfx deps subcommands

This feature was named `dfx pull` before. To make a complete, intuitive user experience, we present a set of subcommands under `dfx deps`:

- `dfx deps pull`: pull the dependencies from mainnet and generate `deps/pulled.json`, the candid files of direct dependencies will also be put into `deps/candid/`;
- `dfx deps init`: set the init arguments for the pulled dependencies and save the data in `deps/init.json`;
- `dfx deps deploy`: deploy the pulled dependencies on local replica with the init arguments recorded in `deps/init.json`;

All generated files in `deps/` are encouraged to be version controlled.

### chore: Add the `nns-dapp` and `internet_identity` to the local canister IDs set by `dfx nns import`
`dfx nns install` installs a set of canisters in a local replica.  `dfx nns import` complements this by setting the canister IDs so that they can be queried by the user.  But `dfx nns import` is incomplete.  Now it will also provide the IDs of the `nns-dapp` and `internet_identity` canisters.

### feat: `.env` file includes all created canister IDs
Previously the `.env` file only included canister IDs for canisters that were listed as explicit dependencies during the build process.
Now all canisters that have a canister ID for the specified network are included in `.env`.

### feat!: Ask for user consent when removing themselves as principal

Removing oneself (or the wallet one uses) can result in the loss of control over a canister.
Therefore `dfx canister update-settings` now asks for extra confirmation when removing the currently used principal/wallet from the list of controllers.
To skip this check in CI, use either the `--yes`/`-y` argument or use `echo "yes" | dfx canister update-settings <...>`.

### fix: dfx start will restart replica if it does not report healthy after launch

If the replica does not report healthy at least once after launch,
dfx will terminate and restart it.

### fix: dfx start now installs the bitcoin canister when bitcoin support is enabled

This is required for future replica versions.

Adds a new field `canister_init_arg` to the bitcoin configuration in dfx.json and networks.json.  Its default is documented in the JSON schema and is appropriate for the canister wasm bundled with dfx.

### fix: no longer enable the bitcoin_regtest feature

### docs: cleanup of documentation

Cleaned up documentation of IC SDK.

## Asset Canister Synchronization

### feat: Added more detailed logging to `ic-asset`.

Now, `dfx deploy -v` (or `-vv`) will print the following information:
- The count for each `BatchOperationKind` in `CommitBatchArgs`
- The number of chunks uploaded and the total bytes
- The API version of both the `ic-asset` and the canister
- (Only for `-vv`) The value of `CommitBatchArgs`

### fix: Commit batches incrementally in order to account for more expensive v2 certification calculation

In order to allow larger changes without exceeding the per-message instruction limit, the sync process now:
- sets properties of assets already in the canister separately from the rest of the batch.
- splits up the rest of the batch into groups of up to 500 operations.

### fix: now retries failed `create_chunk()` calls

Previously, it would only retry when waiting for the request to complete.

### fix: now considers fewer error types to be retryable

Previously, errors were assumed to be retryable, except for a few specific error messages and 403/unauthorized responses.  This could cause deployment to appear to hang until timeout.

Now, only transport errors and timeout errors are considered retryable.

## Dependencies

### Frontend canister

The asset canister now properly removes the v2-certified response when `/index.html` is deleted.

Fix: The fallback file (`/index.html`) will now be served when using certification v2 if the requested path was not found.

The HttpResponse type now explicitly mentions the `upgrade : Option<bool>` field instead of implicitly returning `None` all the time.

The asset canister no longer needs to use `await` for access control checks. This will speed up certain operations.

- Module hash: 651425d92d3796ddae581191452e0e87484eeff4ff6352fe9a59c7e1f97a2310
- https://github.com/dfinity/sdk/pull/3120
- https://github.com/dfinity/sdk/pull/3112

### Motoko

Updated Motoko to 0.8.8

### Replica

Updated replica to elected commit b3b00ba59c366384e3e0cd53a69457e9053ec987.
This incorporates the following executed proposals:
- [122529](https://dashboard.internetcomputer.org/proposal/122529)
- [122284](https://dashboard.internetcomputer.org/proposal/122284)
- [122198](https://dashboard.internetcomputer.org/proposal/122198)
- [120591](https://dashboard.internetcomputer.org/proposal/120591)
- [119318](https://dashboard.internetcomputer.org/proposal/119318)
- [118023](https://dashboard.internetcomputer.org/proposal/118023)
- [116294](https://dashboard.internetcomputer.org/proposal/116294)
- [116135](https://dashboard.internetcomputer.org/proposal/116135)
- [114479](https://dashboard.internetcomputer.org/proposal/114479)
- [113136](https://dashboard.internetcomputer.org/proposal/113136)
- [111932](https://dashboard.internetcomputer.org/proposal/111932)
- [111724](https://dashboard.internetcomputer.org/proposal/111724)
- [110724](https://dashboard.internetcomputer.org/proposal/110724)
- [109500](https://dashboard.internetcomputer.org/proposal/109500)
- [108153](https://dashboard.internetcomputer.org/proposal/108153)
- [107668](https://dashboard.internetcomputer.org/proposal/107668)
- [107667](https://dashboard.internetcomputer.org/proposal/107667)
- [106868](https://dashboard.internetcomputer.org/proposal/106868)
- [106817](https://dashboard.internetcomputer.org/proposal/106817)
- [105666](https://dashboard.internetcomputer.org/proposal/105666)
- [104470](https://dashboard.internetcomputer.org/proposal/104470)
- [103281](https://dashboard.internetcomputer.org/proposal/103281)
- [103231](https://dashboard.internetcomputer.org/proposal/103231)
- [101987](https://dashboard.internetcomputer.org/proposal/101987)

# 0.14.0

## DFX

### fix: stop `dfx deploy` from creating a wallet if all canisters exist

### feat: expose `wasm-opt` optimizer in `ic-wasm` to users

Add option to specify an "optimize" field for canisters to invoke the `wasm-opt` optimizer through `ic-wasm`.

This behavior is disabled by default.

If you want to enable this behavior, you can do so in dfx.json:
```json
"canisters": {
  "app": {
    "optimize" : "cycles"
  }
}
```

The options are "cycles", "size", "O4", "O3", "O2", "O1", "O0", "Oz", and "Os".  The options starting with "O" are the optimization levels that `wasm-opt` provides. The "cycles" and "size" options are recommended defaults for optimizing for cycle usage and binary size respectively.

### feat: updates the dfx new starter project for env vars

- Updates the starter project for env vars to use the new `dfx build` & `dfx deploy` environment variables
- Changes the format of the canister id env vars to be `CANISTER_ID_<canister_name_uppercase>`, for the frontend declaraction file to be consistent with the dfx environment variables. `CANISTER_ID` as both a prefix and suffix are supported for backwards compatibility.

### fix!: --clean required when network configuration changes

If the network configuration has changed since last time `dfx start` was run, `dfx start` will now error if you try to run it without `--clean`, to avoid spurious errors. You can provide the `--force` flag if you are sure you want to start it without cleaning state.

### feat: --artificial-delay flag

The local replica uses a 600ms delay by default when performing update calls. With `dfx start --artificial-delay <ms>`, you can decrease this value (e.g. 100ms) for faster integration tests, or increase it (e.g. 2500ms) to mimick mainnet latency for e.g. UI responsiveness checks.

### fix: make sure assetstorage did file is created as writeable.

### feat: specify id when provisional create canister

When creating a canister on non-mainnet replica, you can now specify the canister ID.

`dfx canister create <CANISTER_NAME> --specified-id <PRINCIPAL>`

`dfx deploy <CANISTER_NAME> --specified-id <PRINCIPAL>`

You can specify the ID in the range of `[0, u64::MAX / 2]`.
If not specify the ID, the canister will be created in the range of `[u64::MAX / 2 + 1, u64::MAX]`.
This canister ID allocation behavior only applies to the replica, not the emulator (ic-ref).

### feat: dfx nns install --ledger-accounts

`dfx nns install` now takes an option `--ledger-accounts` to initialize the ledger canister with these accounts.

### fix: update Rust canister template.

`ic-cdk-timers` is included in the dependencies.

### chore: change the default Internet Computer gateway domain to `icp0.io`

By default, DFX now uses the `icp0.io` domain to connect to Internet Computer as opposed to using `ic0.app`.
Canisters communicating with `ic0.app` will continue to function nominally.

### feat: --no-asset-upgrade

### feat: confirmation dialogues are no longer case sensitive and accept 'y' in addition to 'yes'

### fix: `dfx generate` no longer requires canisters to have a canister ID
Previously, canisters required that the canister was created before `dfx generate` could be called.

As a result, the `--network` parameter does not have an impact on the result of `dfx generate` anymore.
This means that `dfx generate` now also generates type declarations for remote canisters.

### fix: Make `build` field optional in dfx.json

The `build` field in custom canisters was already optional in code, but this fixes it in the schema.

By specifying the `--no-asset-upgrade` flag in `dfx deploy` or `dfx canister install`, you can ensure that the asset canister itself is not upgraded, but instead only the assets themselves are installed.

### feat: Get identity from env var if present

The identity may be specified using the environment variable `DFX_IDENTITY`.

### feat: Add DFX_ASSETS_WASM

Added the ability to configure the Wasm module used for assets canisters through the environment variable `DFX_ASSETS_WASM`.

### fix: dfx deploy and icx-asset no longer retry on permission failure

### feat: --created-at-time for the ledger functions: transfer, create-canister, and top-up

### fix: ledger transfer duplicate transaction prints the duplicate transaction response before returning success to differentiate between a new transaction response and between a duplicate transaction response.

Before it was possible that a user could send 2 ledger transfers with the same arguments at the same timestamp and both would show success but there would have been only 1 ledger transfer. Now dfx prints different messages when the ledger returns a duplicate transaction response and when the ledger returns a new transaction response.

### chore: clarify `dfx identity new` help text

### chore: Add a message that `redeem_faucet_coupon` may take a while to complete

### feat: `dfx deploy <frontend canister name> --by-proposal`

This supports asset updates through SNS proposal.

Uploads asset changes to an asset canister (propose_commit_batch()), but does not commit them.

The SNS will call `commit_proposed_batch()` to commit the changes.  If the proposal fails, the caller of `dfx deploy --by-proposal` should call `delete_batch()`.

### feat: `dfx deploy <frontend canister name> --compute-evidence`

Builds the specified asset canister, determines the batch operations required to synchronize the assets, and computes a hash ("evidence") over those batch operations.  This evidence will match the evidence computed by `dfx deploy --by-proposal`, and which will be specified in the update proposal.

No permissions are required to compute evidence, so this can be called with `--identity anonymous` or any other identity.

## Asset Canister

Added `validate_take_ownership()` method so that an SNS is able to add a custom call to `take_ownership()`.

Added `is_aliased` field to `get_asset_properties` and `set_asset_properties`.

Added partial support for proposal-based asset updates:
- Batch ids are now stable.  With upcoming changes to support asset updates by proposal,
  having the asset canister not reuse batch ids will make it easier to verify that a particular
  batch has been proposed.
- Added methods:
  - `propose_commit_batch()` stores batch arguments for later commit
  - `delete_batch()` deletes a batch, intended for use after compute_evidence if cancellation needed
  - `compute_evidence()` computes a hash ("evidence") over the proposed batch arguments. Once evidence computation is complete, batch will not expire.
  - `commit_proposed_batch()` commits batch previously proposed (must have evidence computed)
  - `validate_commit_proposed_batch()` required validation method for SNS

Added `api_version` endpoint. With upcoming changes we will introduce breaking changes to asset canister's batch upload process. New endpoint will help `ic-asset` with differentiation between API version, and allow it to support all versions of the asset canister.

Added support for v2 asset certification. In comparison to v1, v2 asset certification not only certifies the http response body, but also the headers. The v2 spec is first published in [this PR](https://github.com/dfinity/interface-spec/pull/147)

Added canister metadata field `supported_certificate_versions`, which contains a comma-separated list of all asset certification protocol versions. You can query it e.g. using `dfx canister --network ic metadata <canister name or id> supported_certificate_versions`. In this release, the value of this metadata field value is `1,2` because certification v1 and v2 are supported.

Fixed a bug in `http_request` that served assets with the wrong certificate. If no encoding specified in the `Accept-Encoding` header is available with a certificate, an available encoding is returned without a certificate (instead of a wrong certificate, which was the case previously). Otherwise, nothing changed.
For completeness' sake, the new behavior is as follows:
- If one of the encodings specified in the `Accept-Encoding` header is available with certification, it now is served with the correct certificate.
- If no requested encoding is available with certification, one of the requested encodings is returned without a certificate (instead of a wrong certificate, which was the case previously).
- If no encoding specified in the `Accept-Encoding` header is available, a certified encoding that is available is returned instead.

Added support for API versioning of the asset canister in `ic-asset`.

Added functionality that allows you to set asset properties during `dfx deploy`, even if the asset has already been deployed to a canister in the past. This eliminates the need to delete and re-deploy assets to modify properties - great news! This feature is also available when deploying assets using the `--by-proposal` flag. As a result, the API version of the frontend canister has been incremented from `0` to `1`. The updated `ic-asset` version (which is what is being used during `dfx deploy`) will remain compatible with frontend canisters implementing both API `0` and `1`. However, please note that the new frontend canister version (with API `v1`) will not work with tooling from before the dfx release (0.14.0).

## Dependencies

### Frontend canister

- API version: 1
- Module hash: e7866e1949e3688a78d8d29bd63e1c13cd6bfb8fbe29444fa606a20e0b1e33f0
- https://github.com/dfinity/sdk/pull/3094
- https://github.com/dfinity/sdk/pull/3002
- https://github.com/dfinity/sdk/pull/3065
- https://github.com/dfinity/sdk/pull/3058
- https://github.com/dfinity/sdk/pull/3057
- https://github.com/dfinity/sdk/pull/2960
- https://github.com/dfinity/sdk/pull/3051
- https://github.com/dfinity/sdk/pull/3034
- https://github.com/dfinity/sdk/pull/3023
- https://github.com/dfinity/sdk/pull/3022
- https://github.com/dfinity/sdk/pull/3021
- https://github.com/dfinity/sdk/pull/3019
- https://github.com/dfinity/sdk/pull/3016
- https://github.com/dfinity/sdk/pull/3015
- https://github.com/dfinity/sdk/pull/3001
- https://github.com/dfinity/sdk/pull/2987
- https://github.com/dfinity/sdk/pull/2982

### Motoko

Updated Motoko to 0.8.7

### ic-ref

Updated ic-ref to 0.0.1-ca6aca90

### ic-btc-canister

Started bundling ic-btc-canister, release 2023-03-31

# 0.13.1

## Asset Canister

Added validate_grant_permission() and validate_revoke_permission() methods per SNS requirements.

## Dependencies

### Frontend canister

- Module hash: 98863747bb8b1366ae5e3c5721bfe08ce6b7480fe4c3864d4fec3d9827255480
- https://github.com/dfinity/sdk/pull/2958

# 0.13.0

## DFX

### feat: Add dfx sns download

This allows users to download SNS canister Wasm binaries.

### fix: fixed error text
- `dfx nns install` had the wrong instructions for setting up the local replica type

### fix: creating an identity with `--force` no longer switches to the newly created identity

### feat(frontend-canister)!: reworked to use permissions-based access control

The permissions are as follows:
- ManagePermissions: Can grant and revoke permissions to any principal.  Controllers implicitly have this permission.
- Prepare: Can call create_batch and create_chunk
- Commit: Can call commit_batch and methods that manipulate assets directly, as well as any method permitted by Prepare.

For upgraded frontend canisters, all authorized principals will be granted the Commit permission.
For newly deployed frontend canisters, the initializer (first deployer of the canister) will be granted the Commit permission.

Added three new methods:
- list_permitted: lists principals with a given permission.
  - Callable by anyone.
- grant_permission: grants a single permission to a principal
  - Callable by Controllers and principals with the ManagePermissions permission.
- revoke_permission: removes a single permission from a principal
  - Any principal can revoke its own permissions.
  - Only Controllers and principals with the ManagePermissions permission can revoke the permissions of other principals.

Altered the behavior of the existing authorization-related methods to operate only on the "Commit" permission.  In this way, they are backwards-compatible.
- authorize(principal): same as grant_permission(principal, Commit)
- deauthorize(principal): same as revoke_permission(permission, Commit)
- list_authorized(): same as list_permitted(Commit)

### fix(frontend-canister)!: removed ability of some types of authorized principals to manage the ACL

It used to be the case that any authorized principal could authorize and deauthorize any other principal.
This is no longer the case.  See rules above for grant_permission and revoke_permission.

### feat(frontend-canister)!: default secure configuration for assets in frontend project template

- Secure HTTP headers, preventing several typical security vulnerabilities (e.g. XSS, clickjacking, and many more). For more details, see comments in `headers` section in [default `.ic-assets.json5`](https://raw.githubusercontent.com/dfinity/sdk/master/src/dfx/assets/new_project_node_files/src/__project_name___frontend/src/.ic-assets.json5).
- Configures `allow_raw_access` option in starter `.ic-assets.json5` config files, with the value set to its default value (which is `false`). We are showing that configuration in the default starter projects for the sake of easier discoverability, even though its value is set to the default.

### feat(frontend-canister)!: add `allow_raw_access` config option

By default, the frontend canister will now restrict the access of traffic to the `<canister-id>.raw.ic0.app` domain, and will automatically redirect all requests to the certified domain (`<canister-id>.ic0.app`), unless configured explicitly. Below is an example configuration to allow access to the `robots.txt` file from the "raw" domain:
```json
[
  {
    "match": "robots.txt",
    "allow_raw_access": true
  }
]
```

**Important**: Note that any assets already uploaded to an asset canister will be protected by this redirection, because at present the asset synchronization process does not update the `allow_raw_access` property, or any other properties, after creating an asset.  This also applies to assets that are deployed without any configuration, and later configured to allow raw access.
At the present time, there are two ways to reconfigure an existing asset:
1. re-create the asset
    1. delete the asset in your project's directory
    1. execute `dfx deploy`
    1. re-create the asset in your project's directory
    1. modify `.ic-assets.json` acordingly
    1. execute `dfx deploy`
2. via manual candid call
    ```
    dfx canister call PROJECT_NAME_frontend set_asset_properties '( record { key="/robots.txt"; allow_raw_access=opt(opt(true)) })'
    ```

### feat(frontend-canister): pretty print asset properties when deploying assets to the canister

### feat(frontend-canister): add take_ownership() method

Callable only by a controller.  Clears list of authorized principals and adds the caller (controller) as the only authorized principal.

### feat(ic-ref):
- `effective_canister_id` used for `provisional_create_canister_with_cycles` is passed as an command-line argument (defaults to `rwlgt-iiaaa-aaaaa-aaaaa-cai` if not provided or upon parse failure)

### feat(frontend-canister): add `get_asset_properties` and `set_asset_properties` to frontend canister

As part of creating the support for future work, it's now possible to get and set AssetProperties for assets in frontend canister.

### feat: add `--argument-file` argument to the `dfx canister sign` command

Similar to how this argument works in `dfx canister call`, this argument allows providing arguments for the request from a file.

### feat: Add support for a default network key

A remote canister ID can now be specified for the `__default` network.  If specified, `dfx` will assume that the canister is remote at the specified canister ID for all networks that don't have a dedicated entry.

### feat: use OS-native keyring for pem file storage

If keyring integration is available, PEM files (except for the default identity) are now by default stored in the OS-provided keyring.
If it is not available, it will fall back on the already existing password-encrypted PEM files.
Plaintext PEM files are still available (e.g. for use in non-interactive situations like CI), but not recommended for use since they put the keys at risk.

To force the use of one specific storage mode, use the `--storage-mode` flag with either `--storage-mode password-protected` or `--storage-mode plaintext`.
This works for both `dfx identity new` and `dfx identity import`.

The flag `--disable-encryption` is deprecated in favour of `--storage-mode plaintext`. It has the same behavior.

### feat(frontend-canister): better control and overview for asset canister authorized principals

The asset canister now has two new functions:
- Query function `list_authorized` displays a list of all principals that are currently authorized to change assets and the list of authorized principals.
- Update function `deauthorize` that removes a principal from the list of authorized principals. It can be called by authorized principals and cotrollers of the canister.

In addition, the update function `authorize` has new behavior:
Now, controllers of the asset canister are always allowed to authorize new principals (including themselves).

### fix: add retry logic to `dfx canister delete`

`dfx canister delete` tries to withdraw as many cycles as possible from a canister before deleting it.
To do so, dfx has to manually send all cycles in the canister, minus some margin.
The margin was previously hard-coded, meaning that withdrawals can fail if the margin is not generous enough.
Now, upon failure with some margin, dfx will retry withdrawing cycles with a continuously larger margin until withdrawing succeeds or the margin becomes larger than the cycles balance.

### fix: dfx deploy --mode reinstall for a single Motoko canister fails to compile

The Motoko compiler expects all imported canisters' .did files to be in one folder when it compiles a canister.
`dfx` failed to organize the .did files correctly when running `dfx deploy <single Motoko canister>` in combintaion with the `--mode reinstall` flag.

### fix: give more cycles margin when deleting canisters

There have been a few reports of people not being able to delete canisters.
The error happens if the temporary wallet tries to transfer out too many cycles.
The number of cycles left in the canister is bumped a little bit so that people can again reliably delete their canisters.

## Dependencies

Updated candid to 0.8.4
- Bug fix in TS bindings
- Pretty print numbers

### Frontend canister

- Module hash: d12e4493878911c21364c550ca90b81be900ebde43e7956ae1873c51504a8757
- https://github.com/dfinity/sdk/pull/2942

### ic-ref

Updated ic-ref to master commit `3cc51be5`

### Motoko

Updated Motoko to 0.7.6

### Replica

Updated replica to elected commit b5a1a8c0e005216f2d945f538fc27163bafc3bf7.
This incorporates the following executed proposals:

- [100821](https://dashboard.internetcomputer.org/proposal/100821)
- [97472](https://dashboard.internetcomputer.org/proposal/97472)
- [96114](https://dashboard.internetcomputer.org/proposal/96114)
- [94953](https://dashboard.internetcomputer.org/proposal/94953)
- [94852](https://dashboard.internetcomputer.org/proposal/94852)
- [93761](https://dashboard.internetcomputer.org/proposal/93761)
- [93507](https://dashboard.internetcomputer.org/proposal/93507)
- [92573](https://dashboard.internetcomputer.org/proposal/92573)
- [92338](https://dashboard.internetcomputer.org/proposal/92338)
- [91732](https://dashboard.internetcomputer.org/proposal/91732)
- [91257](https://dashboard.internetcomputer.org/proposal/91257)

# 0.12.1

## DFX

### fix: default not shrink for custom canisters

## Dependencies

### Replica

Updated replica to elected commit dcbf401f27d9b48354e68389c6d8293c4233b055.
This incorporates the following executed proposals:

- [90485](https://dashboard.internetcomputer.org/proposal/90485)
- [90008](https://dashboard.internetcomputer.org/proposal/90008)

### Frontend canister

- Module hash: db07e7e24f6f8ddf53c33a610713259a7c1eb71c270b819ebd311e2d223267f0
- https://github.com/dfinity/sdk/pull/2753

# 0.12.0

## DFX

### feat(frontend-canister): add warning if config is provided in `.ic-assets.json` but not used

### fix(frontend-canister): Allow overwriting default HTTP Headers for assets in frontend canister

Allows to overwrite `Content-Type`, `Content-Encoding`, and `Cache-Control` HTTP headers with custom values via `.ic-assets.json5` config file. Example `.ic-assets.json5` file:
```json5
[
    {
        "match": "web-gz.data.gz",
        "headers": {
            "Content-Type": "application/octet-stream",
            "Content-Encoding": "gzip"
        }
    }
]
```
This change will trigger the update process for frontend canister (new module hash: `2ff0513123f11c57716d889ca487083fac7d94a4c9434d5879f8d0342ad9d759`).

### feat: warn if an unencrypted identity is used on mainnet

### fix: Save SNS canister IDs

SNS canister IDs were not being parsed reliably.  Now the candid file is being specified explicitly, which resolves the issue in at least some cases.

### feat: NNS usability improvements

The command line interface for nns commands has been updated to:

- Give better help when the subnet type is incorrect
- Not offer --network as a flag given that it is unused
- List nns subcommands

### feat: -y flag for canister installation

`dfx canister install` and `dfx deploy` now have a `-y` flag that will automatically confirm any y/n checks made during canister installation.

### fix: Compute Motoko dependencies in linear (not exponential) time by detecting visited imports.

### fix(generate): add missing typescript types and fix issues with bindings array in dfx.json

### chore: update Candid UI canister with commit 79d55e7f568aec00e16dd0329926cc7ea8e3a28b

### refactor: Factor out code for calling arbitrary bundled binaries

The function for calling sns can now call any bundled binary.

### docs: Document dfx nns subcommands

`dfx nns` commands are used to deploy and manage local NNS canisters, such as:

- Governance for integration with the Internet Computer voting system
- Ledger for financial integration testing
- Internet Identity for user registration and authenttication

### feat(frontend-canister): Add simple aliases from `<asset>` to `<asset>.html` and `<asset>/index.html`

The asset canister now by default aliases any request to `<asset>` to `<asset>.html` or `<asset>/index.html`.
This can be disabled by setting the field `"enable_aliasing"` to `false` in a rule for that asset in .ic-assets.json.
This change will trigger frontend canister upgrades upon redeploying any asset canister.

### fix: Only kill main process on `dfx stop`
Removes misleading panics when running `dfx stop`.

### feat: `dfx nns install` works offline if all assets have been cached.

### feat: Initialise the nns with an account controlled by a secp256k1 key

This enables easy access to toy ICP using command line tools and this key:
```
-----BEGIN EC PRIVATE KEY-----
MHQCAQEEICJxApEbuZznKFpV+VKACRK30i6+7u5Z13/DOl18cIC+oAcGBSuBBAAK
oUQDQgAEPas6Iag4TUx+Uop+3NhE6s3FlayFtbwdhRVjvOar0kPTfE/N8N6btRnd
74ly5xXEBNSXiENyxhEuzOZrIWMCNQ==
-----END EC PRIVATE KEY-----
```
For example, you can create an identity in dfx by putting this key in the file `ident-1.pem` and importing it:
```
dfx identity import ident-1 ident-1.pem
dfx --identity ident-1 ledger balance
```

### feat: default to run ic-wasm shrink when build canisters
This behavior applies to Motoko, Rust and Custom canisters.
If you want to disable this behavior, you can config it in dfx.json:
```json
"canisters" : {
  "app" : {
    "shrink" : false,
  }
}
```

### feat: configurable custom wasm sections

It's now possible to define custom wasm metadata sections and their visibility in dfx.json.

At present, dfx can only add wasm metadata sections to canisters that are in wasm format.  It cannot add metadata sections to compressed canisters.  Since the frontend canister is now compressed, this means that at present it is not possible to add custom metadata sections to the frontend canister.

dfx no longer adds `candid:service` metadata to canisters of type `"custom"` by default.  If you want dfx to add your canister's candid definition to your custom canister, you can do so like this:

```
    "my_canister_name": {
      "type": "custom",
      "candid": "main.did",
      "wasm": "main.wasm",
      "metadata": [
        {
          "name": "candid:service"
        }
      ]
    },
```

This changelog entry doesn't go into all of the details of the possible configuration.  For that, please see [concepts/canister-metadata](docs/concepts/canister-metadata.md) and the docs in the JSON schema.

### fix: Valid canister-based env vars

Hyphens are not valid in shell environment variables, but do occur in canister names such as `smiley-dapp`. This poses a problem for vars with names such as `CANISTER_ID_$\{CANISTER_NAME\}`.  With this change, hyphens are replaced with underscores in environment variables.  The canister id of `smiley-dapp` will be available as `CANISTER_ID_smiley_dapp`.  Other environment variables are unaffected.

### feat: Add dfx sns deploy

This allows users to deploy a set of SNS canisters.

### fix: `cargo run -p dfx -- --version` prints correct version

### feat: add --mode=auto

When using `dfx canister install`, you can now pass `auto` for the `--mode` flag, which will auto-select `install` or `upgrade` depending on need, the same way `dfx deploy` does. The default remains `install` to prevent mistakes.

### feat: add `--network` flag to `dfx generate`

`dfx generate`'s generated bindings use network-specific canister IDs depending on the generated language, but there was previously no way to configure which network this was, so it defaulted to local. A `--network` flag has been added for this purpose.

### feat: sns config validate

There is a new command that verifies that an SNS initialization config is valid.

### feat: sns config create

There is a new command that creates an sns config template.

### fix: remove $ from wasms dir

The wasms dir path had a $ which is unwanted and now gone.

### fix: Correct wasm for the SNS swap canister

Previously the incorrect wasm canister was installed.

### fix: Use NNS did files that matches the wasms

Previously the did files and wasms could be incompatible.

### fix: allow users to skip compatibility check if parsing fails

### feat: canister HTTP support is now enabled by default.

`dfx start` and `dfx replica` now ignore the `--enable-canister-http` parameter.

You can still disable the canister http feature through configuration:
- ~/.config/dfx/networks.json: `.local.canister_http.enabled=false`
- dfx.json (project-specific networks) : `.networks.local.canister_http.enabled=false`

### feat: custom canister `wasm` field can now specify a URL from which to download

- note that dfx will report an error if a custom canister's `wasm` field is a URL and the canister also has `build` steps.

### feat: custom canister `candid` field can now specify a URL from which to download

### feat: deploy NNS canisters

A developer is now able to install NNS canisters, including back end canisters such as ledger and governance, and front end canisters such as nns-dapp and internet-identity, on their local DFX server.  Usage:
```
dfx start --clean --background
dfx nns install
```

This feature currently requires that the network 'local' is used and that it runs on port 8080.
The network's port can be controlled by using the field `"provider"` in the network's definition, e.g. by setting it to `"127.0.0.1:8080"`.

### feat: configure logging level of http adapter

It is now possible to set the http adapter's log level in dfx.json or in networks.json:
```
"http": {
  "enabled": true,
  "log_level": "info"
}
```

By default, a log level of "error" is used, in order to keep the output of a first-time `dfx start` minimal. Change it to "debug" for more verbose logging.

### fix(typescript): add index.d.ts file for type safety when importing generated declarations

Adds an index.d.ts file to the generated declarations, allowing for better type safety in TypeScript projects.

### chore: reduce verbosity of dfx start

`dfx start` produces a lot of log output that is at best irrelevant for most users.
Most output is no longer visible unless either `--verbose` is used with dfx or the relevant part's (e.g. http adapter, btc adapter, or replica) log level is changed in dfx.json or networks.json.

### feat: generate secp256k1 keys by default

When creating a new identity with `dfx identity new`, whereas previously it would have generated an Ed25519 key, it now generates a secp256k1 key. This is to enable users to write down a BIP39-style seed phrase, to recover their key in case of emergency, which will be printed when the key is generated and can be used with a new `--seed-phrase` flag in `dfx identity import`. `dfx identity import` is however still capable of importing an Ed25519 key.

### chore: update Candid UI canister with commit 528a4b04807904899f67b919a88597656e0cd6fa

* Allow passing did files larger than 2KB.
* Better integration with Motoko Playground.

### feat: simplify verification of assets served by asset canister

* SHA256 hashes of all assets are displayed when deploying the asset canister.
* A query method is added to the asset canister that returns the entire asset hash tree together with the certificate containing the certified variables of the asset canister.

### breaking change: dfx canister update-settings --compute-allocation always fails

See https://forum.dfinity.org/t/fixing-incorrect-compute-allocation-fee/14830

Until the rollout is complete, `dfx canister update-settings --compute-allocation <N>`
will fail with an error from the replica such as the following:
```
The Replica returned an error: code 1, message: "Canister requested a compute allocation of 1% which cannot be satisfied because the Subnet's remaining compute capacity is 0%"
```

### fix: For default node starter template: copy `ic-assets.json5` file from `src` to `dist`

### fix: For `dfx start --clean --background`, the background process no longer cleans a second time.

### fix: do not build or generate remote canisters

Canisters that specify a remote id for the network that's getting built falsely had their build steps run, blocking some normal use patterns of `dfx deploy`.
Canisters with a remote id specified no longer get built.
The same applies to `dfx generate`.

### refactor: Move replica URL functions into a module for reuse

The running replica port and url are generally useful information. Previously the code to get the URL was embedded in the network proxy code. This moves it out into a library for reuse.

### chore: Frontend canister build process no longer depends on `dfx` or `ic-cdk-optimizer`

Instead, the build process relies on `ic-wasm` to provide candid metadata for the canister, and
shrinking the canister size by stripping debug symbols and unused fuctions.
Additionally, after build step, the `.wasm` file is archived with `gzip`.

### chore: Move all `frontend canister`-related code into the SDK repo

| from (`repository` `path`)                  | to (path in `dfinity/sdk` repository)          | summary                                                                                     |
|:--------------------------------------------|:-----------------------------------------------|:--------------------------------------------------------------------------------------------|
| `dfinity/cdk-rs` `/src/ic-certified-assets` | `/src/canisters/frontend/ic-certified-asset`   | the core of the frontend canister                                                           |
| `dfinity/certified-assets` `/`              | `/src/canisters/frontend/ic-frontend-canister` | wraps `ic-certified-assets` to build the canister wasm                                      |
| `dfinity/agent-rs` `/ic-asset`              | `/src/canisters/frontend/ic-asset`             | library facilitating interactions with frontend canister (e.g. uploading or listing assets) |
| `dfinity/agent-rs` `/icx-asset`             | `/src/canisters/frontend/icx-asset`            | CLI executable tool - wraps `ic-asset`                                                      |

### feat: use JSON5 file format for frontend canister asset configuration

Both `.ic-assets.json` and `.ic-assets.json5` are valid filenames config filename, though both will get parsed
as if they were [JSON5](https://json5.org/) format. Example content of the `.ic-assets.json5` file:
```json5
// comment
[
  {
    "match": "*", // comment
    /*
    keys below not wrapped in quotes
*/  cache: { max_age: 999 }, // trailing comma
  },
]
```
- Learn more about JSON5: https://json5.org/

### fix: Update nns binaries unless `NO_CLOBBER` is set

Previously existing NNS binaries were not updated regardless of the `NO_CLOBBER` setting.

### feat!: Support installing canisters not in dfx.json

`install_canister_wasm` used to fail if installing a canister not listed in dfx.json.  This use case is now supported.

### feat: print the dashboard URL on startup

When running `dfx start` or `dfx replica`, the path to the dashboard page is now printed.

### feat!: changed the default port of the shared local network from 8000 to 4943.

This is so dfx doesn't connect to a project-specific network instead of the local shared network.

In combination with the "system-wide dfx start" feature, there is a potential difference to be aware of with respect to existing projects.

Since previous versions of dfx populate dfx.json with a `networks.local` definition that specifies port 8000, the behavior for existing projects won't change.

However, if you've edited dfx.json and removed the `networks.local` definition, the behavior within the project will change: dfx will connect to the shared local network on port 4943 rather than to the project-specific network on port 8000.  You would need to edit webpack.config.js to match.  If you have scripts, you can run the new command `dfx info webserver-port` from the project directory to retrieve the port value.

### feat!: "system-wide dfx start"

By default, dfx now manages the replica process in a way that is independent of any given dfx project.  We've called this feature "system-wide dfx", even though it's actually specific to your user
(storing data files under $HOME), because we think it communicates the idea adequately.

The intended benefits:
- deploying dapps from separate projects alongside one another, similar to working with separate dapps on mainnet
- run `dfx start` from any directory
- run `dfx stop` from any directory, rather than having to remember where you last ran `dfx start`

We're calling this the "shared local network."  `dfx start` and `dfx stop` will manage this network when run outside any project directory, or when a project's dfx.json does not define the `local` network.  The dfx.json template for new projects no longer defines any networks.

We recommend that you remove the `local` network definition from dfx.json and instead use the shared local network.  As mentioned above, doing so will make dfx use port 4943 rather than port 8000.

See [Local Server Configuration](docs/cli-reference/dfx-start.md#local-server-configuration) for details.

dfx now stores data and control files in one of three places, rather than directly under `.dfx/`:
- `.dfx/network/local` (for projects in which dfx.json defines the local network)
- `$HOME/.local/share/dfx/network/local` (for the shared local network on Linux)
- `$HOME/Library/Application Support/org.dfinity.dfx/network/local` (for the shared local network on MacOS)

There is also a new configuration file: `$HOME/.config/dfx/networks.json`.  Its [schema](docs/networks-json-schema.json) is the same as the `networks` element in dfx.json.  Any networks you define here will be available from any project, unless a project's dfx.json defines a network with the same name.  See [The Shared Local Network](docs/cli-reference/dfx-start.md#the-shared-local-network) for the default definitions that dfx provides if this file does not exist or does not define a `local` network.

### fix: `dfx start` and `dfx stop` will take into account dfx/replica processes from dfx \<\= 0.11.x

### feat: added command `dfx info`

#### feat: `dfx info webserver-port`

This displays the port that the icx-proxy process listens on, meaning the port to connect to with curl or from a web browser.

#### feat: `dfx info replica-port`

This displays the listening port of the replica.

#### feat: `dfx info replica-rev`

This displays the revision of the replica bundled with dfx, which is the same revision referenced in replica election governance proposals.

#### feat: `dfx info networks-json-path`

This displays the path to your user's `networks.json` file where all networks are defined.

### feat: added ic-nns-init, ic-admin, and sns executables to the binary cache

### fix: improved responsiveness of `greet` method call in default Motoko project template

`greet` method was marked as an `update` call, but it performs no state updates. Changing it to `query` call will result in faster execution.

### feat: dfx schema --for networks

The `dfx schema` command can now display the schema for either dfx.json or for networks.json.  By default, it still displays the schema for dfx.json.

```bash
dfx schema --for networks
```

### feat: createActor options accept pre-initialized agent

If you have a pre-initialized agent in your JS code, you can now pass it to createActor's options. Conflicts with the agentOptions config - if you pass both the agent option will be used and you will receive a warning.

```js
const plugActor = createActor(canisterId, {
  agent: plugAgent
})
```

### feat!: option for nodejs compatibility in dfx generate

Users can now specify `node_compatibility: true` in `declarations`. The flag introduces `node.js` enhancements, which include importing `isomorphic-fetch` and configuring the default actor with `isomorphic-fetch` and `host`.

```json
// dfx.json
"declarations": {
  "output": "src/declarations",
  "node_compatibility": true
}
```

#### JS codegen location deprecation

DFX new template now uses `dfx generate` instead of `rsync`. Adds deprecation warning to `index.js` in `.dfx/<network-name>/<canister-name>` encouringing developers to migrate to the `dfx generate` command instead. If you have a `package.json` file that uses `rsync` from `.dfx`, consider switching to something like this:

```json
"scripts": {
  "build": "webpack",
  "prebuild": "npm run generate",
  "start": "webpack serve --mode development --env development",
  "prestart": "npm run generate",
  // It's faster to only generate canisters you depend on, omitting the frontend canister
  "generate": "dfx generate hello_backend"
},
```

### feat: simple cycles faucet code redemption

Using `dfx wallet --network ic redeem-faucet-coupon <my coupon>` faucet users have a much easier time to redeem their codes.
If the active identity has no wallet configured, the faucet supplies a wallet to the user that this command will automatically configure.
If the active identity has a wallet configured already, the faucet will top up the existing wallet.

Alternative faucets can be used, assuming they follow the same interface. To direct dfx to a different faucet, use the `--faucet <alternative faucet id>` flag.
The expected interface looks like the following candid functions:
``` candid
redeem: (text) -> (principal);
redeem_to_wallet: (text, principal) -> (nat);
```
The function `redeem` takes a coupon code and returns the principal to an already-installed wallet that is controlled by the identity that called the function.
The function `redeem_to_wallet` takes a coupon code and a wallet (or any other canister) principal, deposits the cycles into that canister and returns how many cycles were deposited.

### feat: disable automatic wallet creation on non-ic networks

By default, if dfx is not running on the `ic` (or networks with a different name but the same configuration), it will automatically create a cycles wallet in case it hasn't been created yet.
It is now possible to inhibit automatic wallet creation by setting the `DFX_DISABLE_AUTO_WALLET` environment variable.

### fix!: removed unused --root parameter from dfx bootstrap

### feat: canister installation now waits for the replica

When installing a new Wasm module to a canister, DFX will now wait for the updated state (i.e. the new module hash) to be visible in the replica's certified state tree before proceeding with post-installation tasks or producing a success status.

### feat!: remove `dfx config`

`dfx config` has been removed. Please update Bash scripts to use `jq`, PowerShell scripts to use `ConvertTo-Json`, nushell scripts to use `to json`, etc.

### feat: move all the flags to the end

Command flags have been moved to a more traditional location; they are no longer positioned per subcommand, but instead are able to be all positioned after the final subcommand. In prior versions, a command might look like:
```bash
dfx --identity alice canister --network ic --wallet "$WALLET" create --all
```
This command can now be written:
```bash
dfx canister create --all --network ic --wallet "$WALLET" --identity alice
```
The old syntax is still available, though, so you don't need to migrate your scripts.

### feat!: changed update-settings syntax

When using `dfx canister update-settings`, it is easy to mistake `--controller` for `--add-controller`. For this reason `--controller` has been renamed to `--set-controller`.

### feat!: removed the internal webserver

This is a breaking change.  The only thing this was still serving was the /_/candid endpoint.  If you need to retrieve the candid interface for a local canister, you can use `dfx canister metadata <canister> candid:service`.

### fix: dfx wallet upgrade: improved error messages:

- if there is no wallet to upgrade
- if trying to upgrade a local wallet from outside of a project directory

### fix: canister creation cost is 0.1T cycles

Canister creation fee was calculated with 1T cycles instead of 0.1T.

### fix: dfx deploy and dfx canister install write .old.did files under .dfx/

When dfx deploy and dfx canister install upgrade a canister, they ensure that the
new candid interface is compatible with the previous candid interface.  They write
a file with extension .old.did that contains the previous interface.  In some
circumstances these files could be written in the project directory.  dfx now
always writes them under the .dfx/ directory.

### fix: dfx canister install now accepts arbitrary canister ids

This fixes the following error:
``` bash
> dfx canister install --wasm ~/counter.wasm eop7r-riaaa-aaaak-qasxq-cai
Error: Failed while determining if canister 'eop7r-riaaa-aaaak-qasxq-cai' is remote on network 'ic'.
Caused by: Failed while determining if canister 'eop7r-riaaa-aaaak-qasxq-cai' is remote on network 'ic'.
  Failed to figure out if canister 'eop7r-riaaa-aaaak-qasxq-cai' has a remote id on network 'ic'.
    Invalid argument: Canister eop7r-riaaa-aaaak-qasxq-cai not found in dfx.json
```

### feat: allow replica log level to be configured

It is now possible to specify the replica's log level. Possible values are `critical`, `error`, `warning`, `info`, `debug`, and `trace`.
The log level defaults to the level 'error'. Debug prints (e.g. `Debug.print("...")` in Motoko) still show up in the console.
The log level can be specified in the following places (See [system-wide dfx start](#feat-system-wide-dfx-start) for more detailed explanations on the network types):
- In file `networks.json` in the field `<network name>.replica.log_level` for shared networks.
- In file `dfx.json` in the field `networks.<network name>.replica.log_level` for project-specific networks.
- In file `dfx.json` in the field `defaults.replica.log_level` for project-specific networks. Requires a project-specific network to be run, otherwise this will have no effect.

### feat: enable canister sandboxing

Canister sandboxing is enabled to be consistent with the mainnet.

### chore: dfx ledger account-id --of-canister also accepts principal

It is now possible to do e.g. `dfx ledger account-id --of-canister fg7gi-vyaaa-aaaal-qadca-cai` as well as `dfx ledger account-id --of-canister my_canister_name` when checking the ledger account id of a canister.
Previously, dfx only accepted canister aliases and produced an error message that was hard to understand.

### chore: dfx canister deposit-cycles uses default wallet if none is specified

Motivated by [this forum post](https://forum.dfinity.org/t/dfx-0-10-0-dfx-canister-deposit-cycles-returns-error/13251/6).

### chore: projects created with `dfx new` are not pinned to a specific dfx version anymore

It is still possible to pin the dfx version by adding `"dfx":"<dfx version to pin to>"` to a project's `dfx.json`.

### fix: print links to cdk-rs docs in dfx new

### fix: broken link in new .mo project README

### fix: Small grammar change to identity password decryption prompt

The prompt for entering your passphrase in order to decrypt an identity password read:
    "Please enter a passphrase for your identity"
However, at that point, it isn't "a" passphrase.  It's either your passphrase, or incorrect.
Changed the text in this case to read:
    "Please enter the passphrase for your identity"

### chore: add retry logic to dfx download script

### feat: Add subnet type argument when creating canisters

`dfx ledger create-canister` gets a new option `--subnet-type` that allows users to choose a type of subnet that their canister can be created on. Additionally, a `dfx ledger show-subnet-types` is introduced which allows to list the available subnet types.

## Dependencies

### Replica

Updated replica to release candidate 93dcf2a2026c34330c76149dd713d89e37daa533.

This also incorporates the following executed proposals:

- [88831](https://dashboard.internetcomputer.org/proposal/88831)
- [88629](https://dashboard.internetcomputer.org/proposal/88629)
- [88109](https://dashboard.internetcomputer.org/proposal/88109)
- [87631](https://dashboard.internetcomputer.org/proposal/87631)
- [86738](https://dashboard.internetcomputer.org/proposal/86738)
- [86279](https://dashboard.internetcomputer.org/proposal/86279)
* [85007](https://dashboard.internetcomputer.org/proposal/85007)
* [84391](https://dashboard.internetcomputer.org/proposal/84391)
* [83786](https://dashboard.internetcomputer.org/proposal/83786)
* [82425](https://dashboard.internetcomputer.org/proposal/82425)
* [81788](https://dashboard.internetcomputer.org/proposal/81788)
* [81571](https://dashboard.internetcomputer.org/proposal/81571)
* [80992](https://dashboard.internetcomputer.org/proposal/80992)
* [79816](https://dashboard.internetcomputer.org/proposal/79816)
* [78693](https://dashboard.internetcomputer.org/proposal/78693)
* [77589](https://dashboard.internetcomputer.org/proposal/77589)
* [76228](https://dashboard.internetcomputer.org/proposal/76228)
* [75700](https://dashboard.internetcomputer.org/proposal/75700)
* [75109](https://dashboard.internetcomputer.org/proposal/75109)
* [74395](https://dashboard.internetcomputer.org/proposal/74395)
* [73959](https://dashboard.internetcomputer.org/proposal/73959)
* [73714](https://dashboard.internetcomputer.org/proposal/73714)
* [73368](https://dashboard.internetcomputer.org/proposal/73368)
* [72764](https://dashboard.internetcomputer.org/proposal/72764)

### ic-ref

Updated ic-ref to 0.0.1-1fba03ee
- introduce awaitKnown
- trivial implementation of idle_cycles_burned_per_day

### Updated Motoko from 0.6.29 to 0.7.3

- See https://github.com/dfinity/motoko/blob/master/Changelog.md#073-2022-11-01


### Cycles wallet

- Module hash: b944b1e5533064d12e951621d5045d5291bcfd8cf9d60c28fef02c8fdb68e783
- https://github.com/dfinity/cycles-wallet/commit/fa86dd3a65b2509ca1e0c2bb9d7d4c5be95de378

### Frontend canister:
- Module hash: 6c8f7a094060b096c35e4c4499551e7a8a29ee0f86c456e521c09480ebbaa8ab
- https://github.com/dfinity/sdk/pull/2720

# 0.11.2

## DFX

### fix: disable asset canister redirection of all HTTP traffic from `.raw.ic0.app` to `.ic0.app`

### fix: disable asset canister's ETag HTTP headers

The feature is not yet implemented on `icx-proxy`-level, and is causing 500 HTTP response for some type of assets every second request.

# 0.11.1

## DFX

### fix: dfx now only adds candid:service metadata to custom canisters that have at least one build step

This way, if a canister uses a premade canister wasm, dfx will use it as-is.

### fix: "canister alias not defined" in the Motoko language server

It is now possible to develop multiple-canister projects using the [Motoko VSCode extension](https://marketplace.visualstudio.com/items?itemName=dfinity-foundation.vscode-motoko).

### fix: improve browser compatibility for the JavaScript language binding

Patches a JavaScript language binding compatibility issue encountered in web browsers which do not support the (?.) operator.

### feat: print dfx.json schema

dfx is now capable of displaying the schema for `dfx.json`. You can see the schema by running `dfx schema` or write the schema to a file with `dfx schema --outfile path/to/file/schema.json`.

### feat: support for configuring assets in assets canister
- The `.ic-assets.json` file should be placed inside directory with assets, or its subdirectories. Multiple config files can be used (nested in subdirectories). Example of `.ic-assets.json` file format:
``` json
[
    {
        "match": ".*",
        "cache": {
            "max_age": 20
        },
        "headers": {
            "X-Content-Type-Options": "nosniff"
        },
        "ignore": false
    },
    {
        "match": "**/*",
        "headers": null
    },
    {
        "match": "file.json",
        "ignore": true
    }
]
```
- Configuring assets works only during asset creation - any changes to `.ic-assets.json` files won't have any effect effect for assets that have already been created. We are working on follow up implementation with improvements to handle updating these properties.
- `headers` from multiple applicable rules are being stacked/concatenated, unless `null` is specified, which resets/empties the headers.
- Both `"headers": {}` and absence of `headers` field don't have any effect on end result.
- Valid JSON format is required, i.e. the array of maps, `match` field is required. Only the following fields are accepted: `cache`, `ignore`, `headers`, `match`. The glob pattern has to be valid.
- The way matching rules work:
  1. The most deeply nested config file takes precedence over the one in parent dir. In other words, properties from a rule matching a file in a subdirectory override properties from a rule matching a file in a parent directory
  2. Order of rules within file matters - last rule in config file takes precedence over the first one

- The way `ignore` field works:
  1. By default, files that begin with a `.` are ignored, while all other files are included.
  2. The `.ignore` field overrides this, if present.
  3. If a directory is ignored, file and directories within it cannot be un-ignored.
  4. A file can be ignored and un-ignored many times, as long as any of its parent directories haven't been ignored.


### fix: Allow `dfx deploy` to not take arguments for canisters not being installed

A longstanding bug with `dfx deploy` is that if an installation is skipped (usually an implicitly included dependency), it still requires arguments even if the installed canister doesn't. As of this release that bug is now fixed.

### feat: Add additional logging from bitcoin canister in replica.

Configures the replica to emit additional logging from the bitcoin canister whenever the bitcoin feature is enabled. This helps show useful information to developers, such as the bitcoin height that the replica currently sees.

### fix: make `build` field optional for custom canisters

Prior to 0.11.0, a custom canister's `build` field could be left off if `dfx build` was never invoked. To aid in deploying prebuilt canisters, this behavior is now formalized; omitting `build` is equivalent to `build: []`.

### feat: Use `--locked` for Rust canisters

`dfx build`, in Rust canisters, now uses the `--locked` flag when building with Cargo. To offset this, `dfx new --type rust` now runs `cargo update` on the resulting project.

### feat: Enable threshold ecdsa signature

ECDSA signature signing is now enabled by default in new projects, or by running `dfx start --clean`.
A test key id "Secp256k1:dfx_test_key" is ready to be used by locally created canisters.

## Dependencies

### Updated `agent-rs` to 0.20.0

### Updated `candid` to 0.7.15

### Replica

Updated replica to elected commit 6e86169e98904047833ba6133e5413d2758d90eb.
This incorporates the following executed proposals:

* [72225](https://dashboard.internetcomputer.org/proposal/72225)
* [71669](https://dashboard.internetcomputer.org/proposal/71669)
* [71164](https://dashboard.internetcomputer.org/proposal/71164)
* [70375](https://dashboard.internetcomputer.org/proposal/70375)
* [70002](https://dashboard.internetcomputer.org/proposal/70002)

# 0.11.0

## DFX

### feat: renamed canisters in new projects to `<project>_frontend` and `<project>_backend`

The names of canisters created for new projects have changed.
After `dfx new <project>`, the canister names are:

- `<project>_backend` (previously `<project>`)
- `<project>_frontend` (previously `<project>_assets`)

### feat: Enable threshold ecdsa signature

### feat: new command: `dfx canister metadata <canister> <name>`

For example, to query a canister's candid service definition: `dfx canister metadata hello_backend candid:service`

### refactor: deprecate /_/candid internal webserver

The dfx internal webserver now only services the /_/candid endpoint.  This
is now deprecated.  If you were using this to query candid definitions, you
can instead use `dfx canister metadata`.

### refactor: optimize from ic-wasm

Optimize Rust canister Wasm module via ic-wasm library instead of ic-cdk-optimizer. A separate installation of ic-cdk-optimizer is no longer needed.

The actual optimization was kept the same.

### feat: Read dfx canister call argument from a file or stdin

Enables passing large arguments that cannot be passed directly in the command line using the `--argument-file` flag. For example:
 * Named file: `dfx canister call --argument-file ./my/argument/file.txt my_canister_name greet`
 * Stdin: `echo '( null )' | dfx canister call --argument-file - my_canister_name greet`

### fix: Use default setting for BTC adapter idle seconds

A lower threshold was no longer necessary.

### feat: Allow users to configure logging level of bitcoin adapter

The bitcoin adapter's logging can be very verbose if debug logging is enabled, making it difficult to make sense of what's going on. On the other hand, these logs are useful for triaging problems.

To get the best of both worlds, this release adds support for an additional configuration option in dfx.json:

```
"bitcoin": {
  "enabled": true,
  "nodes": ["127.0.0.1:18444"],
  "log_level": "info" <------- users can now configure the log level
}
```

By default, a log level of "info" is used, which is relatively quiet. Users can change it to "debug" for more verbose logging.

### chore: update Candid UI canister with commit bffa0ae3c416e8aa3c92c33722a6b1cb31d0f1c3

This includes the following changes:

* Fetch did file from canister metadata
* Better flamegraph support
* Fix bigint error for vec nat8 type

### feat: dfx will look up the port of the running webserver from .dfx/webserver-port, if present

After `dfx start --host 127.0.0.1:0`, the dfx webserver will listen on an ephemeral port.  It stores the port value in .dfx/webserver-port.  dfx will now look for this file, and if a port is contained within, use that port to connect to the dfx webserver.

### fix: dfx commands once again work from any subdirectory of a dfx project

Running `dfx deploy`, `dfx canister id`, `dfx canister call` and so forth work as expected
if run from within any subdirectory of a dfx project.  Previously, this would create
canister_ids.json or .dfx/local/canister_ids.json within the subdirectory.

### feat: Post-installation tasks

You can now add your own custom post-installation/post-deployment tasks to any canister type. The new `post-install` key for canister objects in `dfx.json` can be a command or list of commands, similar to the `build` key of `custom` canisters, and receives all the same environment variables. For example, to replicate the upload task performed with `assets` canisters, you might set `"post-install": "icx-asset sync $CANISTER_ID dist"`.

### feat: assets are no longer copied from source directories before being uploaded to asset canister

Assets are now uploaded directly from their source directories, rather than first being copied
to an output directory.

If you're using `dfx deploy`, you won't see any change in functionality.  If you're running
`dfx canister install --mode=upgrade`, changed files in asset source directories will
be detected and uploaded even without an intervening `dfx build`.

### fix: Added src/declarations to .gitignore for new projects

### fix: remove deprecated candid path environment variable

The environment variable format `CANISTER_CANDID_{name}`, used in Rust projects, was deprecated in 0.9.2, to be unified with the variables `CANISTER_CANDID_PATH_{name}` which are used in other project types. It has now been removed. Note that you will need to update `ic-cdk-macros` if you use the `#[import]` macro.

### feat: deprecate `dfx config` for removal

The `dfx config` command has several issues and is ultimately a poor replacement for [`jq`](https://stedolan.github.io/jq). The command is being deprecated, and will be removed in a later release; we recommend switching to `jq` or similar tools (e.g. `ConvertTo-Json` in PowerShell, `to json` in nushell, etc.)

### feat: Better build scripts for type:custom

Build scripts now always receive a CWD of the DFX project root, instead of wherever `dfx` was invoked from, and a bare script `script.sh` can be specified without needing to prefix with `./`.

### feat: rust, custom, and asset canisters now include candid:service metadata

Motoko canisters already included this metadata.

Also added this metadata to the asset canister wasm, which will cause the next deploy to
install this new version.

### feat: Add safeguard to freezing threshold

Some developers mistakenly think that the freezing threshold is measured in cycles, but it is actually measured in seconds. To stop them from accidentally freezing their canisters, setting a freezing threshold above 50M seconds (~1.5 years) now requires a confirmation.

### fix: restores assets to webpack devserver

### chore: updates webpack dependencies for dfx new project

Resolves an issue where `webpack-cli` was was breaking when users tried to run `npm start` in a fresh project. For affected users of 0.10.1, you can resolve this issue manually by running `npm install webpack@latest webpack-cli@latest terser-webpack-plugin@latest`.

### feat: Support for new ledger notify function

Ledger 7424ea8 deprecates the existing `notify` function with a switch parameter between creating and topping up a canister, and introduces two
functions for doing the same. This should *mostly* be invisible to users, except that previously, if `dfx ledger create-canister` or `dfx ledger top-up`
failed, you would call `dfx ledger notify` after correcting the issue. In order to support the change, this command has been changed to two subcommands:
`dfx ledger notify create-canister` and `dfx ledger notify top-up`.

### feat: `--from-subaccount`

Previously, the ledger commands assumed all transfers were made from the default subaccount for the identity principal. This feature adds a `--from-subaccount` flag to `dfx ledger transfer`, `dfx ledger create-canister`, and `dfx ledger top-up`, to enable making transfers from a selected subaccount. A `--subaccount` flag is also added to `dfx ledger balance` for convenience. Subaccounts are expected as 64-character hex-strings (i.e. 32 bytes).

### feat: cargo audit when building rust canisters

When a canister with type `rust` is built and `cargo-audit` is installed, dfx will now check for vulnerabilities in the dependencies. If a vulnerability is found, dfx will recommend that the user update to a version without known vulnerabilities.

### fix: Freezing Threshold now documented

Calls made to retrieve the help output for `canister update-settings` was missing the `freezing-threshold` parameter.

### chore: warnings and errors are more visible

`WARN` and `ERROR` messages are now clearly labelled as such, and the labels are colored accordingly.
This is now included when running `dfx canister update-settings -h`.

### fix: `dfx schema` does not require valid dfx.json

There is no real reason for `dfx schema` to not work when a broken dfx.json is in the current folder - this is actually a very common scenario when `dfx schema` gets used.

### fix: canister call uses candid file if canister type cannot be determined

The candid file specified in the field `canisters.<canister name>.candid` of dfx.json, or if that not exists `canisters.<canister name>.remote.candid`, is now used when running `dfx canister call`, even when dfx fails to determine the canister type.

### fix: btc/canister http adapter socket not found by replica after restart

After running `dfx start --enable-bitcoin` twice in a row (stopping dfx in between), the second
launched replica would fail to connect to the btc adapter.  This is because ic-starter
does not write a new configuration file if one already exists, so the configuration file
used by the replica referred to one socket path, while dfx passed a different socket path
to the btc adapter.

Now dfx reuses the previously-used unix domain socket path, for both the btc adapter
and for the canister http adapter.

### fix: dfx stop now waits until dfx and any child processes exit

Previously, `dfx stop` would send the TERM signal to the running dfx and its child processes,
and then exit immediately.

This avoids interference between a dfx process performing cleanup at shutdown and
a dfx process that is starting.

### fix: dfx ping no longer creates a default identity

dfx ping now uses the anonymous identity, and no longer requires dfx.json to be present.


### fix: Initialize replica with bitcoin regtest flag

When the bitcoin feature is enabled, dfx was launching the replica with the "bitcoin_testnet" feature.
The correct feature to use is "bitcoin_regtest".

### dfx bootstrap now looks up the port of the local replica

`dfx replica` writes the port of the running replica to one of these locations:

- .dfx/replica-configuration/replica-1.port
- .dfx/ic-ref.port

`dfx bootstrap` will now use this port value, so it's no longer necessary to edit dfx.json after running `dfx replica`.

### feat: dfx.json local network settings can be set on the local network, rather than defaults

In `dfx.json`, the `bootstrap`, `bitcoin`, `canister_http`, and `replica` settings can
now be specified on the local network, rather than in the `defaults` field.
If one of these four fields is set for the local network, the corresponding field
in `defaults` will be ignored.

Example:
``` json
{
  "networks": {
    "local": {
      "bind": "127.0.0.1:8000",
      "canister_http": {
        "enabled": true
      }
    }
  }
}
```

## Dependencies

### Rust Agent

Updated agent-rs to 0.18.0

### Motoko

Updated Motoko from 0.6.28 to 0.6.29.

### Replica

Updated replica to elected commit 8993849de5fab76e796d67750facee55a0bf6649.
This incorporates the following executed proposals:

* [69804](https://dashboard.internetcomputer.org/proposal/69804)
* [67990](https://dashboard.internetcomputer.org/proposal/67990)
* [67483](https://dashboard.internetcomputer.org/proposal/67483)
* [66895](https://dashboard.internetcomputer.org/proposal/66895)
* [66888](https://dashboard.internetcomputer.org/proposal/66888)
* [65530](https://dashboard.internetcomputer.org/proposal/65530)
* [65327](https://dashboard.internetcomputer.org/proposal/65327)
* [65043](https://dashboard.internetcomputer.org/proposal/65043)
* [64355](https://dashboard.internetcomputer.org/proposal/64355)
* [63228](https://dashboard.internetcomputer.org/proposal/63228)
* [62143](https://dashboard.internetcomputer.org/proposal/62143)

### ic-ref

Updated ic-ref to 0.0.1-173cbe84
 - add ic0.performance_counter system interface
 - add system API for ECDSA signing
 - allow optional "error_code" field in responses
 - support gzip-compressed canister modules
 - enable canisters to send HTTP requests

# 0.10.1

## DFX

### fix: Webpack config no longer uses CopyPlugin

Dfx already points to the asset canister's assets directory, and copying to disk could sometimes
lead to an annoying "too many open files" error.

### fix: HSMs are once again supported on Linux

On Linux, dfx 0.10.0 failed any operation with an HSM with the following error:
```
Error: IO: Dynamic loading not supported
```
The fix was to once again dynamically-link the Linux build.

### feat: error explanation and fixing instructions engine

Dfx is now capable of providing explanations and remediation suggestions for entire categories of errors at a time.
Explanations and suggestions will slowly be added over time.
To see an example of an already existing suggestion, run `dfx deploy --network ic` while using an identity that has no wallet configured.

### chore: add context to errors

Most errors that happen within dfx are now reported in much more detail. No more plain `File not found` without explanation what even was attempted.

### fix: identities with configured wallets are not broken anymore and removed only when using the --drop-wallets flag

When an identity has a configured wallet, dfx no longer breaks the identity without actually removing it.
Instead, if the --drop-wallets flag is specified, it properly removes everything and logs what wallets were linked,
and when the flag is not specified, it does not remove anything.

The behavior for identities without any configured wallets is unchanged.

### feat: bitcoin integration: dfx now generates the bitcoin adapter config file

dfx command-line parameters for bitcoin integration:
``` bash
dfx start   --enable-bitcoin  # use default node 127.0.0.1:18444
dfx start   --enable-bitcoin --bitcoin-node <node>
```

The above examples also work for dfx replica.

These default to values from dfx.json:
```
.defaults.bitcoin.nodes
.defaults.bitcoin.enabled
```

The --bitcoin-node parameter, if specified on the command line, implies --enable-bitcoin.

If --enable-bitcoin or .defaults.bitcoin.enabled is set, then dfx start/replica will launch the ic-btc-adapter process and configure the replica to communicate with it.


### feat: print wallet balance in a human readable form #2184

Default behaviour changed for `dfx wallet balance`, it will now print cycles amount upscaled to trillions.

New flag `--precise` added to `dfx wallet balance`. Allows to get exact amount of cycles in wallet (without upscaling).

### feat: canister http integration

dfx command-line parameters for canister http requests integration:
```
dfx start --enable-canister-http
dfx replica --enable-canister-http
```

This defaults to the following value in dfx.json:
```
.defaults.canister_http.enabled
```

### fix: specifying ic provider with a trailing slash is recognised correctly

Specifying the network provider as `https://ic0.app/` instead of `https://ic0.app` is now recognised as the real IC network.

### Binary cache

Added ic-canister-http-adapter to the binary cache.

## Dependencies

### Updated agent-rs to 0.17.0

## Motoko

Updated Motoko from 0.6.26 to 0.6.28.

## Replica

Updated replica to elected commit b90edb9897718730f65e92eb4ff6057b1b25f766.
This incorporates the following executed proposals:

* [61004](https://dashboard.internetcomputer.org/proposal/61004)
* [60222](https://dashboard.internetcomputer.org/proposal/60222)
* [59187](https://dashboard.internetcomputer.org/proposal/59187)
* [58479](https://dashboard.internetcomputer.org/proposal/58479)
* [58376](https://dashboard.internetcomputer.org/proposal/58376)
* [57843](https://dashboard.internetcomputer.org/proposal/57843)
* [57395](https://dashboard.internetcomputer.org/proposal/57395)

## icx-proxy

Updated icx-proxy to commit c312760a62b20931431ba45e5b0168ee79ea5cda

* Added gzip and deflate body decoding before certification validation.
* Fixed unzip and streaming bugs
* Added Prometheus metrics endpoint
* Added root and invalid ssl and dns mapping

# 0.10.0

## DFX

### feat: Use null as default value for opt arguments


Before this, `deploy`ing a canister with an `opt Foo` init argument without specifying an `--argument` would lead to an error:

``` bash
$ dfx deploy
Error: Invalid data: Expected arguments but found none.
```

With this change, this isn't an error anymore, but instead `null` is passed as a value. In general, if the user does _not_ provide an `--argument`, and if the init method expects only `opt` arguments, then `dfx` will supply `null` for each argument.

Note in particular that this does not try to match `opt` arguments for heterogeneous (`opt`/non-`opt`) signatures. Note moreover that this only impacts a case that would previously error out, so no existing (working) workflows should be affected.

### feat: dfx identity set-wallet now checks that the provided canister is actually a wallet

This check was previously performed on local networks, but not on mainnet.

### feat: `dfx canister call --candid <path to candid file> ...`

Allows one to provide the .did file for calls to an arbitrary canister.

### feat: Install arbitrary wasm into canisters

You no longer need a DFX project setup with a build task to install an already-built wasm module into a canister ID. The new `--wasm <path>` flag to `dfx canister install` will bypass project configuration and install the wasm module at `<path>`. A DFX project setup is still recommended for general use; this should mostly be used for installing pre-built canisters. Note that DFX will also not perform its usual checks for API/ABI/stable-memory compatibility in this mode.

### feat: Support for 128-bit cycle counts

Cycle counts can now exceed the previously set maximum of 2^64. The new limit is 2^128. A new wallet version has been bundled with this release that supports the new cycle count. You will not be able to use this feature with your existing wallets without running `dfx wallet upgrade`, but old wallets will still work just fine with old cycle counts.

### fix: dfx start will once again notice if dfx is already running

dfx will once again display 'dfx is already running' if dfx is already running,
rather than 'Address already in use'.

As a consequence, after `dfx start` failed to notice that dfx was already running,
it would replace .dfx/pid with an empty file.  Later invocations of `dfx stop`
would display no output and return a successful exit code, but leave dfx running.

### fix: `dfx canister update-settings <canister id>` works even if the canister id is not known to the project.

This makes the behavior match the usage text of the command:
`<CANISTER> Specifies the canister name or id to update. You must specify either canister name/id or the --all option`

### feat: dfx deploy --upgrade-unchanged or dfx canister install --mode upgrade --upgrade-unchanged

When upgrading a canister, `dfx deploy` and `dfx canister install` skip installing the .wasm
if the wasm hash did not change.  This avoids a round trip through stable memory for all
assets on every dfx deploy, for example.  By passing this argument, dfx will instead
install the wasm even if its hash matches the already-installed wasm.

### feat: Introduce DFX_CACHE_ROOT environment variable

A new environment variable, `DFX_CACHE_ROOT`, has been introduced to allow setting the cache root directory to a different location than the configuration root directory. Previously `DFX_CONFIG_ROOT` was repurposed for this which only allowed one location to be set for both the cache and configuration root directories.

This is a breaking change since setting `DFX_CONFIG_ROOT` will no longer set the cache root directory to that location.

### fix: Error if nonzero cycles are passed without a wallet proxy

Previously, `dfx canister call --with-cycles 1` would silently ignore the `--with-cycles` argument as the DFX principal has no way to pass cycles and the call must be forwarded through the wallet. Now it will error instead of silently ignoring it. To forward a call through the wallet, use `--wallet $(dfx identity get-wallet)`, or `--wallet $(dfx identity --network ic get-wallet)` for mainnet.

### feat: Configure subnet type of local replica

The local replica sets its parameters according to the subnet type defined in defaults.replica.subnet_type, defaulting to 'application' when none is specified.
This makes it less likely to accidentally hit the 'cycles limit exceeded' error in production.  Since the previous default was `system`, you may see these types errors in development instead.
Possible values for defaults.replica.subnet_type are: "application", "verifiedapplication", "system"

Example how to specify the subnet type:
``` json
{
  "defaults": {
    "replica": {
      "subnet_type": "verifiedapplication"
    }
  }
}
```

### feat: Introduce command for local cycles top-up

`dfx ledger fabricate-cycles <canister (id)> <optional amount>` can be used during local development to create cycles out of thin air and add them to a canister. Instead of supplying a canister name or id it is also possible to use `--all` to add the cycles to every canister in the current project. When no amount is supplied, the command uses 10T cycles as default. Using this command with `--network ic` will result in an error.

### feat: Private keys can be stored in encrypted format

`dfx identity new` and `dfx identity import` now ask you for a password to encrypt the private key (PEM file) when it is stored on disk.
If you decide to use a password, your key will never be written to disk in plain text.
In case you don't want to enter your password all the time and want to take the risk of storing your private key in plain text, you can use the `--disable-encryption` flag.

The `default` identity as well as already existing identities will NOT be encrypted. If you want to encrypt an existing identity, use the following commands:
``` bash
dfx identity export identity_name > identity.pem
# if you have set old_identity_name as the identity that is used by default, switch to a different one
dfx identity use other_identity
dfx identity remove identity_name
dfx identity import identity_name identity.pem
```

### feat: Identity export

If you want to get your identity out of dfx, you can use `dfx identity export identityname > exported_identity.pem`. But be careful with storing this file as it is not protected with your password.

### feat: Identity new/import now has a --force flag

If you want to script identity creation and don't care about overwriting existing identities, you now can use the `--force` flag for the commands `dfx identity new` and `dfx identity import`.

### fix: Do not automatically create a wallet on IC

When running `dfx deploy --network ic`, `dfx canister --network ic create`, or `dfx identity --network ic get-wallet` dfx no longer automatically creates a cycles wallet for the user if none is configured. Instead, it will simply report that no wallet was found for that user.

Dfx still creates the wallet automatically when running on a local network, so the typical workflow of `dfx start --clean` and `dfx deploy` will still work without having to manually create the wallet.

### fix: Identities cannot exist and not at the same time

When something went wrong during identity creation, the identity was not listed as existing.
But when trying to create an identity with that name, it was considered to be already existing.

### feat: dfx start and dfx replica can now launch the ic-btc-adapter process

Added command-line parameters:
``` bash
dfx start   --enable-bitcoin --btc-adapter-config <path>
dfx replica --enable-bitcoin --btc-adapter-config <path>
```

These default to values from dfx.json:
```
.defaults.bitcoin.btc_adapter_config
.defaults.bitcoin.enabled
```

The --btc-adapter-config parameter, if specified on the command line, implies --enable-bitcoin.

If --enable-bitcoin or .defaults.bitcoin.enabled is set, and a btc adapter configuration is specified,
then dfx start/replica will launch the ic-btc-adapter process.

This integration is not yet complete, pending upcoming functionality in ic-starter.

### fix: report context of errors

dfx now displays the context of an error in several places where previously the only error
message would be something like "No such file or directory."

### chore: updates starter project for Node 18

Webpack dev server now works for Node 18 (and should work for Node 17). A few packages are also upgraded

## updating dependencies

Updated to version 0.14.0 of agent-rs

## Cycles wallet

- Module hash: bb001d1ebff044ba43c060956859f614963d05c77bd778468fce4de095fe8f92
- https://github.com/dfinity/cycles-wallet/commit/f18e9f5c2f96e9807b6f149c975e25638cc3356b

## Replica

Updated replica to elected commit b3788091fbdb8bed7e527d2df4cc5e50312f476c.
This incorporates the following executed proposals:

* [57150](https://dashboard.internetcomputer.org/proposal/57150)
* [54964](https://dashboard.internetcomputer.org/proposal/54964)
* [53702](https://dashboard.internetcomputer.org/proposal/53702)
* [53231](https://dashboard.internetcomputer.org/proposal/53231)
* [53134](https://dashboard.internetcomputer.org/proposal/53134)
* [52627](https://dashboard.internetcomputer.org/proposal/52627)
* [52144](https://dashboard.internetcomputer.org/proposal/52144)
* [50282](https://dashboard.internetcomputer.org/proposal/50282)

Added the ic-btc-adapter binary to the cache.

## Motoko

Updated Motoko from 0.6.25 to 0.6.26.

# 0.9.3

## DFX

### feat: dfx deploy now displays URLs for the frontend and candid interface

### dfx.json

In preparation for BTC integration, added configuration for the bitcoind port:

``` json
{
  "canisters": {},
  "defaults": {
    "bitcoind": {
      "port": 18333
    }
  }
}
```

## icx-proxy

Updated icx-proxy to commit 594b6c81cde6da4e08faee8aa8e5a2e6ae815602, now static-linked.

* upgrade HTTP calls upon canister request
* no longer proxies /_/raw to the dfx internal webserver
* allows for generic StreamingCallback tokens

## Replica

Updated replica to blessed commit d004accc3904e24dddb13a11d93451523e1a8a5f.
This incorporates the following executed proposals:

* [49653](https://dashboard.internetcomputer.org/proposal/49653)
* [49011](https://dashboard.internetcomputer.org/proposal/49011)
* [48427](https://dashboard.internetcomputer.org/proposal/48427)
* [47611](https://dashboard.internetcomputer.org/proposal/47611)
* [47512](https://dashboard.internetcomputer.org/proposal/47512)
* [47472](https://dashboard.internetcomputer.org/proposal/47472)
* [45984](https://dashboard.internetcomputer.org/proposal/45984)
* [45982](https://dashboard.internetcomputer.org/proposal/45982)

## Motoko

Updated Motoko from 0.6.21 to 0.6.25.

# 0.9.2

## DFX

### feat: Verify Candid and Motoko stable variable type safety of canister upgrades

Newly deployed Motoko canisters now embed the Candid interface and Motoko stable signatures in the Wasm module.
`dfx deploy` and `dfx canister install` will automatically check

	1) the backward compatible of Candid interface in both upgrade and reinstall mode;
	2) the type safety of Motoko stable variable type in upgrade mode to avoid accidentally lossing data;

See [Upgrade compatibility](https://internetcomputer.org/docs/language-guide/compatibility) for more details.

### feat: Unified environment variables across build commands

The three canister types that use a custom build tool - `assets`, `rust`, and `custom` - now all support the same set of environment variables during the build task:

* `DFX_VERSION` - The version of DFX that was used to build the canister.
* `DFX_NETWORK` - The network name being built for. Usually `ic` or `local`.
* `CANISTER_ID_{canister}` - The canister principal ID of the canister `{canister}` registered in `dfx.json`.
* `CANISTER_CANDID_PATH_{canister}` - The path to the Candid interface file for the canister `{canister}` among your canister's dependencies.
* `CANISTER_CANDID_{canister}` (deprecated) - the same as `CANISTER_CANDID_PATH_{canister}`.  This is provided for backwards compatibility with `rust` and `custom` canisters, and will be removed in dfx 0.10.0.
* `CANISTER_ID` - Same as `CANISTER_ID_{self}`, where `{self}` is the name of _this_ canister.
* `CANISTER_CANDID_PATH` - Same as `CANISTER_CANDID_PATH_{self}`, where `{self}` is the name of _this_ canister.

### feat: Support for local ledger calls

If you have an installation of the ICP Ledger (see [Ledger Installation Guide](https://github.com/dfinity/ic/tree/master/rs/rosetta-api/ledger_canister#deploying-locally)), `dfx ledger balance` and `dfx ledger transfer` now support
`--ledger-canister-id` parameter.

Some examples:
``` bash
$ dfx ledger \
  --network local \
  balance \
  --ledger-canister-id  rrkah-fqaaa-aaaaa-aaaaq-cai
1000.00000000 ICP

$ dfx ledger \
  --network local \
  transfer --amount 0.1 --memo 0 \
  --ledger-canister-id  rrkah-fqaaa-aaaaa-aaaaq-cai 8af54f1fa09faeca18d294e0787346264f9f1d6189ed20ff14f029a160b787e8
Transfer sent at block height: 1
```

### feat: `dfx ledger account-id` can now compute canister addresses

The `dfx ledger account-id` can now compute addresses of principals and canisters.
The command also supports ledger subaccounts now.

``` bash
dfx ledger account-id --of-principal 53zcu-tiaaa-aaaaa-qaaba-cai
dfx ledger --network small02 account-id --of-canister ledger_demo
dfx ledger account-id --of-principal 53zcu-tiaaa-aaaaa-qaaba-cai --subaccount 0000000000000000000000000000000000000000000000000000000000000001
```

### feat: Print the full error chain in case of a failure

All `dfx` commands will now print the full stack of errors that led to the problem, not just the most recent error.
Example:

```
Error: Subaccount '00000000000000000000000000000000000000000000000000000000000000000' is not a valid hex string
Caused by:
  Odd number of digits
```

### fix: dfx import will now import pem files created by `quill generate`

`quill generate` currently outputs .pem files without an `EC PARAMETERS` section.
`dfx identity import` will now correctly identify these as EC keys, rather than Ed25519.

### fix: retry on failure for ledger create-canister, top-up, transfer

dfx now calls `transfer` rather than `send_dfx`, and sets the created_at_time field in order to retry the following commands:

* dfx ledger create-canister
* dfx ledger top-up
* dfx ledger transfer

### feat: Remote canister support

It's now possible to specify that a canister in dfx.json references a "remote" canister on a specific network,
that is, a canister that already exists on that network and is managed by some other project.

Motoko, Rust, and custom canisters may be configured in this way.

This is the general format of the configuration in dfx.json:
``` json
{
  "canisters": {
    "<canister name>": {
      "remote": {
        "candid": "<path to candid file to use when building on remote networks>",
        "id": {
          "<network name>": "<principal on network>"
        }
      }
    }
  }
}
```

The "id" field, if set for a given network, specifies the canister ID for the canister on that network.
The canister will not be created or installed on these remote networks.
For other networks, the canister will be created and installed as usual.

The "candid" field, if set within the remote object, specifies the candid file to build against when
building other canisters on a network for which the canister is remote.  This definition can differ
from the candid definitions for local builds.

For example, if have an installation of the ICP Ledger (see [Ledger Installation Guide](https://github.com/dfinity/ic/tree/master/rs/rosetta-api/ledger_canister#deploying-locally))
in your dfx.json, you could configure the canister ID of the Ledger canister on the ic network as below.  In this case,
the private interfaces would be available for local builds, but only the public interfaces would be available
when building for `--network ic`.
``` json
{
  "canisters": {
    "ledger": {
      "type": "custom",
      "wasm": "ledger.wasm",
      "candid": "ledger.private.did",
      "remote": {
        "candid": "ledger.public.did",
        "id": {
          "ic": "ryjl3-tyaaa-aaaaa-aaaba-cai"
        }
      }
    },
    "app": {
      "type": "motoko",
      "main": "src/app/main.mo",
      "dependencies": [ "ledger" ]
    }
  }
}
```

As a second example, suppose that you wanted to write a mock of the ledger in Motoko.
In this case, since the candid definition is provided for remote networks,
`dfx build` (with implicit `--network local`) will build app against the candid
definitions defined by mock.mo, but `dfx build --network ic` will build app against
`ledger.public.did`.

This way, you can define public update/query functions to aid in local testing, but
when building/deploying to mainnet, references to methods not found in `ledger.public.did`
will be reports as compilation errors.

``` json
{
  "canisters": {
    "ledger": {
      "type": "motoko",
      "main": "src/ledger/mock.mo",
      "remote": {
        "candid": "ledger.public.did",
        "id": {
          "ic": "ryjl3-tyaaa-aaaaa-aaaba-cai"
        }
      }
    },
    "app": {
      "type": "motoko",
      "main": "src/app/main.mo",
      "dependencies": [ "ledger" ]
    }
  }
}
```

### feat: Generating remote canister bindings

It's now possible to generate the interface of a remote canister using a .did file using the `dfx remote generate-binding <canister name>|--all` command. This makes it easier to write mocks for local development.

Currently, dfx can generate .mo, .rs, .ts, and .js bindings.

This is how you specify how to generate the bindings in dfx.json:
``` json
{
  "canisters": {
    "<canister name>": {
      "main": "<path to mo/rs/ts/js file that will be generated>",
      "remote": {
        "candid": "<path to candid file to use when generating bindings>"
        "id": {}
      }
    }
  }
}
```

## ic-ref

Upgraded from a432156f24faa16d387c9d36815f7ddc5d50e09f to ab8e3f5a04f0f061b8157c2889f8f5de05f952bb

* Support 128-bit system api for cycles
* Include canister_ranges in the state tree
* Removed limit on cycles in a canister

## Replica

Updated replica to blessed commit 04fe8b0a1262f07c0cec1fdfa838a37607370a61.
This incorporates the following executed proposals:

* [45091](https://dashboard.internetcomputer.org/proposal/45091)
* [43635](https://dashboard.internetcomputer.org/proposal/43635)
* [43633](https://dashboard.internetcomputer.org/proposal/43633)
* [42783](https://dashboard.internetcomputer.org/proposal/42783)
* [42410](https://dashboard.internetcomputer.org/proposal/42410)
* [40908](https://dashboard.internetcomputer.org/proposal/40908)
* [40647](https://dashboard.internetcomputer.org/proposal/40647)
* [40328](https://dashboard.internetcomputer.org/proposal/40328)
* [39791](https://dashboard.internetcomputer.org/proposal/39791)
* [38541](https://dashboard.internetcomputer.org/proposal/38541)

## Motoko

Updated Motoko from 0.6.20 to 0.6.21.

# 0.9.0

## DFX

### feat!: Remove the wallet proxy and the --no-wallet flag

Breaking change: Canister commands, except for `dfx canister create`, will make the call directly, rather than via the user's wallet. The `--no-wallet` flag is thus removed from `dfx canister` as its behavior is the default.

When working with existing canisters, use the `--wallet` flag in conjunction with `dfx identity get-wallet` in order to restore the old behavior.

You will need to upgrade your wallet and each of your existing canisters to work with the new system.  To do so, execute the following in each of your dfx projects:
``` bash
dfx wallet upgrade
dfx canister --wallet "$(dfx identity get-wallet)" update-settings --all --add-controller "$(dfx identity get-principal)"
```
To upgrade projects that you have deployed to the IC mainnet, execute the following:
``` bash
dfx wallet --network ic upgrade
dfx canister --network ic --wallet "$(dfx identity --network ic get-wallet)" update-settings --all --add-controller "$(dfx identity get-principal)"
```

### feat: Add --add-controller and --remove-controller flags for "canister update-settings"

`dfx canister update-settings` previously only let you overwrite the entire controller list; `--add-controller` and `--remove-controller` instead add or remove from the list.

### feat: Add --no-withdrawal flag for "canister delete" for when the canister is out of cycles

`dfx canister delete --no-withdrawal <canister>` can be used to delete a canister without attempting to withdraw cycles.

### fix: set RUST_MIN_STACK to 8MB for ic-starter (and therefore replica)

This matches the value used in production and is meant to exceed the configured 5 MB wasmtime stack.

### fix: asset uploads will retry failed requests as expected

Fixed a defect in asset synchronization where no retries would be attempted after the first 30 seconds overall.

## Motoko

Updated Motoko from 0.6.11 to 0.6.20.

* Implement type union/intersection
* Transform for-loops on arrays into while-loops
* Tighten typing rules for type annotations in patterns
* Candid decoding: skip vec any fast
* Bump up MAX_HP_FOR_GC from 1GB to 3GB
* Candid decoder: Trap if a principal value is too large
* Eliminate bignum calls from for-iteration on arrays
* Improve scheduling
* Improve performance of bignum equality
* Stable signatures: frontend, metadata, command-line args
* Added heartbeat support

## Cycles wallet

- Module hash: 53ec1b030f1891bf8fd3877773b15e66ca040da539412cc763ff4ebcaf4507c5
- https://github.com/dfinity/cycles-wallet/commit/57e53fcb679d1ea33cc713d2c0c24fc5848a9759

## Replica

Updated replica to blessed commit 75138bbf11e201aac47266f07bee289dc18a082b.
This incorporates the following executed proposals:

* [33828](https://dashboard.internetcomputer.org/proposal/33828)
* [31275](https://dashboard.internetcomputer.org/proposal/31275)
* [31165](https://dashboard.internetcomputer.org/proposal/31165)
* [30392](https://dashboard.internetcomputer.org/proposal/30392)
* [30078](https://dashboard.internetcomputer.org/proposal/30078)
* [29235](https://dashboard.internetcomputer.org/proposal/29235)
* [28784](https://dashboard.internetcomputer.org/proposal/28784)
* [27975](https://dashboard.internetcomputer.org/proposal/27975)
* [26833](https://dashboard.internetcomputer.org/proposal/26833)
* [25343](https://dashboard.internetcomputer.org/proposal/25343)
* [23633](https://dashboard.internetcomputer.org/proposal/23633)

# 0.8.4

## DFX

### feat: "rust" canister type

You can now declare "rust" canisters in dfx.json.
``` json
{
  "canisters": {
    "canister_name": {
      "type": "rust",
      "package": "crate_name",
      "candid": "path/to/canister_name.did"
    }
  }
}
```

Don't forget to place a `Cargo.toml` in your project root.
Then dfx will build the rust canister with your rust toolchain.
Please also make sure that you have added the WebAssembly compilation target.

``` bash
rustup target add wasm32-unknown-unknown
```

You can also create new dfx project with a default rust canister.

``` bash
dfx new --type=rust <project-name>
```

### chore: updating dfx new template

Updates dependencies to latest for Webpack, and updates config. Additionally simplifies environment variables for canister ID's in config.

Additionally adds some polish to the starter template, including a favicon and using more semantic html in the example app

### feat: environment variable overrides for executable pathnames

You can now override the location of any executable normally called from the cache by specifying
an environment variable. For example, DFX_ICX_PROXY_PATH will specify the path for `icx-proxy`.

### feat: `dfx deploy --mode=reinstall <canister>`

`dfx deploy` can now reinstall a single canister, controlled by a new `--mode=reinstall` parameter.
This is destructive (it resets the state of the canister), so it requires a confirmation
and can only be performed on a single canister at a time.

`dfx canister install --mode=reinstall <canister>` also requires the same confirmation,
and no longer works with `--all`.

## Replica

The included replica now supports canister_heartbeat.  This only works with rust canisters for the time being,
and does not work with the emulator (`dfx start --emulator`).

# 0.8.3

## DFX

### fix: ic-ref linux binary no longer references /nix/store

This means `dfx start --emulator` has a chance of working if nix is not installed.
This has always been broken, even before dfx 0.7.0.

### fix: replica and ic-starter linux binaries no longer reference /nix/store

This means `dfx start` will work again on linux.  This bug was introduced in dfx 0.8.2.

### feat: replaced --no_artificial_delay option with a sensible default.

The `--no-artificial-delay` option not being the default has been causing a lot of confusion.
Now that we have measured in production and already applied a default of 600ms to most subnets deployed out there,
we have set the same default for dfx and removed the option.

## Motoko

Updated Motoko from 0.6.10 to 0.6.11.

* Assertion error messages are now reproducible (#2821)

# 0.8.2

## DFX

### feat: dfx canister delete can now return cycles to a wallet or dank

By default `dfx canister delete` will return cycles to the default cycles wallet.
Cycles can be returned to a designated canister with `--withdraw-cycles-to-canister` and
cycles can be returned to dank at the current identity principal with `--withdraw-cycles-to-dank`
and to a designated principal with `--withdraw-cycles-to-dank-principal`.

### feat: dfx canister create now accepts multiple instances of --controller argument

It is now possible to create canisters with more than one controller by
passing multiple instances of the `--controller parameter to `dfx canister create`.

You will need to upgrade your wallet with `dfx wallet upgrade`, or `dfx wallet --network ic upgrade`

### feat: dfx canister update-settings now accepts multiple instance of --controller argument

It is now possible to configure a canister to have more than one controller by
passing multiple instances of the `--controller parameter to `dfx canister update-settings`.

### feat: dfx canister info and dfx canister status now display all controllers

### feat!: `dfx canister create --controller <controller>` named parameter

Breaking change: The controller parameter for `dfx canister create` is now passed as a named parameter,
rather than optionally following the canister name.

Old: `dfx canister create [canister name] [controller]`
New: `dfx canister create --controller <controller> [canister name]`

### fix: dfx now respects $DFX_CONFIG_ROOT when looking for legacy credentials

Previously this would always look in `$HOME/.dfinity/identity/creds.pem`.

### fix: changed dfx canister (create|update-settings) --memory-allocation limit to 12 GiB

Updated the maximum value for the --memory-allocation value to be 12 GiB (12,884,901,888 bytes)

## Cycles Wallet

- Module hash: 9183a38dd2eb1a4295f360990f87e67aa006f225910ab14880748e091248e086
- https://github.com/dfinity/cycles-wallet/commit/9ef38bb7cd0fe17cda749bf8e9bbec5723da0e95

### Added support for multiple controllers

You will need to upgrade your wallet with `dfx wallet upgrade`, or `dfx wallet --network ic upgrade`

## Replica

The included replica now supports public spec 0.18.0

* Canisters can now have more than one controller
* Adds support for 64-bit stable memory
* The replica now goes through an initialization sequence, reported in its status
as `replica_health_status`.  Until this reports as `healthy`, queries or updates will
fail.
** `dfx start --background` waits to exit until `replica_health_status` is `healthy`.
** If you run `dfx start` without `--background`, you can call `dfx ping --wait-healthy`
to wait until the replica is healthy.

## Motoko

Updated Motoko from 0.6.7 to 0.6.10

* add Debug.trap : Text -> None (motoko-base #288)
* Introduce primitives for `Int` ⇔ `Float` conversions (#2733)
* Fix crashing bug for formatting huge floats (#2737)

# 0.8.1

## DFX

### feat: dfx generate types command

``` bash
dfx generate
```

This new command will generate type declarations for canisters in dfx.json.

You can control what will be generated and how with corresponding configuration in dfx.json.

Under dfx.json → `canisters` → `<canister_name>`, developers can add a "declarations" config. Options are:

* "output" → directory to place declarations for that canister | default is `src/declarations/<canister_name>`

* "bindings" → [] list of options, ("js", "ts", "did", "mo") | default is "js", "ts", "did"

* "env_override" → a string that will replace process.env.\{canister_name_uppercase\}_CANISTER_ID in the "src/dfx/assets/language_bindings/canister.js" template.

js declarations output

* index.js (generated from "src/dfx/assets/language_bindings/canister.js" template)

* `<canister_name>.did.js` - candid js binding output

ts declarations output

  * `<canister_name>.did.d.ts` - candid ts binding output

did declarations output

  * `<canister_name>.did` - candid did binding output

mo declarations output

  * `<canister_name>.mo` - candid mo binding output

### feat: dfx now supports the anonymous identity

Use it with either of these forms:
``` bash
dfx identity use anonymous
dfx --identity anonymous ...
```

### feat: import default identities

Default identities are the pem files generated by `dfx identity new ...` which contain Ed25519 private keys.
They are located at `~/.config/dfx/identity/xxx/identity.pem`.
Now, you can copy such pem file to another computer and import it there.

``` bash
dfx identity new alice
cp ~/.config/dfx/identity/xxx/identity.pem alice.pem
# copy the pem file to another computer, then
dfx identity import alice alice.pem
```

Before, people can manually copy the pem files to the target directory to "import". Such workaround still works.
We suggest to use the `import` subcommand since it also validate the private key.

### feat: Can now provide a nonstandard wallet module with DFX_WALLET_WASM environment variable

Define DFX_WALLET_WASM in the environment to use a different wasm module when creating or upgrading the wallet.

## Asset Canister

### fix: trust full asset SHA-256 hashes provided by the caller

When the caller provides SHA-256 hashes (which dfx does), the asset canister will no longer
recompute these hashes when committing the changes.  These recomputations were causing
canisters to run out of cycles, or to attempt to exceed the maximum cycle limit per update.

# 0.8.0

The 0.8.0 release includes updates and fixes that are primarily internal to improve existing features and functions rather than user-visible.

## DFX

### fix: dfx identity set-wallet no longer requires --force when used with --network ic

This was intended to skip verification of the wallet canister on the IC network,
but ended up only writing to the wallets.json file if --force was passed.

### chore: updating dependencies

* Support for the latest version of the \{IC\} specification and replica.

* Updating to latest versions of Motoko, Candid, and agent-rs

### feat: Type Inference Update

* Changes to `dfx new` project template and JavaScript codegen to support type inference in IDE's

* Adding webpack dev server to project template

* Migration path documented at https://sdk.dfinity.org/docs/release-notes/0.8.0-rn.html

# 0.7.7

Breaking changes to frontend code generation, documented in 0.8.0

## DFX

### feat: deploy and canister install will now only upgrade a canister if the wasm actually changed

dfx deploy and dfx canister install now compare the hash of the already-installed module
with the hash of the built canister's wasm output.  If they are the same, they leave the canister
in place rather than upgrade it.  They will still synchronize assets to an asset canister regardless
of the result of this comparison.


# 0.7.6

## icx-proxy

The streaming callback mechanism now requires the following record structure for the token:
```
type StreamingCallbackToken = record {
    key: text;
    content_encoding: text;
    index: nat;
    sha256: opt blob;
};
```

Previously, the token could be a record with any set of fields.

# 0.7.2

## DFX

### fix: set default cycle balance to 3T

Change the default cycle balance of a canister from 10T cycles to 3T cycles.

## Cycles Wallet

- Module hash: 1404b28b1c66491689b59e184a9de3c2be0dbdd75d952f29113b516742b7f898
- https://github.com/dfinity/cycles-wallet/commit/e902708853ab621e52cb68342866d36e437a694b

### fix: It is no longer possible to remove the last controller.

Fixed an issue where the controller can remove itself from the list of controllers even if it's the only one,
leaving the wallet uncontrolled.
Added defensive checks to the wallet's remove_controller and deauthorize methods.

# 0.7.1

## DFX

### feat: sign request_status for update call

When using `dfx canister sign` to generate a update message, a corresponding
request_status message is also signed and append to the json as `signed_request_status`.
Then after sending the update message, the user can check the request_status using
`dfx canister send message.json --status`.

### fix: wallet will not proxy dfx canister call by default

Previously, `dfx canister call` would proxy queries and update calls via the wallet canister by default.
(There was the `--no-wallet` flag to bypass the proxy and perform the calls as the selected identity.)
However, this behavior had drawbacks, namely each `dfx canister call` was an inter-canister call
by default and calls would take a while to resolve. This fix makes it so that `dfx canister call` no longer
proxies via the wallet by default. To proxy calls via the wallet, you can do
`dfx canister --wallet=<wallet-id> call`.

### feat: add --no-artificial-delay to dfx replica and start

This change adds the `--no-artificial-delay` flag to `dfx start` and `dfx replica`.
The replica shipped with dfx has always had an artificial consensus delay (introduced to simulate
a delay users might see in a networked environment.) With this new flag, that delay can
be lessened. However, you might see increased CPU utilization by the replica process.

### feat: add deposit cycles and uninstall code

This change introduces the `deposit_cycles` and `uninstall_code` management canister
methods as dedicated `dfx canister` subcommands.

### fix: allow consistent use of canisters ids in canister command

This change updates the dfx commands so that they will accept either a canister name
(sourced from your local project) or a valid canister id.

# 0.7.0

## DFX

### feat: add output type to request-status

This change allows you to specify the format the return result for `dfx canister request-status`.

### fix: deleting a canister on a network removes entries for other networks

This change fixes a bug where deleting a canister on a network removed all other entries for
the canister in the canister_ids.json file.

### feat: point built-in `ic` network provider at mainnet

`--network ic` now points to the mainnet IC (as Sodium has been deprecated.)

### feat: add candid UI canister

The dedicated candid UI canister is installed on a local network when doing a `dfx canister install`
or `dfx deploy`.

### fix: Address already in use (os error 48) when issuing dfx start

This fixes an error which occurred when starting a replica right after stopping it.

### feat: ledger subcommands

dfx now supports a dedicated `dfx ledger` subcommand. This allows you to interact with the ledger
canister installed on the Internet Computer. Example commands include `dfx ledger account-id` which
prints the Account Identifier associated with your selected identity, `dfx ledger transfer` which
allows you to transfer ICP from your ledger account to another, and `dfx ledger create-canister` which
allows you to create a canister from ICP.

### feat: update to 0.17.0 of the Interface Spec

This is a breaking change to support 0.17.0 of the Interface Spec. Compute & memory allocation values
are set when creating a canister. An optional controller can also be specified when creating a canister.
Furthermore, `dfx canister set-controller` is removed, in favor of `dfx canister update-settings` which
allows the controller to update the controller, the compute allocation, and the memory allocation of the
canister. The freezing threshold value isn't exposed via dfx cli yet, but it may still be modified by
calling the management canister via `dfx canister call aaaaa-aa update-settings`

### feat: add wallet subcommands

dfx now supports a dedicated `dfx wallet` subcommand. This allows you to interact with the cycles wallet
associated with your selected identity. For example, `dfx wallet balance` to get the cycle balance,
`dfx wallet list-addresses` to display the associated controllers & custodians, and `dfx wallet send <destination> <amount>`
to send cycles to another wallet.

## Cycles Wallet

- Module Hash: a609400f2576d1d6df72ce868b359fd08e1d68e58454ef17db2361d2f1c242a1
- https://github.com/dfinity/cycles-wallet/commit/06bb256ca0738640be51cf84caaced7ea02ca29d

### feat: Use Internet Identity Service.

# 0.7.0-beta.5

## Cycles Wallet

- Module Hash: 3d5b221387875574a9fd75b3165403cf1b301650a602310e9e4229d2f6766dcc
- https://github.com/dfinity/cycles-wallet/commit/c3cbfc501564da89e669a2d9de810d32240baf5f

### feat: Updated to Public Interface 0.17.0

### feat: The wallet_create_canister method now takes a single record argument, which includes canister settings.

### fix: Return correct content type and encoding for non-gz files.

### fix: Updated frontend for changes to canister creation interface.

# 0.7.0-beta.3

## DFX

### fix: assets with an unrecognized file extension will use content-type "application/octet-stream"

# 0.7.0-beta.2

## DFX

### feat: synchronize assets rather than uploading even assets that did not change

DFX will now also delete assets from the container that do not exist in the project.
This means if you stored assets in the container, and they are not in the project,
dfx deploy or dfx install will delete them.

## Asset Canister

### Breaking change: change to store() method signature

- now takes arguments as a single record parameter
- must now specify content type and content encoding, and may specify the sha256

# 0.7.0-beta.1

## DFX

### fix: now deletes from the asset canister assets that no longer exist in the project

### feat: get certified canister info from read state #1514

Added `dfx canister info` command to get certified canister information. Currently this information is limited to the controller of the canister and the SHA256 hash of its Wasm module. If there is no Wasm module installed, the hash will be None.

## Asset Canister

### Breaking change: change to list() method signature

- now takes a parameter, which is an empty record
- now returns an array of records

### Breaking change: removed the keys() method

- use list() instead

# 0.7.0-beta.0

## DFX

### feat: webserver can now serve large assets

# 0.6.26

## DFX

### feat: add --no-wallet flag and --wallet option to allow Users to bypass Wallet or specify a Wallet to use for calls (#1476)

Added `--no-wallet` flag to `dfx canister` and `dfx deploy`. This allows users to call canister management functionality with their Identity as the Sender (bypassing their Wallet canister.)
Added `--wallet` option to `dfx canister` and `dfx deploy`. This allows users to specify a wallet canister id to use as the Sender for calls.
`--wallet` and `--no-wallet` conflict with each other. Omitting both will invoke the selected Identity's wallet canister to perform calls.

### feat: add canister subcommands `sign` and `send`

Users can use `dfx canister sign ...` to generated a signed canister call in a json file. Then `dfx canister send [message.json]` to the network.

Users can sign the message on an air-gapped computer which is secure to host private keys.

#### Note

* `sign` and `send` currently don't proxy through wallet canister. Users should use the subcommands with `dfx canister --no-wallet sign ...`.

* The `sign` option `--expire-after` will set the `ingress_expiry` to a future timestamp which is current plus the duration.
Then users can send the message during a 5 minutes time window ending in that `ingress_expiry` timestamp. Sending the message earlier or later than the time window will both result in a replica error.

### feat: implement the HTTP Request proposal in dfx' bootstrap webserver. +
And add support for http requests in the base storage canister (with a default to `/index.html`).

This does not support other encodings than `identity` for now (and doesn't even return any headers). This support will be added to the upgraded asset storage canister built in #1482.

Added a test that uses `curl localhost` to test that the asset storage AND the webserver properly support the http requests.

This commit also upgrades tokio and reqwest in order to work correctly. There are also _some_ performance issues noted (this is slower than the `icx-http-server` for some reason), but those are not considered criticals and could be improved later on.

Renamed the `project_name` in our own generated assets to `canister_name`, for things that are generated during canister build (and not project generation).

### feat: add support for ECDSA on secp256k1

You can now a generate private key via OpenSSL or a simlar tool, import it into dfx, and use it to sign an ingress message.

``` bash
openssl ecparam -name secp256k1 -genkey -out identity.pem
dfx identity import <name> identity.pem
dfx identity use <name>
dfx canister call ...
```

## Asset Canister

### feat: The asset canister can now store assets that exceed the message ingress limit (2 MB)

* Please note that neither the JS agent nor the HTTP server have been updated yet to server such large assets.
* The existing interface is left in place for backwards-compatibility, but deprecated:
** retrieve(): use get() and get_chunk() instead
** store(): use create_batch(), create_chunk(), and commit_batch() instead
** list(): use keys() instead

# 0.6.25

## DFX

- feat: dfx now provides `CANISTER_ID_<canister_name>` environment variables for all canisters to "npm build" when building the frontend.

## Agents

### Rust Agent

- feat: AgentError due to request::Error will now include the reqwest error message
in addition to "Could not reach the server"
- feat: Add secp256k1 support (dfx support to follow)

# 0.6.24

## DFX

- feat: add option to specify initial cycles for newly created canisters (#1433)

Added option to `dfx canister create` and `dfx deploy` commands: `--with-cycles <with-cycles>`.
This allows the user to specify the initial cycle balance of a canister created by their wallet.
This option is a no-op for the Sodium network.

``` bash
dfx canister create --with-cycles 8000000000 some_canister
dfx deploy --with-cycles 8000000000
```

Help string:
```
Specifies the initial cycle balance to deposit into the newly
created canister. The specified amount needs to take the
canister create fee into account. This amount is deducted
from the wallet's cycle balance
```

- feat: install `dfx` by version or tag (#1426)

This feature adds a new dfx command `toolchain` which have intuitive subcommands.
The toolchain specifiers can be a complete version number, major minor version, or a tag name.

``` bash
dfx toolchain install 0.6.24 # complete version
dfx toolchain install 0.6    # major minor
dfx toolchain install latest # tag name
dfx toolchain default latest
dfx toolchain list
dfx toolchain uninstall latest
```

- fix: onboarding related fixups (#1420)

Now that the Mercury Alpha application subnetwork is up and we are getting ready to onboard devs, the dfx error message for wallet creation has changed:
For example,
``` bash
dfx canister --network=alpha create hello
Creating canister "hello"...
Creating the canister using the wallet canister...
Creating a wallet canister on the alpha network.
Unable to create a wallet canister on alpha:
The Replica returned an error: code 3, message: "Sender not authorized to use method."
Wallet canisters on alpha may only be created by an administrator.
Please submit your Principal ("dfx identity get-principal") in the intake form to have one created for you.
```

- feat: add deploy wallet subcommand to identity (#1414)

This feature adds the deploy-wallet subcommand to the dfx identity.
The User provides the ID of the canister onto which the wallet Wasm is deployed.

``` bash
dfx identity deploy-wallet --help
dfx-identity-deploy-wallet
Installs the wallet Wasm to the provided canister id

USAGE:
    dfx identity deploy-wallet <canister-id>

ARGS:
    <canister-id>    The ID of the canister where the wallet Wasm will be deployed

FLAGS:
    -h, --help       Prints help information
    -V, --version    Prints version information
```

# 0.6.22

## DFX

- feat: dfx call random value when argument is not provided (#1376)

- fix: canister call can take canister ids for local canisters even if … (#1368)
- fix: address panic in dfx replica command (#1338)
- fix: dfx new webpack.config.js does not encourage running 'js' through ts-… (#1341)

## Sample apps

- There have been updates, improvements, and new sample apps added to the [examples](https://github.com/dfinity/examples/tree/master/motoko) repository.

    All of Motoko sample apps in the [examples](https://github.com/dfinity/examples/tree/master/motoko) repository have been updated to work with the latest release of the SDK.

    There are new sample apps to illustrate using arrays ([Quicksort](https://github.com/dfinity/examples/tree/master/motoko/quicksort)) and building create/read/update/delete (CRUD) operations for a web application [Superheroes](https://github.com/dfinity/examples/tree/master/motoko/superheroes).

- The [LinkedUp](https://github.com/dfinity/linkedup) sample application has been updated to work with the latest release of Motoko and the SDK.

## Motoko

## Agents

## Canister Development Kit (CDK)<|MERGE_RESOLUTION|>--- conflicted
+++ resolved
@@ -2,13 +2,11 @@
 
 # UNRELEASED
 
-<<<<<<< HEAD
 ### feat!: enable cycles ledger support unconditionally
-=======
+
 ### feat: add `dfx schema --for extension-manifest`
 
 The schema command can now output the schema for extension.json files.
->>>>>>> e7b89d7d
 
 # 0.21.0
 
