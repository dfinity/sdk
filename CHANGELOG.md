# dfx changelog

# UNRELEASED

<<<<<<< HEAD
### feat: support for canister ID migration

Canister ID migration can be performed using `dfx canister migrate-id`
and its status can be checked out using `dfx canister migration-status`.
=======
# 0.30.1
>>>>>>> a36c27e6

### feat: support dogecoin for the local dev environment

You can now launch a network with `dfx start --enable-dogeoin` to run the dogecoin
integration locally.

### feat: improved the canister snapshot download/upload feature

Improved the canister snapshot download/upload feature by
- adding progress bars to snapshot download/upload
- streaming snapshot download/upload directly to/from disk.
- supporting download/upload with resuming.
- supporting download/upload with concurrency, default to 3 tasks in parallel.

### fix: use `pocket-ic` to init BTC canisters

The custom logic was prone to becoming outdated, such as not adapting to changing cycles fees.
By using `pocket-ic`, which gets updated frequently, the BTC integration is significanly less likely to break.

### fix: `dfx start --enable-bitcoin` will add `--bitcoin-node 127.0.0.1:18444` unless nodes are specified in dfx.json

### chore: Bump cdk to 0.19 in project template.

## Dependencies

### Replica

Updated replica to elected commit 724ae4101bfdd8d4443126a6a8b1ec5ca9b68a12.

This incorporates the following executed proposals:
- [139570](https://dashboard.internetcomputer.org/proposal/139570)
- [139480](https://dashboard.internetcomputer.org/proposal/139480)
- [139403](https://dashboard.internetcomputer.org/proposal/139403)
- [139317](https://dashboard.internetcomputer.org/proposal/139317)
- [139192](https://dashboard.internetcomputer.org/proposal/139192)
- [139079](https://dashboard.internetcomputer.org/proposal/139079)


# 0.30.0

### feat: `dfx start --system-canisters` for bootstrapping system canisters

This new flag utilizes the built-in system canisters bootstrapping capability provided by PocketIC v10.
`dfx nns install` is not needed anymore.

When using `dfx start --system-canisters`, there's no option to specify accounts to have initial balances like you can with `dfx nns install --ledger-accounts <account-ids>`.
However, the anonymous identity's account comes with an initial balance of 1 Billion ICP. You can transfer some of these ICP tokens to your own account on the ICP ledger. Then convert some ICP into cycles balance on the cycles-ledger.

```sh
YOUR_ACCOUNT_ID="$(dfx ledger account-id)"
dfx ledger --identity anonymous transfer --memo 1 --icp 1000000 "$YOUR_ACCOUNT_ID"
dfx cycles convert --amount 100
```

### fix: bump svelte dependencies in project templates

### Frontend canister

Use `BTreeMap` instead of `HashMap` for headers to guarantee deterministic ordering.

Sets the `ic_env` cookie for html files, which contains the root key and the canister environment variables that are prefixed with `PUBLIC_`.
Please note that this version of the frontend canister is only compatible with PocketIC **v10** and above.

- Module hash: b312a16c3179cf8384afa852e468c1333b7439d4c5a39f26df69b12320f629f8
- https://github.com/dfinity/sdk/pull/4400
- https://github.com/dfinity/sdk/pull/4392
- https://github.com/dfinity/sdk/pull/4387
- https://github.com/dfinity/sdk/pull/4389

## Dependencies

### Candid

Updated candid_parser to 0.2.2.

### Replica

Updated replica to elected commit 575bcd0954e9d00066fd465223b755bda645edd6.
This incorporates the following executed proposals:

- [139002](https://dashboard.internetcomputer.org/proposal/139002)
- [138996](https://dashboard.internetcomputer.org/proposal/138996)
- [138908](https://dashboard.internetcomputer.org/proposal/138908)
- [138814](https://dashboard.internetcomputer.org/proposal/138814)
- [138708](https://dashboard.internetcomputer.org/proposal/138708)
- [138597](https://dashboard.internetcomputer.org/proposal/138597)
- [138478](https://dashboard.internetcomputer.org/proposal/138478)
- [138476](https://dashboard.internetcomputer.org/proposal/138476)
- [138477](https://dashboard.internetcomputer.org/proposal/138477)
- [138363](https://dashboard.internetcomputer.org/proposal/138363)
- [138362](https://dashboard.internetcomputer.org/proposal/138362)
- [138361](https://dashboard.internetcomputer.org/proposal/138361)
- [138268](https://dashboard.internetcomputer.org/proposal/138268)
- [138266](https://dashboard.internetcomputer.org/proposal/138266)
- [138128](https://dashboard.internetcomputer.org/proposal/138128)
- [138129](https://dashboard.internetcomputer.org/proposal/138129)
- [137921](https://dashboard.internetcomputer.org/proposal/137921)
- [137795](https://dashboard.internetcomputer.org/proposal/137795)
- [137678](https://dashboard.internetcomputer.org/proposal/137678)


# 0.29.2

### Frontend canister

Use CBOR for serializing asset canister state to stable memory instead of Candid.

- Module hash: 423f20ee4e5daf8f76d6bb2b4a87440227f15b26cf874c132fd75d83e252c8f6
- https://github.com/dfinity/sdk/pull/4368


### feat: extended `dfx canister update-settings` with `--sync-with` option.

Extended `dfx canister update-settings` with `--sync-with` option to support syncing canister settings from one cansiter to another, example as below.

```
dfx canister update-settings to_canister --sync-with from_canister
```

## Dependencies

### Motoko

Updated Motoko to [0.16.2](https://github.com/dfinity/motoko/releases/tag/0.16.2)

### Bitcoin canister

Upgraded Bitcoin canister to [release/2025-07-02](https://github.com/dfinity/bitcoin-canister/releases/tag/release%2F2025-07-02)

### Replica

Updated replica to commit 615045e039c57ed842c689e49a07ab3de3a8a781.

# 0.29.1

### fix: ensure deterministic serialization of `tech_stack` metadata

The `tech_stack` metadata was previously defined with `HashMap`, which resulted in non-deterministic serialization due to its random key ordering.
This has been fixed by replacing it with `BTreeMap`, which sorts keys and guarantees consistent, deterministic output every time.

## Dependencies

### Motoko

Updated Motoko to [0.16.1](https://github.com/dfinity/motoko/releases/tag/0.16.1)

### Candid

Updated candid_parser to 0.2.1.

Comments applied to Candid elements will now become doc comments in dfx's generated bindings.

```candid
// Type comments
type Ex = variant {
  // Variant comments
  Var: record {
    // Field comments
    field: nat;
  }
}
// Service comments
service : {
  // Method comments
  func : (Ex) -> ();
}
```

### Candid

Updated candid_parser to 0.2.1.

Comments applied to Candid elements will now become doc comments in dfx's generated bindings.

```candid
// Type comments
type Ex = variant {
  // Variant comments
  Var: record {
    // Field comments
    field: nat;
  }
}
// Service comments
service : {
  // Method comments
  func : (Ex) -> ();
}
```

### Frontend canister

- Module hash: 4014793c83ae0ff2d851a0c4e62f289a114d36bc1826f5579f55a70ff3c70551
- https://github.com/dfinity/sdk/pull/4354

# 0.29.0

### feat: add dfx native support for aarch64-Linux

Add dfx native support for aarch64-Linux.

### feat: support canister snapshot download and upload.

Added `dfx canister snapshot download` and `dfx canister snapshot upload` commands to download and upload the canister snapshot.

## Dependencies

### Motoko

Updated Motoko to [0.15.1](https://github.com/dfinity/motoko/releases/tag/0.15.1)

### Replica

Updated replica to elected commit 615045e039c57ed842c689e49a07ab3de3a8a781.
This incorporates the following executed proposals:

- [137578](https://dashboard.internetcomputer.org/proposal/137578)
- [137497](https://dashboard.internetcomputer.org/proposal/137497)
- [137345](https://dashboard.internetcomputer.org/proposal/137345)
- [137224](https://dashboard.internetcomputer.org/proposal/137224)

# 0.28.0

### fix: deps deploy works with Canister ID out of the ranges of the pocket-ic subnets

The `dfx deps deploy` command didn't work when the pulled dependency's Canister ID is out of the ranges of the `pocket-ic` subnets.

The removed `replica` had one subnet to cover all subnets. While the `pocket-ic` can dynamically create new subnet when trying to create a canister with specified ID.

### chore: update bitcoin regtest configuration to be same as the bitcoin mainnet

Update bitcoin `regtest` configuration to be same as the bitcoin `mainnet`.

```
fees = record {
      get_current_fee_percentiles = 10_000_000 : nat;
      get_utxos_maximum = 10_000_000_000 : nat;
      get_block_headers_cycles_per_ten_instructions = 10 : nat;
      get_current_fee_percentiles_maximum = 100_000_000 : nat;
      send_transaction_per_byte = 20_000_000 : nat;
      get_balance = 10_000_000 : nat;
      get_utxos_cycles_per_ten_instructions = 10 : nat;
      get_block_headers_base = 50_000_000 : nat;
      get_utxos_base = 50_000_000 : nat;
      get_balance_maximum = 100_000_000 : nat;
      send_transaction_base = 5_000_000_000 : nat;
      get_block_headers_maximum = 10_000_000_000 : nat;
    };
```

You can get the fees by `get_config` API on the [BTC Mainnet Canister](https://dashboard.internetcomputer.org/canister/ghsi2-tqaaa-aaaan-aaaca-cai).

### feat: `dfx start` now starts a single pocket-ic process to serve as the server and gateway

If you were using the contents of the `pocket-ic-proxy-port` file to determine the port for
the `/http_gateway` endpoint, you should instead use `dfx info pocketic-config-port`

### feat: add dfx native support for aarch64-Darwin

Add dfx native support for aarch64-Darwin. Using it may require editing your identities. See the [migration guide](./docs/migration/dfx-0.28.0-migration-guide.md) for more information.

## Dependencies

### Replica

Updated replica to commit e915efecc8af90993ccfc499721ebe826aadba60.
This incorporates the following executed proposals:

- [137152](https://dashboard.internetcomputer.org/proposal/137152)
- [137072](https://dashboard.internetcomputer.org/proposal/137072)
- [136982](https://dashboard.internetcomputer.org/proposal/136982)
- [136887](https://dashboard.internetcomputer.org/proposal/136887)
- [136789](https://dashboard.internetcomputer.org/proposal/136789)
- [136731](https://dashboard.internetcomputer.org/proposal/136731)
- [136567](https://dashboard.internetcomputer.org/proposal/136567)

### Motoko

Updated Motoko to [0.14.13](https://github.com/dfinity/motoko/releases/tag/0.14.13)

### Frontend canister

Added missing fields to the asset canister .wasm: `SetAssetContentArguments.last_chunk : opt blob`, and `HttpResponse.upgrade: opt bool`

- Module hash: 2f73b9e18b992f221a5fbab7fc59d840a9cbc461f7cfe875049f51354d23696c
- https://github.com/dfinity/sdk/pull/4289
- https://github.com/dfinity/sdk/pull/4285
- https://github.com/dfinity/sdk/pull/4286

# 0.27.0

### feat!: remove the 'native' replica

The native replica is no longer bundled with dfx; dfx only uses PocketIC for local networks. Accordingly `dfx start --replica` and `dfx info replica-port` now report an error. See the [migration guide](./docs/migration/dfx-0.27.0-migration-guide.md) for more information.

### feat!: Add safeguard to very short freezing threshold

Similar to very long freezing thresholds, setting a freezing threshold below 1 week now requires confirmation with `--confirm-very-short-freezing-threshold` so that unexpected canister uninstallation is less likely.

### chore: removes the outdated `_language-service` command

### feat: Support 'follow' mode for 'dfx canister logs'
Support `follow` mode for `dfx canister logs`
- `--follow` to fetch logs continuously until interrupted with `Ctrl+C`
- `--interval` to specify the interval in seconds between log fetches

### feat: Improve 'dfx canister logs' with several options

Improve `dfx canister logs` with several options
- `--tail <n>` to show the last `n` log entries
- `--since` to show the logs newer than a relative duration
- `--since-time` to show the logs newer than a specific timestamp

## Dependencies

### Motoko

Updated Motoko to [0.14.8](https://github.com/dfinity/motoko/releases/tag/0.14.8)

### Bitcoin canister

Upgraded Bitcoin canister to [release/2024-08-30](https://github.com/dfinity/bitcoin-canister/releases/tag/release%2F2024-08-30)

### Replica

Updated replica to elected commit f195ba756bc3bf170a2888699e5e74101fdac6ba.
This incorporates the following executed proposals:

- [136436](https://dashboard.internetcomputer.org/proposal/136436)
- [136366](https://dashboard.internetcomputer.org/proposal/136366)
- [136310](https://dashboard.internetcomputer.org/proposal/136310)

# 0.26.1

### fix: clear state when switching from shared to project network

dfx would try to reuse canister ids when switching from a shared network to a project network,
which would cause errors since those canister ids wouldn't exist. dfx now deletes the .dfx
directory if it was previously used with the shared local network.

### feat: Set canister ids using `dfx canister set-id <canister name> <principal>`

Added the counterpart to `dfx canister id <canister name>`. Networks can be targeted as usual using `--network <network name>` or the `--ic` shorthand for mainnet.

### chore: use `account_balance` instead of the legacy `account_balance_dfx`

Use the `account_balance` rather than the legacy `account_balance_dfx` on the ICP ledger.

### feat: Extend `dfx ledger transfer` and `dfx ledger balance` to support ICRC-1 standard

Extend `dfx ledger transfer` and `dfx ledger balance` to support [ICRC-1 standard](https://github.com/dfinity/ICRC-1/tree/main/standards/ICRC-1).

## Dependencies

### Motoko

Updated Motoko to [0.14.8](https://github.com/dfinity/motoko/releases/tag/0.14.8)

### Replica

Updated replica to elected commit 579b8ba3a31341f354f4ddb3d60ac44548a91bc2.
This incorporates the following executed proposals:

- [136223](https://dashboard.internetcomputer.org/proposal/136223)
- [136066](https://dashboard.internetcomputer.org/proposal/136066)
- [136004](https://dashboard.internetcomputer.org/proposal/136004)
- [135931](https://dashboard.internetcomputer.org/proposal/135931)

# 0.26.0

### feat!: `dfx start` uses `--pocketic` by default

As [announced](https://forum.dfinity.org/t/dfx-replacing-the-local-replica-with-pocketic/40167) `dfx start` now runs PocketIC by default.
Running a local replica is still possible with `--replica`, but this option will be removed in the near future.

### feat: dfx will now report telemetry by default

dfx will now record information about each dfx command executed, and periodically send
this information to a DFINITY server, by default.

For more information or to comment, please see https://forum.dfinity.org/t/dfx-telemetry-proposal-2025/41569.

You can see what data dfx collects by inspecting the file at `dfx info telemetry-log-path`.

You can disable this entirely with `dfx config telemetry off` or configure it to only collect
locally with `dfx config telemetry local`.

### feat: `dfx info telemetry-log-path`

Displays the path of the telemetry log file.

### fix: Warning and error messages now correctly suggest `dfx info security-policy` when suboptimal security policies get used

### chore: updated the canister creation fee to 500B cycles

Updated the canister creation fee to `500B` cycles as [documented](https://internetcomputer.org/docs/building-apps/essentials/gas-cost#cycles-price-breakdown).

### chore: improve the `dfx build` output

Improve the ouput of `dfx build` with the canister names that were built, example as below.

```
$ dfx build
Building canister 'hello_backend'.
Building canister 'hello_frontend'.
Finished building canisters.
```

### feat: Add `dfx ledger approve` and `dfx ledger transfer-from` subcommands

Implement `dfx ledger approve` and `dfx ledger transfer-from` subcommands that comply with the [ICRC-2](https://github.com/dfinity/ICRC-1/tree/main/standards/ICRC-2) standard.

### feat: Add `dfx ledger allowance` subcommand

Implement `dfx ledger allowance` subcommand that complies with the [ICRC-2](https://github.com/dfinity/ICRC-1/tree/main/standards/ICRC-2) standard.

### feat: Enable VetKD for use with `--replica`

- Add VetKD types and methods to management canister IDL
- The VetKD test key id `Bls12_381_G2:dfx_test_key` is now enabled when starting `dfx` with `--replica`.

### fix: dfx will no longer try to use a nonexistent wallet after changing backend settings without --clean

After running `dfx start` with different options, dfx would try to use a wallet that was created
on a previous run, which would fail. Now, dfx will create a new wallet if the settings have changed.

## Dependencies

### Motoko

Updated Motoko to [0.14.4](https://github.com/dfinity/motoko/releases/tag/0.14.4)

### Replica

Updated replica to elected commit f6f5e0927d14886e4bd67f776ee889f31cec2364.
This incorporates the following executed proposals:

- [135836](https://dashboard.internetcomputer.org/proposal/135836)
- [135697](https://dashboard.internetcomputer.org/proposal/135697)
- [135696](https://dashboard.internetcomputer.org/proposal/135696)
- [135600](https://dashboard.internetcomputer.org/proposal/135600)
- [135601](https://dashboard.internetcomputer.org/proposal/135601)

# 0.25.1

### feat: `skip_cargo_audit` flag in dfx.json to skip `cargo audit` build step

### fix: `dfx canister install` and `dfx deploy` with `--no-asset-upgrade` no longer hang indefinitely when wasm is not up to date

### fix: `dfx` downloads `.did` files for remote canisters

### feat: streamlined output during asset synchronization

### chore: hide `dfx wallet redeem-faucet-coupon`

### docs: fixed description of `dfx cycles balance`

## Dependencies

### Motoko

Updated Motoko to [0.14.2](https://github.com/dfinity/motoko/releases/tag/0.14.2)

### Frontend canister

- Module hash: 865eb25df5a6d857147e078bb33c727797957247f7af2635846d65c5397b36a6
- https://github.com/dfinity/sdk/pull/4095

### Replica

Updated replica to non-elected commit ebb190bf1da0dba3e486b78c95cf5a3c5542e2f3.

This includes X_OC_JWT and X_OC_API_KEY cors headers in PocketIC HTTP gateway (see https://github.com/dfinity/ic/pull/4154).

This also incorporates the following executed proposals up to commit 2f02a660f6f17b5a78c13d9b372f74c8228f79b8:

- [135422](https://dashboard.internetcomputer.org/proposal/135422)
- [135421](https://dashboard.internetcomputer.org/proposal/135421)
- [135302](https://dashboard.internetcomputer.org/proposal/135302)
- [135301](https://dashboard.internetcomputer.org/proposal/135301)
- [135204](https://dashboard.internetcomputer.org/proposal/135204)
- [135203](https://dashboard.internetcomputer.org/proposal/135203)
- [135052](https://dashboard.internetcomputer.org/proposal/135052)
- [135051](https://dashboard.internetcomputer.org/proposal/135051)

# 0.25.0

### fix: `dfx canister install` and `dfx deploy` with `--no-asset-upgrade` no longer hang indefinitely when wasm is not up to date

### fix: `dfx` downloads `.did` files for remote canisters

### feat: streamlined output during asset synchronization

### fix: correctly detects hyphenated Rust bin crates

### fix: removes unnecessary tsc step in sveltekit build script

### feat!: `dfx info pocketic-config-port`

Due to the incompatibility between the APIs on the replica port and the PocketIC port, `dfx info replica-port`
no longer works with PocketIC, and the PocketIC port is provided by a new command, `dfx info pocketic-config-port`.

### feat: streamlined `dfx new` output

### test: adds playwright tests for `dfx new` project frontends

The first of a suite of baseline tests to automate testing starter projects. Makes sure that sveltekit, react, vue, and vanilla frontends are compatible with other dfx or asset canister changes.

### fix: template frontends now have unsupported browser warnings

DFX's default security headers cause Safari to break when viewing local canisters. Warning messages
have been added to the frontend project templates when the page is broken that indicate to try switching
browsers.

### feat: impersonating sender of requests to a local PocketIC instance

`dfx canister call`, `dfx canister status`, and `dfx canister update-settings` take
an additional CLI argument `--impersonate` to specify a principal
on behalf of which requests to a local PocketIC instance are sent.

### feat: `dfx canister [create|update-settings] --wasm-memory-threshold`

This adds support for the WASM memory threshold, used in conjunction with `--wasm-memory-limit`.
When the remaining memory until the limit falls below the threshold, the canister's
`on_low_wasm_memory` handler is run.

### fix: `dfx deploy --by-proposal` no longer sends chunk data in ProposeCommitBatch

Recently we made `dfx deploy` include some chunk data in CommitBatch, in order to streamline
deploys for smaller projects. `dfx deploy` splits up larger change lists and submits them in
smaller batches, in order to remain within message and compute limits.

This change also applied to `dfx deploy --by-proposal`, which submits all changes in a single
message. This made it more likely that `dfx deploy --by-proposal` will fail due to exceeding
message limits.

This fix makes it so `dfx deploy --by-proposal` never includes this chunk data in
ProposeCommitBatch, which will allow for more changes before hitting message limits.

### feat: `dfx start --pocketic` supports `--force` and shared networks.

`dfx start --pocketic` is now compatible with `--force` and shared networks.

### feat: error when using insecure identity on mainnet

This used to be a warning. A hard error can abort the command so that no insecure state will be on the mainnet.

Users can suppress this error by setting `export DFX_WARNING=-mainnet_plaintext_identity`.

The warning won't display when executing commands like `dfx deploy --playground`.

### feat: support `--replica` in `dfx start`

Added a flag `--replica` to `dfx start`. This flag currently has no effect.
Once PocketIC becomes the default for `dfx start` this flag will start the replica instead.
You can use the `--replica` flag already to write scripts that anticipate that change.

### feat: extensions can define project templates

An extension can define one or more project templates for `dfx new` to use.
These can be new templates or replace the built-in project templates.

### fix: all commands with --all parameter skip remote canisters

This affects the following commands:
- `dfx canister delete`
- `dfx canister deposit-cycles`
- `dfx canister start`
- `dfx canister status`
- `dfx canister stop`
- `dfx canister uninstall-code`
- `dfx canister update-settings`
- `dfx ledger fabricate-cycles`

### fix: `dfx` can deploy canisters to playground networks that have Motoko EOP enabled

Canisters with Motoko's Enhanced Orthogonal Persistence feature require `wasm_memory_persistence = Keep` when they get installed.
Previously, when `dfx` attempted to install canisters with EOP enabled to a playground it didn't set `wasm_memory_persistence` properly.

### fix: custom canisters with a read-only wasm no longer fail to build with a permissions error

### chore: improve `dfx deploy` messages.

If users run `dfx deploy` without enough cycles, show additional messages to indicate what to do next.
```
Error explanation:
Insufficient cycles balance to create the canister.
How to resolve the error:
Please top up your cycles balance by converting ICP to cycles like below:
'dfx cycles convert --amount=0.123'.
```

If users run `dfx deploy --playground` but the backend is not updated with the latest frontend canister wasm
the error message will explain this properly and recommends asking for help on the forum since this can't be resolved by users.

### chore: improve `dfx cycles convert` messages.

If users run `dfx cycles convert` without enough ICP tokens, show additional messages to indicate what to do next.
```
Error explanation:
Insufficient ICP balance to finish the transfer transaction.
How to resolve the error:
Please top up your ICP balance.

Your account address for receiving ICP from centralized exchanges: 8494c01329531c06254ff45dad87db806ae6ed935ad6a504cdbc00a935db7b49
(run `dfx ledger account-id` to display)

Your principal for ICP wallets and decentralized exchanges: ueuar-wxbnk-bdcsr-dnrh3-rsyq6-ffned-h64ox-vxywi-gzawf-ot4pv-sqe
(run `dfx identity get-principal` to display)
```

### feat: Add pre-install tasks

Add pre-install tasks, which can be defined by the new `pre-install` key for canister objects in `dfx.json` with a command or list of commands.

### chore: Warn when the 'canister_ids.json' file is first generated for persistent networks.

Warn when the 'canister_ids.json' file is first generated for persistent networks.

```
dfx deploy --network ic
...
test_backend canister created on network ic with canister id: j36qm-pqaaa-aaaan-qzqya-cai
WARN: The "/home/sdk/repos/test/canister_ids.json" file has been generated. Please make sure you store it correctly, e.g., submitting it to a GitHub repository.
Building canisters...
...
```

### chore: Provides units for all fields of canister status.

Provides units for all fields of canister status.

```
$ dfx canister status pxmfj-jaaaa-aaaan-qmmbq-cai --ic
Canister status call result for pxmfj-jaaaa-aaaan-qmmbq-cai.
Status: Running
Controllers: uom2z-lqsqq-qbn4p-nts4l-2xjfl-oeivu-oso42-4t4jh-54ikd-ewnvi-tqe yjac5-2yaaa-aaaan-qaqka-cai
Memory allocation: 0 Bytes
Compute allocation: 0 %
Freezing threshold: 2_592_000 Seconds
Idle cycles burned per day: 20_548_135 Cycles
Memory Size: 2_010_735 Bytes
Balance: 2_985_407_678_380 Cycles
Reserved: 0 Cycles
Reserved cycles limit: 5_000_000_000_000 Cycles
Wasm memory limit: 3_221_225_472 Bytes
Wasm memory threshold: 0 Bytes
Module hash: 0x4f13cceb571483ac99a9f89afc05718c0a4ab72e9fac7d49054c0a3e05c4899b
Number of queries: 0
Instructions spent in queries: 0
Total query request payload size: 0 Bytes
Total query response payload size: 0 Bytes
Log visibility: controllers
```

### feat!: Print error traces only in verbose (`-v`) mode or if no proper error message is available

### chore: Add Schnorr types and methods to management canister IDL

## Dependencies

### Frontend canister

### fix: 'unreachable' error when trying to upgrade an asset canister with over 1GB data

The asset canister now estimates the size of the data to be serialized to stable memory,
and reserves that much space for the ValueSerializer's buffer.

- Module hash: 865eb25df5a6d857147e078bb33c727797957247f7af2635846d65c5397b36a6
- https://github.com/dfinity/sdk/pull/4095
- https://github.com/dfinity/sdk/pull/4036

### Motoko

Updated Motoko to [0.13.7](https://github.com/dfinity/motoko/releases/tag/0.13.7)

### Replica

Updated replica to elected commit 4ba583480e05a518aa2bcf36f5a0e48475e8edc2.
This incorporates the following executed proposals:

- [134967](https://dashboard.internetcomputer.org/proposal/134967)
- [134966](https://dashboard.internetcomputer.org/proposal/134966)
- [134900](https://dashboard.internetcomputer.org/proposal/134900)
- [134773](https://dashboard.internetcomputer.org/proposal/134773)
- [134684](https://dashboard.internetcomputer.org/proposal/134684)
- [134663](https://dashboard.internetcomputer.org/proposal/134663)
- [134608](https://dashboard.internetcomputer.org/proposal/134608)
- [134609](https://dashboard.internetcomputer.org/proposal/134609)
- [134497](https://dashboard.internetcomputer.org/proposal/134497)
- [134408](https://dashboard.internetcomputer.org/proposal/134408)
- [134337](https://dashboard.internetcomputer.org/proposal/134337)
- [134336](https://dashboard.internetcomputer.org/proposal/134336)
- [134259](https://dashboard.internetcomputer.org/proposal/134259)
- [134251](https://dashboard.internetcomputer.org/proposal/134251)
- [134250](https://dashboard.internetcomputer.org/proposal/134250)
- [134188](https://dashboard.internetcomputer.org/proposal/134188)
- [134187](https://dashboard.internetcomputer.org/proposal/134187)
- [134186](https://dashboard.internetcomputer.org/proposal/134186)
- [134185](https://dashboard.internetcomputer.org/proposal/134185)

# 0.24.3

### feat: Bitcoin support in PocketIC

`dfx start --pocketic` is now compatible with `--bitcoin-node` and `--enable-bitcoin`.

### feat: facade pull ICP, ckBTC, ckETH ledger canisters

The ledger canisters can be pulled even though they are not really "pullable".
The metadata like wasm_url and init_guide are hardcoded inside `dfx deps pull` logic.

- ICP ledger: `ryjl3-tyaaa-aaaaa-aaaba-cai`
- ckBTC ledger: `mxzaz-hqaaa-aaaar-qaada-cai`
- ckETH ledger: `ss2fx-dyaaa-aaaar-qacoq-cai`

### chore: update agent version in frontend templates, and include `resolve.dedupe` in Vite config

### chore: improve error message when trying to use the local replica when it is not running

### Frontend canister

Allow setting permissions lists in init arguments just like in upgrade arguments.

- Module hash: 2c24b5e1584890a7965011d5d1d827aca68c489c9a6308475730420fa53372e8
- https://github.com/dfinity/sdk/pull/3965

### Candid UI

- Module hash: f45db224b40fac516c877e3108dc809d4b22fa42d05ee8dfa5002536a3a3daed
- Bump agent-js to fix error code

### chore!: improve the messages for the subcommands of `dfx cycles` and `dfx ledger`.

If users run subcommands of `dfx cycles` or `dfx ledger` without the `--ic` flag, show below messages to indicate what to do next.
```
Error explanation:
Cycles ledger with canister ID 'um5iw-rqaaa-aaaaq-qaaba-cai' is not installed.
How to resolve the error:
Run the command with '--ic' flag if you want to manage the cycles on the mainnet.
```

### chore: improve `dfx start` messages.

For `dfx start`, show below messages to users to indicate what to do next.
```
Success! The dfx server is running.
You must open a new terminal to continue developing. If you'd prefer to stop, quit with 'Ctrl-C'.
```

## Dependencies

### Motoko

Updated Motoko to [0.13.4](https://github.com/dfinity/motoko/releases/tag/0.13.4)

### Replica

Updated replica to elected commit a62848817cec7ae50618a87a526c85d020283fd9.
This incorporates the following executed proposals:

- [134036](https://dashboard.internetcomputer.org/proposal/134036)
- [134035](https://dashboard.internetcomputer.org/proposal/134035)
- [134034](https://dashboard.internetcomputer.org/proposal/134034)
- [134032](https://dashboard.internetcomputer.org/proposal/134032)
- [133939](https://dashboard.internetcomputer.org/proposal/133939)
- [133953](https://dashboard.internetcomputer.org/proposal/133953)
- [133952](https://dashboard.internetcomputer.org/proposal/133952)
- [133951](https://dashboard.internetcomputer.org/proposal/133951)
- [133950](https://dashboard.internetcomputer.org/proposal/133950)
- [133902](https://dashboard.internetcomputer.org/proposal/133902)
- [133901](https://dashboard.internetcomputer.org/proposal/133901)
- [133900](https://dashboard.internetcomputer.org/proposal/133900)
- [133798](https://dashboard.internetcomputer.org/proposal/133798)
- [133799](https://dashboard.internetcomputer.org/proposal/133799)
- [133800](https://dashboard.internetcomputer.org/proposal/133800)
- [133457](https://dashboard.internetcomputer.org/proposal/133457)
- [133450](https://dashboard.internetcomputer.org/proposal/133450)
- [133443](https://dashboard.internetcomputer.org/proposal/133443)
- [133397](https://dashboard.internetcomputer.org/proposal/133397)
- [133396](https://dashboard.internetcomputer.org/proposal/133396)

# 0.24.2

### feat: all commands will use the DFX_NETWORK from the environment

If `DFX_NETWORK` is set in the environment, all commands will use that network by default.
The `--network` parameter will take precedence if provided.

### fix: dfx generate now honors the --network parameter
This fixes an issue where `dfx deploy --playground` would fail if the project
had not been previously built for the local network.

### feat: Support canister log allowed viewer list

Added support for the canister log allowed viewer list, enabling specified users to access a canister's logs without needing to be set as the canister's controller.
Valid settings are:
- `--add-log-viewer`, `--remove-log-viewer` and `--set-log-viewer` flags with `dfx canister update-settings`
- `--log-viewer` flag with `dfx canister create`
- `canisters[].initialization_values.log_visibility.allowed_viewers` in `dfx.json`

### feat: batch upload assets

The frontend canister sync now tries to batch multiple small content chunks into a single call using the `create_chunks` method added earlier.
And for small amounts of uploaded data the asset sync can now skip chunk creation entirely.
This should lead to significantly faster upload times for frontends with many small files.

## Dependencies

### Motoko

Updated Motoko to [0.13.2](https://github.com/dfinity/motoko/releases/tag/0.13.2)

### Frontend canister

`SetAssetContentArguments` has a new field `last_chunk: opt blob` which can be used in addition to `chunk_ids` so that small assets can be uploaded as part of `commit_batch`,
skipping the need to await a separate `create_chunk` call.

Bumped `api_version` to `2` for the previous addition of `create_chunks` since the improved file sync relies on it.

- Module hash: 296d1ad1a7f8b15f90ff8b728658646b649cabd159f360f1b427297f4c76763e
- https://github.com/dfinity/sdk/pull/3954
- https://github.com/dfinity/sdk/pull/3947

# 0.24.1

### feat: More PocketIC flags supported

`dfx start --pocketic` is now compatible with `--artificial-delay` and the `subnet_type`  configuration option, and enables `--enable-canister-http` by default.

## Dependencies

### Frontend canister

#### feat: Better error messages when proposing a batch

Add the batch id in the error messages of `propose_commit_batch`.

Module hash: 2c9e30df9be951a6884c702a97bbb8c0b438f33d4208fa612b1de6fb1752db76

### Motoko

Updated Motoko to [0.13.1](https://github.com/dfinity/motoko/releases/tag/0.13.1)

### Replica

Updated replica to elected commit 0a6d829cddc1534c29e0d2c3c3ebd1024bff8d1a.

This incorporates the following elected proposals:

- [133327](https://dashboard.internetcomputer.org/proposal/133327)
- [133310](https://dashboard.internetcomputer.org/proposal/133310)
- [133309](https://dashboard.internetcomputer.org/proposal/133309)
- [133144](https://dashboard.internetcomputer.org/proposal/133144)
- [133143](https://dashboard.internetcomputer.org/proposal/133143)
- [133142](https://dashboard.internetcomputer.org/proposal/133142)
- [133063](https://dashboard.internetcomputer.org/proposal/133063)
- [133062](https://dashboard.internetcomputer.org/proposal/133062)
- [133061](https://dashboard.internetcomputer.org/proposal/133061)
- [132548](https://dashboard.internetcomputer.org/proposal/132548)
- [132547](https://dashboard.internetcomputer.org/proposal/132547)
- [132507](https://dashboard.internetcomputer.org/proposal/132507)
- [132482](https://dashboard.internetcomputer.org/proposal/132482)
- [132481](https://dashboard.internetcomputer.org/proposal/132481)
- [132500](https://dashboard.internetcomputer.org/proposal/132500)
- [132416](https://dashboard.internetcomputer.org/proposal/132416)
- [132413](https://dashboard.internetcomputer.org/proposal/132413)
- [132414](https://dashboard.internetcomputer.org/proposal/132414)
- [132412](https://dashboard.internetcomputer.org/proposal/132412)
- [132376](https://dashboard.internetcomputer.org/proposal/132376)
- [132375](https://dashboard.internetcomputer.org/proposal/132375)
- [132223](https://dashboard.internetcomputer.org/proposal/132223)
- [132222](https://dashboard.internetcomputer.org/proposal/132222)
- [132149](https://dashboard.internetcomputer.org/proposal/132149)
- [132148](https://dashboard.internetcomputer.org/proposal/132148)
- [131787](https://dashboard.internetcomputer.org/proposal/131787)
- [131757](https://dashboard.internetcomputer.org/proposal/131757)
- [131697](https://dashboard.internetcomputer.org/proposal/131697)

### Candid UI

Module hash 15da2adc4426b8037c9e716b81cb6a8cf1a835ac37589be2cef8cb3f4a04adaa

# 0.24.0

### fix: bumps sveltekit starter dependency versions to prevent typescript config error

### feat: expose canister upgrade options in CLI

`dfx canister install` and `dfx deploy` takes options `--skip-pre-upgrade` and `--wasm-memory-persistence`.

`dfx deploy --mode` now takes the same possible values as `dfx canister install --mode`: "install", "reinstall", "upgrade" and "auto".

In "auto" mode, the upgrade options are hints which only take effects when the actual install mode is "upgrade".

To maintain backward compatibility, a minor difference between the two commands remains.
If the `--mode` is not set, `dfx deploy` defaults to "auto", while `dfx canister install` defaults to "install".

### feat: Also report Motoko stable compatibility warnings

Report upgrade compatibility warnings for Motoko, such as deleted stable variables, in addition to compatibility errors.

### feat: Support for Motoko's enhanced orthogonal persistence.

Support Motoko's enhanced orthogonal persistence by automatically setting the canister upgrade option `wasm_memory_persistence` based on the Wasm metadata.

### feat: PocketIC state

`dfx start --pocketic` no longer requires `--clean`, and can persist replica state between runs.

### fix: Scripts always run with current directory set to the project root

Build scripts and other scripts now always run with the working directory
set to the project root (directory containing dfx.json).

This applies to the following:
 - build scripts
 - extension run
 - tech stack value computation
 - packtool (vessel, mops etc)

### feat: `dfx extension list` supports listing available extensions

`dfx extension list` now support `--available` flag to list available extensions from the
[extension catalog](https://github.com/dfinity/dfx-extensions/blob/main/catalog.json).
The extension catalog can be overridden with the `--catalog-url` parameter.

## Dependencies

### Frontend canister

Added `create_chunks`. It has the same behavior as `create_chunk`, except that it takes a `vec blob` and returns a `vec BatchId` instead of non-`vec` variants.

Module hash: 3a533f511b3960b4186e76cf9abfbd8222a2c507456a66ec55671204ee70cae3

### Motoko

Updated Motoko to [0.12.1](https://github.com/dfinity/motoko/releases/tag/0.12.1)

# 0.23.0

### fix: relax content security policy for sveltekit starter

We had to roll back part of the increased default security policy for the sveltekit starter due to the framework's use of inline scripts

### feat: Add canister snapshots

The new `dfx canister snapshot` command can be used to create, apply, and delete snapshots of stopped canisters.

### feat: PocketIC HTTP gateway

icx-proxy's HTTP gateway has been replaced with PocketIC's. (This does not impact the meaning of `--pocketic` in `dfx start`.)

### feat: Enable threshold schnorr signatures for Ed25519

Schnorr signature signing for `Ed25519` is now enabled.
A test key id `Ed25519:dfx_test_key` is ready to be used by locally created canisters.

### feat: Added settings_digest field to the network-id file

### feat: install extensions using the catalog

`dfx extension install` now locates extensions using the
[extension catalog](https://github.com/dfinity/dfx-extensions/blob/main/catalog.json).
This can be overridden with the `--catalog-url` parameter.

## Dependencies

### Replica

Updated replica to elected commit 3d0b3f10417fc6708e8b5d844a0bac5e86f3e17d.
This incorporates the following executed proposals:

- [131473](https://dashboard.internetcomputer.org/proposal/131473)


## Dependencies

### Replica

Updated replica to elected commit 2c0b76cfc7e596d5c4304cff5222a2619294c8c1.
This incorporates the following executed proposals:

- [131390](https://dashboard.internetcomputer.org/proposal/131390)
- [131055](https://dashboard.internetcomputer.org/proposal/131055)
- [131054](https://dashboard.internetcomputer.org/proposal/131054)
- [131032](https://dashboard.internetcomputer.org/proposal/131032)
- [131028](https://dashboard.internetcomputer.org/proposal/131028)

### feat: generate .env files for Motoko canisters

### feat: support `"security_policy"` and `"disable_security_policy_warning"` in `.ic-assets.json5`

*This change has an accompanying migration guide. Please see the 0.23.0 migration guide for instructions on how to adapt your project to this feature.*

It is now possible to specify a `"security_policy"` field in `.ic-assets.json5` for asset configurations.
Valid options are `"disabled"`, `"standard"`, and `"hardened"`.
The security policy provides a set of standard headers to make frontends more secure.
Headers manually specified in the `"headers"` field take precedence over the security policy headers.

If `"security_policy"` is not specified or `"disabled"` is set, then no headers are added. If `"security_policy"` is not set at all, a warning is displayed that there is no security policy set.

If `"standard"` is specified, a set of security headers is added to the asset. The headers can be displayed with `dfx info security-policy`.
It is a set of security headers that will work for most dapps. A warning is displayed that the headers could be hardened.

If `"hardened"` is set, the same headers as with `"standard"` are added.
The asset sync expects that improved headers are set that would improve security where appropriate.
If no custom headers are present the asset sync will fail with an error.

All warnings regarding security policies can be disabled with ``"disable_security_policy_warning": true`. It needs to be set per asset.

The standard/hardened security policy headers can be seen with `dfx info security-policy`.
It also contains a lot of suggestions on how to harden the policy.

Updated the starter projects to use `"security_policy"` instead of including the whole security policy by defining individual headers.

### feat: `dfx info security-policy`

Shows the headers that get applied to assets that are configured to `"security_policy": "standard"` or `"security_policy": "hardened"` in `.ic-assets.json5`.
Produces output that can be directly pasted into a `.json5` document.

### feat: `dfx extension install <url to extension.json>`

It's now possible for `dfx extension install` to install an extension from
somewhere other than https://github.com/dfinity/dfx-extensions, by passing
a URL to an extension.json file rather than an extension name.

For example, these are equivalent:
```bash
dfx extension install nns
dfx extension install https://raw.githubusercontent.com/dfinity/dfx-extensions/main/extensions/nns/extension.json
```

This update also adds the optional field `download_url_template` to extension.json,
which dfx will use to locate an extension release archive.

### fix: `dfx extension install` no longer reports an error if the extension is already installed

However, if a version is specified with `--version`, and the installed version is different,
then `dfx extension install` will still report an error.

### fix: `dfx ledger create-canister` sets controller properly

A recent [hotfix](https://forum.dfinity.org/t/nns-update-2024-05-15-cycles-minting-canister-hotfix-proposal-129728/30807) to the CMC changed how the arguments to `notify_create_canister` need to be passed.
`dfx` now again properly calls that function.

### feat: display replica port in `dfx start`

This replaces the dashboard link, which is now shown only in verbose mode. This should hopefully be less confusing for new users.

### feat!: add `crate` field to dfx.json

It is now possible to specify a particular crate within a Rust package to use for a canister module, using the `crate` field.
This enables specifying crates with different names than the package. In a few cases these were previously auto-detected
by dfx, you will need to add this field if you were using such a setup.

### feat: the `--wallet` parameter now accepts an identity name

The `--wallet` parameter can now be either a principal or the name of an identity.

If the name of an identity, dfx looks up the associated wallet's principal.

This means `--wallet <name>` is the equivalent of `--wallet $(dfx identity get-wallet --identity <name>)`.

### fix: display error cause of some http-related errors

Some commands that download http resources, for example `dfx extension install`, will
once again display any error cause.

### chore: remove the deprecated --use-old-metering flag

# 0.22.0

### asset uploads: retry some HTTP errors returned by the replica

Now retries the following, with exponential backoff as is already done for connect and transport errors:
- 500 internal server error
- 502 bad gateway
- 503 service unavailable
- 504 gateway timeout
- 429 many requests

### fix: Allow canisters to be deployed even if unrelated canisters in dfx.json are malformed

### feat!: enable cycles ledger support unconditionally

### chore!: removed `unsafe-eval` CSP from default starter template

To do this, the `@dfinity/agent` version was updated as well.

### fix: `dfx build` no longer requires a password for password-protected identities

### chore!: enforce `--wallet` requirement for `dfx canister call --with-cycles` earlier

### feat: add `dfx schema` support for .json files related to extensions

- `dfx schema --for extension-manifest` corresponds to extension.json
- `dfx schema --for extension-dependencies` corresponds to dependencies.json

### chore!: enforce minimum password length of 9 characters

The [NIST guidelines](https://pages.nist.gov/800-63-3/sp800-63b.html) require passwords to be longer than 8 characters.
This is now enforced when creating new identities.
Identities protected by a shorter password can still be decrypted.

### feat: `dfx extension install` now uses the extension's dependencies.json file to pick the highest compatible version

### feat: Enable threshold schnorr signatures for Bip340Secp256k1

Schnorr signature signing for `Bip340Secp256k1` is now enabled.
A test key id `Bip340Secp256k1:dfx_test_key` is ready to be used by locally created canisters.

## Dependencies

### Replica

Updated replica to elected commit 5849c6daf2037349bd36dcb6e26ce61c2c6570d0.
This incorporates the following executed proposals:

- [130985](https://dashboard.internetcomputer.org/proposal/130985)
- [130984](https://dashboard.internetcomputer.org/proposal/130984)
- [130819](https://dashboard.internetcomputer.org/proposal/130819)
- [130818](https://dashboard.internetcomputer.org/proposal/130818)
- [130748](https://dashboard.internetcomputer.org/proposal/130748)
- [130749](https://dashboard.internetcomputer.org/proposal/130749)
- [130728](https://dashboard.internetcomputer.org/proposal/130728)
- [130727](https://dashboard.internetcomputer.org/proposal/130727)
- [130409](https://dashboard.internetcomputer.org/proposal/130409)
- [130408](https://dashboard.internetcomputer.org/proposal/130408)

### Motoko

Updated Motoko to [0.11.2](https://github.com/dfinity/motoko/releases/tag/0.11.2)

# 0.21.0

### feat: dfx killall

Introduced `dfx killall`, a command for killing DFX-started processes.

### feat!: remove support for bitcoin query API

`dfx call --query aaaaa-aa bitcoin_get_balance_query/bitcoin_get_utxos_query` will result in an error.

### fix: simplified log message when using the default shared network configuration

Now displays `Using the default configuration for the local shared network.`
instead of `Using the default definition for the 'local' shared network because ~/.config/dfx/networks.json does not define it.`

### chore!: Improved error message about canister ranges when directly connecting to a node on a non-root subnet

### feat: `dfx start` for the shared local network stores replica state files in unique directories by options

The state files for different replica versions are often incompatible,
so `dfx start` requires the `--clean` argument in order to reset data when
using different replica versions or different replica options.

For the local shared network, dfx now stores replica state files in different
directories, split up by replica version and options.

As an example, you'll be able to do things like this going forward:
```bash
dfx +0.21.0 start
(cd project1 && dfx deploy && dfx canister call ...)
dfx stop

dfx +0.22.0 start
# notice --clean is not required.
# even if --clean were passed, the canisters for project1 would be unaffected.
(cd project2 && dfx deploy)
# project1 won't be affected unless you call dfx in its directory
dfx stop

dfx +0.21.0 start
# the canisters are still deployed
(cd project1 && dfx canister call ...)
```

Prior to this change, the second `dfx start` would have had to include `--clean`,
which would have reset the state of the shared local network, affecting all projects.

This also means `dfx start` for the shared local network won't ever require you to pass `--clean`.

`dfx start` will delete old replica state directories.  At present, it retains the 10 most recently used.

This doesn't apply to project-specific networks, and it doesn't apply with `--pocketic`.

It doesn't apply to project-specific networks because the project's canister ids would
reset anyway on first access. If you run `dfx start` in a project directory where dfx.json
defines the local network, you'll still be prompted to run with `--clean` if using a
different replica version or different replica options.

It doesn't apply to `--pocketic` because PocketIC does not yet persist any data.

### feat: allow specifying encodings in `.ic-assets.json`

When uploading assets to an asset canister, `dfx` by default uploads `.txt`, `.html` and `.js` files in `identity` encoding but also in `gzip` encoding to the frontend canister if encoding saves bytes.
It is now possible to specify in `.ic-assets.json` which encodings are used besides `identity`.
Note that encodings are only used if the encoding saves bytes compared to `identity` or if `identity` is not a specified encoding.

Example: To turn off `gzip` for `.js` files and to turn on `gzip` for `.jpg` files, use this in `.ic-assets.json`:
``` json
{
  "match": "**/*.js",
  "encodings": ["identity"]
},
{
  "match": "**/*.jpg",
  "encodings": ["identity", "gzip"]
}
```

### feat: `dfx canister url`

Add `dfx canister url` subcommand to display the url of a given canister. Basic usage as below:

``` bash
dfx canister url <canister>
```

The `<canister>` argument specifies the name or id of the canister for which you want to display the url.

### feat: `log_visibility` canister setting

Adds support for the `log_visibility` canister setting, which configures which users are allowed to read a canister's logs.
Valid options are `controllers` and `public`. The setting can be used with the `--log-visibility` flag in `dfx canister create`
and `dfx canister update-settings`, or in `dfx.json` under `canisters[].initialization_values.log_visibility`.

## Asset canister synchronization

### feat: support `brotli` encoding

Asset synchronization now not only supports `identity` and `gzip`, but also `brotli` encoding.
The default encodings are still
- `identity` and `gzip` for MIME types `.txt`, `.html` and `.js`
- `identity` for anything else

## Dependencies

### Frontend canister

**fix!: URL decoding follows the whatwg standard**

Previously, the frontend canister used custom logic to decode URLs.
The logic was replaced with a dependency that follows https://url.spec.whatwg.org/#percent-decode, which is what JavaScript's `new Request("https://example.com/% $").url` also uses.
This also drops support for decoding `%%` to `%`. `%` does no longer need to be encoded.

URLs that contain invalid encodings now return `400 Bad Request` instead of `500 Internal Server Error`

- Module hash: 2cc4ec4381dee231379270a08403c984986c9fc0c2eaadb64488b704a3104cc0
- https://github.com/dfinity/sdk/pull/3767

### Replica

Updated replica to elected commit 246d0ce0784d9990c06904809722ce5c2c816269.
This incorporates the following executed proposals:

- [130392](https://dashboard.internetcomputer.org/proposal/130392)
- [130400](https://dashboard.internetcomputer.org/proposal/130400)
- [130315](https://dashboard.internetcomputer.org/proposal/130315)
- [130134](https://dashboard.internetcomputer.org/proposal/130134)

# 0.20.2

### fix: `dfx canister delete` fails

`dfx canister delete` occasionally fails because it attempts to withdraw too many cycles from the canister before it is deleted.
Usually, `dfx` tries again with a larger margin of cycles, but sometimes this gets stuck.
It is now possible to use `--initial-margin` to manually supply a margin in case the automatic margin does not work.

### perf: improve sync command performance

Improves `sync` (eg. `dfx deploy`, `icx-asset sync`) performance by parallelization:
- Make asset properties query faster by parallelization, significant improvement for canisters that have many assets
- Make chunk creation process faster, by increasing parallelization 4=>25, significant improvement when deploying lots of small assets

`icx-asset`: add support for log levels, defaulting to `info`

### PocketIC support

Passing `--pocketic` to `dfx start` now starts a PocketIC server instead of the replica. PocketIC is lighter-weight than the replica and execution environment internals can be manipulated by REST commands. For more information, see the [PocketIC readme](https://github.com/dfinity/pocketic).

### feat: subaccount can be derived from principal in `dfx ledger account-id`

### feat: `dfx info candid-ui-url`

`dfx info candid-ui-url` displays the URL to the Candid UI canister for an explicitly specified `--network <network name>` (or `local` by default).

### chore: Improve help text of `dfx identity new` to include which characters are valid in identity names

### fix: Capitalization of "Wasm" in docs and messages

The output of `dfx canister status` has been also changed to use consistent capitalization of words.

### fix!(frontend-canister): include `.well-known` directory by default for asset upload

When uploading assets to an asset canister, `dfx` by default excludes directories and files with names that start with `.`.
`dfx` will start including folders with the name `.well-known` by default.
It is possible to override this in `.ic-assets.json` like this:

``` json
{
  "match": ".well-known",
  "ignore": true
}
```

### fix: Transferring funds too early in `dfx ledger create-canister` with --next-to

When creating a canister with `dfx ledger create-canister --next-to` on a canister that does not exist (e.g., 2vxsx-fae), then the funds are first transferred away from the users account, but the call then fails to create the new canister, and the funds are not returned to the user's account.

## Dependencies

### Updated to [agent-rs 0.35.0](https://github.com/dfinity/agent-rs/blob/main/CHANGELOG.md#0350---2024-05-10)

### Replica

Updated replica to elected commit ec35ebd252d4ffb151d2cfceba3a86c4fb87c6d6.
This incorporates the following executed proposals:

- [130083](https://dashboard.internetcomputer.org/proposal/130083)
- [129747](https://dashboard.internetcomputer.org/proposal/129747)
- [129746](https://dashboard.internetcomputer.org/proposal/129746)
- [129706](https://dashboard.internetcomputer.org/proposal/129706)
- [129697](https://dashboard.internetcomputer.org/proposal/129697)
- [129696](https://dashboard.internetcomputer.org/proposal/129696)
- [129628](https://dashboard.internetcomputer.org/proposal/129628)
- [129627](https://dashboard.internetcomputer.org/proposal/129627)

# 0.20.1

### feat: reformatted error output

Rather than increasing indentation, dfx now aligns the error causes with a "Caused by: " prefix.

Also changed error types to report error causes as causes, rather than embedding their error cause in the error text.

Before:
```bash
Error: Failed while trying to deploy canisters.
Caused by: Failed while trying to deploy canisters.
  Failed to build all canisters.
    Failed while trying to build all canisters.
      The build step failed for canister 'bw4dl-smaaa-aaaaa-qaacq-cai' (wasminst_backend) with an embedded error: Failed to build Motoko canister 'wasminst_backend'.: Failed to compile Motoko.: Failed to run 'moc'.: The command '"/Users/ericswanson/.cache/dfinity/versions/0.19.0/moc" ... params ...  failed with exit status 'exit status: 1'.
Stdout:

Stderr:
/Users/ericswanson/w/wasminst/src/wasminst_backend/main2.mo: No such file or directory
```

After:
```bash
Error: Failed while trying to deploy canisters.
Caused by: Failed to build all canisters.
Caused by: Failed while trying to build all canisters.
Caused by: The build step failed for canister 'bw4dl-smaaa-aaaaa-qaacq-cai' (wasminst_backend)
Caused by: Failed to build Motoko canister 'wasminst_backend'.
Caused by: Failed to compile Motoko.
Caused by: Failed to run 'moc'.
Caused by: The command '"/Users/ericswanson/.cache/dfinity/versions/0.20.0/moc" ... params ... failed with exit status 'exit status: 1'.
Stdout:

Stderr:
/Users/ericswanson/w/wasminst/src/wasminst_backend/main2.mo: No such file or directory
```

### fix: "Failed to decrypt PEM file" errors messages will now include the cause

### feat: Wasm memory soft-limit

Adds support for the `wasm_memory_limit` canister setting, which limits the canister's heap during most calls but does not affect queries. As with other canister settings, it can be set in `dfx canister create` or `dfx canister update-settings` via the `--wasm-memory-limit` flag, as well as in `dfx.json` under `canisters[].initialization_values.wasm_memory_limit`.

### feat: extensions can define a canister type

Please see [extension-defined-canister-types](docs/concepts/extension-defined-canister-types.md) for details.

### feat: init_arg_file in dfx.json

Introduces support for the `init_arg_file` field in `dfx.json`, providing an alternative method to specify initialization arguments.

This field accepts a relative path, from the directory containing the `dfx.json` file.

**Note**

- Only one of `init_arg` and `init_arg_file` can be defined at a time.
- If `--argument` or `--argument-file` are set, the argument from the command line takes precedence over the one in dfx.json.

### fix: dfx new failure when node is available but npm is not

`dfx new` could fail with "Failed to scaffold frontend code" if node was installed but npm was not installed.

## Dependencies

### Cycles wallet

Updated cycles wallet to a gzipped version of `20240410` release:
- Module hash: `7745d3114e3e5fbafe8a7150a0a8c15a5b8dc9257f294d5ced67d41be76065bc`, in gzipped form: `664df1045e093084f4ebafedd3a793cc3b3be0a7ef1b245d8d3defe20b33057c`
- https://github.com/dfinity/cycles-wallet/commit/b013764dd827560d8538ee2b7be9ecf66bed6be7

### Replica

Updated replica to elected commit 5e285dcaf77db014ac85d6f96ff392fe461945f5.
This incorporates the following executed proposals:

- [129494](https://dashboard.internetcomputer.org/proposal/129494)
- [129493](https://dashboard.internetcomputer.org/proposal/129493)
- [129428](https://dashboard.internetcomputer.org/proposal/129428)
- [129427](https://dashboard.internetcomputer.org/proposal/129427)
- [129423](https://dashboard.internetcomputer.org/proposal/129423)
- [129408](https://dashboard.internetcomputer.org/proposal/129408)
- [129379](https://dashboard.internetcomputer.org/proposal/129379)
- [129378](https://dashboard.internetcomputer.org/proposal/129378)

# 0.20.0

### fix: set `CANISTER_CANDID_PATH_<canister name>` properly for remote canisters

In the remote canister declaration it is possible to set a candid file to use when the canister is remote on a specific network.
`dfx` now correctly sets the `CANISTER_CANDID_PATH_<canister name>` environment variable during the build process on remote networks if the file exists.

### feat: display schema for dfx metadata json

`dfx schema --for dfx-metadata` to display JSON schema of the "dfx" metadata.

### feat: add tech_stack to the Canister Metadata Standard

The standardized `dfx` metadata is extended with another object: `tech_stack`.

Please check [tech-stack](docs/concepts/tech-stack.md) for more details.

### chore: updated management canister .did file

### feat: added `dfx completion` command

This command generates shell completion scripts for `bash`, `elvish`, `fish`, `zsh`, or PowerShell.

Describing how to install shell completion scripts is beyond the scope of this document.
Here are two commands that would enable command completion in the current shell:

In zsh:

```bash
source <(dfx completion zsh)
```

In bash:

```bash
source <(dfx completion)
```

### fix: dfx no longer always creates .dfx directory if dfx.json is present

Previously, `dfx` would always create a `.dfx` directory in the project root if `dfx.json` was present.
Now, it only does so if the command accesses the .dfx directory in some way.

### fix: dfx only loads dfx.json for commands that need it

For example, this will work now:
```bash
echo garbage >dfx.json && dfx identity get-principal
```

## Dependencies

### Replica

Updated replica to elected commit 02dcaf3ccdfe46bd959d683d43c5513d37a1420d.
This incorporates the following executed proposals:

- [129084](https://dashboard.internetcomputer.org/proposal/129084)
- [129081](https://dashboard.internetcomputer.org/proposal/129081)
- [129035](https://dashboard.internetcomputer.org/proposal/129035)
- [128876](https://dashboard.internetcomputer.org/proposal/128876)
- [128904](https://dashboard.internetcomputer.org/proposal/128904)
- [128864](https://dashboard.internetcomputer.org/proposal/128864)
- [128816](https://dashboard.internetcomputer.org/proposal/128816)
- [128846](https://dashboard.internetcomputer.org/proposal/128846)

# 0.19.0

### fix: call management canister Bitcoin query API without replica-signed query

`dfx canister call --query` defaults to use "Replica-signed query" feature.

It doesn't work with bitcoin query calls to the management canister because the Boundary Nodes cannot route the `read_state` call.

Only for these particular queries, `dfx` will make the query calls without checking the replica signatures.

If the response reliability is a concern, you can make update calls to the secure alternatives.

### feat(beta): enable cycles ledger support

If the environment variable `DFX_CYCLES_LEDGER_SUPPORT_ENABLE` is set and no cycles wallet is configured, then dfx will try to use the cycles ledger to perform any operation that the cycles wallet usually is used for.

The following commands/options have been unhidden:
- `dfx cycles`
- `--from-subaccount` for `dfx deploy`, `dfx canister create`, `dfx canister deposit-cycles` to determine which cycles ledger subaccount the used cycles should be used from
- `--created-at-time` for `dfx deploy`, `dfx create canister`, `dfx canister deposit-cycles` to control transaction deduplication on the cycles ledger
- `--to-subaccount` for `dfx canister delete` to control into which subaccount cycles are withdrawn before the canister is deleted

The cycles ledger will not be supported by default until the cycles ledger canister is under NNS control.

### feat: dfx canister call ... --output json

This is the same as `dfx canister call ... | idl2json`, for convenience.

See also: https://github.com/dfinity/idl2json

### fix: Output of dfx ping is now valid JSON

Added commas in between fields, and newlines to improve formatting.

### fix: canister status output to be grep compatible

`dfx canister status` now outputs to `stdout`, rather than `stderr`, so that its output is `grep` compatible.

### fix: fetching canister logs to be grep & tail compatible

`dfx canister logs` now outputs to stdout, rather than stderr, so that its output is `grep` and `tail` compatible.

### fix: fetching canister logs

The management canister method `fetch_canister_logs` can be called only as a query, not as an update call. Therefore, `dfx canister logs <canister_id>` now uses a query call for this purpose.

### `dfx wallet set-name` now actually sets the name of the wallet

### feat: hyphenated project names

DFX no longer forbids hyphens in project names. Anywhere they appear as the name of a variable, e.g. environment variables or generated JS variables, they will be replaced with underscores.

### fix: .ic-assets.json configuration entries no longer overwrite the default for `allow_raw_access`

Previously, any configuration element in .ic-assets.json functioned as if a setting of
`"allow_raw_access": true` were present in the json object.

For example, given the following configuration, all files would be configured
with `allow_raw_access` set to `true`, as if the second entry specified
`"allow_raw_access": true` (which is the default), even though it does not.

```json
[
  {
    "match": "**/*",
    "allow_raw_access": false
  },
  {
    "match": "**/*",
    "headers": {
      "X-Anything": "Something"
    }
  }
]
```

Now, given the same configuration, all files would be configured with `allow_raw_access` set to false, as expected.

Note that the default value of `allow_raw_access` is still `true`.

### fix: removed version switching logic

Removed the logic for calling a different version of dfx based on DFX_VERSION or the `dfx` field in
dfx.json.  This is now performed by dfxvm.

### feat: --always-assist flag for `dfx canister call/install/sign and dfx deploy`

When all the arguments are optional, dfx automatically provides a `null` value when no arguments are provided.
`--always-assist` flag enables the candid assist feature for optional arguments, instead of providing a default `null` value.

### fix(deps): the second pull forget to set wasm_hash_download in pulled.json

When the dependency has been in the cache, `dfx deps pull` forgot to set correct `wasm_hash_download` in `pulled.json`.

It caused the following `init/deploy` commands to fail.

## Dependencies

### Replica

Updated replica to elected commit 425a0012aeb40008e2e72d913318bc9dbdf3b4f4.
This incorporates the following executed proposals:

- [128806](https://dashboard.internetcomputer.org/proposal/128806)
- [128805](https://dashboard.internetcomputer.org/proposal/128805)
- [128296](https://dashboard.internetcomputer.org/proposal/128296)
- [128295](https://dashboard.internetcomputer.org/proposal/128295)
- [128171](https://dashboard.internetcomputer.org/proposal/128171)

### Bitcoin canister

Downgraded Bitcoin canister to [release/2023-10-13](https://github.com/dfinity/bitcoin-canister/releases/tag/release%2F2023-10-13)

### Motoko

Updated Motoko to [0.11.1](https://github.com/dfinity/motoko/releases/tag/0.11.1)

# 0.18.0

### fix!: removed the `dfx upgrade` command

The `dfx upgrade` command now prints a message directing the user to install dfxvm.

### fix!: Remove fallback .env formats

In dfx 0.14.0, we standardized on `CANISTER_ID_<CANISTER_NAME_UPPERCASE>` and
`CANISTER_CANDID_PATH_<CANISTER_NAME_UPPERCASE>` for
environment variables for canister IDs and candid paths respectively,
and deprecated the old formats.  This version removes the old formats.

The only variable names now provided are the following,
all uppercase, with any '-' replaced by '_':
- `CANISTER_CANDID_PATH_<CANISTER_NAME>`
- `CANISTER_ID_<CANISTER_NAME>`

For reference, these formats were removed (any '-' characters were replaced by '_'):
- `CANISTER_CANDID_PATH_<canister_name_case_from_dfx_json>`
- `<CANISTER_NAME_UPPERCASE>_CANISTER_ID`

### feat: add `dfx canister logs <canister_id>` for fetching canister's logs (preview)

There is a new subcommand `logs` to fetch canister's logs.
When printing the log entries it tries to guess if the content can be converted to UTF-8 text and prints an array of hex bytes if it fails.

**Note**

This feature is still in development. Changes may occur in following releases.

### feat: display local asset canister URLs in subdomain format

Locally, canisters can either be accessed via `<canister_id>.localhost:<port>` or `localhost:<port>?canisterId=<canister_id>`.
The query parameter format is annoying to handle in SPAs, therefore the subdomain format is now displayed alongside the subdomain version after deployments.

The query parameter format is not removed because Safari does not support localhost subdomains.

### fix: .env files sometimes missing some canister ids

Made it so `dfx deploy` and `dfx canister install` will always write
environment variables for all canisters in the project that have canister ids
to the .env file, even if they aren't being deployed/installed
or a dependency of a canister being deployed/installed.

### feat: unify CLI options to specify arguments

There are a few subcommands that take `--argument`/`--argument-file` options to set canister call/init arguments.

We unify the related logic to provide consistent user experience.

The notable changes are:

- `dfx deploy` now accepts `--argument-file`.
- `dfx deps init` now accepts `--argument-file`.

### feat: candid assist feature

Ask for user input when Candid argument is not provided in `dfx canister call`, `dfx canister install` and `dfx deploy`.
Previously, we cannot call `dfx deploy --all` when multiple canisters require init args, unless the init args are specified in `dfx.json`. With the Candid assist feature, dfx now asks for init args in terminal when a canister requires init args.

### fix: restored access to URLs like http://localhost:8080/api/v2/status through icx-proxy

Pinned icx-proxy at 69e1408347723dbaa7a6cd2faa9b65c42abbe861, shipped with dfx 0.15.2

This means commands like the following will work again:
```
curl -v --http2-prior-knowledge "http://localhost:$(dfx info webserver-port)/api/v2/status" --output -
```

### feat: `dfx cycles approve` and `transfer --from`

It is now possible to approve other principals to spend cycles on your behalf using `dfx cycles approve <spender> <amount>`.
`dfx cycles transfer` now also supports `--from`, `--from-subaccount`, and `--spender-subaccount`.
For detailed explanations on how these fields work please refer to the [ICRC-2 specification](https://github.com/dfinity/ICRC-1/blob/main/standards/ICRC-2/README.md).

### feat: cut over to dfxvm

The script at https://internetcomputer.org/install.sh now installs
the [dfxvm version manager](https://github.com/dfinity/dfxvm) instead of the dfx binary.

### fix(deps): init/deploy still requires hash check

`dfx deps pull` was recently changed to allow hash mismatch wasm. But `init` and `deploy` weren't change accordingly.

Also the warning of hash mismatch is removed since it scares users and users can't fix it locally.

### fix(generate): Rust canister source candid wrongly deleted

Fixed a bug where `dfx generate` would delete a canister's source candid file if the `declarations.bindings` in `dfx.json` did not include "did".

### fix: failed to install when specify id without dfx.json

Fixed a bug where `dfx canister install` would fail when specify a canister id and there is no dfx.json.

### fix: failed to call a canister removed from dfx.json

Fixed a bug where `dfx canister call` would fail when the deployed canister was removed from dfx.json.

### chore: bump candid to 0.10.4

Fix the Typescript binding for init args.

## Dependencies

### Replica

Updated replica to elected commit d966b2737ca75f1bfaa84f21e7f3f7c54b5d7f33.
This incorporates the following executed proposals:

- [128155](https://dashboard.internetcomputer.org/proposal/128155)
- [128154](https://dashboard.internetcomputer.org/proposal/128154)
- [128099](https://dashboard.internetcomputer.org/proposal/128099)
- [128088](https://dashboard.internetcomputer.org/proposal/128088)
- [127707](https://dashboard.internetcomputer.org/proposal/127707)
- [127706](https://dashboard.internetcomputer.org/proposal/127706)

### Motoko

Updated Motoko to [0.11.0](https://github.com/dfinity/motoko/releases/tag/0.11.0)

### Asset canister

Module hash: 32e92f1190d8321e97f8d8f3e793019e4fd2812bfc595345d46d2c23f74c1ab5

bump ic-cdk to 0.13.1

### Candid UI

Module hash: 1208093dcc5b31286a073f00f748ac6612dbae17b66c22332762705960a8aaad

bump ic-cdk to 0.13.1

### Bitcoin canister

Updated Bitcoin canister to [release/2024-01-22](https://github.com/dfinity/bitcoin-canister/releases/tag/release%2F2024-01-22)

# 0.17.0

### feat: new starter templates

`dfx new` now has a new set of customizable project templates and an interactive menu for selecting them. Supports the Svelte, Vue, and React frameworks, and Azle and Kybra backends.

### fix: --no-frontend no longer creates a frontend

Previously `dfx new --no-frontend` still created a frontend canister. This behavior is now accessed via `--frontend simple-assets`.

### feat: `dfx cycles redeem-faucet-coupon`

It is now possible to redeem faucet coupons to cycles ledger accounts.

### feat: `dfx cycles convert`

It is now possible to turn ICP into cycles that are stored on the cycles ledger using `dfx cycles convert --amount <amount of ICP>`

### feat: specified_id in dfx.json

In addition to passing `--specified-id` in `dfx deploy` and `dfx canister create`, `specified_id` can be set in `dfx.json`.

If it is set in both places, the specified ID from the command line takes precedence over the one in dfx.json.

### feat: create canister on same subnet as other canisters

`dfx deploy`, `dfx canister create`, and `dfx ledger create-canister` now support the option `--next-to <canister principal>` to create canisters on the same subnet as other canisters.
The [registry canister](https://dashboard.internetcomputer.org/canister/rwlgt-iiaaa-aaaaa-aaaaa-cai#get_subnet_for_canister) is used as the source of truth to figure out the subnet id.

### feat: init_arg in dfx.json

In addition to passing `--argument` or `--argument-file` in `dfx deploy` and `dfx canister install`, `init_arg` can be set in `dfx.json`.

If it is set in both places, the argument from the command line takes precedence over the one in dfx.json.

### feat(deps): init_arg in pullable metadata

Providers can set an optional `init_arg` field in `pullable` metadata.

When consumers run `dfx deps init` without `--argument`, the value in `init_arg` will be used automatically.

Consumers won't have to figure out the init argument by themselves. It can be overwritten by `dfx deps init --argument`.

### fix(deps): dfx deps init will try to set "(null)" init argument

For pulled canisters which have no `init_arg` in `pullable` metadata, `dfx deps init` without `--argument` will try to set `"(null)"` automatically.

This works for canisters with top-level `opt` in init argument. This behavior is consistent with `dfx deploy` and `dfx canister install`.

The init argument can be overwritten by `dfx deps init --argument`.

### fix(deps): content of wasm_hash_url can have extra fields than the hash

It is natural to point `wasm_hash_url` to the `<FILE>.sha256` file generated by `shasum` or `sha256sum` which consists of the hash and the file name.

Now when `dfx deps pull`, such content will be accept properly.

### feat: dfx upgrade will direct the user to install dfxvm if it has been released.

If the latest release of https://github.com/dfinity/dfxvm is \>\= 1.0, `dfx upgrade` will
direct the user to install dfxvm and then exit.

### feat: fetch did file from canister metadata when making canister calls

`dfx canister call` will always fetch the `.did` file from the canister metadata. If the canister doesn't have the `candid:service` metadata, dfx will fallback to the current behavior of reading the `.did` file from the local build artifact. This fallback behavior is deprecated and we will remove it in a future release. This should not affect Motoko and Rust canisters built from dfx, as `dfx build` automatically writes the Candid metadata into the canister.

If you build with custom canister type, add the following into `dfx.json`:

```
"metadata": [
  {
    "name": "candid:service"
  }
]
```

If you build the canister without using `dfx`, you can use [ic-wasm](https://github.com/dfinity/ic-wasm/releases) to store the metadata:

```
ic-wasm canister.wasm -o canister.wasm metadata candid:service -f service.did -v public
```

### fix: removed the `dfx toolchain` command

Please use the [dfx version manager](https://github.com/dfinity/dfxvm) instead.

### feat: allow dfxvm install script to bypass confirmation

The dfxvm install script now accepts `DFXVM_INIT_YES=<non empty string>` to skip confirmation.

### chore: bump `ic-agent`, `ic-utils` and `ic-identity-hsm` to 0.32.0

# 0.16.1

### feat: query stats support

When using `dfx canister status`, the output now includes the new query statistics. Those might initially be 0, if the feature is not yet enabled on the subnet the canister is installed in.

### fix: Candid parser when parsing `vec \{number\}` with `blob` type

Fix the bug that when parsing `vec \{1;2;3\}` with `blob` type, dfx silently ignores the numbers.

### fix: support `import` for local did file

If the local did file contains `import` or init args, dfx will rewrite the did file when storing in canister metadata.
Due to current limitations of the Candid parser, comments will be dropped during rewriting.
If the local did file doesn't contain `import` or init args, we will not perform the rewriting, thus preserving the comments.

### fix: subtyping check reports the special opt rule as error

### fix: can now run several dfx canister commands outside of a project

The following commands now work outside of a project:
- `dfx canister start <specific canister id>`
- `dfx canister stop <specific canister id>`
- `dfx canister deposit-cycles <amount> <specific canister id>`
- `dfx canister uninstall-code <specific canister id>`

## Dependencies

### Replica

Updated replica to elected commit 044cfd5147fc97d7e5a214966941b6580c325d72.
This incorporates the following executed proposals:

- [127463](https://dashboard.internetcomputer.org/proposal/127463)
- [127461](https://dashboard.internetcomputer.org/proposal/127461)
- [127104](https://dashboard.internetcomputer.org/proposal/127104)

### Candid UI

Module hash: e5f049a97041217554c1849791c093c4103a6844625be3d6453df2e91abeed35

Fix the HTTP header for deploying in remote environments

# 0.16.0

### feat: large canister modules now supported

When using `dfx deploy` or `dfx canister install`, previously Wasm modules larger than 2MiB would be rejected.
They are now automatically submitted via the chunking API if they are large enough.
From a user perspective the limitation will simply have been lifted.

### feat: dfx deps: wasm_hash_url and loose the hash check

Providers can provide the hash through `wasm_hash_url` instead of hard coding the hash directly.

If the hash of downloaded wasm doesn’t match the provided hash (`wasm_hash`, `wasm_hash_url` or read from mainnet state tree), dfx deps won’t abort. Instead, it will print a warning message.

### feat: create canister on specific subnets or subnet types

`dfx deploy`, `dfx canister create`, and `dfx ledger create-canister` now support the option `--subnet <subnet principal>` to create canisters on specific subnets.

`dfx canister create` and `dfx deploy` now support the option `--subnet-type <subnet type>` to create canisters on a random subnet of a certain type.
Use `dfx ledger show-subnet-types` to list the available subnet types

### feat!: update `dfx cycles` commands with mainnet `cycles-ledger` canister ID

The `dfx cycles` command no longer needs nor accepts the `--cycles-ledger-canister-id <canister id>` parameter.

### chore: removed the dfx start --emulator mode

This was deprecated in dfx 0.15.1.

### chore: removed ic-ref from the binary cache

### chore: updated dependencies for new rust projects

Updated to candid 0.10, ic-cdk 0.12, and ic-cdk-timers 0.6

### fix: store playground canister acquisition timestamps with nanosecond precision on all platforms

They've always been stored with nanosecond precisions on Linux and Macos.
Now they are stored with nanosecond precision on Windows too.

### fix: dfx canister delete, when using an HSM identity, no longer fails by trying to open two sessions to the HSM

Previously, this would fail with a PKCS#11: CKR_CRYPTOKI_ALREADY_INITIALIZED error.

## Dependencies

### Motoko

Updated Motoko to [0.10.4](https://github.com/dfinity/motoko/releases/tag/0.10.4)

### Frontend canister

Module hash: 3c86d912ead6de7133b9f787df4ca9feee07bea8835d3ed594b47ee89e6cb730

### Candid UI

Module hash: b91e3dd381aedb002633352f8ebad03b6eee330b7e30c3d15a5657e6f428d815

Fix the routing error when deploying to gitpod/github workspace.
Fix that Candid UI cannot be opened using localhost URL.

### Replica

Updated replica to elected commit 324eb99eb7531369a5ef75560f1a1a652d123714.
This incorporates the following executed proposals:

- [127096](https://dashboard.internetcomputer.org/proposal/127096)
- [127094](https://dashboard.internetcomputer.org/proposal/127094)
- [127034](https://dashboard.internetcomputer.org/proposal/127034)
- [127031](https://dashboard.internetcomputer.org/proposal/127031)
- [126879](https://dashboard.internetcomputer.org/proposal/126879)
- [126878](https://dashboard.internetcomputer.org/proposal/126878)
- [126730](https://dashboard.internetcomputer.org/proposal/126730)
- [126729](https://dashboard.internetcomputer.org/proposal/126729)
- [126727](https://dashboard.internetcomputer.org/proposal/126727)
- [126366](https://dashboard.internetcomputer.org/proposal/126366)
- [126365](https://dashboard.internetcomputer.org/proposal/126365)
- [126293](https://dashboard.internetcomputer.org/proposal/126293)

# 0.15.3

### fix: allow `http://localhost:*` as `connect-src` in the asset canister's CSP

This will enable browsing the asset canister at `http://<canister-id>.localhost:<port>` in most browsers.

### fix: frontend code crashing when there is no canister ID

### feat: `dfx ledger top-up` also accepts canister names

Previously, `dfx ledger top-up` only accepted canister principals. Now it accepts both principals and canister names.

### fix: installer once again detects if curl supports tlsv1.2

A change to `curl --help` output made it so the install script did not detect
that the `--proto` and `--tlsv1.2` options are available.

### chore: skip reserving 8GB of memory when deleting a canister

When dfx deletes a canister, it first withdraws as many cycles as possible from the canister.
While doing so, dfx previously set the memory allocation of the canister to 8GB in order to not run into any memory problems while withdrawing.
This, however, lead to problems with dynamic memory pricing in subnets with a lot of data because then it becomes very expensive to reserve that much data.
dfx now no longer sets a memory allocation. We anticipate fewer problems this way.

### feat: Added support for icx-proxy `--domain` parameter

In order to access a local replica through a domain name or domain names,
it's necessary to pass the `--domain` parameter to icx-proxy.  dfx now supports
this in configuration and as a parameter to dfx start.  You can specify a single
domain or a list of domains in any of the following ways:

- in networks.json, in `.<network>.proxy.domain`
- in dfx.json, in `.networks.<network>.proxy.domain`
- in dfx.json, in `.defaults.proxy.domain`
- to dfx start, as `dfx start --domain <domain1> --domain <domain2> ...`

## Dependencies

### Candid UI

- Module hash: d172df265a14397a460b752ff07598380bc7ebd9c43ece1e82495ae478a88719c
- Internet identity integration in Candid UI. Thanks to @Web3NL!
  + You can customize the II url and derivationOrigin via URL parameter `ii` and `origin` respectively.
- Update with the new profiling API

### Motoko

Updated Motoko to [0.10.3](https://github.com/dfinity/motoko/releases/tag/0.10.3)

# 0.15.2

### fix: `dfx canister delete <canister id>` removes the related entry from the canister id store

Previously, deleting a canister in the project by id rather than by name
would leave the canister id in the canister id store. This would cause
`dfx deploy` to fail.

### fix: dfx extension install can no longer create a corrupt cache directory

Running `dfx cache delete && dfx extension install nns` would previously
create a cache directory containing only an `extensions` subdirectory.
dfx only looks for the existence of a cache version subdirectory to
determine whether it has been installed. The end result was that later
commands would fail when the cache did not contain expected files.

### fix: output_env_file is now considered relative to project root

The .env file location, whether specified as `output_env_file` in dfx.json
or `--output-env-file <file>` on the commandline, is now considered relative
to the project root, rather than relative to the current working directory.

### feat: Read dfx canister install argument from a file

Enables passing large arguments that cannot be passed directly in the command line using the `--argument-file` flag. For example `dfx canister install --argument-file ./my/argument/file.txt my_canister_name`.


### feat: change `list_permitted` and `list_authorized` to an update call.

This requires the `list_authorized` and `list_permitted` methods to be called as an update and disables the ability to
call it as a query call. This resolves a potential security risk.

### fix: `dfx ledger transfer` now logs to stderr messages about duplicates rather than printing them to stdout

The message "transaction is a duplicate of another transaction in block ...", previously printed to stdout, is now logged to stderr. This means that the output of `dfx ledger transfer` to stdout will contain only `Transfer sent at block height <block height>`.

### feat: accept more ways to specify cycle and e8s amounts

Underscores (`_`) can now be used to make large numbers more readable. For example: `dfx canister deposit-cycles 1_234_567 mycanister`

Certain suffixes that replace a number of zeros are now supported. The (case-insensitive) suffixes are:
- `k` for `000`, e.g. `500k`
- `m` for `000_000`, e.g. `5m`
- `b` for `000_000_000`, e.g. `50B`
- `t` for `000_000_000_000`, e.g. `0.3T`

For cycles an additional `c` or `C` is also acceptable. For example: `dfx canister deposit-cycles 3TC mycanister`

### feat: added `dfx cycles` command

This won't work on mainnet yet, but can work locally after installing the cycles ledger.

Added the following subcommands:
 - `dfx cycles balance`
 - `dfx cycles transfer <to> <amount>` (transfer cycles from one account to another account)
 - `dfx cycles top-up <to> <amount>` (send cycles from an account to a canister)

## Dependencies

### Motoko

Updated Motoko to [0.10.2](https://github.com/dfinity/motoko/releases/tag/0.10.2)

### Frontend canister

Defining a custom `etag` header no longer breaks certification.

Fixed a certification issue where under certain conditions the fallback file (`/index.html`) was served with an incomplete certificate tree, not proving sufficiently that the fallback file may be used as a replacement.

Add the option to (re)set all permissions using upgrade arguments. This is especially useful for SNSes that cannot make calls as the canister's controller.

- Module hash: 657938477f1dee46db70b5a9f0bd167ec5ffcd2f930a1d96593c17dcddef61b3
- https://github.com/dfinity/sdk/pull/3443
- https://github.com/dfinity/sdk/pull/3451
- https://github.com/dfinity/sdk/pull/3429
- https://github.com/dfinity/sdk/pull/3428
- https://github.com/dfinity/sdk/pull/3421

### Replica

Updated replica to elected commit 69e1408347723dbaa7a6cd2faa9b65c42abbe861.
This incorporates the following executed proposals:

- [126095](https://dashboard.internetcomputer.org/proposal/126095)
- [126000](https://dashboard.internetcomputer.org/proposal/126000)
- [125592](https://dashboard.internetcomputer.org/proposal/125592)
- [125591](https://dashboard.internetcomputer.org/proposal/125591)
- [125504](https://dashboard.internetcomputer.org/proposal/125504)
- [125503](https://dashboard.internetcomputer.org/proposal/125503)
- [125343](https://dashboard.internetcomputer.org/proposal/125343)
- [125342](https://dashboard.internetcomputer.org/proposal/125342)
- [125321](https://dashboard.internetcomputer.org/proposal/125321)
- [125320](https://dashboard.internetcomputer.org/proposal/125320)
- [125002](https://dashboard.internetcomputer.org/proposal/125002)
- [125001](https://dashboard.internetcomputer.org/proposal/125001)
- [124858](https://dashboard.internetcomputer.org/proposal/124858)
- [124857](https://dashboard.internetcomputer.org/proposal/124857)

### Bitcoin canister

Updated Bitcoin canister to [release/2023-10-13](https://github.com/dfinity/bitcoin-canister/releases/tag/release%2F2023-10-13)

# 0.15.1

### feat: Added support for reserved_cycles and reserved_cycles_limit

`dfx canister status` will now display the reserved cycles balance and reserved cycles limit for a canister.

Added command-line options:
  - `dfx canister create --reserved-cycles-limit <limit>`
  - `dfx canister update-settings --reserved-cycles-limit <limit>`

In addition, `dfx deploy` will set `reserved_cycles_limit` when creating canisters if specified in `canisters.<canister>.initialization_values.reserved_cycles_limit` in dfx.json.

### feat: emit management canister idl when imported by Motoko canister

`import management "ic:aaaaa-aa;`

This will automatically produce the idl in the `.dfx` folder.

### fix: Include remote canisters in canisters_to_generate

Generate frontend declarations for remote canisters too because frontend JS code may want to call them.

### feat: `dfx extension install <extension> --version <specific version>`

Install a specific version of an extension, bypassing version checks.

### feat: Updated handling of missing values in state tree certificates

The `Unknown` lookup of a path in a certificate results in an `AgentError` (the IC returns `Absent` for non-existing paths).

### fix: dfx deploy urls printed for asset canisters

### chore: --emulator parameter is deprecated and will be discontinued soon

Added warning that the `--emulator` is deprecated and will be discontinued soon.

### fix: node engines in starter

Updates node engines to reflect the same engines supported in agent-js.
```
"node": "^12 || ^14 || ^16 || >=17",
"npm": "^7.17 || >=8"
```

### feat: deploy to playground

Introduced a new network type called `playground`. Canisters on such networks are not created through standard means, but are instead borrowed from a canister pool.
The canisters time out after a while and new canisters need to be borrowed for further deployments.
To define custom playground networks, use a network definition that includes the `playground` key:
```json
"<network name>": {
  "playground": {
    "playground_canister": "<canister pool id>",
    "timeout_seconds": <amount of seconds after which a canister is returned to the pool>
  }
}
```

Introduced a new network that is available by default called `playground`. Additionally, `--playground` is an alias for `--network playground`.
By default, this network targets the Motoko Playground backend to borrow canisters. The borrowed canisters will be available for 20 minutes, and the timer restarts on new deployments.
When the timer runs out the canister(s) will be uninstalled and are returned to the pool.
Any commands that allow choosing a target network (e.g. `dfx canister call`) require `--playground` or `--network playground` in order to target the borrowed canister(s).
Use `dfx deploy --playground` to deploy simple projects to a canister borrowed from the Motoko Playground.

### feat: `--ic` is shorthand for `--network ic`

For example, `dfx deploy --ic` rather than `dfx deploy --network ic`.

### fix: Motoko base library files in cache are no longer executable

### feat: `dfx start` for shared network warns if ignoring 'defaults' in dfx.json

Background: In order to determine whether to start a project-specific network or the shared network, `dfx start` looks for the `local` network in dfx.json.
   - If found, `dfx start` starts the project-specific local network, applying any `defaults` from dfx.json.
   - If there is no dfx.json, or if dfx.json does not define a `local` network, `dfx start` starts the shared network.  Because the shared network is not specific to any project, `dfx start` ignores any other settings from dfx.json, including `defaults`.

If `dfx start` is starting the shared network from within a dfx project, and that dfx.json contains settings in the `defaults` key for `bitcoin`, `replica`, or `canister_http`, then `dfx start` will warn that it is ignoring those settings.  It will also describe how to define equivalent settings in networks.json.

### fix: dfx canister call --wallet no longer passes the parameter twice

The parameter was erroneously passed twice.  Now it is passed only once.

### fix: Removed deprecation warning about project-specific networks

Removed this warning: "Project-specific networks are deprecated and will be removed after February 2023." While we may remove project-specific networks in the future, it is not imminent.  One key requirement is the ability to run more than one subnet type at one time.

## Dependencies

### icx-proxy

Updated to a version of the icx-proxy that is released with the replica and other related binaries.

Changes in behavior:
- "%%" is no longer accepted when url-decoding filenames for the asset canister.  Though curl supports this, it's not part of the standard. Please replace with %25.
- The icx-proxy now performs response verification.  This has exposed some bugs in the asset canister.  However, since this new icx-proxy matches what the boundary nodes use, this will better match the behavior seen on the mainnet.
- Bugs that this has exposed in the asset canister:
  - after disabling aliasing for an asset, the asset canister will return an incorrect certification in the 404 response.
  - after setting a custom "etag" header in .ic-assets.json, the asset canister will return an incorrect certification in the 200 response.
  - assets with certain characters in the filename (example: "æ") will no longer be served correctly.  The definition of "certain characters" is not yet known.

### Candid UI

- Module hash: 934756863c010898a24345ce4842d173b3ea7639a8eb394a0d027a9423c70b5c
- Add `merge_init_args` method in Candid UI.
- Draw flamegraph for canister upgrade.

### Frontend canister

For certification v1, if none of the requested encoding are certified but another encoding is certified, then the frontend canister once again returns the certificatie even though the response hash won't match.
This allows the verifying side to try to transform the response such that it matches the response hash.
For example, if only the encoding `gzip` is requested but the `identity` encoding is certified, the `gzip` encoding is returned with the certificate for the `identity` encoding.
The verifying side can then unzip the response and will have a valid certificate for the `identity` response.

- Module hash: baf9bcab2ebc2883f850b965af658e66725087933df012ebd35c03929c39efe3
- https://github.com/dfinity/sdk/pull/3369
- https://github.com/dfinity/sdk/pull/3298
- https://github.com/dfinity/sdk/pull/3281

### Replica

Updated replica to elected commit 91bf38ff3cb927cb94027d9da513cd15f91a5b04.
This incorporates the following executed proposals:

- [124795](https://dashboard.internetcomputer.org/proposal/124795)
- [124790](https://dashboard.internetcomputer.org/proposal/124790)
- [124538](https://dashboard.internetcomputer.org/proposal/124538)
- [124537](https://dashboard.internetcomputer.org/proposal/124537)
- [124488](https://dashboard.internetcomputer.org/proposal/124488)
- [124487](https://dashboard.internetcomputer.org/proposal/124487)

# 0.15.0

## DFX

### chore: add `--use-old-metering` flag

The `use-old-metering` flag enables old metering in replica. The new metering is enabled in the `starter` by default, so this flag is to compare the default new metering with the old one.

The flag is temporary and will be removed in a few months.

### fix: added https://icp-api.io to the default Content-Security-Policy header

Existing projects will need to change this value in .ic-assets.json or .ic-assets.json5 to include https://icp-api.io

All projects will need to redeploy.

### fix: access to raw assets is now enabled by default

The default value for `allow_raw_access` is now `true`.  This means that by default, the frontend canister will no longer restrict the access of traffic to the `<canister-id>.raw.icp0.io` domain, and will no longer automatically redirect all requests to the certified domain (`<canister-id>.icp0.io`), unless configured explicitly.

Note that existing projects that specify `"allow_raw_access": false` in .ic-assets.json5 will need to change or remove this value manually in order to allow raw access.

### feat!: Removed dfx nns and dfx sns commands

Both have now been turned into the dfx extensions. In order to obtain them, please run `dfx extension install nns` and `dfx extension install sns` respectively. After the installation, you can use them as you did before: `dfx nns ...`, and `dfx sns ...`.

### feat!: Removed dfx replica and dfx bootstrap commands

Use `dfx start` instead.  If you have a good reason why we should keep these commands, please contribute to the discussion at https://github.com/dfinity/sdk/discussions/3163

### fix: Wait for new module hash when installing wallet

A previous change made dfx wait after installing a canister until the replica updated its reported module hash, but this change did not affect wallets. Now dfx waits for wallets too, to eliminate a class of wallet installation errors.

### fix: Ctrl-C right after dfx start will hang for minutes and panics

Early break out from actors starting procedure.

### feat: can disable the warnings about using an unencrypted identity on mainnet

It's now possible to suppress warnings of this form:

```
WARN: The <identity> identity is not stored securely. Do not use it to control a lot of cycles/ICP. Create a new identity with `dfx identity new` and use it in mainnet-facing commands with the `--identity` flag
```

To do so, export the environment variable `DFX_WARNING` with the value `-mainnet_plaintext_identity`.
```bash
export DFX_WARNING="-mainnet_plaintext_identity"
```

Note that this can be combined to also disable the dfx version check warning:
```bash
export DFX_WARNING="-version_check,-mainnet_plaintext_identity"
```

### fix!: restrict `dfx identity new` to safe characters

New identities like `dfx identity new my/identity` or `dfx identity new 'my identity'` can easily lead to problems, either for dfx internals or for usability.
New identities are now restricted to the characters `ABCDEFGHIJKLMNOPQRSTUVWXYZabcdefghijklmnopqrstuvwxyz.-_@0123456789`.
Existing identities are not affected by this change.

## Frontend canister

> **NOTE**: We've re-enabled response verification v2 in the asset canister.

### fix: Certification for aliasing updates on asset deletion

Best explained by an example: Two assets exist with aliasing enabled: `/content` and `/content.html`. Usually, when requesting `/content`, `/content.html` is served because it has aliasing enabled.
But in this scenario, because `/content` exists, it overwrites the alias and `/content` is served when requesting the path `/content`.
When the file `/content` is deleted, `/content` is once again a valid alias of `/content.html`.
Previously, the alias of `/content.html` was not properly updated in the certification tree, making `/content` inaccessible.

### fix: 404 response is now certified for certification v2

Certification v2 allows certifying arbitrary responses. If the requested file does not exist, and the fallback file (`/index.html`) does not exist either,
the frontend canister serves a HTTP 404 response. This response was previously not certified.

### fix!: The CreateAsset batch operation now fails if the asset already exists

Previously, the operation was a no-op if the content type matched, but ignored other, possibly different, asset properties. Now, it fails with an error.

### fix!: http_request_streaming_callback and get_chunk now require the sha256 parameter to be set

The `http_request_streaming_callback()` and `get_chunk()` methods use the `sha256` parameter to ensure that the chunks they return are part of the same asset contents returned by the initial call.  This parameter is now required to be Some(hash).

For `http_request()` and `http_request_streaming_callback()`, there should be no change: all callers of `http_request_streaming_callback()` are expected to pass the entire token returned by `http_request()`, which includes the sha256 parameter.

Any callers of `get_chunk()` should make sure to always pass the `sha256` value returned by the `get()` method.  It will always be present.

## Dependencies

### Motoko

Updated Motoko to [0.9.7](https://github.com/dfinity/motoko/releases/tag/0.9.7)

### Updated candid to 0.9.0

### Candid UI

- Module hash: b9173bb25dabe5e2b736a8f2816e68fba14ca72132f5485ce7b8f16a85737a17
- https://github.com/dfinity/sdk/pull/3260
- https://github.com/dfinity/sdk/pull/3252
- https://github.com/dfinity/candid/pull/449
- https://github.com/dfinity/candid/pull/453

### Frontend canister

- Module hash: e20be8df2c392937a6ae0f70d20ff23b75e8c71d9085a8b8bb438b8c2d4eafe5
- https://github.com/dfinity/sdk/pull/3337
- https://github.com/dfinity/sdk/pull/3298
- https://github.com/dfinity/sdk/pull/3256
- https://github.com/dfinity/sdk/pull/3252
- https://github.com/dfinity/sdk/pull/3249
- https://github.com/dfinity/sdk/pull/3212
- https://github.com/dfinity/sdk/pull/3227

### Replica

Updated replica to elected commit cabe2ae3ca115b1a3f24d75814d4f8e317b2964d.
This incorporates the following executed proposals:

- [124331](https://dashboard.internetcomputer.org/proposal/124331)
- [124330](https://dashboard.internetcomputer.org/proposal/124330)
- [124272](https://dashboard.internetcomputer.org/proposal/124272)
- [124021](https://dashboard.internetcomputer.org/proposal/124021)
- [123977](https://dashboard.internetcomputer.org/proposal/123977)
- [123976](https://dashboard.internetcomputer.org/proposal/123976)
- [123922](https://dashboard.internetcomputer.org/proposal/123922)
- [123784](https://dashboard.internetcomputer.org/proposal/123784)
- [123730](https://dashboard.internetcomputer.org/proposal/123730)
- [123711](https://dashboard.internetcomputer.org/proposal/123711)
- [123474](https://dashboard.internetcomputer.org/proposal/123474)
- [123410](https://dashboard.internetcomputer.org/proposal/123410)
- [123311](https://dashboard.internetcomputer.org/proposal/123311)

# 0.14.2

## DFX

### feat: deprecate `dfx bootstrap` and `dfx replica` commands

Please use `dfx start` instead, which is a combination of the two commands.

If you have a good reason why we should keep these commands, please contribute to the discussion at https://github.com/dfinity/sdk/discussions/3163

### feat: add optional custom build command for asset canisters

The custom build command can be set in `dfx.json` the same way it is set for `custom` type canisters. If the command is not provided, DFX will fallback to the default `npm run build` command.

```json
{
  "canisters": {
    "ui": {
      "type": "assets",
      "build": ["<custom build command>"]
    }
  }
}
```

### fix: Diagnose duplicate assets and display upgrade steps

If `dfx deploy` detects duplicate assets in the dist/ and frontend assets/ directories, it will now suggest upgrade steps.

### fix: motoko canisters can import other canisters with service constructor

After specific canister builder output wasm and candid file, `dfx` will do some post processing on the candid file.

The complete IDL will be copied into `.dfx` folder with name `constructor.did`.
It will be used for type checking during canister installation.

Then it is separated into two parts: `service.did` and `init_args.txt`, corresponding to canister metadata `candid:service` and `candid:args`.

`service.did` will be imported during dependent canisters building. And it will also be used by the Motoko LSP to provide IDE support.

### fix: dfx start now respects the network replica port configuration in dfx.json or networks.json

## Frontend canister

> **NOTE**: We've disabled response verification v2 in the asset canister while we improve test coverage.

The redirect from `.raw.ic0.app` now redirects to `.ic0.app` instead of `.icp0.io`

The `validate_commit_proposed_batch()` method no longer requires any permission to call.

The asset canister now enforces limits during upload.  These limits to not apply to assets already uploaded.

Unconditional limits:
- `create_batch()` now fails if `dfx deploy --by-proposal` got as far as calling `propose_commit_batch()`, and the batch has not since been committed or deleted.

Configurable limits:
- `max_batches`: limits number of batches being uploaded.
- `max_chunks`: limits total number of chunks across all batches being uploaded.
- `max_bytes`: limits total size of content bytes across all chunks being uploaded.

Added methods:
- `configure()` to set limits
- `validate_configure()`: companion method for SNS
- `get_configuration()`: to view limits

Suggestions for configured limits:
- dapps controlled by SNS: max_batches=1; max_chunks and max_bytes based on asset composition.
- dapps not controlled by SNS: unlimited (which is the default)

Note that as always, if `dfx deploy` does not completely upload and commit a batch, the asset canister will retain the batch until 5 minutes have passed since the last chunk was uploaded.  If you have configured limits and the combination of an unsuccessful deployment and a subsequent attempt would exceed those limits, you can either wait 5 minutes before running `dfx deploy` again, or delete the incomplete batch with `delete_batch()`.

### fix: return the correct expr_path for index.html fallback routes

Previously, the requested path was used to construct the `expr_path` for the `index.html` fallback route.  This was incorrect, as the `expr_path` should be the path of the `index.html` file itself in this case.

## Frontend canister assets synchronization

### fix: now retries failed `create_chunk()` calls

Previously, it would only retry when waiting for the request to complete.

### fix: now considers fewer error types to be retryable

Previously, errors were assumed to be retryable, except for a few specific error messages and 403/unauthorized responses.  This could cause deployment to appear to hang until timeout.

Now, only transport errors and timeout errors are considered retryable.

## Dependencies

### Frontend canister

- Module hash: 1286960c50eb7a773cfb5fdd77cc238588f39e21f189cc3eb0f35199a99b9c7e
- https://github.com/dfinity/sdk/pull/3205
- https://github.com/dfinity/sdk/pull/3198
- https://github.com/dfinity/sdk/pull/3154
- https://github.com/dfinity/sdk/pull/3158
- https://github.com/dfinity/sdk/pull/3144

### ic-ref

Updated ic-ref to 0.0.1-a9f73dba

### Cycles wallet

Updated cycles wallet to `20230530` release:
- Module hash: c1290ad65e6c9f840928637ed7672b688216a9c1e919eacbacc22af8c904a5e3
- https://github.com/dfinity/cycles-wallet/commit/313fb01d59689df90bd3381659d94164c2a61cf4

### Motoko

Updated Motoko to 0.9.3

### Replica

Updated replica to elected commit ef8ca68771baa20a14af650ab89c9b31b1dc9a5e.
This incorporates the following executed proposals:
- [123248](https://dashboard.internetcomputer.org/proposal/123248)
- [123021](https://dashboard.internetcomputer.org/proposal/123021)
- [123007](https://dashboard.internetcomputer.org/proposal/123007)
- [122923](https://dashboard.internetcomputer.org/proposal/122923)
- [122924](https://dashboard.internetcomputer.org/proposal/122924)
- [122910](https://dashboard.internetcomputer.org/proposal/122910)
- [122911](https://dashboard.internetcomputer.org/proposal/122911)
- [122746](https://dashboard.internetcomputer.org/proposal/122746)
- [122748](https://dashboard.internetcomputer.org/proposal/122748)
- [122617](https://dashboard.internetcomputer.org/proposal/122617)
- [122615](https://dashboard.internetcomputer.org/proposal/122615)

# 0.14.1

## DFX

### fix: `dfx canister delete` without stopping first

When running `dfx canister delete` on a canister that has not been stopped, dfx will now confirm the deletion instead of erroring.

### feat: gzip option in dfx.json

`dfx` can gzip wasm module as the final step in building canisters.

This behavior is disabled by default.

You can enable it in `dfx.json`:

```json
{
  "canisters" : {
    "app" : {
      "gzip" : true
    }
  }
}
```

You can still specify `.wasm.gz` file for custom canisters directly. If any metadata/optimize/shrink options are set in `dfx.json`, the `.wasm.gz` file will be decompressed, applied all the wasm modifications, and compressed as `.wasm.gz` in the end.

### fix: prevented using --argument with --all in canister installation

Removed `dfx deploy`'s behavior of providing the same argument to all canisters, and `dfx canister install`'s behavior of providing an empty argument to all canisters regardless of what was specified. Now installing multiple canisters and providing an installation argument is an error in both commands.

### chore: make `sns` subcommands visible in `dfx help`

### chore: upgraded to clap v4

Updated the command-parsing library to v4. Some colors may be different.

### feat: dfx deps subcommands

This feature was named `dfx pull` before. To make a complete, intuitive user experience, we present a set of subcommands under `dfx deps`:

- `dfx deps pull`: pull the dependencies from mainnet and generate `deps/pulled.json`, the candid files of direct dependencies will also be put into `deps/candid/`;
- `dfx deps init`: set the init arguments for the pulled dependencies and save the data in `deps/init.json`;
- `dfx deps deploy`: deploy the pulled dependencies on local replica with the init arguments recorded in `deps/init.json`;

All generated files in `deps/` are encouraged to be version controlled.

### chore: Add the `nns-dapp` and `internet_identity` to the local canister IDs set by `dfx nns import`
`dfx nns install` installs a set of canisters in a local replica.  `dfx nns import` complements this by setting the canister IDs so that they can be queried by the user.  But `dfx nns import` is incomplete.  Now it will also provide the IDs of the `nns-dapp` and `internet_identity` canisters.

### feat: `.env` file includes all created canister IDs
Previously the `.env` file only included canister IDs for canisters that were listed as explicit dependencies during the build process.
Now all canisters that have a canister ID for the specified network are included in `.env`.

### feat!: Ask for user consent when removing themselves as principal

Removing oneself (or the wallet one uses) can result in the loss of control over a canister.
Therefore `dfx canister update-settings` now asks for extra confirmation when removing the currently used principal/wallet from the list of controllers.
To skip this check in CI, use either the `--yes`/`-y` argument or use `echo "yes" | dfx canister update-settings <...>`.

### fix: dfx start will restart replica if it does not report healthy after launch

If the replica does not report healthy at least once after launch,
dfx will terminate and restart it.

### fix: dfx start now installs the bitcoin canister when bitcoin support is enabled

This is required for future replica versions.

Adds a new field `canister_init_arg` to the bitcoin configuration in dfx.json and networks.json.  Its default is documented in the JSON schema and is appropriate for the canister wasm bundled with dfx.

### fix: no longer enable the bitcoin_regtest feature

### docs: cleanup of documentation

Cleaned up documentation of IC SDK.

## Asset Canister Synchronization

### feat: Added more detailed logging to `ic-asset`.

Now, `dfx deploy -v` (or `-vv`) will print the following information:
- The count for each `BatchOperationKind` in `CommitBatchArgs`
- The number of chunks uploaded and the total bytes
- The API version of both the `ic-asset` and the canister
- (Only for `-vv`) The value of `CommitBatchArgs`

### fix: Commit batches incrementally in order to account for more expensive v2 certification calculation

In order to allow larger changes without exceeding the per-message instruction limit, the sync process now:
- sets properties of assets already in the canister separately from the rest of the batch.
- splits up the rest of the batch into groups of up to 500 operations.

### fix: now retries failed `create_chunk()` calls

Previously, it would only retry when waiting for the request to complete.

### fix: now considers fewer error types to be retryable

Previously, errors were assumed to be retryable, except for a few specific error messages and 403/unauthorized responses.  This could cause deployment to appear to hang until timeout.

Now, only transport errors and timeout errors are considered retryable.

## Dependencies

### Frontend canister

The asset canister now properly removes the v2-certified response when `/index.html` is deleted.

Fix: The fallback file (`/index.html`) will now be served when using certification v2 if the requested path was not found.

The HttpResponse type now explicitly mentions the `upgrade : Option<bool>` field instead of implicitly returning `None` all the time.

The asset canister no longer needs to use `await` for access control checks. This will speed up certain operations.

- Module hash: 651425d92d3796ddae581191452e0e87484eeff4ff6352fe9a59c7e1f97a2310
- https://github.com/dfinity/sdk/pull/3120
- https://github.com/dfinity/sdk/pull/3112

### Motoko

Updated Motoko to 0.8.8

### Replica

Updated replica to elected commit b3b00ba59c366384e3e0cd53a69457e9053ec987.
This incorporates the following executed proposals:
- [122529](https://dashboard.internetcomputer.org/proposal/122529)
- [122284](https://dashboard.internetcomputer.org/proposal/122284)
- [122198](https://dashboard.internetcomputer.org/proposal/122198)
- [120591](https://dashboard.internetcomputer.org/proposal/120591)
- [119318](https://dashboard.internetcomputer.org/proposal/119318)
- [118023](https://dashboard.internetcomputer.org/proposal/118023)
- [116294](https://dashboard.internetcomputer.org/proposal/116294)
- [116135](https://dashboard.internetcomputer.org/proposal/116135)
- [114479](https://dashboard.internetcomputer.org/proposal/114479)
- [113136](https://dashboard.internetcomputer.org/proposal/113136)
- [111932](https://dashboard.internetcomputer.org/proposal/111932)
- [111724](https://dashboard.internetcomputer.org/proposal/111724)
- [110724](https://dashboard.internetcomputer.org/proposal/110724)
- [109500](https://dashboard.internetcomputer.org/proposal/109500)
- [108153](https://dashboard.internetcomputer.org/proposal/108153)
- [107668](https://dashboard.internetcomputer.org/proposal/107668)
- [107667](https://dashboard.internetcomputer.org/proposal/107667)
- [106868](https://dashboard.internetcomputer.org/proposal/106868)
- [106817](https://dashboard.internetcomputer.org/proposal/106817)
- [105666](https://dashboard.internetcomputer.org/proposal/105666)
- [104470](https://dashboard.internetcomputer.org/proposal/104470)
- [103281](https://dashboard.internetcomputer.org/proposal/103281)
- [103231](https://dashboard.internetcomputer.org/proposal/103231)
- [101987](https://dashboard.internetcomputer.org/proposal/101987)

# 0.14.0

## DFX

### fix: stop `dfx deploy` from creating a wallet if all canisters exist

### feat: expose `wasm-opt` optimizer in `ic-wasm` to users

Add option to specify an "optimize" field for canisters to invoke the `wasm-opt` optimizer through `ic-wasm`.

This behavior is disabled by default.

If you want to enable this behavior, you can do so in dfx.json:
```json
"canisters": {
  "app": {
    "optimize" : "cycles"
  }
}
```

The options are "cycles", "size", "O4", "O3", "O2", "O1", "O0", "Oz", and "Os".  The options starting with "O" are the optimization levels that `wasm-opt` provides. The "cycles" and "size" options are recommended defaults for optimizing for cycle usage and binary size respectively.

### feat: updates the dfx new starter project for env vars

- Updates the starter project for env vars to use the new `dfx build` & `dfx deploy` environment variables
- Changes the format of the canister id env vars to be `CANISTER_ID_<canister_name_uppercase>`, for the frontend declaraction file to be consistent with the dfx environment variables. `CANISTER_ID` as both a prefix and suffix are supported for backwards compatibility.

### fix!: --clean required when network configuration changes

If the network configuration has changed since last time `dfx start` was run, `dfx start` will now error if you try to run it without `--clean`, to avoid spurious errors. You can provide the `--force` flag if you are sure you want to start it without cleaning state.

### feat: --artificial-delay flag

The local replica uses a 600ms delay by default when performing update calls. With `dfx start --artificial-delay <ms>`, you can decrease this value (e.g. 100ms) for faster integration tests, or increase it (e.g. 2500ms) to mimick mainnet latency for e.g. UI responsiveness checks.

### fix: make sure assetstorage did file is created as writeable.

### feat: specify id when provisional create canister

When creating a canister on non-mainnet replica, you can now specify the canister ID.

`dfx canister create <CANISTER_NAME> --specified-id <PRINCIPAL>`

`dfx deploy <CANISTER_NAME> --specified-id <PRINCIPAL>`

You can specify the ID in the range of `[0, u64::MAX / 2]`.
If not specify the ID, the canister will be created in the range of `[u64::MAX / 2 + 1, u64::MAX]`.
This canister ID allocation behavior only applies to the replica, not the emulator (ic-ref).

### feat: dfx nns install --ledger-accounts

`dfx nns install` now takes an option `--ledger-accounts` to initialize the ledger canister with these accounts.

### fix: update Rust canister template.

`ic-cdk-timers` is included in the dependencies.

### chore: change the default Internet Computer gateway domain to `icp0.io`

By default, DFX now uses the `icp0.io` domain to connect to Internet Computer as opposed to using `ic0.app`.
Canisters communicating with `ic0.app` will continue to function nominally.

### feat: --no-asset-upgrade

### feat: confirmation dialogues are no longer case sensitive and accept 'y' in addition to 'yes'

### fix: `dfx generate` no longer requires canisters to have a canister ID
Previously, canisters required that the canister was created before `dfx generate` could be called.

As a result, the `--network` parameter does not have an impact on the result of `dfx generate` anymore.
This means that `dfx generate` now also generates type declarations for remote canisters.

### fix: Make `build` field optional in dfx.json

The `build` field in custom canisters was already optional in code, but this fixes it in the schema.

By specifying the `--no-asset-upgrade` flag in `dfx deploy` or `dfx canister install`, you can ensure that the asset canister itself is not upgraded, but instead only the assets themselves are installed.

### feat: Get identity from env var if present

The identity may be specified using the environment variable `DFX_IDENTITY`.

### feat: Add DFX_ASSETS_WASM

Added the ability to configure the Wasm module used for assets canisters through the environment variable `DFX_ASSETS_WASM`.

### fix: dfx deploy and icx-asset no longer retry on permission failure

### feat: --created-at-time for the ledger functions: transfer, create-canister, and top-up

### fix: ledger transfer duplicate transaction prints the duplicate transaction response before returning success to differentiate between a new transaction response and between a duplicate transaction response.

Before it was possible that a user could send 2 ledger transfers with the same arguments at the same timestamp and both would show success but there would have been only 1 ledger transfer. Now dfx prints different messages when the ledger returns a duplicate transaction response and when the ledger returns a new transaction response.

### chore: clarify `dfx identity new` help text

### chore: Add a message that `redeem_faucet_coupon` may take a while to complete

### feat: `dfx deploy <frontend canister name> --by-proposal`

This supports asset updates through SNS proposal.

Uploads asset changes to an asset canister (propose_commit_batch()), but does not commit them.

The SNS will call `commit_proposed_batch()` to commit the changes.  If the proposal fails, the caller of `dfx deploy --by-proposal` should call `delete_batch()`.

### feat: `dfx deploy <frontend canister name> --compute-evidence`

Builds the specified asset canister, determines the batch operations required to synchronize the assets, and computes a hash ("evidence") over those batch operations.  This evidence will match the evidence computed by `dfx deploy --by-proposal`, and which will be specified in the update proposal.

No permissions are required to compute evidence, so this can be called with `--identity anonymous` or any other identity.

## Asset Canister

Added `validate_take_ownership()` method so that an SNS is able to add a custom call to `take_ownership()`.

Added `is_aliased` field to `get_asset_properties` and `set_asset_properties`.

Added partial support for proposal-based asset updates:
- Batch ids are now stable.  With upcoming changes to support asset updates by proposal,
  having the asset canister not reuse batch ids will make it easier to verify that a particular
  batch has been proposed.
- Added methods:
  - `propose_commit_batch()` stores batch arguments for later commit
  - `delete_batch()` deletes a batch, intended for use after compute_evidence if cancellation needed
  - `compute_evidence()` computes a hash ("evidence") over the proposed batch arguments. Once evidence computation is complete, batch will not expire.
  - `commit_proposed_batch()` commits batch previously proposed (must have evidence computed)
  - `validate_commit_proposed_batch()` required validation method for SNS

Added `api_version` endpoint. With upcoming changes we will introduce breaking changes to asset canister's batch upload process. New endpoint will help `ic-asset` with differentiation between API version, and allow it to support all versions of the asset canister.

Added support for v2 asset certification. In comparison to v1, v2 asset certification not only certifies the http response body, but also the headers. The v2 spec is first published in [this PR](https://github.com/dfinity/interface-spec/pull/147)

Added canister metadata field `supported_certificate_versions`, which contains a comma-separated list of all asset certification protocol versions. You can query it e.g. using `dfx canister --network ic metadata <canister name or id> supported_certificate_versions`. In this release, the value of this metadata field value is `1,2` because certification v1 and v2 are supported.

Fixed a bug in `http_request` that served assets with the wrong certificate. If no encoding specified in the `Accept-Encoding` header is available with a certificate, an available encoding is returned without a certificate (instead of a wrong certificate, which was the case previously). Otherwise, nothing changed.
For completeness' sake, the new behavior is as follows:
- If one of the encodings specified in the `Accept-Encoding` header is available with certification, it now is served with the correct certificate.
- If no requested encoding is available with certification, one of the requested encodings is returned without a certificate (instead of a wrong certificate, which was the case previously).
- If no encoding specified in the `Accept-Encoding` header is available, a certified encoding that is available is returned instead.

Added support for API versioning of the asset canister in `ic-asset`.

Added functionality that allows you to set asset properties during `dfx deploy`, even if the asset has already been deployed to a canister in the past. This eliminates the need to delete and re-deploy assets to modify properties - great news! This feature is also available when deploying assets using the `--by-proposal` flag. As a result, the API version of the frontend canister has been incremented from `0` to `1`. The updated `ic-asset` version (which is what is being used during `dfx deploy`) will remain compatible with frontend canisters implementing both API `0` and `1`. However, please note that the new frontend canister version (with API `v1`) will not work with tooling from before the dfx release (0.14.0).

## Dependencies

### Frontend canister

- API version: 1
- Module hash: e7866e1949e3688a78d8d29bd63e1c13cd6bfb8fbe29444fa606a20e0b1e33f0
- https://github.com/dfinity/sdk/pull/3094
- https://github.com/dfinity/sdk/pull/3002
- https://github.com/dfinity/sdk/pull/3065
- https://github.com/dfinity/sdk/pull/3058
- https://github.com/dfinity/sdk/pull/3057
- https://github.com/dfinity/sdk/pull/2960
- https://github.com/dfinity/sdk/pull/3051
- https://github.com/dfinity/sdk/pull/3034
- https://github.com/dfinity/sdk/pull/3023
- https://github.com/dfinity/sdk/pull/3022
- https://github.com/dfinity/sdk/pull/3021
- https://github.com/dfinity/sdk/pull/3019
- https://github.com/dfinity/sdk/pull/3016
- https://github.com/dfinity/sdk/pull/3015
- https://github.com/dfinity/sdk/pull/3001
- https://github.com/dfinity/sdk/pull/2987
- https://github.com/dfinity/sdk/pull/2982

### Motoko

Updated Motoko to 0.8.7

### ic-ref

Updated ic-ref to 0.0.1-ca6aca90

### ic-btc-canister

Started bundling ic-btc-canister, release 2023-03-31

# 0.13.1

## Asset Canister

Added validate_grant_permission() and validate_revoke_permission() methods per SNS requirements.

## Dependencies

### Frontend canister

- Module hash: 98863747bb8b1366ae5e3c5721bfe08ce6b7480fe4c3864d4fec3d9827255480
- https://github.com/dfinity/sdk/pull/2958

# 0.13.0

## DFX

### feat: Add dfx sns download

This allows users to download SNS canister Wasm binaries.

### fix: fixed error text
- `dfx nns install` had the wrong instructions for setting up the local replica type

### fix: creating an identity with `--force` no longer switches to the newly created identity

### feat(frontend-canister)!: reworked to use permissions-based access control

The permissions are as follows:
- ManagePermissions: Can grant and revoke permissions to any principal.  Controllers implicitly have this permission.
- Prepare: Can call create_batch and create_chunk
- Commit: Can call commit_batch and methods that manipulate assets directly, as well as any method permitted by Prepare.

For upgraded frontend canisters, all authorized principals will be granted the Commit permission.
For newly deployed frontend canisters, the initializer (first deployer of the canister) will be granted the Commit permission.

Added three new methods:
- list_permitted: lists principals with a given permission.
  - Callable by anyone.
- grant_permission: grants a single permission to a principal
  - Callable by Controllers and principals with the ManagePermissions permission.
- revoke_permission: removes a single permission from a principal
  - Any principal can revoke its own permissions.
  - Only Controllers and principals with the ManagePermissions permission can revoke the permissions of other principals.

Altered the behavior of the existing authorization-related methods to operate only on the "Commit" permission.  In this way, they are backwards-compatible.
- authorize(principal): same as grant_permission(principal, Commit)
- deauthorize(principal): same as revoke_permission(permission, Commit)
- list_authorized(): same as list_permitted(Commit)

### fix(frontend-canister)!: removed ability of some types of authorized principals to manage the ACL

It used to be the case that any authorized principal could authorize and deauthorize any other principal.
This is no longer the case.  See rules above for grant_permission and revoke_permission.

### feat(frontend-canister)!: default secure configuration for assets in frontend project template

- Secure HTTP headers, preventing several typical security vulnerabilities (e.g. XSS, clickjacking, and many more). For more details, see comments in `headers` section in [default `.ic-assets.json5`](https://raw.githubusercontent.com/dfinity/sdk/master/src/dfx/assets/new_project_node_files/src/__project_name___frontend/src/.ic-assets.json5).
- Configures `allow_raw_access` option in starter `.ic-assets.json5` config files, with the value set to its default value (which is `false`). We are showing that configuration in the default starter projects for the sake of easier discoverability, even though its value is set to the default.

### feat(frontend-canister)!: add `allow_raw_access` config option

By default, the frontend canister will now restrict the access of traffic to the `<canister-id>.raw.ic0.app` domain, and will automatically redirect all requests to the certified domain (`<canister-id>.ic0.app`), unless configured explicitly. Below is an example configuration to allow access to the `robots.txt` file from the "raw" domain:
```json
[
  {
    "match": "robots.txt",
    "allow_raw_access": true
  }
]
```

**Important**: Note that any assets already uploaded to an asset canister will be protected by this redirection, because at present the asset synchronization process does not update the `allow_raw_access` property, or any other properties, after creating an asset.  This also applies to assets that are deployed without any configuration, and later configured to allow raw access.
At the present time, there are two ways to reconfigure an existing asset:
1. re-create the asset
    1. delete the asset in your project's directory
    1. execute `dfx deploy`
    1. re-create the asset in your project's directory
    1. modify `.ic-assets.json` acordingly
    1. execute `dfx deploy`
2. via manual candid call
    ```
    dfx canister call PROJECT_NAME_frontend set_asset_properties '( record { key="/robots.txt"; allow_raw_access=opt(opt(true)) })'
    ```

### feat(frontend-canister): pretty print asset properties when deploying assets to the canister

### feat(frontend-canister): add take_ownership() method

Callable only by a controller.  Clears list of authorized principals and adds the caller (controller) as the only authorized principal.

### feat(ic-ref):
- `effective_canister_id` used for `provisional_create_canister_with_cycles` is passed as an command-line argument (defaults to `rwlgt-iiaaa-aaaaa-aaaaa-cai` if not provided or upon parse failure)

### feat(frontend-canister): add `get_asset_properties` and `set_asset_properties` to frontend canister

As part of creating the support for future work, it's now possible to get and set AssetProperties for assets in frontend canister.

### feat: add `--argument-file` argument to the `dfx canister sign` command

Similar to how this argument works in `dfx canister call`, this argument allows providing arguments for the request from a file.

### feat: Add support for a default network key

A remote canister ID can now be specified for the `__default` network.  If specified, `dfx` will assume that the canister is remote at the specified canister ID for all networks that don't have a dedicated entry.

### feat: use OS-native keyring for pem file storage

If keyring integration is available, PEM files (except for the default identity) are now by default stored in the OS-provided keyring.
If it is not available, it will fall back on the already existing password-encrypted PEM files.
Plaintext PEM files are still available (e.g. for use in non-interactive situations like CI), but not recommended for use since they put the keys at risk.

To force the use of one specific storage mode, use the `--storage-mode` flag with either `--storage-mode password-protected` or `--storage-mode plaintext`.
This works for both `dfx identity new` and `dfx identity import`.

The flag `--disable-encryption` is deprecated in favour of `--storage-mode plaintext`. It has the same behavior.

### feat(frontend-canister): better control and overview for asset canister authorized principals

The asset canister now has two new functions:
- Query function `list_authorized` displays a list of all principals that are currently authorized to change assets and the list of authorized principals.
- Update function `deauthorize` that removes a principal from the list of authorized principals. It can be called by authorized principals and cotrollers of the canister.

In addition, the update function `authorize` has new behavior:
Now, controllers of the asset canister are always allowed to authorize new principals (including themselves).

### fix: add retry logic to `dfx canister delete`

`dfx canister delete` tries to withdraw as many cycles as possible from a canister before deleting it.
To do so, dfx has to manually send all cycles in the canister, minus some margin.
The margin was previously hard-coded, meaning that withdrawals can fail if the margin is not generous enough.
Now, upon failure with some margin, dfx will retry withdrawing cycles with a continuously larger margin until withdrawing succeeds or the margin becomes larger than the cycles balance.

### fix: dfx deploy --mode reinstall for a single Motoko canister fails to compile

The Motoko compiler expects all imported canisters' .did files to be in one folder when it compiles a canister.
`dfx` failed to organize the .did files correctly when running `dfx deploy <single Motoko canister>` in combintaion with the `--mode reinstall` flag.

### fix: give more cycles margin when deleting canisters

There have been a few reports of people not being able to delete canisters.
The error happens if the temporary wallet tries to transfer out too many cycles.
The number of cycles left in the canister is bumped a little bit so that people can again reliably delete their canisters.

## Dependencies

Updated candid to 0.8.4
- Bug fix in TS bindings
- Pretty print numbers

### Frontend canister

- Module hash: d12e4493878911c21364c550ca90b81be900ebde43e7956ae1873c51504a8757
- https://github.com/dfinity/sdk/pull/2942

### ic-ref

Updated ic-ref to master commit `3cc51be5`

### Motoko

Updated Motoko to 0.7.6

### Replica

Updated replica to elected commit b5a1a8c0e005216f2d945f538fc27163bafc3bf7.
This incorporates the following executed proposals:

- [100821](https://dashboard.internetcomputer.org/proposal/100821)
- [97472](https://dashboard.internetcomputer.org/proposal/97472)
- [96114](https://dashboard.internetcomputer.org/proposal/96114)
- [94953](https://dashboard.internetcomputer.org/proposal/94953)
- [94852](https://dashboard.internetcomputer.org/proposal/94852)
- [93761](https://dashboard.internetcomputer.org/proposal/93761)
- [93507](https://dashboard.internetcomputer.org/proposal/93507)
- [92573](https://dashboard.internetcomputer.org/proposal/92573)
- [92338](https://dashboard.internetcomputer.org/proposal/92338)
- [91732](https://dashboard.internetcomputer.org/proposal/91732)
- [91257](https://dashboard.internetcomputer.org/proposal/91257)

# 0.12.1

## DFX

### fix: default not shrink for custom canisters

## Dependencies

### Replica

Updated replica to elected commit dcbf401f27d9b48354e68389c6d8293c4233b055.
This incorporates the following executed proposals:

- [90485](https://dashboard.internetcomputer.org/proposal/90485)
- [90008](https://dashboard.internetcomputer.org/proposal/90008)

### Frontend canister

- Module hash: db07e7e24f6f8ddf53c33a610713259a7c1eb71c270b819ebd311e2d223267f0
- https://github.com/dfinity/sdk/pull/2753

# 0.12.0

## DFX

### feat(frontend-canister): add warning if config is provided in `.ic-assets.json` but not used

### fix(frontend-canister): Allow overwriting default HTTP Headers for assets in frontend canister

Allows to overwrite `Content-Type`, `Content-Encoding`, and `Cache-Control` HTTP headers with custom values via `.ic-assets.json5` config file. Example `.ic-assets.json5` file:
```json5
[
    {
        "match": "web-gz.data.gz",
        "headers": {
            "Content-Type": "application/octet-stream",
            "Content-Encoding": "gzip"
        }
    }
]
```
This change will trigger the update process for frontend canister (new module hash: `2ff0513123f11c57716d889ca487083fac7d94a4c9434d5879f8d0342ad9d759`).

### feat: warn if an unencrypted identity is used on mainnet

### fix: Save SNS canister IDs

SNS canister IDs were not being parsed reliably.  Now the candid file is being specified explicitly, which resolves the issue in at least some cases.

### feat: NNS usability improvements

The command line interface for nns commands has been updated to:

- Give better help when the subnet type is incorrect
- Not offer --network as a flag given that it is unused
- List nns subcommands

### feat: -y flag for canister installation

`dfx canister install` and `dfx deploy` now have a `-y` flag that will automatically confirm any y/n checks made during canister installation.

### fix: Compute Motoko dependencies in linear (not exponential) time by detecting visited imports.

### fix(generate): add missing typescript types and fix issues with bindings array in dfx.json

### chore: update Candid UI canister with commit 79d55e7f568aec00e16dd0329926cc7ea8e3a28b

### refactor: Factor out code for calling arbitrary bundled binaries

The function for calling sns can now call any bundled binary.

### docs: Document dfx nns subcommands

`dfx nns` commands are used to deploy and manage local NNS canisters, such as:

- Governance for integration with the Internet Computer voting system
- Ledger for financial integration testing
- Internet Identity for user registration and authenttication

### feat(frontend-canister): Add simple aliases from `<asset>` to `<asset>.html` and `<asset>/index.html`

The asset canister now by default aliases any request to `<asset>` to `<asset>.html` or `<asset>/index.html`.
This can be disabled by setting the field `"enable_aliasing"` to `false` in a rule for that asset in .ic-assets.json.
This change will trigger frontend canister upgrades upon redeploying any asset canister.

### fix: Only kill main process on `dfx stop`
Removes misleading panics when running `dfx stop`.

### feat: `dfx nns install` works offline if all assets have been cached.

### feat: Initialise the nns with an account controlled by a secp256k1 key

This enables easy access to toy ICP using command line tools and this key:
```
-----BEGIN EC PRIVATE KEY-----
MHQCAQEEICJxApEbuZznKFpV+VKACRK30i6+7u5Z13/DOl18cIC+oAcGBSuBBAAK
oUQDQgAEPas6Iag4TUx+Uop+3NhE6s3FlayFtbwdhRVjvOar0kPTfE/N8N6btRnd
74ly5xXEBNSXiENyxhEuzOZrIWMCNQ==
-----END EC PRIVATE KEY-----
```
For example, you can create an identity in dfx by putting this key in the file `ident-1.pem` and importing it:
```
dfx identity import ident-1 ident-1.pem
dfx --identity ident-1 ledger balance
```

### feat: default to run ic-wasm shrink when build canisters
This behavior applies to Motoko, Rust and Custom canisters.
If you want to disable this behavior, you can config it in dfx.json:
```json
"canisters" : {
  "app" : {
    "shrink" : false,
  }
}
```

### feat: configurable custom wasm sections

It's now possible to define custom wasm metadata sections and their visibility in dfx.json.

At present, dfx can only add wasm metadata sections to canisters that are in wasm format.  It cannot add metadata sections to compressed canisters.  Since the frontend canister is now compressed, this means that at present it is not possible to add custom metadata sections to the frontend canister.

dfx no longer adds `candid:service` metadata to canisters of type `"custom"` by default.  If you want dfx to add your canister's candid definition to your custom canister, you can do so like this:

```
    "my_canister_name": {
      "type": "custom",
      "candid": "main.did",
      "wasm": "main.wasm",
      "metadata": [
        {
          "name": "candid:service"
        }
      ]
    },
```

This changelog entry doesn't go into all of the details of the possible configuration.  For that, please see [concepts/canister-metadata](docs/concepts/canister-metadata.md) and the docs in the JSON schema.

### fix: Valid canister-based env vars

Hyphens are not valid in shell environment variables, but do occur in canister names such as `smiley-dapp`. This poses a problem for vars with names such as `CANISTER_ID_$\{CANISTER_NAME\}`.  With this change, hyphens are replaced with underscores in environment variables.  The canister id of `smiley-dapp` will be available as `CANISTER_ID_smiley_dapp`.  Other environment variables are unaffected.

### feat: Add dfx sns deploy

This allows users to deploy a set of SNS canisters.

### fix: `cargo run -p dfx -- --version` prints correct version

### feat: add --mode=auto

When using `dfx canister install`, you can now pass `auto` for the `--mode` flag, which will auto-select `install` or `upgrade` depending on need, the same way `dfx deploy` does. The default remains `install` to prevent mistakes.

### feat: add `--network` flag to `dfx generate`

`dfx generate`'s generated bindings use network-specific canister IDs depending on the generated language, but there was previously no way to configure which network this was, so it defaulted to local. A `--network` flag has been added for this purpose.

### feat: sns config validate

There is a new command that verifies that an SNS initialization config is valid.

### feat: sns config create

There is a new command that creates an sns config template.

### fix: remove $ from wasms dir

The wasms dir path had a $ which is unwanted and now gone.

### fix: Correct wasm for the SNS swap canister

Previously the incorrect wasm canister was installed.

### fix: Use NNS did files that matches the wasms

Previously the did files and wasms could be incompatible.

### fix: allow users to skip compatibility check if parsing fails

### feat: canister HTTP support is now enabled by default.

`dfx start` and `dfx replica` now ignore the `--enable-canister-http` parameter.

You can still disable the canister http feature through configuration:
- ~/.config/dfx/networks.json: `.local.canister_http.enabled=false`
- dfx.json (project-specific networks) : `.networks.local.canister_http.enabled=false`

### feat: custom canister `wasm` field can now specify a URL from which to download

- note that dfx will report an error if a custom canister's `wasm` field is a URL and the canister also has `build` steps.

### feat: custom canister `candid` field can now specify a URL from which to download

### feat: deploy NNS canisters

A developer is now able to install NNS canisters, including back end canisters such as ledger and governance, and front end canisters such as nns-dapp and internet-identity, on their local DFX server.  Usage:
```
dfx start --clean --background
dfx nns install
```

This feature currently requires that the network 'local' is used and that it runs on port 8080.
The network's port can be controlled by using the field `"provider"` in the network's definition, e.g. by setting it to `"127.0.0.1:8080"`.

### feat: configure logging level of http adapter

It is now possible to set the http adapter's log level in dfx.json or in networks.json:
```
"http": {
  "enabled": true,
  "log_level": "info"
}
```

By default, a log level of "error" is used, in order to keep the output of a first-time `dfx start` minimal. Change it to "debug" for more verbose logging.

### fix(typescript): add index.d.ts file for type safety when importing generated declarations

Adds an index.d.ts file to the generated declarations, allowing for better type safety in TypeScript projects.

### chore: reduce verbosity of dfx start

`dfx start` produces a lot of log output that is at best irrelevant for most users.
Most output is no longer visible unless either `--verbose` is used with dfx or the relevant part's (e.g. http adapter, btc adapter, or replica) log level is changed in dfx.json or networks.json.

### feat: generate secp256k1 keys by default

When creating a new identity with `dfx identity new`, whereas previously it would have generated an Ed25519 key, it now generates a secp256k1 key. This is to enable users to write down a BIP39-style seed phrase, to recover their key in case of emergency, which will be printed when the key is generated and can be used with a new `--seed-phrase` flag in `dfx identity import`. `dfx identity import` is however still capable of importing an Ed25519 key.

### chore: update Candid UI canister with commit 528a4b04807904899f67b919a88597656e0cd6fa

* Allow passing did files larger than 2KB.
* Better integration with Motoko Playground.

### feat: simplify verification of assets served by asset canister

* SHA256 hashes of all assets are displayed when deploying the asset canister.
* A query method is added to the asset canister that returns the entire asset hash tree together with the certificate containing the certified variables of the asset canister.

### breaking change: dfx canister update-settings --compute-allocation always fails

See https://forum.dfinity.org/t/fixing-incorrect-compute-allocation-fee/14830

Until the rollout is complete, `dfx canister update-settings --compute-allocation <N>`
will fail with an error from the replica such as the following:
```
The Replica returned an error: code 1, message: "Canister requested a compute allocation of 1% which cannot be satisfied because the Subnet's remaining compute capacity is 0%"
```

### fix: For default node starter template: copy `ic-assets.json5` file from `src` to `dist`

### fix: For `dfx start --clean --background`, the background process no longer cleans a second time.

### fix: do not build or generate remote canisters

Canisters that specify a remote id for the network that's getting built falsely had their build steps run, blocking some normal use patterns of `dfx deploy`.
Canisters with a remote id specified no longer get built.
The same applies to `dfx generate`.

### refactor: Move replica URL functions into a module for reuse

The running replica port and url are generally useful information. Previously the code to get the URL was embedded in the network proxy code. This moves it out into a library for reuse.

### chore: Frontend canister build process no longer depends on `dfx` or `ic-cdk-optimizer`

Instead, the build process relies on `ic-wasm` to provide candid metadata for the canister, and
shrinking the canister size by stripping debug symbols and unused fuctions.
Additionally, after build step, the `.wasm` file is archived with `gzip`.

### chore: Move all `frontend canister`-related code into the SDK repo

| from (`repository` `path`)                  | to (path in `dfinity/sdk` repository)          | summary                                                                                     |
|:--------------------------------------------|:-----------------------------------------------|:--------------------------------------------------------------------------------------------|
| `dfinity/cdk-rs` `/src/ic-certified-assets` | `/src/canisters/frontend/ic-certified-asset`   | the core of the frontend canister                                                           |
| `dfinity/certified-assets` `/`              | `/src/canisters/frontend/ic-frontend-canister` | wraps `ic-certified-assets` to build the canister wasm                                      |
| `dfinity/agent-rs` `/ic-asset`              | `/src/canisters/frontend/ic-asset`             | library facilitating interactions with frontend canister (e.g. uploading or listing assets) |
| `dfinity/agent-rs` `/icx-asset`             | `/src/canisters/frontend/icx-asset`            | CLI executable tool - wraps `ic-asset`                                                      |

### feat: use JSON5 file format for frontend canister asset configuration

Both `.ic-assets.json` and `.ic-assets.json5` are valid filenames config filename, though both will get parsed
as if they were [JSON5](https://json5.org/) format. Example content of the `.ic-assets.json5` file:
```json5
// comment
[
  {
    "match": "*", // comment
    /*
    keys below not wrapped in quotes
*/  cache: { max_age: 999 }, // trailing comma
  },
]
```
- Learn more about JSON5: https://json5.org/

### fix: Update nns binaries unless `NO_CLOBBER` is set

Previously existing NNS binaries were not updated regardless of the `NO_CLOBBER` setting.

### feat!: Support installing canisters not in dfx.json

`install_canister_wasm` used to fail if installing a canister not listed in dfx.json.  This use case is now supported.

### feat: print the dashboard URL on startup

When running `dfx start` or `dfx replica`, the path to the dashboard page is now printed.

### feat!: changed the default port of the shared local network from 8000 to 4943.

This is so dfx doesn't connect to a project-specific network instead of the local shared network.

In combination with the "system-wide dfx start" feature, there is a potential difference to be aware of with respect to existing projects.

Since previous versions of dfx populate dfx.json with a `networks.local` definition that specifies port 8000, the behavior for existing projects won't change.

However, if you've edited dfx.json and removed the `networks.local` definition, the behavior within the project will change: dfx will connect to the shared local network on port 4943 rather than to the project-specific network on port 8000.  You would need to edit webpack.config.js to match.  If you have scripts, you can run the new command `dfx info webserver-port` from the project directory to retrieve the port value.

### feat!: "system-wide dfx start"

By default, dfx now manages the replica process in a way that is independent of any given dfx project.  We've called this feature "system-wide dfx", even though it's actually specific to your user
(storing data files under $HOME), because we think it communicates the idea adequately.

The intended benefits:
- deploying dapps from separate projects alongside one another, similar to working with separate dapps on mainnet
- run `dfx start` from any directory
- run `dfx stop` from any directory, rather than having to remember where you last ran `dfx start`

We're calling this the "shared local network."  `dfx start` and `dfx stop` will manage this network when run outside any project directory, or when a project's dfx.json does not define the `local` network.  The dfx.json template for new projects no longer defines any networks.

We recommend that you remove the `local` network definition from dfx.json and instead use the shared local network.  As mentioned above, doing so will make dfx use port 4943 rather than port 8000.

See [Local Server Configuration](docs/cli-reference/dfx-start.md#local-server-configuration) for details.

dfx now stores data and control files in one of three places, rather than directly under `.dfx/`:
- `.dfx/network/local` (for projects in which dfx.json defines the local network)
- `$HOME/.local/share/dfx/network/local` (for the shared local network on Linux)
- `$HOME/Library/Application Support/org.dfinity.dfx/network/local` (for the shared local network on MacOS)

There is also a new configuration file: `$HOME/.config/dfx/networks.json`.  Its [schema](docs/networks-json-schema.json) is the same as the `networks` element in dfx.json.  Any networks you define here will be available from any project, unless a project's dfx.json defines a network with the same name.  See [The Shared Local Network](docs/cli-reference/dfx-start.md#the-shared-local-network) for the default definitions that dfx provides if this file does not exist or does not define a `local` network.

### fix: `dfx start` and `dfx stop` will take into account dfx/replica processes from dfx \<\= 0.11.x

### feat: added command `dfx info`

#### feat: `dfx info webserver-port`

This displays the port that the icx-proxy process listens on, meaning the port to connect to with curl or from a web browser.

#### feat: `dfx info replica-port`

This displays the listening port of the replica.

#### feat: `dfx info replica-rev`

This displays the revision of the replica bundled with dfx, which is the same revision referenced in replica election governance proposals.

#### feat: `dfx info networks-json-path`

This displays the path to your user's `networks.json` file where all networks are defined.

### feat: added ic-nns-init, ic-admin, and sns executables to the binary cache

### fix: improved responsiveness of `greet` method call in default Motoko project template

`greet` method was marked as an `update` call, but it performs no state updates. Changing it to `query` call will result in faster execution.

### feat: dfx schema --for networks

The `dfx schema` command can now display the schema for either dfx.json or for networks.json.  By default, it still displays the schema for dfx.json.

```bash
dfx schema --for networks
```

### feat: createActor options accept pre-initialized agent

If you have a pre-initialized agent in your JS code, you can now pass it to createActor's options. Conflicts with the agentOptions config - if you pass both the agent option will be used and you will receive a warning.

```js
const plugActor = createActor(canisterId, {
  agent: plugAgent
})
```

### feat!: option for nodejs compatibility in dfx generate

Users can now specify `node_compatibility: true` in `declarations`. The flag introduces `node.js` enhancements, which include importing `isomorphic-fetch` and configuring the default actor with `isomorphic-fetch` and `host`.

```json
// dfx.json
"declarations": {
  "output": "src/declarations",
  "node_compatibility": true
}
```

#### JS codegen location deprecation

DFX new template now uses `dfx generate` instead of `rsync`. Adds deprecation warning to `index.js` in `.dfx/<network-name>/<canister-name>` encouringing developers to migrate to the `dfx generate` command instead. If you have a `package.json` file that uses `rsync` from `.dfx`, consider switching to something like this:

```json
"scripts": {
  "build": "webpack",
  "prebuild": "npm run generate",
  "start": "webpack serve --mode development --env development",
  "prestart": "npm run generate",
  // It's faster to only generate canisters you depend on, omitting the frontend canister
  "generate": "dfx generate hello_backend"
},
```

### feat: simple cycles faucet code redemption

Using `dfx wallet --network ic redeem-faucet-coupon <my coupon>` faucet users have a much easier time to redeem their codes.
If the active identity has no wallet configured, the faucet supplies a wallet to the user that this command will automatically configure.
If the active identity has a wallet configured already, the faucet will top up the existing wallet.

Alternative faucets can be used, assuming they follow the same interface. To direct dfx to a different faucet, use the `--faucet <alternative faucet id>` flag.
The expected interface looks like the following candid functions:
``` candid
redeem: (text) -> (principal);
redeem_to_wallet: (text, principal) -> (nat);
```
The function `redeem` takes a coupon code and returns the principal to an already-installed wallet that is controlled by the identity that called the function.
The function `redeem_to_wallet` takes a coupon code and a wallet (or any other canister) principal, deposits the cycles into that canister and returns how many cycles were deposited.

### feat: disable automatic wallet creation on non-ic networks

By default, if dfx is not running on the `ic` (or networks with a different name but the same configuration), it will automatically create a cycles wallet in case it hasn't been created yet.
It is now possible to inhibit automatic wallet creation by setting the `DFX_DISABLE_AUTO_WALLET` environment variable.

### fix!: removed unused --root parameter from dfx bootstrap

### feat: canister installation now waits for the replica

When installing a new Wasm module to a canister, DFX will now wait for the updated state (i.e. the new module hash) to be visible in the replica's certified state tree before proceeding with post-installation tasks or producing a success status.

### feat!: remove `dfx config`

`dfx config` has been removed. Please update Bash scripts to use `jq`, PowerShell scripts to use `ConvertTo-Json`, nushell scripts to use `to json`, etc.

### feat: move all the flags to the end

Command flags have been moved to a more traditional location; they are no longer positioned per subcommand, but instead are able to be all positioned after the final subcommand. In prior versions, a command might look like:
```bash
dfx --identity alice canister --network ic --wallet "$WALLET" create --all
```
This command can now be written:
```bash
dfx canister create --all --network ic --wallet "$WALLET" --identity alice
```
The old syntax is still available, though, so you don't need to migrate your scripts.

### feat!: changed update-settings syntax

When using `dfx canister update-settings`, it is easy to mistake `--controller` for `--add-controller`. For this reason `--controller` has been renamed to `--set-controller`.

### feat!: removed the internal webserver

This is a breaking change.  The only thing this was still serving was the /_/candid endpoint.  If you need to retrieve the candid interface for a local canister, you can use `dfx canister metadata <canister> candid:service`.

### fix: dfx wallet upgrade: improved error messages:

- if there is no wallet to upgrade
- if trying to upgrade a local wallet from outside of a project directory

### fix: canister creation cost is 0.1T cycles

Canister creation fee was calculated with 1T cycles instead of 0.1T.

### fix: dfx deploy and dfx canister install write .old.did files under .dfx/

When dfx deploy and dfx canister install upgrade a canister, they ensure that the
new candid interface is compatible with the previous candid interface.  They write
a file with extension .old.did that contains the previous interface.  In some
circumstances these files could be written in the project directory.  dfx now
always writes them under the .dfx/ directory.

### fix: dfx canister install now accepts arbitrary canister ids

This fixes the following error:
``` bash
> dfx canister install --wasm ~/counter.wasm eop7r-riaaa-aaaak-qasxq-cai
Error: Failed while determining if canister 'eop7r-riaaa-aaaak-qasxq-cai' is remote on network 'ic'.
Caused by: Failed while determining if canister 'eop7r-riaaa-aaaak-qasxq-cai' is remote on network 'ic'.
  Failed to figure out if canister 'eop7r-riaaa-aaaak-qasxq-cai' has a remote id on network 'ic'.
    Invalid argument: Canister eop7r-riaaa-aaaak-qasxq-cai not found in dfx.json
```

### feat: allow replica log level to be configured

It is now possible to specify the replica's log level. Possible values are `critical`, `error`, `warning`, `info`, `debug`, and `trace`.
The log level defaults to the level 'error'. Debug prints (e.g. `Debug.print("...")` in Motoko) still show up in the console.
The log level can be specified in the following places (See [system-wide dfx start](#feat-system-wide-dfx-start) for more detailed explanations on the network types):
- In file `networks.json` in the field `<network name>.replica.log_level` for shared networks.
- In file `dfx.json` in the field `networks.<network name>.replica.log_level` for project-specific networks.
- In file `dfx.json` in the field `defaults.replica.log_level` for project-specific networks. Requires a project-specific network to be run, otherwise this will have no effect.

### feat: enable canister sandboxing

Canister sandboxing is enabled to be consistent with the mainnet.

### chore: dfx ledger account-id --of-canister also accepts principal

It is now possible to do e.g. `dfx ledger account-id --of-canister fg7gi-vyaaa-aaaal-qadca-cai` as well as `dfx ledger account-id --of-canister my_canister_name` when checking the ledger account id of a canister.
Previously, dfx only accepted canister aliases and produced an error message that was hard to understand.

### chore: dfx canister deposit-cycles uses default wallet if none is specified

Motivated by [this forum post](https://forum.dfinity.org/t/dfx-0-10-0-dfx-canister-deposit-cycles-returns-error/13251/6).

### chore: projects created with `dfx new` are not pinned to a specific dfx version anymore

It is still possible to pin the dfx version by adding `"dfx":"<dfx version to pin to>"` to a project's `dfx.json`.

### fix: print links to cdk-rs docs in dfx new

### fix: broken link in new .mo project README

### fix: Small grammar change to identity password decryption prompt

The prompt for entering your passphrase in order to decrypt an identity password read:
    "Please enter a passphrase for your identity"
However, at that point, it isn't "a" passphrase.  It's either your passphrase, or incorrect.
Changed the text in this case to read:
    "Please enter the passphrase for your identity"

### chore: add retry logic to dfx download script

### feat: Add subnet type argument when creating canisters

`dfx ledger create-canister` gets a new option `--subnet-type` that allows users to choose a type of subnet that their canister can be created on. Additionally, a `dfx ledger show-subnet-types` is introduced which allows to list the available subnet types.

## Dependencies

### Replica

Updated replica to release candidate 93dcf2a2026c34330c76149dd713d89e37daa533.

This also incorporates the following executed proposals:

- [88831](https://dashboard.internetcomputer.org/proposal/88831)
- [88629](https://dashboard.internetcomputer.org/proposal/88629)
- [88109](https://dashboard.internetcomputer.org/proposal/88109)
- [87631](https://dashboard.internetcomputer.org/proposal/87631)
- [86738](https://dashboard.internetcomputer.org/proposal/86738)
- [86279](https://dashboard.internetcomputer.org/proposal/86279)
* [85007](https://dashboard.internetcomputer.org/proposal/85007)
* [84391](https://dashboard.internetcomputer.org/proposal/84391)
* [83786](https://dashboard.internetcomputer.org/proposal/83786)
* [82425](https://dashboard.internetcomputer.org/proposal/82425)
* [81788](https://dashboard.internetcomputer.org/proposal/81788)
* [81571](https://dashboard.internetcomputer.org/proposal/81571)
* [80992](https://dashboard.internetcomputer.org/proposal/80992)
* [79816](https://dashboard.internetcomputer.org/proposal/79816)
* [78693](https://dashboard.internetcomputer.org/proposal/78693)
* [77589](https://dashboard.internetcomputer.org/proposal/77589)
* [76228](https://dashboard.internetcomputer.org/proposal/76228)
* [75700](https://dashboard.internetcomputer.org/proposal/75700)
* [75109](https://dashboard.internetcomputer.org/proposal/75109)
* [74395](https://dashboard.internetcomputer.org/proposal/74395)
* [73959](https://dashboard.internetcomputer.org/proposal/73959)
* [73714](https://dashboard.internetcomputer.org/proposal/73714)
* [73368](https://dashboard.internetcomputer.org/proposal/73368)
* [72764](https://dashboard.internetcomputer.org/proposal/72764)

### ic-ref

Updated ic-ref to 0.0.1-1fba03ee
- introduce awaitKnown
- trivial implementation of idle_cycles_burned_per_day

### Updated Motoko from 0.6.29 to 0.7.3

- See https://github.com/dfinity/motoko/blob/master/Changelog.md#073-2022-11-01


### Cycles wallet

- Module hash: b944b1e5533064d12e951621d5045d5291bcfd8cf9d60c28fef02c8fdb68e783
- https://github.com/dfinity/cycles-wallet/commit/fa86dd3a65b2509ca1e0c2bb9d7d4c5be95de378

### Frontend canister:
- Module hash: 6c8f7a094060b096c35e4c4499551e7a8a29ee0f86c456e521c09480ebbaa8ab
- https://github.com/dfinity/sdk/pull/2720

# 0.11.2

## DFX

### fix: disable asset canister redirection of all HTTP traffic from `.raw.ic0.app` to `.ic0.app`

### fix: disable asset canister's ETag HTTP headers

The feature is not yet implemented on `icx-proxy`-level, and is causing 500 HTTP response for some type of assets every second request.

# 0.11.1

## DFX

### fix: dfx now only adds candid:service metadata to custom canisters that have at least one build step

This way, if a canister uses a premade canister wasm, dfx will use it as-is.

### fix: "canister alias not defined" in the Motoko language server

It is now possible to develop multiple-canister projects using the [Motoko VSCode extension](https://marketplace.visualstudio.com/items?itemName=dfinity-foundation.vscode-motoko).

### fix: improve browser compatibility for the JavaScript language binding

Patches a JavaScript language binding compatibility issue encountered in web browsers which do not support the (?.) operator.

### feat: print dfx.json schema

dfx is now capable of displaying the schema for `dfx.json`. You can see the schema by running `dfx schema` or write the schema to a file with `dfx schema --outfile path/to/file/schema.json`.

### feat: support for configuring assets in assets canister
- The `.ic-assets.json` file should be placed inside directory with assets, or its subdirectories. Multiple config files can be used (nested in subdirectories). Example of `.ic-assets.json` file format:
``` json
[
    {
        "match": ".*",
        "cache": {
            "max_age": 20
        },
        "headers": {
            "X-Content-Type-Options": "nosniff"
        },
        "ignore": false
    },
    {
        "match": "**/*",
        "headers": null
    },
    {
        "match": "file.json",
        "ignore": true
    }
]
```
- Configuring assets works only during asset creation - any changes to `.ic-assets.json` files won't have any effect effect for assets that have already been created. We are working on follow up implementation with improvements to handle updating these properties.
- `headers` from multiple applicable rules are being stacked/concatenated, unless `null` is specified, which resets/empties the headers.
- Both `"headers": {}` and absence of `headers` field don't have any effect on end result.
- Valid JSON format is required, i.e. the array of maps, `match` field is required. Only the following fields are accepted: `cache`, `ignore`, `headers`, `match`. The glob pattern has to be valid.
- The way matching rules work:
  1. The most deeply nested config file takes precedence over the one in parent dir. In other words, properties from a rule matching a file in a subdirectory override properties from a rule matching a file in a parent directory
  2. Order of rules within file matters - last rule in config file takes precedence over the first one

- The way `ignore` field works:
  1. By default, files that begin with a `.` are ignored, while all other files are included.
  2. The `.ignore` field overrides this, if present.
  3. If a directory is ignored, file and directories within it cannot be un-ignored.
  4. A file can be ignored and un-ignored many times, as long as any of its parent directories haven't been ignored.


### fix: Allow `dfx deploy` to not take arguments for canisters not being installed

A longstanding bug with `dfx deploy` is that if an installation is skipped (usually an implicitly included dependency), it still requires arguments even if the installed canister doesn't. As of this release that bug is now fixed.

### feat: Add additional logging from bitcoin canister in replica.

Configures the replica to emit additional logging from the bitcoin canister whenever the bitcoin feature is enabled. This helps show useful information to developers, such as the bitcoin height that the replica currently sees.

### fix: make `build` field optional for custom canisters

Prior to 0.11.0, a custom canister's `build` field could be left off if `dfx build` was never invoked. To aid in deploying prebuilt canisters, this behavior is now formalized; omitting `build` is equivalent to `build: []`.

### feat: Use `--locked` for Rust canisters

`dfx build`, in Rust canisters, now uses the `--locked` flag when building with Cargo. To offset this, `dfx new --type rust` now runs `cargo update` on the resulting project.

### feat: Enable threshold ecdsa signature

ECDSA signature signing is now enabled by default in new projects, or by running `dfx start --clean`.
A test key id "Secp256k1:dfx_test_key" is ready to be used by locally created canisters.

## Dependencies

### Updated `agent-rs` to 0.20.0

### Updated `candid` to 0.7.15

### Replica

Updated replica to elected commit 6e86169e98904047833ba6133e5413d2758d90eb.
This incorporates the following executed proposals:

* [72225](https://dashboard.internetcomputer.org/proposal/72225)
* [71669](https://dashboard.internetcomputer.org/proposal/71669)
* [71164](https://dashboard.internetcomputer.org/proposal/71164)
* [70375](https://dashboard.internetcomputer.org/proposal/70375)
* [70002](https://dashboard.internetcomputer.org/proposal/70002)

# 0.11.0

## DFX

### feat: renamed canisters in new projects to `<project>_frontend` and `<project>_backend`

The names of canisters created for new projects have changed.
After `dfx new <project>`, the canister names are:

- `<project>_backend` (previously `<project>`)
- `<project>_frontend` (previously `<project>_assets`)

### feat: Enable threshold ecdsa signature

### feat: new command: `dfx canister metadata <canister> <name>`

For example, to query a canister's candid service definition: `dfx canister metadata hello_backend candid:service`

### refactor: deprecate /_/candid internal webserver

The dfx internal webserver now only services the /_/candid endpoint.  This
is now deprecated.  If you were using this to query candid definitions, you
can instead use `dfx canister metadata`.

### refactor: optimize from ic-wasm

Optimize Rust canister Wasm module via ic-wasm library instead of ic-cdk-optimizer. A separate installation of ic-cdk-optimizer is no longer needed.

The actual optimization was kept the same.

### feat: Read dfx canister call argument from a file or stdin

Enables passing large arguments that cannot be passed directly in the command line using the `--argument-file` flag. For example:
 * Named file: `dfx canister call --argument-file ./my/argument/file.txt my_canister_name greet`
 * Stdin: `echo '( null )' | dfx canister call --argument-file - my_canister_name greet`

### fix: Use default setting for BTC adapter idle seconds

A lower threshold was no longer necessary.

### feat: Allow users to configure logging level of bitcoin adapter

The bitcoin adapter's logging can be very verbose if debug logging is enabled, making it difficult to make sense of what's going on. On the other hand, these logs are useful for triaging problems.

To get the best of both worlds, this release adds support for an additional configuration option in dfx.json:

```
"bitcoin": {
  "enabled": true,
  "nodes": ["127.0.0.1:18444"],
  "log_level": "info" <------- users can now configure the log level
}
```

By default, a log level of "info" is used, which is relatively quiet. Users can change it to "debug" for more verbose logging.

### chore: update Candid UI canister with commit bffa0ae3c416e8aa3c92c33722a6b1cb31d0f1c3

This includes the following changes:

* Fetch did file from canister metadata
* Better flamegraph support
* Fix bigint error for vec nat8 type

### feat: dfx will look up the port of the running webserver from .dfx/webserver-port, if present

After `dfx start --host 127.0.0.1:0`, the dfx webserver will listen on an ephemeral port.  It stores the port value in .dfx/webserver-port.  dfx will now look for this file, and if a port is contained within, use that port to connect to the dfx webserver.

### fix: dfx commands once again work from any subdirectory of a dfx project

Running `dfx deploy`, `dfx canister id`, `dfx canister call` and so forth work as expected
if run from within any subdirectory of a dfx project.  Previously, this would create
canister_ids.json or .dfx/local/canister_ids.json within the subdirectory.

### feat: Post-installation tasks

You can now add your own custom post-installation/post-deployment tasks to any canister type. The new `post-install` key for canister objects in `dfx.json` can be a command or list of commands, similar to the `build` key of `custom` canisters, and receives all the same environment variables. For example, to replicate the upload task performed with `assets` canisters, you might set `"post-install": "icx-asset sync $CANISTER_ID dist"`.

### feat: assets are no longer copied from source directories before being uploaded to asset canister

Assets are now uploaded directly from their source directories, rather than first being copied
to an output directory.

If you're using `dfx deploy`, you won't see any change in functionality.  If you're running
`dfx canister install --mode=upgrade`, changed files in asset source directories will
be detected and uploaded even without an intervening `dfx build`.

### fix: Added src/declarations to .gitignore for new projects

### fix: remove deprecated candid path environment variable

The environment variable format `CANISTER_CANDID_{name}`, used in Rust projects, was deprecated in 0.9.2, to be unified with the variables `CANISTER_CANDID_PATH_{name}` which are used in other project types. It has now been removed. Note that you will need to update `ic-cdk-macros` if you use the `#[import]` macro.

### feat: deprecate `dfx config` for removal

The `dfx config` command has several issues and is ultimately a poor replacement for [`jq`](https://stedolan.github.io/jq). The command is being deprecated, and will be removed in a later release; we recommend switching to `jq` or similar tools (e.g. `ConvertTo-Json` in PowerShell, `to json` in nushell, etc.)

### feat: Better build scripts for type:custom

Build scripts now always receive a CWD of the DFX project root, instead of wherever `dfx` was invoked from, and a bare script `script.sh` can be specified without needing to prefix with `./`.

### feat: rust, custom, and asset canisters now include candid:service metadata

Motoko canisters already included this metadata.

Also added this metadata to the asset canister wasm, which will cause the next deploy to
install this new version.

### feat: Add safeguard to freezing threshold

Some developers mistakenly think that the freezing threshold is measured in cycles, but it is actually measured in seconds. To stop them from accidentally freezing their canisters, setting a freezing threshold above 50M seconds (~1.5 years) now requires a confirmation.

### fix: restores assets to webpack devserver

### chore: updates webpack dependencies for dfx new project

Resolves an issue where `webpack-cli` was was breaking when users tried to run `npm start` in a fresh project. For affected users of 0.10.1, you can resolve this issue manually by running `npm install webpack@latest webpack-cli@latest terser-webpack-plugin@latest`.

### feat: Support for new ledger notify function

Ledger 7424ea8 deprecates the existing `notify` function with a switch parameter between creating and topping up a canister, and introduces two
functions for doing the same. This should *mostly* be invisible to users, except that previously, if `dfx ledger create-canister` or `dfx ledger top-up`
failed, you would call `dfx ledger notify` after correcting the issue. In order to support the change, this command has been changed to two subcommands:
`dfx ledger notify create-canister` and `dfx ledger notify top-up`.

### feat: `--from-subaccount`

Previously, the ledger commands assumed all transfers were made from the default subaccount for the identity principal. This feature adds a `--from-subaccount` flag to `dfx ledger transfer`, `dfx ledger create-canister`, and `dfx ledger top-up`, to enable making transfers from a selected subaccount. A `--subaccount` flag is also added to `dfx ledger balance` for convenience. Subaccounts are expected as 64-character hex-strings (i.e. 32 bytes).

### feat: cargo audit when building rust canisters

When a canister with type `rust` is built and `cargo-audit` is installed, dfx will now check for vulnerabilities in the dependencies. If a vulnerability is found, dfx will recommend that the user update to a version without known vulnerabilities.

### fix: Freezing Threshold now documented

Calls made to retrieve the help output for `canister update-settings` was missing the `freezing-threshold` parameter.

### chore: warnings and errors are more visible

`WARN` and `ERROR` messages are now clearly labelled as such, and the labels are colored accordingly.
This is now included when running `dfx canister update-settings -h`.

### fix: `dfx schema` does not require valid dfx.json

There is no real reason for `dfx schema` to not work when a broken dfx.json is in the current folder - this is actually a very common scenario when `dfx schema` gets used.

### fix: canister call uses candid file if canister type cannot be determined

The candid file specified in the field `canisters.<canister name>.candid` of dfx.json, or if that not exists `canisters.<canister name>.remote.candid`, is now used when running `dfx canister call`, even when dfx fails to determine the canister type.

### fix: btc/canister http adapter socket not found by replica after restart

After running `dfx start --enable-bitcoin` twice in a row (stopping dfx in between), the second
launched replica would fail to connect to the btc adapter.  This is because ic-starter
does not write a new configuration file if one already exists, so the configuration file
used by the replica referred to one socket path, while dfx passed a different socket path
to the btc adapter.

Now dfx reuses the previously-used unix domain socket path, for both the btc adapter
and for the canister http adapter.

### fix: dfx stop now waits until dfx and any child processes exit

Previously, `dfx stop` would send the TERM signal to the running dfx and its child processes,
and then exit immediately.

This avoids interference between a dfx process performing cleanup at shutdown and
a dfx process that is starting.

### fix: dfx ping no longer creates a default identity

dfx ping now uses the anonymous identity, and no longer requires dfx.json to be present.


### fix: Initialize replica with bitcoin regtest flag

When the bitcoin feature is enabled, dfx was launching the replica with the "bitcoin_testnet" feature.
The correct feature to use is "bitcoin_regtest".

### dfx bootstrap now looks up the port of the local replica

`dfx replica` writes the port of the running replica to one of these locations:

- .dfx/replica-configuration/replica-1.port
- .dfx/ic-ref.port

`dfx bootstrap` will now use this port value, so it's no longer necessary to edit dfx.json after running `dfx replica`.

### feat: dfx.json local network settings can be set on the local network, rather than defaults

In `dfx.json`, the `bootstrap`, `bitcoin`, `canister_http`, and `replica` settings can
now be specified on the local network, rather than in the `defaults` field.
If one of these four fields is set for the local network, the corresponding field
in `defaults` will be ignored.

Example:
``` json
{
  "networks": {
    "local": {
      "bind": "127.0.0.1:8000",
      "canister_http": {
        "enabled": true
      }
    }
  }
}
```

## Dependencies

### Rust Agent

Updated agent-rs to 0.18.0

### Motoko

Updated Motoko from 0.6.28 to 0.6.29.

### Replica

Updated replica to elected commit 8993849de5fab76e796d67750facee55a0bf6649.
This incorporates the following executed proposals:

* [69804](https://dashboard.internetcomputer.org/proposal/69804)
* [67990](https://dashboard.internetcomputer.org/proposal/67990)
* [67483](https://dashboard.internetcomputer.org/proposal/67483)
* [66895](https://dashboard.internetcomputer.org/proposal/66895)
* [66888](https://dashboard.internetcomputer.org/proposal/66888)
* [65530](https://dashboard.internetcomputer.org/proposal/65530)
* [65327](https://dashboard.internetcomputer.org/proposal/65327)
* [65043](https://dashboard.internetcomputer.org/proposal/65043)
* [64355](https://dashboard.internetcomputer.org/proposal/64355)
* [63228](https://dashboard.internetcomputer.org/proposal/63228)
* [62143](https://dashboard.internetcomputer.org/proposal/62143)

### ic-ref

Updated ic-ref to 0.0.1-173cbe84
 - add ic0.performance_counter system interface
 - add system API for ECDSA signing
 - allow optional "error_code" field in responses
 - support gzip-compressed canister modules
 - enable canisters to send HTTP requests

# 0.10.1

## DFX

### fix: Webpack config no longer uses CopyPlugin

Dfx already points to the asset canister's assets directory, and copying to disk could sometimes
lead to an annoying "too many open files" error.

### fix: HSMs are once again supported on Linux

On Linux, dfx 0.10.0 failed any operation with an HSM with the following error:
```
Error: IO: Dynamic loading not supported
```
The fix was to once again dynamically-link the Linux build.

### feat: error explanation and fixing instructions engine

Dfx is now capable of providing explanations and remediation suggestions for entire categories of errors at a time.
Explanations and suggestions will slowly be added over time.
To see an example of an already existing suggestion, run `dfx deploy --network ic` while using an identity that has no wallet configured.

### chore: add context to errors

Most errors that happen within dfx are now reported in much more detail. No more plain `File not found` without explanation what even was attempted.

### fix: identities with configured wallets are not broken anymore and removed only when using the --drop-wallets flag

When an identity has a configured wallet, dfx no longer breaks the identity without actually removing it.
Instead, if the --drop-wallets flag is specified, it properly removes everything and logs what wallets were linked,
and when the flag is not specified, it does not remove anything.

The behavior for identities without any configured wallets is unchanged.

### feat: bitcoin integration: dfx now generates the bitcoin adapter config file

dfx command-line parameters for bitcoin integration:
``` bash
dfx start   --enable-bitcoin  # use default node 127.0.0.1:18444
dfx start   --enable-bitcoin --bitcoin-node <node>
```

The above examples also work for dfx replica.

These default to values from dfx.json:
```
.defaults.bitcoin.nodes
.defaults.bitcoin.enabled
```

The --bitcoin-node parameter, if specified on the command line, implies --enable-bitcoin.

If --enable-bitcoin or .defaults.bitcoin.enabled is set, then dfx start/replica will launch the ic-btc-adapter process and configure the replica to communicate with it.


### feat: print wallet balance in a human readable form #2184

Default behaviour changed for `dfx wallet balance`, it will now print cycles amount upscaled to trillions.

New flag `--precise` added to `dfx wallet balance`. Allows to get exact amount of cycles in wallet (without upscaling).

### feat: canister http integration

dfx command-line parameters for canister http requests integration:
```
dfx start --enable-canister-http
dfx replica --enable-canister-http
```

This defaults to the following value in dfx.json:
```
.defaults.canister_http.enabled
```

### fix: specifying ic provider with a trailing slash is recognised correctly

Specifying the network provider as `https://ic0.app/` instead of `https://ic0.app` is now recognised as the real IC network.

### Binary cache

Added ic-canister-http-adapter to the binary cache.

## Dependencies

### Updated agent-rs to 0.17.0

## Motoko

Updated Motoko from 0.6.26 to 0.6.28.

## Replica

Updated replica to elected commit b90edb9897718730f65e92eb4ff6057b1b25f766.
This incorporates the following executed proposals:

* [61004](https://dashboard.internetcomputer.org/proposal/61004)
* [60222](https://dashboard.internetcomputer.org/proposal/60222)
* [59187](https://dashboard.internetcomputer.org/proposal/59187)
* [58479](https://dashboard.internetcomputer.org/proposal/58479)
* [58376](https://dashboard.internetcomputer.org/proposal/58376)
* [57843](https://dashboard.internetcomputer.org/proposal/57843)
* [57395](https://dashboard.internetcomputer.org/proposal/57395)

## icx-proxy

Updated icx-proxy to commit c312760a62b20931431ba45e5b0168ee79ea5cda

* Added gzip and deflate body decoding before certification validation.
* Fixed unzip and streaming bugs
* Added Prometheus metrics endpoint
* Added root and invalid ssl and dns mapping

# 0.10.0

## DFX

### feat: Use null as default value for opt arguments


Before this, `deploy`ing a canister with an `opt Foo` init argument without specifying an `--argument` would lead to an error:

``` bash
$ dfx deploy
Error: Invalid data: Expected arguments but found none.
```

With this change, this isn't an error anymore, but instead `null` is passed as a value. In general, if the user does _not_ provide an `--argument`, and if the init method expects only `opt` arguments, then `dfx` will supply `null` for each argument.

Note in particular that this does not try to match `opt` arguments for heterogeneous (`opt`/non-`opt`) signatures. Note moreover that this only impacts a case that would previously error out, so no existing (working) workflows should be affected.

### feat: dfx identity set-wallet now checks that the provided canister is actually a wallet

This check was previously performed on local networks, but not on mainnet.

### feat: `dfx canister call --candid <path to candid file> ...`

Allows one to provide the .did file for calls to an arbitrary canister.

### feat: Install arbitrary wasm into canisters

You no longer need a DFX project setup with a build task to install an already-built wasm module into a canister ID. The new `--wasm <path>` flag to `dfx canister install` will bypass project configuration and install the wasm module at `<path>`. A DFX project setup is still recommended for general use; this should mostly be used for installing pre-built canisters. Note that DFX will also not perform its usual checks for API/ABI/stable-memory compatibility in this mode.

### feat: Support for 128-bit cycle counts

Cycle counts can now exceed the previously set maximum of 2^64. The new limit is 2^128. A new wallet version has been bundled with this release that supports the new cycle count. You will not be able to use this feature with your existing wallets without running `dfx wallet upgrade`, but old wallets will still work just fine with old cycle counts.

### fix: dfx start will once again notice if dfx is already running

dfx will once again display 'dfx is already running' if dfx is already running,
rather than 'Address already in use'.

As a consequence, after `dfx start` failed to notice that dfx was already running,
it would replace .dfx/pid with an empty file.  Later invocations of `dfx stop`
would display no output and return a successful exit code, but leave dfx running.

### fix: `dfx canister update-settings <canister id>` works even if the canister id is not known to the project.

This makes the behavior match the usage text of the command:
`<CANISTER> Specifies the canister name or id to update. You must specify either canister name/id or the --all option`

### feat: dfx deploy --upgrade-unchanged or dfx canister install --mode upgrade --upgrade-unchanged

When upgrading a canister, `dfx deploy` and `dfx canister install` skip installing the .wasm
if the wasm hash did not change.  This avoids a round trip through stable memory for all
assets on every dfx deploy, for example.  By passing this argument, dfx will instead
install the wasm even if its hash matches the already-installed wasm.

### feat: Introduce DFX_CACHE_ROOT environment variable

A new environment variable, `DFX_CACHE_ROOT`, has been introduced to allow setting the cache root directory to a different location than the configuration root directory. Previously `DFX_CONFIG_ROOT` was repurposed for this which only allowed one location to be set for both the cache and configuration root directories.

This is a breaking change since setting `DFX_CONFIG_ROOT` will no longer set the cache root directory to that location.

### fix: Error if nonzero cycles are passed without a wallet proxy

Previously, `dfx canister call --with-cycles 1` would silently ignore the `--with-cycles` argument as the DFX principal has no way to pass cycles and the call must be forwarded through the wallet. Now it will error instead of silently ignoring it. To forward a call through the wallet, use `--wallet $(dfx identity get-wallet)`, or `--wallet $(dfx identity --network ic get-wallet)` for mainnet.

### feat: Configure subnet type of local replica

The local replica sets its parameters according to the subnet type defined in defaults.replica.subnet_type, defaulting to 'application' when none is specified.
This makes it less likely to accidentally hit the 'cycles limit exceeded' error in production.  Since the previous default was `system`, you may see these types errors in development instead.
Possible values for defaults.replica.subnet_type are: "application", "verifiedapplication", "system"

Example how to specify the subnet type:
``` json
{
  "defaults": {
    "replica": {
      "subnet_type": "verifiedapplication"
    }
  }
}
```

### feat: Introduce command for local cycles top-up

`dfx ledger fabricate-cycles <canister (id)> <optional amount>` can be used during local development to create cycles out of thin air and add them to a canister. Instead of supplying a canister name or id it is also possible to use `--all` to add the cycles to every canister in the current project. When no amount is supplied, the command uses 10T cycles as default. Using this command with `--network ic` will result in an error.

### feat: Private keys can be stored in encrypted format

`dfx identity new` and `dfx identity import` now ask you for a password to encrypt the private key (PEM file) when it is stored on disk.
If you decide to use a password, your key will never be written to disk in plain text.
In case you don't want to enter your password all the time and want to take the risk of storing your private key in plain text, you can use the `--disable-encryption` flag.

The `default` identity as well as already existing identities will NOT be encrypted. If you want to encrypt an existing identity, use the following commands:
``` bash
dfx identity export identity_name > identity.pem
# if you have set old_identity_name as the identity that is used by default, switch to a different one
dfx identity use other_identity
dfx identity remove identity_name
dfx identity import identity_name identity.pem
```

### feat: Identity export

If you want to get your identity out of dfx, you can use `dfx identity export identityname > exported_identity.pem`. But be careful with storing this file as it is not protected with your password.

### feat: Identity new/import now has a --force flag

If you want to script identity creation and don't care about overwriting existing identities, you now can use the `--force` flag for the commands `dfx identity new` and `dfx identity import`.

### fix: Do not automatically create a wallet on IC

When running `dfx deploy --network ic`, `dfx canister --network ic create`, or `dfx identity --network ic get-wallet` dfx no longer automatically creates a cycles wallet for the user if none is configured. Instead, it will simply report that no wallet was found for that user.

Dfx still creates the wallet automatically when running on a local network, so the typical workflow of `dfx start --clean` and `dfx deploy` will still work without having to manually create the wallet.

### fix: Identities cannot exist and not at the same time

When something went wrong during identity creation, the identity was not listed as existing.
But when trying to create an identity with that name, it was considered to be already existing.

### feat: dfx start and dfx replica can now launch the ic-btc-adapter process

Added command-line parameters:
``` bash
dfx start   --enable-bitcoin --btc-adapter-config <path>
dfx replica --enable-bitcoin --btc-adapter-config <path>
```

These default to values from dfx.json:
```
.defaults.bitcoin.btc_adapter_config
.defaults.bitcoin.enabled
```

The --btc-adapter-config parameter, if specified on the command line, implies --enable-bitcoin.

If --enable-bitcoin or .defaults.bitcoin.enabled is set, and a btc adapter configuration is specified,
then dfx start/replica will launch the ic-btc-adapter process.

This integration is not yet complete, pending upcoming functionality in ic-starter.

### fix: report context of errors

dfx now displays the context of an error in several places where previously the only error
message would be something like "No such file or directory."

### chore: updates starter project for Node 18

Webpack dev server now works for Node 18 (and should work for Node 17). A few packages are also upgraded

## updating dependencies

Updated to version 0.14.0 of agent-rs

## Cycles wallet

- Module hash: bb001d1ebff044ba43c060956859f614963d05c77bd778468fce4de095fe8f92
- https://github.com/dfinity/cycles-wallet/commit/f18e9f5c2f96e9807b6f149c975e25638cc3356b

## Replica

Updated replica to elected commit b3788091fbdb8bed7e527d2df4cc5e50312f476c.
This incorporates the following executed proposals:

* [57150](https://dashboard.internetcomputer.org/proposal/57150)
* [54964](https://dashboard.internetcomputer.org/proposal/54964)
* [53702](https://dashboard.internetcomputer.org/proposal/53702)
* [53231](https://dashboard.internetcomputer.org/proposal/53231)
* [53134](https://dashboard.internetcomputer.org/proposal/53134)
* [52627](https://dashboard.internetcomputer.org/proposal/52627)
* [52144](https://dashboard.internetcomputer.org/proposal/52144)
* [50282](https://dashboard.internetcomputer.org/proposal/50282)

Added the ic-btc-adapter binary to the cache.

## Motoko

Updated Motoko from 0.6.25 to 0.6.26.

# 0.9.3

## DFX

### feat: dfx deploy now displays URLs for the frontend and candid interface

### dfx.json

In preparation for BTC integration, added configuration for the bitcoind port:

``` json
{
  "canisters": {},
  "defaults": {
    "bitcoind": {
      "port": 18333
    }
  }
}
```

## icx-proxy

Updated icx-proxy to commit 594b6c81cde6da4e08faee8aa8e5a2e6ae815602, now static-linked.

* upgrade HTTP calls upon canister request
* no longer proxies /_/raw to the dfx internal webserver
* allows for generic StreamingCallback tokens

## Replica

Updated replica to blessed commit d004accc3904e24dddb13a11d93451523e1a8a5f.
This incorporates the following executed proposals:

* [49653](https://dashboard.internetcomputer.org/proposal/49653)
* [49011](https://dashboard.internetcomputer.org/proposal/49011)
* [48427](https://dashboard.internetcomputer.org/proposal/48427)
* [47611](https://dashboard.internetcomputer.org/proposal/47611)
* [47512](https://dashboard.internetcomputer.org/proposal/47512)
* [47472](https://dashboard.internetcomputer.org/proposal/47472)
* [45984](https://dashboard.internetcomputer.org/proposal/45984)
* [45982](https://dashboard.internetcomputer.org/proposal/45982)

## Motoko

Updated Motoko from 0.6.21 to 0.6.25.

# 0.9.2

## DFX

### feat: Verify Candid and Motoko stable variable type safety of canister upgrades

Newly deployed Motoko canisters now embed the Candid interface and Motoko stable signatures in the Wasm module.
`dfx deploy` and `dfx canister install` will automatically check

	1) the backward compatible of Candid interface in both upgrade and reinstall mode;
	2) the type safety of Motoko stable variable type in upgrade mode to avoid accidentally lossing data;

See [Upgrade compatibility](https://internetcomputer.org/docs/language-guide/compatibility) for more details.

### feat: Unified environment variables across build commands

The three canister types that use a custom build tool - `assets`, `rust`, and `custom` - now all support the same set of environment variables during the build task:

* `DFX_VERSION` - The version of DFX that was used to build the canister.
* `DFX_NETWORK` - The network name being built for. Usually `ic` or `local`.
* `CANISTER_ID_{canister}` - The canister principal ID of the canister `{canister}` registered in `dfx.json`.
* `CANISTER_CANDID_PATH_{canister}` - The path to the Candid interface file for the canister `{canister}` among your canister's dependencies.
* `CANISTER_CANDID_{canister}` (deprecated) - the same as `CANISTER_CANDID_PATH_{canister}`.  This is provided for backwards compatibility with `rust` and `custom` canisters, and will be removed in dfx 0.10.0.
* `CANISTER_ID` - Same as `CANISTER_ID_{self}`, where `{self}` is the name of _this_ canister.
* `CANISTER_CANDID_PATH` - Same as `CANISTER_CANDID_PATH_{self}`, where `{self}` is the name of _this_ canister.

### feat: Support for local ledger calls

If you have an installation of the ICP Ledger (see [Ledger Installation Guide](https://github.com/dfinity/ic/tree/master/rs/rosetta-api/ledger_canister#deploying-locally)), `dfx ledger balance` and `dfx ledger transfer` now support
`--ledger-canister-id` parameter.

Some examples:
``` bash
$ dfx ledger \
  --network local \
  balance \
  --ledger-canister-id  rrkah-fqaaa-aaaaa-aaaaq-cai
1000.00000000 ICP

$ dfx ledger \
  --network local \
  transfer --amount 0.1 --memo 0 \
  --ledger-canister-id  rrkah-fqaaa-aaaaa-aaaaq-cai 8af54f1fa09faeca18d294e0787346264f9f1d6189ed20ff14f029a160b787e8
Transfer sent at block height: 1
```

### feat: `dfx ledger account-id` can now compute canister addresses

The `dfx ledger account-id` can now compute addresses of principals and canisters.
The command also supports ledger subaccounts now.

``` bash
dfx ledger account-id --of-principal 53zcu-tiaaa-aaaaa-qaaba-cai
dfx ledger --network small02 account-id --of-canister ledger_demo
dfx ledger account-id --of-principal 53zcu-tiaaa-aaaaa-qaaba-cai --subaccount 0000000000000000000000000000000000000000000000000000000000000001
```

### feat: Print the full error chain in case of a failure

All `dfx` commands will now print the full stack of errors that led to the problem, not just the most recent error.
Example:

```
Error: Subaccount '00000000000000000000000000000000000000000000000000000000000000000' is not a valid hex string
Caused by:
  Odd number of digits
```

### fix: dfx import will now import pem files created by `quill generate`

`quill generate` currently outputs .pem files without an `EC PARAMETERS` section.
`dfx identity import` will now correctly identify these as EC keys, rather than Ed25519.

### fix: retry on failure for ledger create-canister, top-up, transfer

dfx now calls `transfer` rather than `send_dfx`, and sets the created_at_time field in order to retry the following commands:

* dfx ledger create-canister
* dfx ledger top-up
* dfx ledger transfer

### feat: Remote canister support

It's now possible to specify that a canister in dfx.json references a "remote" canister on a specific network,
that is, a canister that already exists on that network and is managed by some other project.

Motoko, Rust, and custom canisters may be configured in this way.

This is the general format of the configuration in dfx.json:
``` json
{
  "canisters": {
    "<canister name>": {
      "remote": {
        "candid": "<path to candid file to use when building on remote networks>",
        "id": {
          "<network name>": "<principal on network>"
        }
      }
    }
  }
}
```

The "id" field, if set for a given network, specifies the canister ID for the canister on that network.
The canister will not be created or installed on these remote networks.
For other networks, the canister will be created and installed as usual.

The "candid" field, if set within the remote object, specifies the candid file to build against when
building other canisters on a network for which the canister is remote.  This definition can differ
from the candid definitions for local builds.

For example, if have an installation of the ICP Ledger (see [Ledger Installation Guide](https://github.com/dfinity/ic/tree/master/rs/rosetta-api/ledger_canister#deploying-locally))
in your dfx.json, you could configure the canister ID of the Ledger canister on the ic network as below.  In this case,
the private interfaces would be available for local builds, but only the public interfaces would be available
when building for `--network ic`.
``` json
{
  "canisters": {
    "ledger": {
      "type": "custom",
      "wasm": "ledger.wasm",
      "candid": "ledger.private.did",
      "remote": {
        "candid": "ledger.public.did",
        "id": {
          "ic": "ryjl3-tyaaa-aaaaa-aaaba-cai"
        }
      }
    },
    "app": {
      "type": "motoko",
      "main": "src/app/main.mo",
      "dependencies": [ "ledger" ]
    }
  }
}
```

As a second example, suppose that you wanted to write a mock of the ledger in Motoko.
In this case, since the candid definition is provided for remote networks,
`dfx build` (with implicit `--network local`) will build app against the candid
definitions defined by mock.mo, but `dfx build --network ic` will build app against
`ledger.public.did`.

This way, you can define public update/query functions to aid in local testing, but
when building/deploying to mainnet, references to methods not found in `ledger.public.did`
will be reports as compilation errors.

``` json
{
  "canisters": {
    "ledger": {
      "type": "motoko",
      "main": "src/ledger/mock.mo",
      "remote": {
        "candid": "ledger.public.did",
        "id": {
          "ic": "ryjl3-tyaaa-aaaaa-aaaba-cai"
        }
      }
    },
    "app": {
      "type": "motoko",
      "main": "src/app/main.mo",
      "dependencies": [ "ledger" ]
    }
  }
}
```

### feat: Generating remote canister bindings

It's now possible to generate the interface of a remote canister using a .did file using the `dfx remote generate-binding <canister name>|--all` command. This makes it easier to write mocks for local development.

Currently, dfx can generate .mo, .rs, .ts, and .js bindings.

This is how you specify how to generate the bindings in dfx.json:
``` json
{
  "canisters": {
    "<canister name>": {
      "main": "<path to mo/rs/ts/js file that will be generated>",
      "remote": {
        "candid": "<path to candid file to use when generating bindings>"
        "id": {}
      }
    }
  }
}
```

## ic-ref

Upgraded from a432156f24faa16d387c9d36815f7ddc5d50e09f to ab8e3f5a04f0f061b8157c2889f8f5de05f952bb

* Support 128-bit system api for cycles
* Include canister_ranges in the state tree
* Removed limit on cycles in a canister

## Replica

Updated replica to blessed commit 04fe8b0a1262f07c0cec1fdfa838a37607370a61.
This incorporates the following executed proposals:

* [45091](https://dashboard.internetcomputer.org/proposal/45091)
* [43635](https://dashboard.internetcomputer.org/proposal/43635)
* [43633](https://dashboard.internetcomputer.org/proposal/43633)
* [42783](https://dashboard.internetcomputer.org/proposal/42783)
* [42410](https://dashboard.internetcomputer.org/proposal/42410)
* [40908](https://dashboard.internetcomputer.org/proposal/40908)
* [40647](https://dashboard.internetcomputer.org/proposal/40647)
* [40328](https://dashboard.internetcomputer.org/proposal/40328)
* [39791](https://dashboard.internetcomputer.org/proposal/39791)
* [38541](https://dashboard.internetcomputer.org/proposal/38541)

## Motoko

Updated Motoko from 0.6.20 to 0.6.21.

# 0.9.0

## DFX

### feat!: Remove the wallet proxy and the --no-wallet flag

Breaking change: Canister commands, except for `dfx canister create`, will make the call directly, rather than via the user's wallet. The `--no-wallet` flag is thus removed from `dfx canister` as its behavior is the default.

When working with existing canisters, use the `--wallet` flag in conjunction with `dfx identity get-wallet` in order to restore the old behavior.

You will need to upgrade your wallet and each of your existing canisters to work with the new system.  To do so, execute the following in each of your dfx projects:
``` bash
dfx wallet upgrade
dfx canister --wallet "$(dfx identity get-wallet)" update-settings --all --add-controller "$(dfx identity get-principal)"
```
To upgrade projects that you have deployed to the IC mainnet, execute the following:
``` bash
dfx wallet --network ic upgrade
dfx canister --network ic --wallet "$(dfx identity --network ic get-wallet)" update-settings --all --add-controller "$(dfx identity get-principal)"
```

### feat: Add --add-controller and --remove-controller flags for "canister update-settings"

`dfx canister update-settings` previously only let you overwrite the entire controller list; `--add-controller` and `--remove-controller` instead add or remove from the list.

### feat: Add --no-withdrawal flag for "canister delete" for when the canister is out of cycles

`dfx canister delete --no-withdrawal <canister>` can be used to delete a canister without attempting to withdraw cycles.

### fix: set RUST_MIN_STACK to 8MB for ic-starter (and therefore replica)

This matches the value used in production and is meant to exceed the configured 5 MB wasmtime stack.

### fix: asset uploads will retry failed requests as expected

Fixed a defect in asset synchronization where no retries would be attempted after the first 30 seconds overall.

## Motoko

Updated Motoko from 0.6.11 to 0.6.20.

* Implement type union/intersection
* Transform for-loops on arrays into while-loops
* Tighten typing rules for type annotations in patterns
* Candid decoding: skip vec any fast
* Bump up MAX_HP_FOR_GC from 1GB to 3GB
* Candid decoder: Trap if a principal value is too large
* Eliminate bignum calls from for-iteration on arrays
* Improve scheduling
* Improve performance of bignum equality
* Stable signatures: frontend, metadata, command-line args
* Added heartbeat support

## Cycles wallet

- Module hash: 53ec1b030f1891bf8fd3877773b15e66ca040da539412cc763ff4ebcaf4507c5
- https://github.com/dfinity/cycles-wallet/commit/57e53fcb679d1ea33cc713d2c0c24fc5848a9759

## Replica

Updated replica to blessed commit 75138bbf11e201aac47266f07bee289dc18a082b.
This incorporates the following executed proposals:

* [33828](https://dashboard.internetcomputer.org/proposal/33828)
* [31275](https://dashboard.internetcomputer.org/proposal/31275)
* [31165](https://dashboard.internetcomputer.org/proposal/31165)
* [30392](https://dashboard.internetcomputer.org/proposal/30392)
* [30078](https://dashboard.internetcomputer.org/proposal/30078)
* [29235](https://dashboard.internetcomputer.org/proposal/29235)
* [28784](https://dashboard.internetcomputer.org/proposal/28784)
* [27975](https://dashboard.internetcomputer.org/proposal/27975)
* [26833](https://dashboard.internetcomputer.org/proposal/26833)
* [25343](https://dashboard.internetcomputer.org/proposal/25343)
* [23633](https://dashboard.internetcomputer.org/proposal/23633)

# 0.8.4

## DFX

### feat: "rust" canister type

You can now declare "rust" canisters in dfx.json.
``` json
{
  "canisters": {
    "canister_name": {
      "type": "rust",
      "package": "crate_name",
      "candid": "path/to/canister_name.did"
    }
  }
}
```

Don't forget to place a `Cargo.toml` in your project root.
Then dfx will build the rust canister with your rust toolchain.
Please also make sure that you have added the WebAssembly compilation target.

``` bash
rustup target add wasm32-unknown-unknown
```

You can also create new dfx project with a default rust canister.

``` bash
dfx new --type=rust <project-name>
```

### chore: updating dfx new template

Updates dependencies to latest for Webpack, and updates config. Additionally simplifies environment variables for canister ID's in config.

Additionally adds some polish to the starter template, including a favicon and using more semantic html in the example app

### feat: environment variable overrides for executable pathnames

You can now override the location of any executable normally called from the cache by specifying
an environment variable. For example, DFX_ICX_PROXY_PATH will specify the path for `icx-proxy`.

### feat: `dfx deploy --mode=reinstall <canister>`

`dfx deploy` can now reinstall a single canister, controlled by a new `--mode=reinstall` parameter.
This is destructive (it resets the state of the canister), so it requires a confirmation
and can only be performed on a single canister at a time.

`dfx canister install --mode=reinstall <canister>` also requires the same confirmation,
and no longer works with `--all`.

## Replica

The included replica now supports canister_heartbeat.  This only works with rust canisters for the time being,
and does not work with the emulator (`dfx start --emulator`).

# 0.8.3

## DFX

### fix: ic-ref linux binary no longer references /nix/store

This means `dfx start --emulator` has a chance of working if nix is not installed.
This has always been broken, even before dfx 0.7.0.

### fix: replica and ic-starter linux binaries no longer reference /nix/store

This means `dfx start` will work again on linux.  This bug was introduced in dfx 0.8.2.

### feat: replaced --no_artificial_delay option with a sensible default.

The `--no-artificial-delay` option not being the default has been causing a lot of confusion.
Now that we have measured in production and already applied a default of 600ms to most subnets deployed out there,
we have set the same default for dfx and removed the option.

## Motoko

Updated Motoko from 0.6.10 to 0.6.11.

* Assertion error messages are now reproducible (#2821)

# 0.8.2

## DFX

### feat: dfx canister delete can now return cycles to a wallet or dank

By default `dfx canister delete` will return cycles to the default cycles wallet.
Cycles can be returned to a designated canister with `--withdraw-cycles-to-canister` and
cycles can be returned to dank at the current identity principal with `--withdraw-cycles-to-dank`
and to a designated principal with `--withdraw-cycles-to-dank-principal`.

### feat: dfx canister create now accepts multiple instances of --controller argument

It is now possible to create canisters with more than one controller by
passing multiple instances of the `--controller parameter to `dfx canister create`.

You will need to upgrade your wallet with `dfx wallet upgrade`, or `dfx wallet --network ic upgrade`

### feat: dfx canister update-settings now accepts multiple instance of --controller argument

It is now possible to configure a canister to have more than one controller by
passing multiple instances of the `--controller parameter to `dfx canister update-settings`.

### feat: dfx canister info and dfx canister status now display all controllers

### feat!: `dfx canister create --controller <controller>` named parameter

Breaking change: The controller parameter for `dfx canister create` is now passed as a named parameter,
rather than optionally following the canister name.

Old: `dfx canister create [canister name] [controller]`
New: `dfx canister create --controller <controller> [canister name]`

### fix: dfx now respects $DFX_CONFIG_ROOT when looking for legacy credentials

Previously this would always look in `$HOME/.dfinity/identity/creds.pem`.

### fix: changed dfx canister (create|update-settings) --memory-allocation limit to 12 GiB

Updated the maximum value for the --memory-allocation value to be 12 GiB (12,884,901,888 bytes)

## Cycles Wallet

- Module hash: 9183a38dd2eb1a4295f360990f87e67aa006f225910ab14880748e091248e086
- https://github.com/dfinity/cycles-wallet/commit/9ef38bb7cd0fe17cda749bf8e9bbec5723da0e95

### Added support for multiple controllers

You will need to upgrade your wallet with `dfx wallet upgrade`, or `dfx wallet --network ic upgrade`

## Replica

The included replica now supports public spec 0.18.0

* Canisters can now have more than one controller
* Adds support for 64-bit stable memory
* The replica now goes through an initialization sequence, reported in its status
as `replica_health_status`.  Until this reports as `healthy`, queries or updates will
fail.
** `dfx start --background` waits to exit until `replica_health_status` is `healthy`.
** If you run `dfx start` without `--background`, you can call `dfx ping --wait-healthy`
to wait until the replica is healthy.

## Motoko

Updated Motoko from 0.6.7 to 0.6.10

* add Debug.trap : Text -> None (motoko-base #288)
* Introduce primitives for `Int` ⇔ `Float` conversions (#2733)
* Fix crashing bug for formatting huge floats (#2737)

# 0.8.1

## DFX

### feat: dfx generate types command

``` bash
dfx generate
```

This new command will generate type declarations for canisters in dfx.json.

You can control what will be generated and how with corresponding configuration in dfx.json.

Under dfx.json → `canisters` → `<canister_name>`, developers can add a "declarations" config. Options are:

* "output" → directory to place declarations for that canister | default is `src/declarations/<canister_name>`

* "bindings" → [] list of options, ("js", "ts", "did", "mo") | default is "js", "ts", "did"

* "env_override" → a string that will replace process.env.\{canister_name_uppercase\}_CANISTER_ID in the "src/dfx/assets/language_bindings/canister.js" template.

js declarations output

* index.js (generated from "src/dfx/assets/language_bindings/canister.js" template)

* `<canister_name>.did.js` - candid js binding output

ts declarations output

  * `<canister_name>.did.d.ts` - candid ts binding output

did declarations output

  * `<canister_name>.did` - candid did binding output

mo declarations output

  * `<canister_name>.mo` - candid mo binding output

### feat: dfx now supports the anonymous identity

Use it with either of these forms:
``` bash
dfx identity use anonymous
dfx --identity anonymous ...
```

### feat: import default identities

Default identities are the pem files generated by `dfx identity new ...` which contain Ed25519 private keys.
They are located at `~/.config/dfx/identity/xxx/identity.pem`.
Now, you can copy such pem file to another computer and import it there.

``` bash
dfx identity new alice
cp ~/.config/dfx/identity/xxx/identity.pem alice.pem
# copy the pem file to another computer, then
dfx identity import alice alice.pem
```

Before, people can manually copy the pem files to the target directory to "import". Such workaround still works.
We suggest to use the `import` subcommand since it also validate the private key.

### feat: Can now provide a nonstandard wallet module with DFX_WALLET_WASM environment variable

Define DFX_WALLET_WASM in the environment to use a different wasm module when creating or upgrading the wallet.

## Asset Canister

### fix: trust full asset SHA-256 hashes provided by the caller

When the caller provides SHA-256 hashes (which dfx does), the asset canister will no longer
recompute these hashes when committing the changes.  These recomputations were causing
canisters to run out of cycles, or to attempt to exceed the maximum cycle limit per update.

# 0.8.0

The 0.8.0 release includes updates and fixes that are primarily internal to improve existing features and functions rather than user-visible.

## DFX

### fix: dfx identity set-wallet no longer requires --force when used with --network ic

This was intended to skip verification of the wallet canister on the IC network,
but ended up only writing to the wallets.json file if --force was passed.

### chore: updating dependencies

* Support for the latest version of the \{IC\} specification and replica.

* Updating to latest versions of Motoko, Candid, and agent-rs

### feat: Type Inference Update

* Changes to `dfx new` project template and JavaScript codegen to support type inference in IDE's

* Adding webpack dev server to project template

* Migration path documented at https://sdk.dfinity.org/docs/release-notes/0.8.0-rn.html

# 0.7.7

Breaking changes to frontend code generation, documented in 0.8.0

## DFX

### feat: deploy and canister install will now only upgrade a canister if the wasm actually changed

dfx deploy and dfx canister install now compare the hash of the already-installed module
with the hash of the built canister's wasm output.  If they are the same, they leave the canister
in place rather than upgrade it.  They will still synchronize assets to an asset canister regardless
of the result of this comparison.


# 0.7.6

## icx-proxy

The streaming callback mechanism now requires the following record structure for the token:
```
type StreamingCallbackToken = record {
    key: text;
    content_encoding: text;
    index: nat;
    sha256: opt blob;
};
```

Previously, the token could be a record with any set of fields.

# 0.7.2

## DFX

### fix: set default cycle balance to 3T

Change the default cycle balance of a canister from 10T cycles to 3T cycles.

## Cycles Wallet

- Module hash: 1404b28b1c66491689b59e184a9de3c2be0dbdd75d952f29113b516742b7f898
- https://github.com/dfinity/cycles-wallet/commit/e902708853ab621e52cb68342866d36e437a694b

### fix: It is no longer possible to remove the last controller.

Fixed an issue where the controller can remove itself from the list of controllers even if it's the only one,
leaving the wallet uncontrolled.
Added defensive checks to the wallet's remove_controller and deauthorize methods.

# 0.7.1

## DFX

### feat: sign request_status for update call

When using `dfx canister sign` to generate a update message, a corresponding
request_status message is also signed and append to the json as `signed_request_status`.
Then after sending the update message, the user can check the request_status using
`dfx canister send message.json --status`.

### fix: wallet will not proxy dfx canister call by default

Previously, `dfx canister call` would proxy queries and update calls via the wallet canister by default.
(There was the `--no-wallet` flag to bypass the proxy and perform the calls as the selected identity.)
However, this behavior had drawbacks, namely each `dfx canister call` was an inter-canister call
by default and calls would take a while to resolve. This fix makes it so that `dfx canister call` no longer
proxies via the wallet by default. To proxy calls via the wallet, you can do
`dfx canister --wallet=<wallet-id> call`.

### feat: add --no-artificial-delay to dfx replica and start

This change adds the `--no-artificial-delay` flag to `dfx start` and `dfx replica`.
The replica shipped with dfx has always had an artificial consensus delay (introduced to simulate
a delay users might see in a networked environment.) With this new flag, that delay can
be lessened. However, you might see increased CPU utilization by the replica process.

### feat: add deposit cycles and uninstall code

This change introduces the `deposit_cycles` and `uninstall_code` management canister
methods as dedicated `dfx canister` subcommands.

### fix: allow consistent use of canisters ids in canister command

This change updates the dfx commands so that they will accept either a canister name
(sourced from your local project) or a valid canister id.

# 0.7.0

## DFX

### feat: add output type to request-status

This change allows you to specify the format the return result for `dfx canister request-status`.

### fix: deleting a canister on a network removes entries for other networks

This change fixes a bug where deleting a canister on a network removed all other entries for
the canister in the canister_ids.json file.

### feat: point built-in `ic` network provider at mainnet

`--network ic` now points to the mainnet IC (as Sodium has been deprecated.)

### feat: add candid UI canister

The dedicated candid UI canister is installed on a local network when doing a `dfx canister install`
or `dfx deploy`.

### fix: Address already in use (os error 48) when issuing dfx start

This fixes an error which occurred when starting a replica right after stopping it.

### feat: ledger subcommands

dfx now supports a dedicated `dfx ledger` subcommand. This allows you to interact with the ledger
canister installed on the Internet Computer. Example commands include `dfx ledger account-id` which
prints the Account Identifier associated with your selected identity, `dfx ledger transfer` which
allows you to transfer ICP from your ledger account to another, and `dfx ledger create-canister` which
allows you to create a canister from ICP.

### feat: update to 0.17.0 of the Interface Spec

This is a breaking change to support 0.17.0 of the Interface Spec. Compute & memory allocation values
are set when creating a canister. An optional controller can also be specified when creating a canister.
Furthermore, `dfx canister set-controller` is removed, in favor of `dfx canister update-settings` which
allows the controller to update the controller, the compute allocation, and the memory allocation of the
canister. The freezing threshold value isn't exposed via dfx cli yet, but it may still be modified by
calling the management canister via `dfx canister call aaaaa-aa update-settings`

### feat: add wallet subcommands

dfx now supports a dedicated `dfx wallet` subcommand. This allows you to interact with the cycles wallet
associated with your selected identity. For example, `dfx wallet balance` to get the cycle balance,
`dfx wallet list-addresses` to display the associated controllers & custodians, and `dfx wallet send <destination> <amount>`
to send cycles to another wallet.

## Cycles Wallet

- Module Hash: a609400f2576d1d6df72ce868b359fd08e1d68e58454ef17db2361d2f1c242a1
- https://github.com/dfinity/cycles-wallet/commit/06bb256ca0738640be51cf84caaced7ea02ca29d

### feat: Use Internet Identity Service.

# 0.7.0-beta.5

## Cycles Wallet

- Module Hash: 3d5b221387875574a9fd75b3165403cf1b301650a602310e9e4229d2f6766dcc
- https://github.com/dfinity/cycles-wallet/commit/c3cbfc501564da89e669a2d9de810d32240baf5f

### feat: Updated to Public Interface 0.17.0

### feat: The wallet_create_canister method now takes a single record argument, which includes canister settings.

### fix: Return correct content type and encoding for non-gz files.

### fix: Updated frontend for changes to canister creation interface.

# 0.7.0-beta.3

## DFX

### fix: assets with an unrecognized file extension will use content-type "application/octet-stream"

# 0.7.0-beta.2

## DFX

### feat: synchronize assets rather than uploading even assets that did not change

DFX will now also delete assets from the container that do not exist in the project.
This means if you stored assets in the container, and they are not in the project,
dfx deploy or dfx install will delete them.

## Asset Canister

### Breaking change: change to store() method signature

- now takes arguments as a single record parameter
- must now specify content type and content encoding, and may specify the sha256

# 0.7.0-beta.1

## DFX

### fix: now deletes from the asset canister assets that no longer exist in the project

### feat: get certified canister info from read state #1514

Added `dfx canister info` command to get certified canister information. Currently this information is limited to the controller of the canister and the SHA256 hash of its Wasm module. If there is no Wasm module installed, the hash will be None.

## Asset Canister

### Breaking change: change to list() method signature

- now takes a parameter, which is an empty record
- now returns an array of records

### Breaking change: removed the keys() method

- use list() instead

# 0.7.0-beta.0

## DFX

### feat: webserver can now serve large assets

# 0.6.26

## DFX

### feat: add --no-wallet flag and --wallet option to allow Users to bypass Wallet or specify a Wallet to use for calls (#1476)

Added `--no-wallet` flag to `dfx canister` and `dfx deploy`. This allows users to call canister management functionality with their Identity as the Sender (bypassing their Wallet canister.)
Added `--wallet` option to `dfx canister` and `dfx deploy`. This allows users to specify a wallet canister id to use as the Sender for calls.
`--wallet` and `--no-wallet` conflict with each other. Omitting both will invoke the selected Identity's wallet canister to perform calls.

### feat: add canister subcommands `sign` and `send`

Users can use `dfx canister sign ...` to generated a signed canister call in a json file. Then `dfx canister send [message.json]` to the network.

Users can sign the message on an air-gapped computer which is secure to host private keys.

#### Note

* `sign` and `send` currently don't proxy through wallet canister. Users should use the subcommands with `dfx canister --no-wallet sign ...`.

* The `sign` option `--expire-after` will set the `ingress_expiry` to a future timestamp which is current plus the duration.
Then users can send the message during a 5 minutes time window ending in that `ingress_expiry` timestamp. Sending the message earlier or later than the time window will both result in a replica error.

### feat: implement the HTTP Request proposal in dfx' bootstrap webserver. +
And add support for http requests in the base storage canister (with a default to `/index.html`).

This does not support other encodings than `identity` for now (and doesn't even return any headers). This support will be added to the upgraded asset storage canister built in #1482.

Added a test that uses `curl localhost` to test that the asset storage AND the webserver properly support the http requests.

This commit also upgrades tokio and reqwest in order to work correctly. There are also _some_ performance issues noted (this is slower than the `icx-http-server` for some reason), but those are not considered criticals and could be improved later on.

Renamed the `project_name` in our own generated assets to `canister_name`, for things that are generated during canister build (and not project generation).

### feat: add support for ECDSA on secp256k1

You can now a generate private key via OpenSSL or a simlar tool, import it into dfx, and use it to sign an ingress message.

``` bash
openssl ecparam -name secp256k1 -genkey -out identity.pem
dfx identity import <name> identity.pem
dfx identity use <name>
dfx canister call ...
```

## Asset Canister

### feat: The asset canister can now store assets that exceed the message ingress limit (2 MB)

* Please note that neither the JS agent nor the HTTP server have been updated yet to server such large assets.
* The existing interface is left in place for backwards-compatibility, but deprecated:
** retrieve(): use get() and get_chunk() instead
** store(): use create_batch(), create_chunk(), and commit_batch() instead
** list(): use keys() instead

# 0.6.25

## DFX

- feat: dfx now provides `CANISTER_ID_<canister_name>` environment variables for all canisters to "npm build" when building the frontend.

## Agents

### Rust Agent

- feat: AgentError due to request::Error will now include the reqwest error message
in addition to "Could not reach the server"
- feat: Add secp256k1 support (dfx support to follow)

# 0.6.24

## DFX

- feat: add option to specify initial cycles for newly created canisters (#1433)

Added option to `dfx canister create` and `dfx deploy` commands: `--with-cycles <with-cycles>`.
This allows the user to specify the initial cycle balance of a canister created by their wallet.
This option is a no-op for the Sodium network.

``` bash
dfx canister create --with-cycles 8000000000 some_canister
dfx deploy --with-cycles 8000000000
```

Help string:
```
Specifies the initial cycle balance to deposit into the newly
created canister. The specified amount needs to take the
canister create fee into account. This amount is deducted
from the wallet's cycle balance
```

- feat: install `dfx` by version or tag (#1426)

This feature adds a new dfx command `toolchain` which have intuitive subcommands.
The toolchain specifiers can be a complete version number, major minor version, or a tag name.

``` bash
dfx toolchain install 0.6.24 # complete version
dfx toolchain install 0.6    # major minor
dfx toolchain install latest # tag name
dfx toolchain default latest
dfx toolchain list
dfx toolchain uninstall latest
```

- fix: onboarding related fixups (#1420)

Now that the Mercury Alpha application subnetwork is up and we are getting ready to onboard devs, the dfx error message for wallet creation has changed:
For example,
``` bash
dfx canister --network=alpha create hello
Creating canister "hello"...
Creating the canister using the wallet canister...
Creating a wallet canister on the alpha network.
Unable to create a wallet canister on alpha:
The Replica returned an error: code 3, message: "Sender not authorized to use method."
Wallet canisters on alpha may only be created by an administrator.
Please submit your Principal ("dfx identity get-principal") in the intake form to have one created for you.
```

- feat: add deploy wallet subcommand to identity (#1414)

This feature adds the deploy-wallet subcommand to the dfx identity.
The User provides the ID of the canister onto which the wallet Wasm is deployed.

``` bash
dfx identity deploy-wallet --help
dfx-identity-deploy-wallet
Installs the wallet Wasm to the provided canister id

USAGE:
    dfx identity deploy-wallet <canister-id>

ARGS:
    <canister-id>    The ID of the canister where the wallet Wasm will be deployed

FLAGS:
    -h, --help       Prints help information
    -V, --version    Prints version information
```

# 0.6.22

## DFX

- feat: dfx call random value when argument is not provided (#1376)

- fix: canister call can take canister ids for local canisters even if … (#1368)
- fix: address panic in dfx replica command (#1338)
- fix: dfx new webpack.config.js does not encourage running 'js' through ts-… (#1341)

## Sample apps

- There have been updates, improvements, and new sample apps added to the [examples](https://github.com/dfinity/examples/tree/master/motoko) repository.

    All of Motoko sample apps in the [examples](https://github.com/dfinity/examples/tree/master/motoko) repository have been updated to work with the latest release of the SDK.

    There are new sample apps to illustrate using arrays ([Quicksort](https://github.com/dfinity/examples/tree/master/motoko/quicksort)) and building create/read/update/delete (CRUD) operations for a web application [Superheroes](https://github.com/dfinity/examples/tree/master/motoko/superheroes).

- The [LinkedUp](https://github.com/dfinity/linkedup) sample application has been updated to work with the latest release of Motoko and the SDK.

## Motoko

## Agents

## Canister Development Kit (CDK)<|MERGE_RESOLUTION|>--- conflicted
+++ resolved
@@ -2,14 +2,12 @@
 
 # UNRELEASED
 
-<<<<<<< HEAD
 ### feat: support for canister ID migration
 
 Canister ID migration can be performed using `dfx canister migrate-id`
 and its status can be checked out using `dfx canister migration-status`.
-=======
+
 # 0.30.1
->>>>>>> a36c27e6
 
 ### feat: support dogecoin for the local dev environment
 
