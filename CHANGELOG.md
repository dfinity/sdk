--- conflicted
+++ resolved
@@ -2,15 +2,13 @@
 
 # UNRELEASED
 
-<<<<<<< HEAD
 ### fix fetching canister logs
 
 The management canister method `fetch_canister_logs` can be called only as a query, not as an update call. Therefore, `dfx canister logs <canister_id>` now uses a query call for this purpose.
-=======
+
 ### feat: hyphenated project names
 
 DFX no longer forbids hyphens in project names. Anywhere they appear as the name of a variable, e.g. environment variables or generated JS variables, they will be replaced with underscores.
->>>>>>> bed4151b
 
 ### fix: .ic-assets.json configuration entries no longer overwrite the default for `allow_raw_access`
 
