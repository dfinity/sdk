--- conflicted
+++ resolved
@@ -4,15 +4,13 @@
 
 ## DFX
 
-<<<<<<< HEAD
 ### feat: canister installation now waits for the replica
 
 When installing a new WASM module to a canister, DFX will now wait for the updated state (i.e. the new module hash) to be visible in the replica's certified state tree before proceeding with post-installation tasks or producing a success status.
-=======
+
 ### feat!: remove `dfx config`
 
 `dfx config` has been removed. Please update Bash scripts to use `jq`, PowerShell scripts to use `ConvertTo-Json`, nushell scripts to use `to json`, etc.
->>>>>>> d8d558f0
 
 ### feat!: move all the flags to the end
 
