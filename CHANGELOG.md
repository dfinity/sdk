--- conflicted
+++ resolved
@@ -2,7 +2,17 @@
 
 # UNRELEASED
 
-<<<<<<< HEAD
+### feat!: `dfx start` uses `--pocketic` by default
+
+As [announced](https://forum.dfinity.org/t/dfx-replacing-the-local-replica-with-pocketic/40167) `dfx start` now runs PocketIC by default.
+Running a local replica is still possible with `--replica`, but this option will be removed in the near future.
+
+### fix: Warning and error messages now correctly suggest `dfx info security-policy` when suboptimal security policies get used
+
+### chore: updated the canister creation fee to 500B cycles.
+
+Updated the canister creation fee to `500B` cycles as [documented](https://internetcomputer.org/docs/building-apps/essentials/gas-cost#cycles-price-breakdown).
+
 ### chore: improve the `dfx build` output.
 
 Improve the ouput of `dfx build` with the canister names that were built, example as below.
@@ -14,18 +24,6 @@
 Building canister 'hello_frontend'.
 Finished building canisters
 ```
-=======
-### feat!: `dfx start` uses `--pocketic` by default
-
-As [announced](https://forum.dfinity.org/t/dfx-replacing-the-local-replica-with-pocketic/40167) `dfx start` now runs PocketIC by default.
-Running a local replica is still possible with `--replica`, but this option will be removed in the near future.
-
-### fix: Warning and error messages now correctly suggest `dfx info security-policy` when suboptimal security policies get used
-
-### chore: updated the canister creation fee to 500B cycles.
-
-Updated the canister creation fee to `500B` cycles as [documented](https://internetcomputer.org/docs/building-apps/essentials/gas-cost#cycles-price-breakdown).
->>>>>>> 5f88b14a
 
 # 0.25.1
 
