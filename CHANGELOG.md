--- conflicted
+++ resolved
@@ -4,7 +4,6 @@
 
 ## DFX
 
-<<<<<<< HEAD
 ### feat: Added support for configurable, per-asset, regex-enabled HTTP redirects in `frontend` canister 
 
 Example of `.ic-assets.json` making use of this feature:
@@ -28,14 +27,10 @@
     }
 ```
 
-=======
 ### refactor: Move replica URL functions into a module for reuse
 
 The running replica port and url are generally useful information. Previously the code to get the URL was embedded in the network proxy code. This moves it out into a library for reuse.
 
-### feat: use JSON5 file format for .ic-assets.json5 config
-
->>>>>>> 911711de
 ### chore: Frontend canister build process no longer depends on `dfx` or `ic-cdk-optimizer`
 
 Instead, the build process relies on `ic-wasm` to provide candid metadata for the canister, and
@@ -50,8 +45,6 @@
 | `dfinity/certified-assets` `/`              | `/src/canisters/frontend/ic-asset`           | wrapper around the core, helps build the canister wasm                                      |
 | `dfinity/agent-rs` `/ic-asset`              | `/src/canisters/frontend/ic-asset`           | library facilitating interactions with frontend canister (e.g. uploading or listing assets) |
 | `dfinity/agent-rs` `/icx-asset`             | `/src/canisters/frontend/icx-asset`          | CLI executable tool - wraps `ic-asset`                                                      |
-
-
 
 ### feat: use JSON5 file format for frontend canister asset configuration
 
