# dfx changelog

# UNRELEASED

<<<<<<< HEAD
### fix: Also report Motoko stable compatibility warnings

Report upgrade compatibility warnings for Motoko, such as deleted stable variables, in addition to compatibility errors.
=======
### feat: PocketIC state

`dfx start --pocketic` no longer requires `--clean`, and can persist replica state between runs.

# 0.23.0
>>>>>>> 9defda78

### feat: Add canister snapshots

The new `dfx canister snapshot` command can be used to create, apply, and delete snapshots of stopped canisters.

### feat: PocketIC HTTP gateway

icx-proxy's HTTP gateway has been replaced with PocketIC's. (This does not impact the meaning of `--pocketic` in `dfx start`.)

### feat: Enable threshold schnorr signatures for Ed25519

Schnorr signature signing for `Ed25519` is now enabled.
A test key id `Ed25519:dfx_test_key` is ready to be used by locally created canisters.

### feat: Added settings_digest field to the network-id file

### feat: install extensions using the catalog

`dfx extension install` now locates extensions using the
[extension catalog](https://github.com/dfinity/dfx-extensions/blob/main/catalog.json).
This can be overridden with the `--catalog-url` parameter.

## Dependencies

### Replica

Updated replica to elected commit 3d0b3f10417fc6708e8b5d844a0bac5e86f3e17d.
This incorporates the following executed proposals:

- [131473](https://dashboard.internetcomputer.org/proposal/131473)


## Dependencies

### Replica

Updated replica to elected commit 2c0b76cfc7e596d5c4304cff5222a2619294c8c1.
This incorporates the following executed proposals:

- [131390](https://dashboard.internetcomputer.org/proposal/131390)
- [131055](https://dashboard.internetcomputer.org/proposal/131055)
- [131054](https://dashboard.internetcomputer.org/proposal/131054)
- [131032](https://dashboard.internetcomputer.org/proposal/131032)
- [131028](https://dashboard.internetcomputer.org/proposal/131028)

### feat: generate .env files for Motoko canisters

### feat: support `"security_policy"` and `"disable_security_policy_warning"` in `.ic-assets.json5`

*This change has an accompanying migration guide. Please see the 0.23.0 migration guide for instructions on how to adapt your project to this feature.*

It is now possible to specify a `"security_policy"` field in `.ic-assets.json5` for asset configurations.
Valid options are `"disabled"`, `"standard"`, and `"hardened"`.
The security policy provides a set of standard headers to make frontends more secure.
Headers manually specified in the `"headers"` field take precedence over the security policy headers.

If `"security_policy"` is not specified or `"disabled"` is set, then no headers are added. If `"security_policy"` is not set at all, a warning is displayed that there is no security policy set.

If `"standard"` is specified, a set of security headers is added to the asset. The headers can be displayed with `dfx info security-policy`.
It is a set of security headers that will work for most dapps. A warning is displayed that the headers could be hardened.

If `"hardened"` is set, the same headers as with `"standard"` are added.
The asset sync expects that improved headers are set that would improve security where appropriate.
If no custom headers are present the asset sync will fail with an error.

All warnings regarding security policies can be disabled with ``"disable_security_policy_warning": true`. It needs to be set per asset.

The standard/hardened security policy headers can be seen with `dfx info security-policy`.
It also contains a lot of suggestions on how to harden the policy.

Updated the starter projects to use `"security_policy"` instead of including the whole security policy by defining individual headers.

### feat: `dfx info security-policy`

Shows the headers that get applied to assets that are configured to `"security_policy": "standard"` or `"security_policy": "hardened"` in `.ic-assets.json5`.
Produces output that can be directly pasted into a `.json5` document.

### feat: `dfx extension install <url to extension.json>`

It's now possible for `dfx extension install` to install an extension from
somewhere other than https://github.com/dfinity/dfx-extensions, by passing
a URL to an extension.json file rather than an extension name.

For example, these are equivalent:
```bash
dfx extension install nns
dfx extension install https://raw.githubusercontent.com/dfinity/dfx-extensions/main/extensions/nns/extension.json
```

This update also adds the optional field `download_url_template` to extension.json,
which dfx will use to locate an extension release archive.

### fix: `dfx extension install` no longer reports an error if the extension is already installed

However, if a version is specified with `--version`, and the installed version is different,
then `dfx extension install` will still report an error.

### fix: `dfx ledger create-canister` sets controller properly

A recent [hotfix](https://forum.dfinity.org/t/nns-update-2024-05-15-cycles-minting-canister-hotfix-proposal-129728/30807) to the CMC changed how the arguments to `notify_create_canister` need to be passed.
`dfx` now again properly calls that function.

### feat: display replica port in `dfx start`

This replaces the dashboard link, which is now shown only in verbose mode. This should hopefully be less confusing for new users.

### feat!: add `crate` field to dfx.json

It is now possible to specify a particular crate within a Rust package to use for a canister module, using the `crate` field.
This enables specifying crates with different names than the package. In a few cases these were previously auto-detected
by dfx, you will need to add this field if you were using such a setup.

### feat: the `--wallet` parameter now accepts an identity name

The `--wallet` parameter can now be either a principal or the name of an identity.

If the name of an identity, dfx looks up the associated wallet's principal.

This means `--wallet <name>` is the equivalent of `--wallet $(dfx identity get-wallet --identity <name>)`.

### fix: display error cause of some http-related errors

Some commands that download http resources, for example `dfx extension install`, will
once again display any error cause.

### chore: remove the deprecated --use-old-metering flag

# 0.22.0

### asset uploads: retry some HTTP errors returned by the replica

Now retries the following, with exponential backoff as is already done for connect and transport errors:
- 500 internal server error
- 502 bad gateway
- 503 service unavailable
- 504 gateway timeout
- 429 many requests

### fix: Allow canisters to be deployed even if unrelated canisters in dfx.json are malformed

### feat!: enable cycles ledger support unconditionally

### chore!: removed `unsafe-eval` CSP from default starter template

To do this, the `@dfinity/agent` version was updated as well.

### fix: `dfx build` no longer requires a password for password-protected identities

### chore!: enforce `--wallet` requirement for `dfx canister call --with-cycles` earlier

### feat: add `dfx schema` support for .json files related to extensions

- `dfx schema --for extension-manifest` corresponds to extension.json
- `dfx schema --for extension-dependencies` corresponds to dependencies.json

### chore!: enforce minimum password length of 9 characters

The [NIST guidelines](https://pages.nist.gov/800-63-3/sp800-63b.html) require passwords to be longer than 8 characters.
This is now enforced when creating new identities.
Identities protected by a shorter password can still be decrypted.

### feat: `dfx extension install` now uses the extension's dependencies.json file to pick the highest compatible version

### feat: Enable threshold schnorr signatures for Bip340Secp256k1

Schnorr signature signing for `Bip340Secp256k1` is now enabled.
A test key id `Bip340Secp256k1:dfx_test_key` is ready to be used by locally created canisters.

## Dependencies

### Replica

Updated replica to elected commit 5849c6daf2037349bd36dcb6e26ce61c2c6570d0.
This incorporates the following executed proposals:

- [130985](https://dashboard.internetcomputer.org/proposal/130985)
- [130984](https://dashboard.internetcomputer.org/proposal/130984)
- [130819](https://dashboard.internetcomputer.org/proposal/130819)
- [130818](https://dashboard.internetcomputer.org/proposal/130818)
- [130748](https://dashboard.internetcomputer.org/proposal/130748)
- [130749](https://dashboard.internetcomputer.org/proposal/130749)
- [130728](https://dashboard.internetcomputer.org/proposal/130728)
- [130727](https://dashboard.internetcomputer.org/proposal/130727)
- [130409](https://dashboard.internetcomputer.org/proposal/130409)
- [130408](https://dashboard.internetcomputer.org/proposal/130408)

### Motoko

Updated Motoko to [0.11.2](https://github.com/dfinity/motoko/releases/tag/0.11.2)

# 0.21.0

### feat: dfx killall

Introduced `dfx killall`, a command for killing DFX-started processes.

### feat!: remove support for bitcoin query API

`dfx call --query aaaaa-aa bitcoin_get_balance_query/bitcoin_get_utxos_query` will result in an error.

### fix: simplified log message when using the default shared network configuration

Now displays `Using the default configuration for the local shared network.`
instead of `Using the default definition for the 'local' shared network because ~/.config/dfx/networks.json does not define it.`

### chore!: Improved error message about canister ranges when directly connecting to a node on a non-root subnet

### feat: `dfx start` for the shared local network stores replica state files in unique directories by options

The state files for different replica versions are often incompatible,
so `dfx start` requires the `--clean` argument in order to reset data when
using different replica versions or different replica options.

For the local shared network, dfx now stores replica state files in different
directories, split up by replica version and options.

As an example, you'll be able to do things like this going forward:
```bash
dfx +0.21.0 start
(cd project1 && dfx deploy && dfx canister call ...)
dfx stop

dfx +0.22.0 start
# notice --clean is not required.
# even if --clean were passed, the canisters for project1 would be unaffected.
(cd project2 && dfx deploy)
# project1 won't be affected unless you call dfx in its directory
dfx stop

dfx +0.21.0 start
# the canisters are still deployed
(cd project1 && dfx canister call ...)
```

Prior to this change, the second `dfx start` would have had to include `--clean`,
which would have reset the state of the shared local network, affecting all projects.

This also means `dfx start` for the shared local network won't ever require you to pass `--clean`.

`dfx start` will delete old replica state directories.  At present, it retains the 10 most recently used.

This doesn't apply to project-specific networks, and it doesn't apply with `--pocketic`.

It doesn't apply to project-specific networks because the project's canister ids would
reset anyway on first access. If you run `dfx start` in a project directory where dfx.json
defines the local network, you'll still be prompted to run with `--clean` if using a
different replica version or different replica options.

It doesn't apply to `--pocketic` because PocketIC does not yet persist any data.

### feat: allow specifying encodings in `.ic-assets.json`

When uploading assets to an asset canister, `dfx` by default uploads `.txt`, `.html` and `.js` files in `identity` encoding but also in `gzip` encoding to the frontend canister if encoding saves bytes.
It is now possible to specify in `.ic-assets.json` which encodings are used besides `identity`.
Note that encodings are only used if the encoding saves bytes compared to `identity` or if `identity` is not a specified encoding.

Example: To turn off `gzip` for `.js` files and to turn on `gzip` for `.jpg` files, use this in `.ic-assets.json`:
``` json
{
  "match": "**/*.js",
  "encodings": ["identity"]
},
{
  "match": "**/*.jpg",
  "encodings": ["identity", "gzip"]
}
```

### feat: `dfx canister url`

Add `dfx canister url` subcommand to display the url of a given canister. Basic usage as below:

``` bash
dfx canister url <canister>
```

The `<canister>` argument specifies the name or id of the canister for which you want to display the url.

### feat: `log_visibility` canister setting

Adds support for the `log_visibility` canister setting, which configures which users are allowed to read a canister's logs.
Valid options are `controllers` and `public`. The setting can be used with the `--log-visibility` flag in `dfx canister create`
and `dfx canister update-settings`, or in `dfx.json` under `canisters[].initialization_values.log_visibility`.

## Asset canister synchronization

### feat: support `brotli` encoding

Asset synchronization now not only supports `identity` and `gzip`, but also `brotli` encoding.
The default encodings are still
- `identity` and `gzip` for MIME types `.txt`, `.html` and `.js`
- `identity` for anything else

## Dependencies

### Frontend canister

**fix!: URL decoding follows the whatwg standard**

Previously, the frontend canister used custom logic to decode URLs.
The logic was replaced with a dependency that follows https://url.spec.whatwg.org/#percent-decode, which is what JavaScript's `new Request("https://example.com/% $").url` also uses.
This also drops support for decoding `%%` to `%`. `%` does no longer need to be encoded.

URLs that contain invalid encodings now return `400 Bad Request` instead of `500 Internal Server Error`

- Module hash: 2cc4ec4381dee231379270a08403c984986c9fc0c2eaadb64488b704a3104cc0
- https://github.com/dfinity/sdk/pull/3767

### Replica

Updated replica to elected commit 246d0ce0784d9990c06904809722ce5c2c816269.
This incorporates the following executed proposals:

- [130392](https://dashboard.internetcomputer.org/proposal/130392)
- [130400](https://dashboard.internetcomputer.org/proposal/130400)
- [130315](https://dashboard.internetcomputer.org/proposal/130315)
- [130134](https://dashboard.internetcomputer.org/proposal/130134)

# 0.20.2

### fix: `dfx canister delete` fails

`dfx canister delete` occasionally fails because it attempts to withdraw too many cycles from the canister before it is deleted.
Usually, `dfx` tries again with a larger margin of cycles, but sometimes this gets stuck.
It is now possible to use `--initial-margin` to manually supply a margin in case the automatic margin does not work.

### perf: improve sync command performance

Improves `sync` (eg. `dfx deploy`, `icx-asset sync`) performance by parallelization:
- Make asset properties query faster by parallelization, significant improvement for canisters that have many assets
- Make chunk creation process faster, by increasing parallelization 4=>25, significant improvement when deploying lots of small assets

`icx-asset`: add support for log levels, defaulting to `info`

### PocketIC support

Passing `--pocketic` to `dfx start` now starts a PocketIC server instead of the replica. PocketIC is lighter-weight than the replica and execution environment internals can be manipulated by REST commands. For more information, see the [PocketIC readme](https://github.com/dfinity/pocketic).

### feat: subaccount can be derived from principal in `dfx ledger account-id`

### feat: `dfx info candid-ui-url`

`dfx info candid-ui-url` displays the URL to the Candid UI canister for an explicitly specified `--network <network name>` (or `local` by default).

### chore: Improve help text of `dfx identity new` to include which characters are valid in identity names

### fix: Capitalization of "Wasm" in docs and messages

The output of `dfx canister status` has been also changed to use consistent capitalization of words.

### fix!(frontend-canister): include `.well-known` directory by default for asset upload

When uploading assets to an asset canister, `dfx` by default excludes directories and files with names that start with `.`.
`dfx` will start including folders with the name `.well-known` by default.
It is possible to override this in `.ic-assets.json` like this:

``` json
{
  "match": ".well-known",
  "ignore": true
}
```

### fix: Transferring funds too early in `dfx ledger create-canister` with --next-to

When creating a canister with `dfx ledger create-canister --next-to` on a canister that does not exist (e.g., 2vxsx-fae), then the funds are first transferred away from the users account, but the call then fails to create the new canister, and the funds are not returned to the user's account.

## Dependencies

### Updated to [agent-rs 0.35.0](https://github.com/dfinity/agent-rs/blob/main/CHANGELOG.md#0350---2024-05-10)

### Replica

Updated replica to elected commit ec35ebd252d4ffb151d2cfceba3a86c4fb87c6d6.
This incorporates the following executed proposals:

- [130083](https://dashboard.internetcomputer.org/proposal/130083)
- [129747](https://dashboard.internetcomputer.org/proposal/129747)
- [129746](https://dashboard.internetcomputer.org/proposal/129746)
- [129706](https://dashboard.internetcomputer.org/proposal/129706)
- [129697](https://dashboard.internetcomputer.org/proposal/129697)
- [129696](https://dashboard.internetcomputer.org/proposal/129696)
- [129628](https://dashboard.internetcomputer.org/proposal/129628)
- [129627](https://dashboard.internetcomputer.org/proposal/129627)

# 0.20.1

### feat: reformatted error output

Rather than increasing indentation, dfx now aligns the error causes with a "Caused by: " prefix.

Also changed error types to report error causes as causes, rather than embedding their error cause in the error text.

Before:
```bash
Error: Failed while trying to deploy canisters.
Caused by: Failed while trying to deploy canisters.
  Failed to build all canisters.
    Failed while trying to build all canisters.
      The build step failed for canister 'bw4dl-smaaa-aaaaa-qaacq-cai' (wasminst_backend) with an embedded error: Failed to build Motoko canister 'wasminst_backend'.: Failed to compile Motoko.: Failed to run 'moc'.: The command '"/Users/ericswanson/.cache/dfinity/versions/0.19.0/moc" ... params ...  failed with exit status 'exit status: 1'.
Stdout:

Stderr:
/Users/ericswanson/w/wasminst/src/wasminst_backend/main2.mo: No such file or directory
```

After:
```bash
Error: Failed while trying to deploy canisters.
Caused by: Failed to build all canisters.
Caused by: Failed while trying to build all canisters.
Caused by: The build step failed for canister 'bw4dl-smaaa-aaaaa-qaacq-cai' (wasminst_backend)
Caused by: Failed to build Motoko canister 'wasminst_backend'.
Caused by: Failed to compile Motoko.
Caused by: Failed to run 'moc'.
Caused by: The command '"/Users/ericswanson/.cache/dfinity/versions/0.20.0/moc" ... params ... failed with exit status 'exit status: 1'.
Stdout:

Stderr:
/Users/ericswanson/w/wasminst/src/wasminst_backend/main2.mo: No such file or directory
```

### fix: "Failed to decrypt PEM file" errors messages will now include the cause

### feat: Wasm memory soft-limit

Adds support for the `wasm_memory_limit` canister setting, which limits the canister's heap during most calls but does not affect queries. As with other canister settings, it can be set in `dfx canister create` or `dfx canister update-settings` via the `--wasm-memory-limit` flag, as well as in `dfx.json` under `canisters[].initialization_values.wasm_memory_limit`.

### feat: extensions can define a canister type

Please see [extension-defined-canister-types](docs/concepts/extension-defined-canister-types.md) for details.

### feat: init_arg_file in dfx.json

Introduces support for the `init_arg_file` field in `dfx.json`, providing an alternative method to specify initialization arguments.

This field accepts a relative path, from the directory containing the `dfx.json` file.

**Note**

- Only one of `init_arg` and `init_arg_file` can be defined at a time.
- If `--argument` or `--argument-file` are set, the argument from the command line takes precedence over the one in dfx.json.

### fix: dfx new failure when node is available but npm is not

`dfx new` could fail with "Failed to scaffold frontend code" if node was installed but npm was not installed.

## Dependencies

### Cycles wallet

Updated cycles wallet to a gzipped version of `20240410` release:
- Module hash: `7745d3114e3e5fbafe8a7150a0a8c15a5b8dc9257f294d5ced67d41be76065bc`, in gzipped form: `664df1045e093084f4ebafedd3a793cc3b3be0a7ef1b245d8d3defe20b33057c`
- https://github.com/dfinity/cycles-wallet/commit/b013764dd827560d8538ee2b7be9ecf66bed6be7

### Replica

Updated replica to elected commit 5e285dcaf77db014ac85d6f96ff392fe461945f5.
This incorporates the following executed proposals:

- [129494](https://dashboard.internetcomputer.org/proposal/129494)
- [129493](https://dashboard.internetcomputer.org/proposal/129493)
- [129428](https://dashboard.internetcomputer.org/proposal/129428)
- [129427](https://dashboard.internetcomputer.org/proposal/129427)
- [129423](https://dashboard.internetcomputer.org/proposal/129423)
- [129408](https://dashboard.internetcomputer.org/proposal/129408)
- [129379](https://dashboard.internetcomputer.org/proposal/129379)
- [129378](https://dashboard.internetcomputer.org/proposal/129378)

# 0.20.0

### fix: set `CANISTER_CANDID_PATH_<canister name>` properly for remote canisters

In the remote canister declaration it is possible to set a candid file to use when the canister is remote on a specific network.
`dfx` now correctly sets the `CANISTER_CANDID_PATH_<canister name>` environment variable during the build process on remote networks if the file exists.

### feat: display schema for dfx metadata json

`dfx schema --for dfx-metadata` to display JSON schema of the "dfx" metadata.

### feat: add tech_stack to the Canister Metadata Standard

The standardized `dfx` metadata is extended with another object: `tech_stack`.

Please check [tech-stack](docs/concepts/tech-stack.md) for more details.

### chore: updated management canister .did file

### feat: added `dfx completion` command

This command generates shell completion scripts for `bash`, `elvish`, `fish`, `zsh`, or PowerShell.

Describing how to install shell completion scripts is beyond the scope of this document.
Here are two commands that would enable command completion in the current shell:

In zsh:

```bash
source <(dfx completion zsh)
```

In bash:

```bash
source <(dfx completion)
```

### fix: dfx no longer always creates .dfx directory if dfx.json is present

Previously, `dfx` would always create a `.dfx` directory in the project root if `dfx.json` was present.
Now, it only does so if the command accesses the .dfx directory in some way.

### fix: dfx only loads dfx.json for commands that need it

For example, this will work now:
```bash
echo garbage >dfx.json && dfx identity get-principal
```

## Dependencies

### Replica

Updated replica to elected commit 02dcaf3ccdfe46bd959d683d43c5513d37a1420d.
This incorporates the following executed proposals:

- [129084](https://dashboard.internetcomputer.org/proposal/129084)
- [129081](https://dashboard.internetcomputer.org/proposal/129081)
- [129035](https://dashboard.internetcomputer.org/proposal/129035)
- [128876](https://dashboard.internetcomputer.org/proposal/128876)
- [128904](https://dashboard.internetcomputer.org/proposal/128904)
- [128864](https://dashboard.internetcomputer.org/proposal/128864)
- [128816](https://dashboard.internetcomputer.org/proposal/128816)
- [128846](https://dashboard.internetcomputer.org/proposal/128846)

# 0.19.0

### fix: call management canister Bitcoin query API without replica-signed query

`dfx canister call --query` defaults to use "Replica-signed query" feature.

It doesn't work with bitcoin query calls to the management canister because the Boundary Nodes cannot route the `read_state` call.

Only for these particular queries, `dfx` will make the query calls without checking the replica signatures.

If the response reliability is a concern, you can make update calls to the secure alternatives.

### feat(beta): enable cycles ledger support

If the environment variable `DFX_CYCLES_LEDGER_SUPPORT_ENABLE` is set and no cycles wallet is configured, then dfx will try to use the cycles ledger to perform any operation that the cycles wallet usually is used for.

The following commands/options have been unhidden:
- `dfx cycles`
- `--from-subaccount` for `dfx deploy`, `dfx canister create`, `dfx canister deposit-cycles` to determine which cycles ledger subaccount the used cycles should be used from
- `--created-at-time` for `dfx deploy`, `dfx create canister`, `dfx canister deposit-cycles` to control transaction deduplication on the cycles ledger
- `--to-subaccount` for `dfx canister delete` to control into which subaccount cycles are withdrawn before the canister is deleted

The cycles ledger will not be supported by default until the cycles ledger canister is under NNS control.

### feat: dfx canister call ... --output json

This is the same as `dfx canister call ... | idl2json`, for convenience.

See also: https://github.com/dfinity/idl2json

### fix: Output of dfx ping is now valid JSON

Added commas in between fields, and newlines to improve formatting.

### fix: canister status output to be grep compatible

`dfx canister status` now outputs to `stdout`, rather than `stderr`, so that its output is `grep` compatible.

### fix: fetching canister logs to be grep & tail compatible

`dfx canister logs` now outputs to stdout, rather than stderr, so that its output is `grep` and `tail` compatible.

### fix: fetching canister logs

The management canister method `fetch_canister_logs` can be called only as a query, not as an update call. Therefore, `dfx canister logs <canister_id>` now uses a query call for this purpose.

### `dfx wallet set-name` now actually sets the name of the wallet

### feat: hyphenated project names

DFX no longer forbids hyphens in project names. Anywhere they appear as the name of a variable, e.g. environment variables or generated JS variables, they will be replaced with underscores.

### fix: .ic-assets.json configuration entries no longer overwrite the default for `allow_raw_access`

Previously, any configuration element in .ic-assets.json functioned as if a setting of
`"allow_raw_access": true` were present in the json object.

For example, given the following configuration, all files would be configured
with `allow_raw_access` set to `true`, as if the second entry specified
`"allow_raw_access": true` (which is the default), even though it does not.

```json
[
  {
    "match": "**/*",
    "allow_raw_access": false
  },
  {
    "match": "**/*",
    "headers": {
      "X-Anything": "Something"
    }
  }
]
```

Now, given the same configuration, all files would be configured with `allow_raw_access` set to false, as expected.

Note that the default value of `allow_raw_access` is still `true`.

### fix: removed version switching logic

Removed the logic for calling a different version of dfx based on DFX_VERSION or the `dfx` field in
dfx.json.  This is now performed by dfxvm.

### feat: --always-assist flag for `dfx canister call/install/sign and dfx deploy`

When all the arguments are optional, dfx automatically provides a `null` value when no arguments are provided.
`--always-assist` flag enables the candid assist feature for optional arguments, instead of providing a default `null` value.

### fix(deps): the second pull forget to set wasm_hash_download in pulled.json

When the dependency has been in the cache, `dfx deps pull` forgot to set correct `wasm_hash_download` in `pulled.json`.

It caused the following `init/deploy` commands to fail.

## Dependencies

### Replica

Updated replica to elected commit 425a0012aeb40008e2e72d913318bc9dbdf3b4f4.
This incorporates the following executed proposals:

- [128806](https://dashboard.internetcomputer.org/proposal/128806)
- [128805](https://dashboard.internetcomputer.org/proposal/128805)
- [128296](https://dashboard.internetcomputer.org/proposal/128296)
- [128295](https://dashboard.internetcomputer.org/proposal/128295)
- [128171](https://dashboard.internetcomputer.org/proposal/128171)

### Bitcoin canister

Downgraded Bitcoin canister to [release/2023-10-13](https://github.com/dfinity/bitcoin-canister/releases/tag/release%2F2023-10-13)

### Motoko

Updated Motoko to [0.11.1](https://github.com/dfinity/motoko/releases/tag/0.11.1)

# 0.18.0

### fix!: removed the `dfx upgrade` command

The `dfx upgrade` command now prints a message directing the user to install dfxvm.

### fix!: Remove fallback .env formats

In dfx 0.14.0, we standardized on `CANISTER_ID_<CANISTER_NAME_UPPERCASE>` and
`CANISTER_CANDID_PATH_<CANISTER_NAME_UPPERCASE>` for
environment variables for canister IDs and candid paths respectively,
and deprecated the old formats.  This version removes the old formats.

The only variable names now provided are the following,
all uppercase, with any '-' replaced by '_':
- `CANISTER_CANDID_PATH_<CANISTER_NAME>`
- `CANISTER_ID_<CANISTER_NAME>`

For reference, these formats were removed (any '-' characters were replaced by '_'):
- `CANISTER_CANDID_PATH_<canister_name_case_from_dfx_json>`
- `<CANISTER_NAME_UPPERCASE>_CANISTER_ID`

### feat: add `dfx canister logs <canister_id>` for fetching canister's logs (preview)

There is a new subcommand `logs` to fetch canister's logs. 
When printing the log entries it tries to guess if the content can be converted to UTF-8 text and prints an array of hex bytes if it fails.

**Note**

This feature is still in development. Changes may occur in following releases.

### feat: display local asset canister URLs in subdomain format

Locally, canisters can either be accessed via `<canister_id>.localhost:<port>` or `localhost:<port>?canisterId=<canister_id>`.
The query parameter format is annoying to handle in SPAs, therefore the subdomain format is now displayed alongside the subdomain version after deployments.

The query parameter format is not removed because Safari does not support localhost subdomains.

### fix: .env files sometimes missing some canister ids

Made it so `dfx deploy` and `dfx canister install` will always write 
environment variables for all canisters in the project that have canister ids
to the .env file, even if they aren't being deployed/installed
or a dependency of a canister being deployed/installed.

### feat: unify CLI options to specify arguments

There are a few subcommands that take `--argument`/`--argument-file` options to set canister call/init arguments.

We unify the related logic to provide consistent user experience.
 
The notable changes are:

- `dfx deploy` now accepts `--argument-file`.
- `dfx deps init` now accepts `--argument-file`.

### feat: candid assist feature

Ask for user input when Candid argument is not provided in `dfx canister call`, `dfx canister install` and `dfx deploy`. 
Previously, we cannot call `dfx deploy --all` when multiple canisters require init args, unless the init args are specified in `dfx.json`. With the Candid assist feature, dfx now asks for init args in terminal when a canister requires init args.

### fix: restored access to URLs like http://localhost:8080/api/v2/status through icx-proxy

Pinned icx-proxy at 69e1408347723dbaa7a6cd2faa9b65c42abbe861, shipped with dfx 0.15.2

This means commands like the following will work again:
```
curl -v --http2-prior-knowledge "http://localhost:$(dfx info webserver-port)/api/v2/status" --output -
```

### feat: `dfx cycles approve` and `transfer --from`

It is now possible to approve other principals to spend cycles on your behalf using `dfx cycles approve <spender> <amount>`.
`dfx cycles transfer` now also supports `--from`, `--from-subaccount`, and `--spender-subaccount`.
For detailed explanations on how these fields work please refer to the [ICRC-2 specification](https://github.com/dfinity/ICRC-1/blob/main/standards/ICRC-2/README.md).

### feat: cut over to dfxvm

The script at https://internetcomputer.org/install.sh now installs
the [dfxvm version manager](https://github.com/dfinity/dfxvm) instead of the dfx binary.

### fix(deps): init/deploy still requires hash check

`dfx deps pull` was recently changed to allow hash mismatch wasm. But `init` and `deploy` weren't change accordingly.

Also the warning of hash mismatch is removed since it scares users and users can't fix it locally.

### fix(generate): Rust canister source candid wrongly deleted

Fixed a bug where `dfx generate` would delete a canister's source candid file if the `declarations.bindings` in `dfx.json` did not include "did".

### fix: failed to install when specify id without dfx.json

Fixed a bug where `dfx canister install` would fail when specify a canister id and there is no dfx.json.

### fix: failed to call a canister removed from dfx.json

Fixed a bug where `dfx canister call` would fail when the deployed canister was removed from dfx.json.

### chore: bump candid to 0.10.4

Fix the Typescript binding for init args.

## Dependencies

### Replica

Updated replica to elected commit d966b2737ca75f1bfaa84f21e7f3f7c54b5d7f33.
This incorporates the following executed proposals:

- [128155](https://dashboard.internetcomputer.org/proposal/128155)
- [128154](https://dashboard.internetcomputer.org/proposal/128154)
- [128099](https://dashboard.internetcomputer.org/proposal/128099)
- [128088](https://dashboard.internetcomputer.org/proposal/128088)
- [127707](https://dashboard.internetcomputer.org/proposal/127707)
- [127706](https://dashboard.internetcomputer.org/proposal/127706)

### Motoko

Updated Motoko to [0.11.0](https://github.com/dfinity/motoko/releases/tag/0.11.0)

### Asset canister

Module hash: 32e92f1190d8321e97f8d8f3e793019e4fd2812bfc595345d46d2c23f74c1ab5

bump ic-cdk to 0.13.1

### Candid UI

Module hash: 1208093dcc5b31286a073f00f748ac6612dbae17b66c22332762705960a8aaad

bump ic-cdk to 0.13.1

### Bitcoin canister

Updated Bitcoin canister to [release/2024-01-22](https://github.com/dfinity/bitcoin-canister/releases/tag/release%2F2024-01-22)

# 0.17.0

### feat: new starter templates

`dfx new` now has a new set of customizable project templates and an interactive menu for selecting them. Supports the Svelte, Vue, and React frameworks, and Azle and Kybra backends.

### fix: --no-frontend no longer creates a frontend

Previously `dfx new --no-frontend` still created a frontend canister. This behavior is now accessed via `--frontend simple-assets`.

### feat: `dfx cycles redeem-faucet-coupon`

It is now possible to redeem faucet coupons to cycles ledger accounts.

### feat: `dfx cycles convert`

It is now possible to turn ICP into cycles that are stored on the cycles ledger using `dfx cycles convert --amount <amount of ICP>`

### feat: specified_id in dfx.json

In addition to passing `--specified-id` in `dfx deploy` and `dfx canister create`, `specified_id` can be set in `dfx.json`.

If it is set in both places, the specified ID from the command line takes precedence over the one in dfx.json.

### feat: create canister on same subnet as other canisters

`dfx deploy`, `dfx canister create`, and `dfx ledger create-canister` now support the option `--next-to <canister principal>` to create canisters on the same subnet as other canisters.
The [registry canister](https://dashboard.internetcomputer.org/canister/rwlgt-iiaaa-aaaaa-aaaaa-cai#get_subnet_for_canister) is used as the source of truth to figure out the subnet id.

### feat: init_arg in dfx.json

In addition to passing `--argument` or `--argument-file` in `dfx deploy` and `dfx canister install`, `init_arg` can be set in `dfx.json`.

If it is set in both places, the argument from the command line takes precedence over the one in dfx.json.

### feat(deps): init_arg in pullable metadata

Providers can set an optional `init_arg` field in `pullable` metadata.

When consumers run `dfx deps init` without `--argument`, the value in `init_arg` will be used automatically.

Consumers won't have to figure out the init argument by themselves. It can be overwritten by `dfx deps init --argument`.

### fix(deps): dfx deps init will try to set "(null)" init argument

For pulled canisters which have no `init_arg` in `pullable` metadata, `dfx deps init` without `--argument` will try to set `"(null)"` automatically.

This works for canisters with top-level `opt` in init argument. This behavior is consistent with `dfx deploy` and `dfx canister install`.

The init argument can be overwritten by `dfx deps init --argument`.

### fix(deps): content of wasm_hash_url can have extra fields than the hash

It is natural to point `wasm_hash_url` to the `<FILE>.sha256` file generated by `shasum` or `sha256sum` which consists of the hash and the file name.

Now when `dfx deps pull`, such content will be accept properly.

### feat: dfx upgrade will direct the user to install dfxvm if it has been released.

If the latest release of https://github.com/dfinity/dfxvm is \>\= 1.0, `dfx upgrade` will
direct the user to install dfxvm and then exit.

### feat: fetch did file from canister metadata when making canister calls

`dfx canister call` will always fetch the `.did` file from the canister metadata. If the canister doesn't have the `candid:service` metadata, dfx will fallback to the current behavior of reading the `.did` file from the local build artifact. This fallback behavior is deprecated and we will remove it in a future release. This should not affect Motoko and Rust canisters built from dfx, as `dfx build` automatically writes the Candid metadata into the canister.

If you build with custom canister type, add the following into `dfx.json`:

```
"metadata": [
  { 
    "name": "candid:service"
  }
]
```

If you build the canister without using `dfx`, you can use [ic-wasm](https://github.com/dfinity/ic-wasm/releases) to store the metadata:

```
ic-wasm canister.wasm -o canister.wasm metadata candid:service -f service.did -v public
```

### fix: removed the `dfx toolchain` command

Please use the [dfx version manager](https://github.com/dfinity/dfxvm) instead.

### feat: allow dfxvm install script to bypass confirmation

The dfxvm install script now accepts `DFXVM_INIT_YES=<non empty string>` to skip confirmation.

### chore: bump `ic-agent`, `ic-utils` and `ic-identity-hsm` to 0.32.0

# 0.16.1

### feat: query stats support

When using `dfx canister status`, the output now includes the new query statistics. Those might initially be 0, if the feature is not yet enabled on the subnet the canister is installed in.

### fix: Candid parser when parsing `vec \{number\}` with `blob` type

Fix the bug that when parsing `vec \{1;2;3\}` with `blob` type, dfx silently ignores the numbers.

### fix: support `import` for local did file

If the local did file contains `import` or init args, dfx will rewrite the did file when storing in canister metadata.
Due to current limitations of the Candid parser, comments will be dropped during rewriting. 
If the local did file doesn't contain `import` or init args, we will not perform the rewriting, thus preserving the comments.

### fix: subtyping check reports the special opt rule as error

### fix: can now run several dfx canister commands outside of a project

The following commands now work outside of a project:
- `dfx canister start <specific canister id>`
- `dfx canister stop <specific canister id>`
- `dfx canister deposit-cycles <amount> <specific canister id>`
- `dfx canister uninstall-code <specific canister id>`

## Dependencies

### Replica

Updated replica to elected commit 044cfd5147fc97d7e5a214966941b6580c325d72.
This incorporates the following executed proposals:

- [127463](https://dashboard.internetcomputer.org/proposal/127463)
- [127461](https://dashboard.internetcomputer.org/proposal/127461)
- [127104](https://dashboard.internetcomputer.org/proposal/127104)

### Candid UI

Module hash: e5f049a97041217554c1849791c093c4103a6844625be3d6453df2e91abeed35

Fix the HTTP header for deploying in remote environments

# 0.16.0

### feat: large canister modules now supported

When using `dfx deploy` or `dfx canister install`, previously Wasm modules larger than 2MiB would be rejected.
They are now automatically submitted via the chunking API if they are large enough.
From a user perspective the limitation will simply have been lifted.

### feat: dfx deps: wasm_hash_url and loose the hash check

Providers can provide the hash through `wasm_hash_url` instead of hard coding the hash directly.

If the hash of downloaded wasm doesn’t match the provided hash (`wasm_hash`, `wasm_hash_url` or read from mainnet state tree), dfx deps won’t abort. Instead, it will print a warning message.

### feat: create canister on specific subnets or subnet types

`dfx deploy`, `dfx canister create`, and `dfx ledger create-canister` now support the option `--subnet <subnet principal>` to create canisters on specific subnets.

`dfx canister create` and `dfx deploy` now support the option `--subnet-type <subnet type>` to create canisters on a random subnet of a certain type.
Use `dfx ledger show-subnet-types` to list the available subnet types

### feat!: update `dfx cycles` commands with mainnet `cycles-ledger` canister ID

The `dfx cycles` command no longer needs nor accepts the `--cycles-ledger-canister-id <canister id>` parameter.

### chore: removed the dfx start --emulator mode

This was deprecated in dfx 0.15.1.

### chore: removed ic-ref from the binary cache

### chore: updated dependencies for new rust projects

Updated to candid 0.10, ic-cdk 0.12, and ic-cdk-timers 0.6

### fix: store playground canister acquisition timestamps with nanosecond precision on all platforms

They've always been stored with nanosecond precisions on Linux and Macos.
Now they are stored with nanosecond precision on Windows too.

### fix: dfx canister delete, when using an HSM identity, no longer fails by trying to open two sessions to the HSM

Previously, this would fail with a PKCS#11: CKR_CRYPTOKI_ALREADY_INITIALIZED error.

## Dependencies

### Motoko

Updated Motoko to [0.10.4](https://github.com/dfinity/motoko/releases/tag/0.10.4)

### Frontend canister

Module hash: 3c86d912ead6de7133b9f787df4ca9feee07bea8835d3ed594b47ee89e6cb730

### Candid UI

Module hash: b91e3dd381aedb002633352f8ebad03b6eee330b7e30c3d15a5657e6f428d815

Fix the routing error when deploying to gitpod/github workspace.
Fix that Candid UI cannot be opened using localhost URL.

### Replica

Updated replica to elected commit 324eb99eb7531369a5ef75560f1a1a652d123714.
This incorporates the following executed proposals:

- [127096](https://dashboard.internetcomputer.org/proposal/127096)
- [127094](https://dashboard.internetcomputer.org/proposal/127094)
- [127034](https://dashboard.internetcomputer.org/proposal/127034)
- [127031](https://dashboard.internetcomputer.org/proposal/127031)
- [126879](https://dashboard.internetcomputer.org/proposal/126879)
- [126878](https://dashboard.internetcomputer.org/proposal/126878)
- [126730](https://dashboard.internetcomputer.org/proposal/126730)
- [126729](https://dashboard.internetcomputer.org/proposal/126729)
- [126727](https://dashboard.internetcomputer.org/proposal/126727)
- [126366](https://dashboard.internetcomputer.org/proposal/126366)
- [126365](https://dashboard.internetcomputer.org/proposal/126365)
- [126293](https://dashboard.internetcomputer.org/proposal/126293)

# 0.15.3

### fix: allow `http://localhost:*` as `connect-src` in the asset canister's CSP

This will enable browsing the asset canister at `http://<canister-id>.localhost:<port>` in most browsers.

### fix: frontend code crashing when there is no canister ID

### feat: `dfx ledger top-up` also accepts canister names

Previously, `dfx ledger top-up` only accepted canister principals. Now it accepts both principals and canister names.

### fix: installer once again detects if curl supports tlsv1.2

A change to `curl --help` output made it so the install script did not detect
that the `--proto` and `--tlsv1.2` options are available.

### chore: skip reserving 8GB of memory when deleting a canister

When dfx deletes a canister, it first withdraws as many cycles as possible from the canister.
While doing so, dfx previously set the memory allocation of the canister to 8GB in order to not run into any memory problems while withdrawing.
This, however, lead to problems with dynamic memory pricing in subnets with a lot of data because then it becomes very expensive to reserve that much data.
dfx now no longer sets a memory allocation. We anticipate fewer problems this way.

### feat: Added support for icx-proxy `--domain` parameter

In order to access a local replica through a domain name or domain names,
it's necessary to pass the `--domain` parameter to icx-proxy.  dfx now supports
this in configuration and as a parameter to dfx start.  You can specify a single
domain or a list of domains in any of the following ways:

- in networks.json, in `.<network>.proxy.domain`
- in dfx.json, in `.networks.<network>.proxy.domain`
- in dfx.json, in `.defaults.proxy.domain`
- to dfx start, as `dfx start --domain <domain1> --domain <domain2> ...`

## Dependencies

### Candid UI

- Module hash: d172df265a14397a460b752ff07598380bc7ebd9c43ece1e82495ae478a88719c
- Internet identity integration in Candid UI. Thanks to @Web3NL!
  + You can customize the II url and derivationOrigin via URL parameter `ii` and `origin` respectively.
- Update with the new profiling API

### Motoko

Updated Motoko to [0.10.3](https://github.com/dfinity/motoko/releases/tag/0.10.3)

# 0.15.2

### fix: `dfx canister delete <canister id>` removes the related entry from the canister id store

Previously, deleting a canister in the project by id rather than by name
would leave the canister id in the canister id store. This would cause
`dfx deploy` to fail.

### fix: dfx extension install can no longer create a corrupt cache directory

Running `dfx cache delete && dfx extension install nns` would previously
create a cache directory containing only an `extensions` subdirectory.
dfx only looks for the existence of a cache version subdirectory to
determine whether it has been installed. The end result was that later
commands would fail when the cache did not contain expected files.

### fix: output_env_file is now considered relative to project root

The .env file location, whether specified as `output_env_file` in dfx.json
or `--output-env-file <file>` on the commandline, is now considered relative
to the project root, rather than relative to the current working directory.

### feat: Read dfx canister install argument from a file

Enables passing large arguments that cannot be passed directly in the command line using the `--argument-file` flag. For example `dfx canister install --argument-file ./my/argument/file.txt my_canister_name`.


### feat: change `list_permitted` and `list_authorized` to an update call.

This requires the `list_authorized` and `list_permitted` methods to be called as an update and disables the ability to
call it as a query call. This resolves a potential security risk.

### fix: `dfx ledger transfer` now logs to stderr messages about duplicates rather than printing them to stdout

The message "transaction is a duplicate of another transaction in block ...", previously printed to stdout, is now logged to stderr. This means that the output of `dfx ledger transfer` to stdout will contain only `Transfer sent at block height <block height>`.

### feat: accept more ways to specify cycle and e8s amounts

Underscores (`_`) can now be used to make large numbers more readable. For example: `dfx canister deposit-cycles 1_234_567 mycanister`

Certain suffixes that replace a number of zeros are now supported. The (case-insensitive) suffixes are:
- `k` for `000`, e.g. `500k`
- `m` for `000_000`, e.g. `5m`
- `b` for `000_000_000`, e.g. `50B`
- `t` for `000_000_000_000`, e.g. `0.3T`

For cycles an additional `c` or `C` is also acceptable. For example: `dfx canister deposit-cycles 3TC mycanister`

### feat: added `dfx cycles` command

This won't work on mainnet yet, but can work locally after installing the cycles ledger.

Added the following subcommands:
 - `dfx cycles balance`
 - `dfx cycles transfer <to> <amount>` (transfer cycles from one account to another account)
 - `dfx cycles top-up <to> <amount>` (send cycles from an account to a canister)

## Dependencies

### Motoko

Updated Motoko to [0.10.2](https://github.com/dfinity/motoko/releases/tag/0.10.2)

### Frontend canister

Defining a custom `etag` header no longer breaks certification.

Fixed a certification issue where under certain conditions the fallback file (`/index.html`) was served with an incomplete certificate tree, not proving sufficiently that the fallback file may be used as a replacement.

Add the option to (re)set all permissions using upgrade arguments. This is especially useful for SNSes that cannot make calls as the canister's controller.

- Module hash: 657938477f1dee46db70b5a9f0bd167ec5ffcd2f930a1d96593c17dcddef61b3
- https://github.com/dfinity/sdk/pull/3443
- https://github.com/dfinity/sdk/pull/3451
- https://github.com/dfinity/sdk/pull/3429
- https://github.com/dfinity/sdk/pull/3428
- https://github.com/dfinity/sdk/pull/3421

### Replica

Updated replica to elected commit 69e1408347723dbaa7a6cd2faa9b65c42abbe861.
This incorporates the following executed proposals:

- [126095](https://dashboard.internetcomputer.org/proposal/126095)
- [126000](https://dashboard.internetcomputer.org/proposal/126000)
- [125592](https://dashboard.internetcomputer.org/proposal/125592)
- [125591](https://dashboard.internetcomputer.org/proposal/125591)
- [125504](https://dashboard.internetcomputer.org/proposal/125504)
- [125503](https://dashboard.internetcomputer.org/proposal/125503)
- [125343](https://dashboard.internetcomputer.org/proposal/125343)
- [125342](https://dashboard.internetcomputer.org/proposal/125342)
- [125321](https://dashboard.internetcomputer.org/proposal/125321)
- [125320](https://dashboard.internetcomputer.org/proposal/125320)
- [125002](https://dashboard.internetcomputer.org/proposal/125002)
- [125001](https://dashboard.internetcomputer.org/proposal/125001)
- [124858](https://dashboard.internetcomputer.org/proposal/124858)
- [124857](https://dashboard.internetcomputer.org/proposal/124857)

### Bitcoin canister

Updated Bitcoin canister to [release/2023-10-13](https://github.com/dfinity/bitcoin-canister/releases/tag/release%2F2023-10-13)

# 0.15.1

### feat: Added support for reserved_cycles and reserved_cycles_limit

`dfx canister status` will now display the reserved cycles balance and reserved cycles limit for a canister.

Added command-line options:
  - `dfx canister create --reserved-cycles-limit <limit>`
  - `dfx canister update-settings --reserved-cycles-limit <limit>`

In addition, `dfx deploy` will set `reserved_cycles_limit` when creating canisters if specified in `canisters.<canister>.initialization_values.reserved_cycles_limit` in dfx.json.

### feat: emit management canister idl when imported by Motoko canister

`import management "ic:aaaaa-aa;`

This will automatically produce the idl in the `.dfx` folder.

### fix: Include remote canisters in canisters_to_generate

Generate frontend declarations for remote canisters too because frontend JS code may want to call them.

### feat: `dfx extension install <extension> --version <specific version>`

Install a specific version of an extension, bypassing version checks.

### feat: Updated handling of missing values in state tree certificates

The `Unknown` lookup of a path in a certificate results in an `AgentError` (the IC returns `Absent` for non-existing paths).

### fix: dfx deploy urls printed for asset canisters

### chore: --emulator parameter is deprecated and will be discontinued soon

Added warning that the `--emulator` is deprecated and will be discontinued soon.

### fix: node engines in starter

Updates node engines to reflect the same engines supported in agent-js.
```
"node": "^12 || ^14 || ^16 || >=17",
"npm": "^7.17 || >=8"
```

### feat: deploy to playground

Introduced a new network type called `playground`. Canisters on such networks are not created through standard means, but are instead borrowed from a canister pool.
The canisters time out after a while and new canisters need to be borrowed for further deployments.
To define custom playground networks, use a network definition that includes the `playground` key:
```json
"<network name>": {
  "playground": {
    "playground_canister": "<canister pool id>",
    "timeout_seconds": <amount of seconds after which a canister is returned to the pool>
  }
}
```

Introduced a new network that is available by default called `playground`. Additionally, `--playground` is an alias for `--network playground`.
By default, this network targets the Motoko Playground backend to borrow canisters. The borrowed canisters will be available for 20 minutes, and the timer restarts on new deployments.
When the timer runs out the canister(s) will be uninstalled and are returned to the pool.
Any commands that allow choosing a target network (e.g. `dfx canister call`) require `--playground` or `--network playground` in order to target the borrowed canister(s).
Use `dfx deploy --playground` to deploy simple projects to a canister borrowed from the Motoko Playground.

### feat: `--ic` is shorthand for `--network ic`

For example, `dfx deploy --ic` rather than `dfx deploy --network ic`.

### fix: Motoko base library files in cache are no longer executable

### feat: `dfx start` for shared network warns if ignoring 'defaults' in dfx.json

Background: In order to determine whether to start a project-specific network or the shared network, `dfx start` looks for the `local` network in dfx.json.
   - If found, `dfx start` starts the project-specific local network, applying any `defaults` from dfx.json.
   - If there is no dfx.json, or if dfx.json does not define a `local` network, `dfx start` starts the shared network.  Because the shared network is not specific to any project, `dfx start` ignores any other settings from dfx.json, including `defaults`.

If `dfx start` is starting the shared network from within a dfx project, and that dfx.json contains settings in the `defaults` key for `bitcoin`, `replica`, or `canister_http`, then `dfx start` will warn that it is ignoring those settings.  It will also describe how to define equivalent settings in networks.json.

### fix: dfx canister call --wallet no longer passes the parameter twice

The parameter was erroneously passed twice.  Now it is passed only once.

### fix: Removed deprecation warning about project-specific networks

Removed this warning: "Project-specific networks are deprecated and will be removed after February 2023." While we may remove project-specific networks in the future, it is not imminent.  One key requirement is the ability to run more than one subnet type at one time.

## Dependencies

### icx-proxy

Updated to a version of the icx-proxy that is released with the replica and other related binaries.

Changes in behavior:
- "%%" is no longer accepted when url-decoding filenames for the asset canister.  Though curl supports this, it's not part of the standard. Please replace with %25.
- The icx-proxy now performs response verification.  This has exposed some bugs in the asset canister.  However, since this new icx-proxy matches what the boundary nodes use, this will better match the behavior seen on the mainnet.
- Bugs that this has exposed in the asset canister:
  - after disabling aliasing for an asset, the asset canister will return an incorrect certification in the 404 response.
  - after setting a custom "etag" header in .ic-assets.json, the asset canister will return an incorrect certification in the 200 response.
  - assets with certain characters in the filename (example: "æ") will no longer be served correctly.  The definition of "certain characters" is not yet known.

### Candid UI

- Module hash: 934756863c010898a24345ce4842d173b3ea7639a8eb394a0d027a9423c70b5c
- Add `merge_init_args` method in Candid UI.
- Draw flamegraph for canister upgrade.

### Frontend canister

For certification v1, if none of the requested encoding are certified but another encoding is certified, then the frontend canister once again returns the certificatie even though the response hash won't match.
This allows the verifying side to try to transform the response such that it matches the response hash.
For example, if only the encoding `gzip` is requested but the `identity` encoding is certified, the `gzip` encoding is returned with the certificate for the `identity` encoding.
The verifying side can then unzip the response and will have a valid certificate for the `identity` response.

- Module hash: baf9bcab2ebc2883f850b965af658e66725087933df012ebd35c03929c39efe3
- https://github.com/dfinity/sdk/pull/3369
- https://github.com/dfinity/sdk/pull/3298
- https://github.com/dfinity/sdk/pull/3281

### Replica

Updated replica to elected commit 91bf38ff3cb927cb94027d9da513cd15f91a5b04.
This incorporates the following executed proposals:

- [124795](https://dashboard.internetcomputer.org/proposal/124795)
- [124790](https://dashboard.internetcomputer.org/proposal/124790)
- [124538](https://dashboard.internetcomputer.org/proposal/124538)
- [124537](https://dashboard.internetcomputer.org/proposal/124537)
- [124488](https://dashboard.internetcomputer.org/proposal/124488)
- [124487](https://dashboard.internetcomputer.org/proposal/124487)
  
# 0.15.0

## DFX

### chore: add `--use-old-metering` flag

The `use-old-metering` flag enables old metering in replica. The new metering is enabled in the `starter` by default, so this flag is to compare the default new metering with the old one.

The flag is temporary and will be removed in a few months.

### fix: added https://icp-api.io to the default Content-Security-Policy header

Existing projects will need to change this value in .ic-assets.json or .ic-assets.json5 to include https://icp-api.io

All projects will need to redeploy.

### fix: access to raw assets is now enabled by default

The default value for `allow_raw_access` is now `true`.  This means that by default, the frontend canister will no longer restrict the access of traffic to the `<canister-id>.raw.icp0.io` domain, and will no longer automatically redirect all requests to the certified domain (`<canister-id>.icp0.io`), unless configured explicitly.

Note that existing projects that specify `"allow_raw_access": false` in .ic-assets.json5 will need to change or remove this value manually in order to allow raw access.

### feat!: Removed dfx nns and dfx sns commands

Both have now been turned into the dfx extensions. In order to obtain them, please run `dfx extension install nns` and `dfx extension install sns` respectively. After the installation, you can use them as you did before: `dfx nns ...`, and `dfx sns ...`.

### feat!: Removed dfx replica and dfx bootstrap commands

Use `dfx start` instead.  If you have a good reason why we should keep these commands, please contribute to the discussion at https://github.com/dfinity/sdk/discussions/3163

### fix: Wait for new module hash when installing wallet

A previous change made dfx wait after installing a canister until the replica updated its reported module hash, but this change did not affect wallets. Now dfx waits for wallets too, to eliminate a class of wallet installation errors.

### fix: Ctrl-C right after dfx start will hang for minutes and panics

Early break out from actors starting procedure.

### feat: can disable the warnings about using an unencrypted identity on mainnet

It's now possible to suppress warnings of this form:

```
WARN: The <identity> identity is not stored securely. Do not use it to control a lot of cycles/ICP. Create a new identity with `dfx identity new` and use it in mainnet-facing commands with the `--identity` flag
```

To do so, export the environment variable `DFX_WARNING` with the value `-mainnet_plaintext_identity`.
```bash
export DFX_WARNING="-mainnet_plaintext_identity"
```

Note that this can be combined to also disable the dfx version check warning:
```bash
export DFX_WARNING="-version_check,-mainnet_plaintext_identity"
```

### fix!: restrict `dfx identity new` to safe characters

New identities like `dfx identity new my/identity` or `dfx identity new 'my identity'` can easily lead to problems, either for dfx internals or for usability.
New identities are now restricted to the characters `ABCDEFGHIJKLMNOPQRSTUVWXYZabcdefghijklmnopqrstuvwxyz.-_@0123456789`.
Existing identities are not affected by this change.

## Frontend canister

> **NOTE**: We've re-enabled response verification v2 in the asset canister.

### fix: Certification for aliasing updates on asset deletion

Best explained by an example: Two assets exist with aliasing enabled: `/content` and `/content.html`. Usually, when requesting `/content`, `/content.html` is served because it has aliasing enabled.
But in this scenario, because `/content` exists, it overwrites the alias and `/content` is served when requesting the path `/content`.
When the file `/content` is deleted, `/content` is once again a valid alias of `/content.html`.
Previously, the alias of `/content.html` was not properly updated in the certification tree, making `/content` inaccessible.

### fix: 404 response is now certified for certification v2

Certification v2 allows certifying arbitrary responses. If the requested file does not exist, and the fallback file (`/index.html`) does not exist either,
the frontend canister serves a HTTP 404 response. This response was previously not certified.

### fix!: The CreateAsset batch operation now fails if the asset already exists

Previously, the operation was a no-op if the content type matched, but ignored other, possibly different, asset properties. Now, it fails with an error.

### fix!: http_request_streaming_callback and get_chunk now require the sha256 parameter to be set

The `http_request_streaming_callback()` and `get_chunk()` methods use the `sha256` parameter to ensure that the chunks they return are part of the same asset contents returned by the initial call.  This parameter is now required to be Some(hash).

For `http_request()` and `http_request_streaming_callback()`, there should be no change: all callers of `http_request_streaming_callback()` are expected to pass the entire token returned by `http_request()`, which includes the sha256 parameter.

Any callers of `get_chunk()` should make sure to always pass the `sha256` value returned by the `get()` method.  It will always be present.

## Dependencies

### Motoko

Updated Motoko to [0.9.7](https://github.com/dfinity/motoko/releases/tag/0.9.7)

### Updated candid to 0.9.0

### Candid UI

- Module hash: b9173bb25dabe5e2b736a8f2816e68fba14ca72132f5485ce7b8f16a85737a17
- https://github.com/dfinity/sdk/pull/3260
- https://github.com/dfinity/sdk/pull/3252
- https://github.com/dfinity/candid/pull/449
- https://github.com/dfinity/candid/pull/453

### Frontend canister

- Module hash: e20be8df2c392937a6ae0f70d20ff23b75e8c71d9085a8b8bb438b8c2d4eafe5
- https://github.com/dfinity/sdk/pull/3337
- https://github.com/dfinity/sdk/pull/3298
- https://github.com/dfinity/sdk/pull/3256
- https://github.com/dfinity/sdk/pull/3252
- https://github.com/dfinity/sdk/pull/3249
- https://github.com/dfinity/sdk/pull/3212
- https://github.com/dfinity/sdk/pull/3227

### Replica

Updated replica to elected commit cabe2ae3ca115b1a3f24d75814d4f8e317b2964d.
This incorporates the following executed proposals:

- [124331](https://dashboard.internetcomputer.org/proposal/124331)
- [124330](https://dashboard.internetcomputer.org/proposal/124330)
- [124272](https://dashboard.internetcomputer.org/proposal/124272)
- [124021](https://dashboard.internetcomputer.org/proposal/124021)
- [123977](https://dashboard.internetcomputer.org/proposal/123977)
- [123976](https://dashboard.internetcomputer.org/proposal/123976)
- [123922](https://dashboard.internetcomputer.org/proposal/123922)
- [123784](https://dashboard.internetcomputer.org/proposal/123784)
- [123730](https://dashboard.internetcomputer.org/proposal/123730)
- [123711](https://dashboard.internetcomputer.org/proposal/123711)
- [123474](https://dashboard.internetcomputer.org/proposal/123474)
- [123410](https://dashboard.internetcomputer.org/proposal/123410)
- [123311](https://dashboard.internetcomputer.org/proposal/123311)

# 0.14.2

## DFX

### feat: deprecate `dfx bootstrap` and `dfx replica` commands

Please use `dfx start` instead, which is a combination of the two commands.

If you have a good reason why we should keep these commands, please contribute to the discussion at https://github.com/dfinity/sdk/discussions/3163

### feat: add optional custom build command for asset canisters

The custom build command can be set in `dfx.json` the same way it is set for `custom` type canisters. If the command is not provided, DFX will fallback to the default `npm run build` command.

```json
{
  "canisters": {
    "ui": {
      "type": "assets",
      "build": ["<custom build command>"]
    }
  }
}
```

### fix: Diagnose duplicate assets and display upgrade steps

If `dfx deploy` detects duplicate assets in the dist/ and frontend assets/ directories, it will now suggest upgrade steps.

### fix: motoko canisters can import other canisters with service constructor

After specific canister builder output wasm and candid file, `dfx` will do some post processing on the candid file.

The complete IDL will be copied into `.dfx` folder with name `constructor.did`.
It will be used for type checking during canister installation.

Then it is separated into two parts: `service.did` and `init_args.txt`, corresponding to canister metadata `candid:service` and `candid:args`.

`service.did` will be imported during dependent canisters building. And it will also be used by the Motoko LSP to provide IDE support.

### fix: dfx start now respects the network replica port configuration in dfx.json or networks.json

## Frontend canister

> **NOTE**: We've disabled response verification v2 in the asset canister while we improve test coverage.

The redirect from `.raw.ic0.app` now redirects to `.ic0.app` instead of `.icp0.io`

The `validate_commit_proposed_batch()` method no longer requires any permission to call.

The asset canister now enforces limits during upload.  These limits to not apply to assets already uploaded.

Unconditional limits:
- `create_batch()` now fails if `dfx deploy --by-proposal` got as far as calling `propose_commit_batch()`, and the batch has not since been committed or deleted.

Configurable limits:
- `max_batches`: limits number of batches being uploaded.
- `max_chunks`: limits total number of chunks across all batches being uploaded.
- `max_bytes`: limits total size of content bytes across all chunks being uploaded.

Added methods:
- `configure()` to set limits
- `validate_configure()`: companion method for SNS
- `get_configuration()`: to view limits

Suggestions for configured limits:
- dapps controlled by SNS: max_batches=1; max_chunks and max_bytes based on asset composition.
- dapps not controlled by SNS: unlimited (which is the default)

Note that as always, if `dfx deploy` does not completely upload and commit a batch, the asset canister will retain the batch until 5 minutes have passed since the last chunk was uploaded.  If you have configured limits and the combination of an unsuccessful deployment and a subsequent attempt would exceed those limits, you can either wait 5 minutes before running `dfx deploy` again, or delete the incomplete batch with `delete_batch()`.

### fix: return the correct expr_path for index.html fallback routes

Previously, the requested path was used to construct the `expr_path` for the `index.html` fallback route.  This was incorrect, as the `expr_path` should be the path of the `index.html` file itself in this case.

## Frontend canister assets synchronization

### fix: now retries failed `create_chunk()` calls

Previously, it would only retry when waiting for the request to complete.

### fix: now considers fewer error types to be retryable

Previously, errors were assumed to be retryable, except for a few specific error messages and 403/unauthorized responses.  This could cause deployment to appear to hang until timeout.

Now, only transport errors and timeout errors are considered retryable.

## Dependencies

### Frontend canister

- Module hash: 1286960c50eb7a773cfb5fdd77cc238588f39e21f189cc3eb0f35199a99b9c7e
- https://github.com/dfinity/sdk/pull/3205
- https://github.com/dfinity/sdk/pull/3198
- https://github.com/dfinity/sdk/pull/3154
- https://github.com/dfinity/sdk/pull/3158
- https://github.com/dfinity/sdk/pull/3144

### ic-ref

Updated ic-ref to 0.0.1-a9f73dba

### Cycles wallet

Updated cycles wallet to `20230530` release:
- Module hash: c1290ad65e6c9f840928637ed7672b688216a9c1e919eacbacc22af8c904a5e3
- https://github.com/dfinity/cycles-wallet/commit/313fb01d59689df90bd3381659d94164c2a61cf4

### Motoko

Updated Motoko to 0.9.3

### Replica

Updated replica to elected commit ef8ca68771baa20a14af650ab89c9b31b1dc9a5e.
This incorporates the following executed proposals:
- [123248](https://dashboard.internetcomputer.org/proposal/123248)
- [123021](https://dashboard.internetcomputer.org/proposal/123021)
- [123007](https://dashboard.internetcomputer.org/proposal/123007)
- [122923](https://dashboard.internetcomputer.org/proposal/122923)
- [122924](https://dashboard.internetcomputer.org/proposal/122924)
- [122910](https://dashboard.internetcomputer.org/proposal/122910)
- [122911](https://dashboard.internetcomputer.org/proposal/122911)
- [122746](https://dashboard.internetcomputer.org/proposal/122746)
- [122748](https://dashboard.internetcomputer.org/proposal/122748)
- [122617](https://dashboard.internetcomputer.org/proposal/122617)
- [122615](https://dashboard.internetcomputer.org/proposal/122615)

# 0.14.1

## DFX

### fix: `dfx canister delete` without stopping first

When running `dfx canister delete` on a canister that has not been stopped, dfx will now confirm the deletion instead of erroring.

### feat: gzip option in dfx.json

`dfx` can gzip wasm module as the final step in building canisters.

This behavior is disabled by default.

You can enable it in `dfx.json`:

```json
{
  "canisters" : {
    "app" : {
      "gzip" : true
    }
  }
}
```

You can still specify `.wasm.gz` file for custom canisters directly. If any metadata/optimize/shrink options are set in `dfx.json`, the `.wasm.gz` file will be decompressed, applied all the wasm modifications, and compressed as `.wasm.gz` in the end.

### fix: prevented using --argument with --all in canister installation

Removed `dfx deploy`'s behavior of providing the same argument to all canisters, and `dfx canister install`'s behavior of providing an empty argument to all canisters regardless of what was specified. Now installing multiple canisters and providing an installation argument is an error in both commands.

### chore: make `sns` subcommands visible in `dfx help`

### chore: upgraded to clap v4

Updated the command-parsing library to v4. Some colors may be different.

### feat: dfx deps subcommands

This feature was named `dfx pull` before. To make a complete, intuitive user experience, we present a set of subcommands under `dfx deps`:

- `dfx deps pull`: pull the dependencies from mainnet and generate `deps/pulled.json`, the candid files of direct dependencies will also be put into `deps/candid/`;
- `dfx deps init`: set the init arguments for the pulled dependencies and save the data in `deps/init.json`;
- `dfx deps deploy`: deploy the pulled dependencies on local replica with the init arguments recorded in `deps/init.json`;

All generated files in `deps/` are encouraged to be version controlled.

### chore: Add the `nns-dapp` and `internet_identity` to the local canister IDs set by `dfx nns import`
`dfx nns install` installs a set of canisters in a local replica.  `dfx nns import` complements this by setting the canister IDs so that they can be queried by the user.  But `dfx nns import` is incomplete.  Now it will also provide the IDs of the `nns-dapp` and `internet_identity` canisters.

### feat: `.env` file includes all created canister IDs
Previously the `.env` file only included canister IDs for canisters that were listed as explicit dependencies during the build process.
Now all canisters that have a canister ID for the specified network are included in `.env`.

### feat!: Ask for user consent when removing themselves as principal

Removing oneself (or the wallet one uses) can result in the loss of control over a canister.
Therefore `dfx canister update-settings` now asks for extra confirmation when removing the currently used principal/wallet from the list of controllers.
To skip this check in CI, use either the `--yes`/`-y` argument or use `echo "yes" | dfx canister update-settings <...>`.

### fix: dfx start will restart replica if it does not report healthy after launch

If the replica does not report healthy at least once after launch,
dfx will terminate and restart it.

### fix: dfx start now installs the bitcoin canister when bitcoin support is enabled

This is required for future replica versions.

Adds a new field `canister_init_arg` to the bitcoin configuration in dfx.json and networks.json.  Its default is documented in the JSON schema and is appropriate for the canister wasm bundled with dfx.

### fix: no longer enable the bitcoin_regtest feature

### docs: cleanup of documentation

Cleaned up documentation of IC SDK.

## Asset Canister Synchronization

### feat: Added more detailed logging to `ic-asset`.

Now, `dfx deploy -v` (or `-vv`) will print the following information:
- The count for each `BatchOperationKind` in `CommitBatchArgs`
- The number of chunks uploaded and the total bytes
- The API version of both the `ic-asset` and the canister
- (Only for `-vv`) The value of `CommitBatchArgs`

### fix: Commit batches incrementally in order to account for more expensive v2 certification calculation

In order to allow larger changes without exceeding the per-message instruction limit, the sync process now:
- sets properties of assets already in the canister separately from the rest of the batch.
- splits up the rest of the batch into groups of up to 500 operations.

### fix: now retries failed `create_chunk()` calls

Previously, it would only retry when waiting for the request to complete.

### fix: now considers fewer error types to be retryable

Previously, errors were assumed to be retryable, except for a few specific error messages and 403/unauthorized responses.  This could cause deployment to appear to hang until timeout.

Now, only transport errors and timeout errors are considered retryable.

## Dependencies

### Frontend canister

The asset canister now properly removes the v2-certified response when `/index.html` is deleted.

Fix: The fallback file (`/index.html`) will now be served when using certification v2 if the requested path was not found.

The HttpResponse type now explicitly mentions the `upgrade : Option<bool>` field instead of implicitly returning `None` all the time.

The asset canister no longer needs to use `await` for access control checks. This will speed up certain operations.

- Module hash: 651425d92d3796ddae581191452e0e87484eeff4ff6352fe9a59c7e1f97a2310
- https://github.com/dfinity/sdk/pull/3120
- https://github.com/dfinity/sdk/pull/3112

### Motoko

Updated Motoko to 0.8.8

### Replica

Updated replica to elected commit b3b00ba59c366384e3e0cd53a69457e9053ec987.
This incorporates the following executed proposals:
- [122529](https://dashboard.internetcomputer.org/proposal/122529)
- [122284](https://dashboard.internetcomputer.org/proposal/122284)
- [122198](https://dashboard.internetcomputer.org/proposal/122198)
- [120591](https://dashboard.internetcomputer.org/proposal/120591)
- [119318](https://dashboard.internetcomputer.org/proposal/119318)
- [118023](https://dashboard.internetcomputer.org/proposal/118023)
- [116294](https://dashboard.internetcomputer.org/proposal/116294)
- [116135](https://dashboard.internetcomputer.org/proposal/116135)
- [114479](https://dashboard.internetcomputer.org/proposal/114479)
- [113136](https://dashboard.internetcomputer.org/proposal/113136)
- [111932](https://dashboard.internetcomputer.org/proposal/111932)
- [111724](https://dashboard.internetcomputer.org/proposal/111724)
- [110724](https://dashboard.internetcomputer.org/proposal/110724)
- [109500](https://dashboard.internetcomputer.org/proposal/109500)
- [108153](https://dashboard.internetcomputer.org/proposal/108153)
- [107668](https://dashboard.internetcomputer.org/proposal/107668)
- [107667](https://dashboard.internetcomputer.org/proposal/107667)
- [106868](https://dashboard.internetcomputer.org/proposal/106868)
- [106817](https://dashboard.internetcomputer.org/proposal/106817)
- [105666](https://dashboard.internetcomputer.org/proposal/105666)
- [104470](https://dashboard.internetcomputer.org/proposal/104470)
- [103281](https://dashboard.internetcomputer.org/proposal/103281)
- [103231](https://dashboard.internetcomputer.org/proposal/103231)
- [101987](https://dashboard.internetcomputer.org/proposal/101987)

# 0.14.0

## DFX

### fix: stop `dfx deploy` from creating a wallet if all canisters exist

### feat: expose `wasm-opt` optimizer in `ic-wasm` to users

Add option to specify an "optimize" field for canisters to invoke the `wasm-opt` optimizer through `ic-wasm`.

This behavior is disabled by default.

If you want to enable this behavior, you can do so in dfx.json:
```json
"canisters": {
  "app": {
    "optimize" : "cycles"
  }
}
```

The options are "cycles", "size", "O4", "O3", "O2", "O1", "O0", "Oz", and "Os".  The options starting with "O" are the optimization levels that `wasm-opt` provides. The "cycles" and "size" options are recommended defaults for optimizing for cycle usage and binary size respectively.

### feat: updates the dfx new starter project for env vars

- Updates the starter project for env vars to use the new `dfx build` & `dfx deploy` environment variables
- Changes the format of the canister id env vars to be `CANISTER_ID_<canister_name_uppercase>`, for the frontend declaraction file to be consistent with the dfx environment variables. `CANISTER_ID` as both a prefix and suffix are supported for backwards compatibility.

### fix!: --clean required when network configuration changes

If the network configuration has changed since last time `dfx start` was run, `dfx start` will now error if you try to run it without `--clean`, to avoid spurious errors. You can provide the `--force` flag if you are sure you want to start it without cleaning state.

### feat: --artificial-delay flag

The local replica uses a 600ms delay by default when performing update calls. With `dfx start --artificial-delay <ms>`, you can decrease this value (e.g. 100ms) for faster integration tests, or increase it (e.g. 2500ms) to mimick mainnet latency for e.g. UI responsiveness checks.

### fix: make sure assetstorage did file is created as writeable.

### feat: specify id when provisional create canister

When creating a canister on non-mainnet replica, you can now specify the canister ID.

`dfx canister create <CANISTER_NAME> --specified-id <PRINCIPAL>`

`dfx deploy <CANISTER_NAME> --specified-id <PRINCIPAL>`

You can specify the ID in the range of `[0, u64::MAX / 2]`.
If not specify the ID, the canister will be created in the range of `[u64::MAX / 2 + 1, u64::MAX]`.
This canister ID allocation behavior only applies to the replica, not the emulator (ic-ref).

### feat: dfx nns install --ledger-accounts

`dfx nns install` now takes an option `--ledger-accounts` to initialize the ledger canister with these accounts.

### fix: update Rust canister template.

`ic-cdk-timers` is included in the dependencies.

### chore: change the default Internet Computer gateway domain to `icp0.io`

By default, DFX now uses the `icp0.io` domain to connect to Internet Computer as opposed to using `ic0.app`.
Canisters communicating with `ic0.app` will continue to function nominally.

### feat: --no-asset-upgrade

### feat: confirmation dialogues are no longer case sensitive and accept 'y' in addition to 'yes'

### fix: `dfx generate` no longer requires canisters to have a canister ID
Previously, canisters required that the canister was created before `dfx generate` could be called.

As a result, the `--network` parameter does not have an impact on the result of `dfx generate` anymore.
This means that `dfx generate` now also generates type declarations for remote canisters.

### fix: Make `build` field optional in dfx.json

The `build` field in custom canisters was already optional in code, but this fixes it in the schema.

By specifying the `--no-asset-upgrade` flag in `dfx deploy` or `dfx canister install`, you can ensure that the asset canister itself is not upgraded, but instead only the assets themselves are installed.

### feat: Get identity from env var if present

The identity may be specified using the environment variable `DFX_IDENTITY`.

### feat: Add DFX_ASSETS_WASM

Added the ability to configure the Wasm module used for assets canisters through the environment variable `DFX_ASSETS_WASM`.

### fix: dfx deploy and icx-asset no longer retry on permission failure

### feat: --created-at-time for the ledger functions: transfer, create-canister, and top-up

### fix: ledger transfer duplicate transaction prints the duplicate transaction response before returning success to differentiate between a new transaction response and between a duplicate transaction response.

Before it was possible that a user could send 2 ledger transfers with the same arguments at the same timestamp and both would show success but there would have been only 1 ledger transfer. Now dfx prints different messages when the ledger returns a duplicate transaction response and when the ledger returns a new transaction response.

### chore: clarify `dfx identity new` help text

### chore: Add a message that `redeem_faucet_coupon` may take a while to complete

### feat: `dfx deploy <frontend canister name> --by-proposal`

This supports asset updates through SNS proposal.

Uploads asset changes to an asset canister (propose_commit_batch()), but does not commit them.

The SNS will call `commit_proposed_batch()` to commit the changes.  If the proposal fails, the caller of `dfx deploy --by-proposal` should call `delete_batch()`.

### feat: `dfx deploy <frontend canister name> --compute-evidence`

Builds the specified asset canister, determines the batch operations required to synchronize the assets, and computes a hash ("evidence") over those batch operations.  This evidence will match the evidence computed by `dfx deploy --by-proposal`, and which will be specified in the update proposal.

No permissions are required to compute evidence, so this can be called with `--identity anonymous` or any other identity.

## Asset Canister

Added `validate_take_ownership()` method so that an SNS is able to add a custom call to `take_ownership()`.

Added `is_aliased` field to `get_asset_properties` and `set_asset_properties`.

Added partial support for proposal-based asset updates:
- Batch ids are now stable.  With upcoming changes to support asset updates by proposal,
  having the asset canister not reuse batch ids will make it easier to verify that a particular
  batch has been proposed.
- Added methods:
  - `propose_commit_batch()` stores batch arguments for later commit
  - `delete_batch()` deletes a batch, intended for use after compute_evidence if cancellation needed
  - `compute_evidence()` computes a hash ("evidence") over the proposed batch arguments. Once evidence computation is complete, batch will not expire.
  - `commit_proposed_batch()` commits batch previously proposed (must have evidence computed)
  - `validate_commit_proposed_batch()` required validation method for SNS

Added `api_version` endpoint. With upcoming changes we will introduce breaking changes to asset canister's batch upload process. New endpoint will help `ic-asset` with differentiation between API version, and allow it to support all versions of the asset canister.

Added support for v2 asset certification. In comparison to v1, v2 asset certification not only certifies the http response body, but also the headers. The v2 spec is first published in [this PR](https://github.com/dfinity/interface-spec/pull/147)

Added canister metadata field `supported_certificate_versions`, which contains a comma-separated list of all asset certification protocol versions. You can query it e.g. using `dfx canister --network ic metadata <canister name or id> supported_certificate_versions`. In this release, the value of this metadata field value is `1,2` because certification v1 and v2 are supported.

Fixed a bug in `http_request` that served assets with the wrong certificate. If no encoding specified in the `Accept-Encoding` header is available with a certificate, an available encoding is returned without a certificate (instead of a wrong certificate, which was the case previously). Otherwise, nothing changed.
For completeness' sake, the new behavior is as follows:
- If one of the encodings specified in the `Accept-Encoding` header is available with certification, it now is served with the correct certificate.
- If no requested encoding is available with certification, one of the requested encodings is returned without a certificate (instead of a wrong certificate, which was the case previously).
- If no encoding specified in the `Accept-Encoding` header is available, a certified encoding that is available is returned instead.

Added support for API versioning of the asset canister in `ic-asset`.

Added functionality that allows you to set asset properties during `dfx deploy`, even if the asset has already been deployed to a canister in the past. This eliminates the need to delete and re-deploy assets to modify properties - great news! This feature is also available when deploying assets using the `--by-proposal` flag. As a result, the API version of the frontend canister has been incremented from `0` to `1`. The updated `ic-asset` version (which is what is being used during `dfx deploy`) will remain compatible with frontend canisters implementing both API `0` and `1`. However, please note that the new frontend canister version (with API `v1`) will not work with tooling from before the dfx release (0.14.0).

## Dependencies

### Frontend canister

- API version: 1
- Module hash: e7866e1949e3688a78d8d29bd63e1c13cd6bfb8fbe29444fa606a20e0b1e33f0
- https://github.com/dfinity/sdk/pull/3094
- https://github.com/dfinity/sdk/pull/3002
- https://github.com/dfinity/sdk/pull/3065
- https://github.com/dfinity/sdk/pull/3058
- https://github.com/dfinity/sdk/pull/3057
- https://github.com/dfinity/sdk/pull/2960
- https://github.com/dfinity/sdk/pull/3051
- https://github.com/dfinity/sdk/pull/3034
- https://github.com/dfinity/sdk/pull/3023
- https://github.com/dfinity/sdk/pull/3022
- https://github.com/dfinity/sdk/pull/3021
- https://github.com/dfinity/sdk/pull/3019
- https://github.com/dfinity/sdk/pull/3016
- https://github.com/dfinity/sdk/pull/3015
- https://github.com/dfinity/sdk/pull/3001
- https://github.com/dfinity/sdk/pull/2987
- https://github.com/dfinity/sdk/pull/2982

### Motoko

Updated Motoko to 0.8.7

### ic-ref

Updated ic-ref to 0.0.1-ca6aca90

### ic-btc-canister

Started bundling ic-btc-canister, release 2023-03-31

# 0.13.1

## Asset Canister

Added validate_grant_permission() and validate_revoke_permission() methods per SNS requirements.

## Dependencies

### Frontend canister

- Module hash: 98863747bb8b1366ae5e3c5721bfe08ce6b7480fe4c3864d4fec3d9827255480
- https://github.com/dfinity/sdk/pull/2958

# 0.13.0

## DFX

### feat: Add dfx sns download

This allows users to download SNS canister Wasm binaries.

### fix: fixed error text
- `dfx nns install` had the wrong instructions for setting up the local replica type

### fix: creating an identity with `--force` no longer switches to the newly created identity

### feat(frontend-canister)!: reworked to use permissions-based access control

The permissions are as follows:
- ManagePermissions: Can grant and revoke permissions to any principal.  Controllers implicitly have this permission.
- Prepare: Can call create_batch and create_chunk
- Commit: Can call commit_batch and methods that manipulate assets directly, as well as any method permitted by Prepare.

For upgraded frontend canisters, all authorized principals will be granted the Commit permission.
For newly deployed frontend canisters, the initializer (first deployer of the canister) will be granted the Commit permission.

Added three new methods:
- list_permitted: lists principals with a given permission.
  - Callable by anyone.
- grant_permission: grants a single permission to a principal
  - Callable by Controllers and principals with the ManagePermissions permission.
- revoke_permission: removes a single permission from a principal
  - Any principal can revoke its own permissions.
  - Only Controllers and principals with the ManagePermissions permission can revoke the permissions of other principals.

Altered the behavior of the existing authorization-related methods to operate only on the "Commit" permission.  In this way, they are backwards-compatible.
- authorize(principal): same as grant_permission(principal, Commit)
- deauthorize(principal): same as revoke_permission(permission, Commit)
- list_authorized(): same as list_permitted(Commit)

### fix(frontend-canister)!: removed ability of some types of authorized principals to manage the ACL

It used to be the case that any authorized principal could authorize and deauthorize any other principal.
This is no longer the case.  See rules above for grant_permission and revoke_permission.

### feat(frontend-canister)!: default secure configuration for assets in frontend project template

- Secure HTTP headers, preventing several typical security vulnerabilities (e.g. XSS, clickjacking, and many more). For more details, see comments in `headers` section in [default `.ic-assets.json5`](https://raw.githubusercontent.com/dfinity/sdk/master/src/dfx/assets/new_project_node_files/src/__project_name___frontend/src/.ic-assets.json5).
- Configures `allow_raw_access` option in starter `.ic-assets.json5` config files, with the value set to its default value (which is `false`). We are showing that configuration in the default starter projects for the sake of easier discoverability, even though its value is set to the default.

### feat(frontend-canister)!: add `allow_raw_access` config option

By default, the frontend canister will now restrict the access of traffic to the `<canister-id>.raw.ic0.app` domain, and will automatically redirect all requests to the certified domain (`<canister-id>.ic0.app`), unless configured explicitly. Below is an example configuration to allow access to the `robots.txt` file from the "raw" domain:
```json
[
  {
    "match": "robots.txt",
    "allow_raw_access": true
  }
]
```

**Important**: Note that any assets already uploaded to an asset canister will be protected by this redirection, because at present the asset synchronization process does not update the `allow_raw_access` property, or any other properties, after creating an asset.  This also applies to assets that are deployed without any configuration, and later configured to allow raw access.
At the present time, there are two ways to reconfigure an existing asset:
1. re-create the asset
    1. delete the asset in your project's directory
    1. execute `dfx deploy`
    1. re-create the asset in your project's directory
    1. modify `.ic-assets.json` acordingly
    1. execute `dfx deploy`
2. via manual candid call
    ```
    dfx canister call PROJECT_NAME_frontend set_asset_properties '( record { key="/robots.txt"; allow_raw_access=opt(opt(true)) })'
    ```

### feat(frontend-canister): pretty print asset properties when deploying assets to the canister

### feat(frontend-canister): add take_ownership() method

Callable only by a controller.  Clears list of authorized principals and adds the caller (controller) as the only authorized principal.

### feat(ic-ref):
- `effective_canister_id` used for `provisional_create_canister_with_cycles` is passed as an command-line argument (defaults to `rwlgt-iiaaa-aaaaa-aaaaa-cai` if not provided or upon parse failure)

### feat(frontend-canister): add `get_asset_properties` and `set_asset_properties` to frontend canister

As part of creating the support for future work, it's now possible to get and set AssetProperties for assets in frontend canister.

### feat: add `--argument-file` argument to the `dfx canister sign` command

Similar to how this argument works in `dfx canister call`, this argument allows providing arguments for the request from a file.

### feat: Add support for a default network key

A remote canister ID can now be specified for the `__default` network.  If specified, `dfx` will assume that the canister is remote at the specified canister ID for all networks that don't have a dedicated entry.

### feat: use OS-native keyring for pem file storage

If keyring integration is available, PEM files (except for the default identity) are now by default stored in the OS-provided keyring.
If it is not available, it will fall back on the already existing password-encrypted PEM files.
Plaintext PEM files are still available (e.g. for use in non-interactive situations like CI), but not recommended for use since they put the keys at risk.

To force the use of one specific storage mode, use the `--storage-mode` flag with either `--storage-mode password-protected` or `--storage-mode plaintext`.
This works for both `dfx identity new` and `dfx identity import`.

The flag `--disable-encryption` is deprecated in favour of `--storage-mode plaintext`. It has the same behavior.

### feat(frontend-canister): better control and overview for asset canister authorized principals

The asset canister now has two new functions:
- Query function `list_authorized` displays a list of all principals that are currently authorized to change assets and the list of authorized principals.
- Update function `deauthorize` that removes a principal from the list of authorized principals. It can be called by authorized principals and cotrollers of the canister.

In addition, the update function `authorize` has new behavior:
Now, controllers of the asset canister are always allowed to authorize new principals (including themselves).

### fix: add retry logic to `dfx canister delete`

`dfx canister delete` tries to withdraw as many cycles as possible from a canister before deleting it.
To do so, dfx has to manually send all cycles in the canister, minus some margin.
The margin was previously hard-coded, meaning that withdrawals can fail if the margin is not generous enough.
Now, upon failure with some margin, dfx will retry withdrawing cycles with a continuously larger margin until withdrawing succeeds or the margin becomes larger than the cycles balance.

### fix: dfx deploy --mode reinstall for a single Motoko canister fails to compile

The Motoko compiler expects all imported canisters' .did files to be in one folder when it compiles a canister.
`dfx` failed to organize the .did files correctly when running `dfx deploy <single Motoko canister>` in combintaion with the `--mode reinstall` flag.

### fix: give more cycles margin when deleting canisters

There have been a few reports of people not being able to delete canisters.
The error happens if the temporary wallet tries to transfer out too many cycles.
The number of cycles left in the canister is bumped a little bit so that people can again reliably delete their canisters.

## Dependencies

Updated candid to 0.8.4
- Bug fix in TS bindings
- Pretty print numbers

### Frontend canister

- Module hash: d12e4493878911c21364c550ca90b81be900ebde43e7956ae1873c51504a8757
- https://github.com/dfinity/sdk/pull/2942

### ic-ref

Updated ic-ref to master commit `3cc51be5`

### Motoko

Updated Motoko to 0.7.6

### Replica

Updated replica to elected commit b5a1a8c0e005216f2d945f538fc27163bafc3bf7.
This incorporates the following executed proposals:

- [100821](https://dashboard.internetcomputer.org/proposal/100821)
- [97472](https://dashboard.internetcomputer.org/proposal/97472)
- [96114](https://dashboard.internetcomputer.org/proposal/96114)
- [94953](https://dashboard.internetcomputer.org/proposal/94953)
- [94852](https://dashboard.internetcomputer.org/proposal/94852)
- [93761](https://dashboard.internetcomputer.org/proposal/93761)
- [93507](https://dashboard.internetcomputer.org/proposal/93507)
- [92573](https://dashboard.internetcomputer.org/proposal/92573)
- [92338](https://dashboard.internetcomputer.org/proposal/92338)
- [91732](https://dashboard.internetcomputer.org/proposal/91732)
- [91257](https://dashboard.internetcomputer.org/proposal/91257)

# 0.12.1

## DFX

### fix: default not shrink for custom canisters

## Dependencies

### Replica

Updated replica to elected commit dcbf401f27d9b48354e68389c6d8293c4233b055.
This incorporates the following executed proposals:

- [90485](https://dashboard.internetcomputer.org/proposal/90485)
- [90008](https://dashboard.internetcomputer.org/proposal/90008)

### Frontend canister

- Module hash: db07e7e24f6f8ddf53c33a610713259a7c1eb71c270b819ebd311e2d223267f0
- https://github.com/dfinity/sdk/pull/2753

# 0.12.0

## DFX

### feat(frontend-canister): add warning if config is provided in `.ic-assets.json` but not used

### fix(frontend-canister): Allow overwriting default HTTP Headers for assets in frontend canister

Allows to overwrite `Content-Type`, `Content-Encoding`, and `Cache-Control` HTTP headers with custom values via `.ic-assets.json5` config file. Example `.ic-assets.json5` file:
```json5
[
    {
        "match": "web-gz.data.gz",
        "headers": {
            "Content-Type": "application/octet-stream",
            "Content-Encoding": "gzip"
        }
    }
]
```
This change will trigger the update process for frontend canister (new module hash: `2ff0513123f11c57716d889ca487083fac7d94a4c9434d5879f8d0342ad9d759`).

### feat: warn if an unencrypted identity is used on mainnet

### fix: Save SNS canister IDs

SNS canister IDs were not being parsed reliably.  Now the candid file is being specified explicitly, which resolves the issue in at least some cases.

### feat: NNS usability improvements

The command line interface for nns commands has been updated to:

- Give better help when the subnet type is incorrect
- Not offer --network as a flag given that it is unused
- List nns subcommands

### feat: -y flag for canister installation

`dfx canister install` and `dfx deploy` now have a `-y` flag that will automatically confirm any y/n checks made during canister installation.

### fix: Compute Motoko dependencies in linear (not exponential) time by detecting visited imports.

### fix(generate): add missing typescript types and fix issues with bindings array in dfx.json

### chore: update Candid UI canister with commit 79d55e7f568aec00e16dd0329926cc7ea8e3a28b

### refactor: Factor out code for calling arbitrary bundled binaries

The function for calling sns can now call any bundled binary.

### docs: Document dfx nns subcommands

`dfx nns` commands are used to deploy and manage local NNS canisters, such as:

- Governance for integration with the Internet Computer voting system
- Ledger for financial integration testing
- Internet Identity for user registration and authenttication

### feat(frontend-canister): Add simple aliases from `<asset>` to `<asset>.html` and `<asset>/index.html`

The asset canister now by default aliases any request to `<asset>` to `<asset>.html` or `<asset>/index.html`.
This can be disabled by setting the field `"enable_aliasing"` to `false` in a rule for that asset in .ic-assets.json.
This change will trigger frontend canister upgrades upon redeploying any asset canister.

### fix: Only kill main process on `dfx stop`
Removes misleading panics when running `dfx stop`.

### feat: `dfx nns install` works offline if all assets have been cached.

### feat: Initialise the nns with an account controlled by a secp256k1 key

This enables easy access to toy ICP using command line tools and this key:
```
-----BEGIN EC PRIVATE KEY-----
MHQCAQEEICJxApEbuZznKFpV+VKACRK30i6+7u5Z13/DOl18cIC+oAcGBSuBBAAK
oUQDQgAEPas6Iag4TUx+Uop+3NhE6s3FlayFtbwdhRVjvOar0kPTfE/N8N6btRnd
74ly5xXEBNSXiENyxhEuzOZrIWMCNQ==
-----END EC PRIVATE KEY-----
```
For example, you can create an identity in dfx by putting this key in the file `ident-1.pem` and importing it:
```
dfx identity import ident-1 ident-1.pem
dfx --identity ident-1 ledger balance
```

### feat: default to run ic-wasm shrink when build canisters
This behavior applies to Motoko, Rust and Custom canisters.
If you want to disable this behavior, you can config it in dfx.json:
```json
"canisters" : {
  "app" : {
    "shrink" : false,
  }
}
```

### feat: configurable custom wasm sections

It's now possible to define custom wasm metadata sections and their visibility in dfx.json.

At present, dfx can only add wasm metadata sections to canisters that are in wasm format.  It cannot add metadata sections to compressed canisters.  Since the frontend canister is now compressed, this means that at present it is not possible to add custom metadata sections to the frontend canister.

dfx no longer adds `candid:service` metadata to canisters of type `"custom"` by default.  If you want dfx to add your canister's candid definition to your custom canister, you can do so like this:

```
    "my_canister_name": {
      "type": "custom",
      "candid": "main.did",
      "wasm": "main.wasm",
      "metadata": [
        {
          "name": "candid:service"
        }
      ]
    },
```

This changelog entry doesn't go into all of the details of the possible configuration.  For that, please see [concepts/canister-metadata](docs/concepts/canister-metadata.md) and the docs in the JSON schema.

### fix: Valid canister-based env vars

Hyphens are not valid in shell environment variables, but do occur in canister names such as `smiley-dapp`. This poses a problem for vars with names such as `CANISTER_ID_$\{CANISTER_NAME\}`.  With this change, hyphens are replaced with underscores in environment variables.  The canister id of `smiley-dapp` will be available as `CANISTER_ID_smiley_dapp`.  Other environment variables are unaffected.

### feat: Add dfx sns deploy

This allows users to deploy a set of SNS canisters.

### fix: `cargo run -p dfx -- --version` prints correct version

### feat: add --mode=auto

When using `dfx canister install`, you can now pass `auto` for the `--mode` flag, which will auto-select `install` or `upgrade` depending on need, the same way `dfx deploy` does. The default remains `install` to prevent mistakes.

### feat: add `--network` flag to `dfx generate`

`dfx generate`'s generated bindings use network-specific canister IDs depending on the generated language, but there was previously no way to configure which network this was, so it defaulted to local. A `--network` flag has been added for this purpose.

### feat: sns config validate

There is a new command that verifies that an SNS initialization config is valid.

### feat: sns config create

There is a new command that creates an sns config template.

### fix: remove $ from wasms dir

The wasms dir path had a $ which is unwanted and now gone.

### fix: Correct wasm for the SNS swap canister

Previously the incorrect wasm canister was installed.

### fix: Use NNS did files that matches the wasms

Previously the did files and wasms could be incompatible.

### fix: allow users to skip compatibility check if parsing fails

### feat: canister HTTP support is now enabled by default.

`dfx start` and `dfx replica` now ignore the `--enable-canister-http` parameter.

You can still disable the canister http feature through configuration:
- ~/.config/dfx/networks.json: `.local.canister_http.enabled=false`
- dfx.json (project-specific networks) : `.networks.local.canister_http.enabled=false`

### feat: custom canister `wasm` field can now specify a URL from which to download

- note that dfx will report an error if a custom canister's `wasm` field is a URL and the canister also has `build` steps.

### feat: custom canister `candid` field can now specify a URL from which to download

### feat: deploy NNS canisters

A developer is now able to install NNS canisters, including back end canisters such as ledger and governance, and front end canisters such as nns-dapp and internet-identity, on their local DFX server.  Usage:
```
dfx start --clean --background
dfx nns install
```

This feature currently requires that the network 'local' is used and that it runs on port 8080.
The network's port can be controlled by using the field `"provider"` in the network's definition, e.g. by setting it to `"127.0.0.1:8080"`.

### feat: configure logging level of http adapter

It is now possible to set the http adapter's log level in dfx.json or in networks.json:
```
"http": {
  "enabled": true,
  "log_level": "info"
}
```

By default, a log level of "error" is used, in order to keep the output of a first-time `dfx start` minimal. Change it to "debug" for more verbose logging.

### fix(typescript): add index.d.ts file for type safety when importing generated declarations

Adds an index.d.ts file to the generated declarations, allowing for better type safety in TypeScript projects.

### chore: reduce verbosity of dfx start

`dfx start` produces a lot of log output that is at best irrelevant for most users.
Most output is no longer visible unless either `--verbose` is used with dfx or the relevant part's (e.g. http adapter, btc adapter, or replica) log level is changed in dfx.json or networks.json.

### feat: generate secp256k1 keys by default

When creating a new identity with `dfx identity new`, whereas previously it would have generated an Ed25519 key, it now generates a secp256k1 key. This is to enable users to write down a BIP39-style seed phrase, to recover their key in case of emergency, which will be printed when the key is generated and can be used with a new `--seed-phrase` flag in `dfx identity import`. `dfx identity import` is however still capable of importing an Ed25519 key.

### chore: update Candid UI canister with commit 528a4b04807904899f67b919a88597656e0cd6fa

* Allow passing did files larger than 2KB.
* Better integration with Motoko Playground.

### feat: simplify verification of assets served by asset canister

* SHA256 hashes of all assets are displayed when deploying the asset canister.
* A query method is added to the asset canister that returns the entire asset hash tree together with the certificate containing the certified variables of the asset canister.

### breaking change: dfx canister update-settings --compute-allocation always fails

See https://forum.dfinity.org/t/fixing-incorrect-compute-allocation-fee/14830

Until the rollout is complete, `dfx canister update-settings --compute-allocation <N>`
will fail with an error from the replica such as the following:
```
The Replica returned an error: code 1, message: "Canister requested a compute allocation of 1% which cannot be satisfied because the Subnet's remaining compute capacity is 0%"
```

### fix: For default node starter template: copy `ic-assets.json5` file from `src` to `dist`

### fix: For `dfx start --clean --background`, the background process no longer cleans a second time.

### fix: do not build or generate remote canisters

Canisters that specify a remote id for the network that's getting built falsely had their build steps run, blocking some normal use patterns of `dfx deploy`.
Canisters with a remote id specified no longer get built.
The same applies to `dfx generate`.

### refactor: Move replica URL functions into a module for reuse

The running replica port and url are generally useful information. Previously the code to get the URL was embedded in the network proxy code. This moves it out into a library for reuse.

### chore: Frontend canister build process no longer depends on `dfx` or `ic-cdk-optimizer`

Instead, the build process relies on `ic-wasm` to provide candid metadata for the canister, and
shrinking the canister size by stripping debug symbols and unused fuctions.
Additionally, after build step, the `.wasm` file is archived with `gzip`.

### chore: Move all `frontend canister`-related code into the SDK repo

| from (`repository` `path`)                  | to (path in `dfinity/sdk` repository)          | summary                                                                                     |
|:--------------------------------------------|:-----------------------------------------------|:--------------------------------------------------------------------------------------------|
| `dfinity/cdk-rs` `/src/ic-certified-assets` | `/src/canisters/frontend/ic-certified-asset`   | the core of the frontend canister                                                           |
| `dfinity/certified-assets` `/`              | `/src/canisters/frontend/ic-frontend-canister` | wraps `ic-certified-assets` to build the canister wasm                                      |
| `dfinity/agent-rs` `/ic-asset`              | `/src/canisters/frontend/ic-asset`             | library facilitating interactions with frontend canister (e.g. uploading or listing assets) |
| `dfinity/agent-rs` `/icx-asset`             | `/src/canisters/frontend/icx-asset`            | CLI executable tool - wraps `ic-asset`                                                      |

### feat: use JSON5 file format for frontend canister asset configuration

Both `.ic-assets.json` and `.ic-assets.json5` are valid filenames config filename, though both will get parsed
as if they were [JSON5](https://json5.org/) format. Example content of the `.ic-assets.json5` file:
```json5
// comment
[
  {
    "match": "*", // comment
    /*
    keys below not wrapped in quotes
*/  cache: { max_age: 999 }, // trailing comma
  },
]
```
- Learn more about JSON5: https://json5.org/

### fix: Update nns binaries unless `NO_CLOBBER` is set

Previously existing NNS binaries were not updated regardless of the `NO_CLOBBER` setting.

### feat!: Support installing canisters not in dfx.json

`install_canister_wasm` used to fail if installing a canister not listed in dfx.json.  This use case is now supported.

### feat: print the dashboard URL on startup

When running `dfx start` or `dfx replica`, the path to the dashboard page is now printed.

### feat!: changed the default port of the shared local network from 8000 to 4943.

This is so dfx doesn't connect to a project-specific network instead of the local shared network.

In combination with the "system-wide dfx start" feature, there is a potential difference to be aware of with respect to existing projects.

Since previous versions of dfx populate dfx.json with a `networks.local` definition that specifies port 8000, the behavior for existing projects won't change.

However, if you've edited dfx.json and removed the `networks.local` definition, the behavior within the project will change: dfx will connect to the shared local network on port 4943 rather than to the project-specific network on port 8000.  You would need to edit webpack.config.js to match.  If you have scripts, you can run the new command `dfx info webserver-port` from the project directory to retrieve the port value.

### feat!: "system-wide dfx start"

By default, dfx now manages the replica process in a way that is independent of any given dfx project.  We've called this feature "system-wide dfx", even though it's actually specific to your user
(storing data files under $HOME), because we think it communicates the idea adequately.

The intended benefits:
- deploying dapps from separate projects alongside one another, similar to working with separate dapps on mainnet
- run `dfx start` from any directory
- run `dfx stop` from any directory, rather than having to remember where you last ran `dfx start`

We're calling this the "shared local network."  `dfx start` and `dfx stop` will manage this network when run outside any project directory, or when a project's dfx.json does not define the `local` network.  The dfx.json template for new projects no longer defines any networks.

We recommend that you remove the `local` network definition from dfx.json and instead use the shared local network.  As mentioned above, doing so will make dfx use port 4943 rather than port 8000.

See [Local Server Configuration](docs/cli-reference/dfx-start.md#local-server-configuration) for details.

dfx now stores data and control files in one of three places, rather than directly under `.dfx/`:
- `.dfx/network/local` (for projects in which dfx.json defines the local network)
- `$HOME/.local/share/dfx/network/local` (for the shared local network on Linux)
- `$HOME/Library/Application Support/org.dfinity.dfx/network/local` (for the shared local network on MacOS)

There is also a new configuration file: `$HOME/.config/dfx/networks.json`.  Its [schema](docs/networks-json-schema.json) is the same as the `networks` element in dfx.json.  Any networks you define here will be available from any project, unless a project's dfx.json defines a network with the same name.  See [The Shared Local Network](docs/cli-reference/dfx-start.md#the-shared-local-network) for the default definitions that dfx provides if this file does not exist or does not define a `local` network.

### fix: `dfx start` and `dfx stop` will take into account dfx/replica processes from dfx \<\= 0.11.x

### feat: added command `dfx info`

#### feat: `dfx info webserver-port`

This displays the port that the icx-proxy process listens on, meaning the port to connect to with curl or from a web browser.

#### feat: `dfx info replica-port`

This displays the listening port of the replica.

#### feat: `dfx info replica-rev`

This displays the revision of the replica bundled with dfx, which is the same revision referenced in replica election governance proposals.

#### feat: `dfx info networks-json-path`

This displays the path to your user's `networks.json` file where all networks are defined.

### feat: added ic-nns-init, ic-admin, and sns executables to the binary cache

### fix: improved responsiveness of `greet` method call in default Motoko project template

`greet` method was marked as an `update` call, but it performs no state updates. Changing it to `query` call will result in faster execution.

### feat: dfx schema --for networks

The `dfx schema` command can now display the schema for either dfx.json or for networks.json.  By default, it still displays the schema for dfx.json.

```bash
dfx schema --for networks
```

### feat: createActor options accept pre-initialized agent

If you have a pre-initialized agent in your JS code, you can now pass it to createActor's options. Conflicts with the agentOptions config - if you pass both the agent option will be used and you will receive a warning.

```js
const plugActor = createActor(canisterId, {
  agent: plugAgent
})
```

### feat!: option for nodejs compatibility in dfx generate

Users can now specify `node_compatibility: true` in `declarations`. The flag introduces `node.js` enhancements, which include importing `isomorphic-fetch` and configuring the default actor with `isomorphic-fetch` and `host`.

```json
// dfx.json
"declarations": {
  "output": "src/declarations",
  "node_compatibility": true
}
```

#### JS codegen location deprecation

DFX new template now uses `dfx generate` instead of `rsync`. Adds deprecation warning to `index.js` in `.dfx/<network-name>/<canister-name>` encouringing developers to migrate to the `dfx generate` command instead. If you have a `package.json` file that uses `rsync` from `.dfx`, consider switching to something like this:

```json
"scripts": {
  "build": "webpack",
  "prebuild": "npm run generate",
  "start": "webpack serve --mode development --env development",
  "prestart": "npm run generate",
  // It's faster to only generate canisters you depend on, omitting the frontend canister
  "generate": "dfx generate hello_backend"
},
```

### feat: simple cycles faucet code redemption

Using `dfx wallet --network ic redeem-faucet-coupon <my coupon>` faucet users have a much easier time to redeem their codes.
If the active identity has no wallet configured, the faucet supplies a wallet to the user that this command will automatically configure.
If the active identity has a wallet configured already, the faucet will top up the existing wallet.

Alternative faucets can be used, assuming they follow the same interface. To direct dfx to a different faucet, use the `--faucet <alternative faucet id>` flag.
The expected interface looks like the following candid functions:
``` candid
redeem: (text) -> (principal);
redeem_to_wallet: (text, principal) -> (nat);
```
The function `redeem` takes a coupon code and returns the principal to an already-installed wallet that is controlled by the identity that called the function.
The function `redeem_to_wallet` takes a coupon code and a wallet (or any other canister) principal, deposits the cycles into that canister and returns how many cycles were deposited.

### feat: disable automatic wallet creation on non-ic networks

By default, if dfx is not running on the `ic` (or networks with a different name but the same configuration), it will automatically create a cycles wallet in case it hasn't been created yet.
It is now possible to inhibit automatic wallet creation by setting the `DFX_DISABLE_AUTO_WALLET` environment variable.

### fix!: removed unused --root parameter from dfx bootstrap

### feat: canister installation now waits for the replica

When installing a new Wasm module to a canister, DFX will now wait for the updated state (i.e. the new module hash) to be visible in the replica's certified state tree before proceeding with post-installation tasks or producing a success status.

### feat!: remove `dfx config`

`dfx config` has been removed. Please update Bash scripts to use `jq`, PowerShell scripts to use `ConvertTo-Json`, nushell scripts to use `to json`, etc.

### feat: move all the flags to the end

Command flags have been moved to a more traditional location; they are no longer positioned per subcommand, but instead are able to be all positioned after the final subcommand. In prior versions, a command might look like:
```bash
dfx --identity alice canister --network ic --wallet "$WALLET" create --all
```
This command can now be written:
```bash
dfx canister create --all --network ic --wallet "$WALLET" --identity alice
```
The old syntax is still available, though, so you don't need to migrate your scripts.

### feat!: changed update-settings syntax

When using `dfx canister update-settings`, it is easy to mistake `--controller` for `--add-controller`. For this reason `--controller` has been renamed to `--set-controller`.

### feat!: removed the internal webserver

This is a breaking change.  The only thing this was still serving was the /_/candid endpoint.  If you need to retrieve the candid interface for a local canister, you can use `dfx canister metadata <canister> candid:service`.

### fix: dfx wallet upgrade: improved error messages:

- if there is no wallet to upgrade
- if trying to upgrade a local wallet from outside of a project directory

### fix: canister creation cost is 0.1T cycles

Canister creation fee was calculated with 1T cycles instead of 0.1T.

### fix: dfx deploy and dfx canister install write .old.did files under .dfx/

When dfx deploy and dfx canister install upgrade a canister, they ensure that the
new candid interface is compatible with the previous candid interface.  They write
a file with extension .old.did that contains the previous interface.  In some
circumstances these files could be written in the project directory.  dfx now
always writes them under the .dfx/ directory.

### fix: dfx canister install now accepts arbitrary canister ids

This fixes the following error:
``` bash
> dfx canister install --wasm ~/counter.wasm eop7r-riaaa-aaaak-qasxq-cai
Error: Failed while determining if canister 'eop7r-riaaa-aaaak-qasxq-cai' is remote on network 'ic'.
Caused by: Failed while determining if canister 'eop7r-riaaa-aaaak-qasxq-cai' is remote on network 'ic'.
  Failed to figure out if canister 'eop7r-riaaa-aaaak-qasxq-cai' has a remote id on network 'ic'.
    Invalid argument: Canister eop7r-riaaa-aaaak-qasxq-cai not found in dfx.json
```

### feat: allow replica log level to be configured

It is now possible to specify the replica's log level. Possible values are `critical`, `error`, `warning`, `info`, `debug`, and `trace`.
The log level defaults to the level 'error'. Debug prints (e.g. `Debug.print("...")` in Motoko) still show up in the console.
The log level can be specified in the following places (See [system-wide dfx start](#feat-system-wide-dfx-start) for more detailed explanations on the network types):
- In file `networks.json` in the field `<network name>.replica.log_level` for shared networks.
- In file `dfx.json` in the field `networks.<network name>.replica.log_level` for project-specific networks.
- In file `dfx.json` in the field `defaults.replica.log_level` for project-specific networks. Requires a project-specific network to be run, otherwise this will have no effect.

### feat: enable canister sandboxing

Canister sandboxing is enabled to be consistent with the mainnet.

### chore: dfx ledger account-id --of-canister also accepts principal

It is now possible to do e.g. `dfx ledger account-id --of-canister fg7gi-vyaaa-aaaal-qadca-cai` as well as `dfx ledger account-id --of-canister my_canister_name` when checking the ledger account id of a canister.
Previously, dfx only accepted canister aliases and produced an error message that was hard to understand.

### chore: dfx canister deposit-cycles uses default wallet if none is specified

Motivated by [this forum post](https://forum.dfinity.org/t/dfx-0-10-0-dfx-canister-deposit-cycles-returns-error/13251/6).

### chore: projects created with `dfx new` are not pinned to a specific dfx version anymore

It is still possible to pin the dfx version by adding `"dfx":"<dfx version to pin to>"` to a project's `dfx.json`.

### fix: print links to cdk-rs docs in dfx new

### fix: broken link in new .mo project README

### fix: Small grammar change to identity password decryption prompt

The prompt for entering your passphrase in order to decrypt an identity password read:
    "Please enter a passphrase for your identity"
However, at that point, it isn't "a" passphrase.  It's either your passphrase, or incorrect.
Changed the text in this case to read:
    "Please enter the passphrase for your identity"

### chore: add retry logic to dfx download script

### feat: Add subnet type argument when creating canisters

`dfx ledger create-canister` gets a new option `--subnet-type` that allows users to choose a type of subnet that their canister can be created on. Additionally, a `dfx ledger show-subnet-types` is introduced which allows to list the available subnet types.

## Dependencies

### Replica

Updated replica to release candidate 93dcf2a2026c34330c76149dd713d89e37daa533.

This also incorporates the following executed proposals:

- [88831](https://dashboard.internetcomputer.org/proposal/88831)
- [88629](https://dashboard.internetcomputer.org/proposal/88629)
- [88109](https://dashboard.internetcomputer.org/proposal/88109)
- [87631](https://dashboard.internetcomputer.org/proposal/87631)
- [86738](https://dashboard.internetcomputer.org/proposal/86738)
- [86279](https://dashboard.internetcomputer.org/proposal/86279)
* [85007](https://dashboard.internetcomputer.org/proposal/85007)
* [84391](https://dashboard.internetcomputer.org/proposal/84391)
* [83786](https://dashboard.internetcomputer.org/proposal/83786)
* [82425](https://dashboard.internetcomputer.org/proposal/82425)
* [81788](https://dashboard.internetcomputer.org/proposal/81788)
* [81571](https://dashboard.internetcomputer.org/proposal/81571)
* [80992](https://dashboard.internetcomputer.org/proposal/80992)
* [79816](https://dashboard.internetcomputer.org/proposal/79816)
* [78693](https://dashboard.internetcomputer.org/proposal/78693)
* [77589](https://dashboard.internetcomputer.org/proposal/77589)
* [76228](https://dashboard.internetcomputer.org/proposal/76228)
* [75700](https://dashboard.internetcomputer.org/proposal/75700)
* [75109](https://dashboard.internetcomputer.org/proposal/75109)
* [74395](https://dashboard.internetcomputer.org/proposal/74395)
* [73959](https://dashboard.internetcomputer.org/proposal/73959)
* [73714](https://dashboard.internetcomputer.org/proposal/73714)
* [73368](https://dashboard.internetcomputer.org/proposal/73368)
* [72764](https://dashboard.internetcomputer.org/proposal/72764)

### ic-ref

Updated ic-ref to 0.0.1-1fba03ee
- introduce awaitKnown
- trivial implementation of idle_cycles_burned_per_day

### Updated Motoko from 0.6.29 to 0.7.3

- See https://github.com/dfinity/motoko/blob/master/Changelog.md#073-2022-11-01


### Cycles wallet

- Module hash: b944b1e5533064d12e951621d5045d5291bcfd8cf9d60c28fef02c8fdb68e783
- https://github.com/dfinity/cycles-wallet/commit/fa86dd3a65b2509ca1e0c2bb9d7d4c5be95de378

### Frontend canister:
- Module hash: 6c8f7a094060b096c35e4c4499551e7a8a29ee0f86c456e521c09480ebbaa8ab
- https://github.com/dfinity/sdk/pull/2720

# 0.11.2

## DFX

### fix: disable asset canister redirection of all HTTP traffic from `.raw.ic0.app` to `.ic0.app`

### fix: disable asset canister's ETag HTTP headers

The feature is not yet implemented on `icx-proxy`-level, and is causing 500 HTTP response for some type of assets every second request.

# 0.11.1

## DFX

### fix: dfx now only adds candid:service metadata to custom canisters that have at least one build step

This way, if a canister uses a premade canister wasm, dfx will use it as-is.

### fix: "canister alias not defined" in the Motoko language server

It is now possible to develop multiple-canister projects using the [Motoko VSCode extension](https://marketplace.visualstudio.com/items?itemName=dfinity-foundation.vscode-motoko).

### fix: improve browser compatibility for the JavaScript language binding

Patches a JavaScript language binding compatibility issue encountered in web browsers which do not support the (?.) operator.

### feat: print dfx.json schema

dfx is now capable of displaying the schema for `dfx.json`. You can see the schema by running `dfx schema` or write the schema to a file with `dfx schema --outfile path/to/file/schema.json`.

### feat: support for configuring assets in assets canister
- The `.ic-assets.json` file should be placed inside directory with assets, or its subdirectories. Multiple config files can be used (nested in subdirectories). Example of `.ic-assets.json` file format:
``` json
[
    {
        "match": ".*",
        "cache": {
            "max_age": 20
        },
        "headers": {
            "X-Content-Type-Options": "nosniff"
        },
        "ignore": false
    },
    {
        "match": "**/*",
        "headers": null
    },
    {
        "match": "file.json",
        "ignore": true
    }
]
```
- Configuring assets works only during asset creation - any changes to `.ic-assets.json` files won't have any effect effect for assets that have already been created. We are working on follow up implementation with improvements to handle updating these properties.
- `headers` from multiple applicable rules are being stacked/concatenated, unless `null` is specified, which resets/empties the headers.
- Both `"headers": {}` and absence of `headers` field don't have any effect on end result.
- Valid JSON format is required, i.e. the array of maps, `match` field is required. Only the following fields are accepted: `cache`, `ignore`, `headers`, `match`. The glob pattern has to be valid.
- The way matching rules work:
  1. The most deeply nested config file takes precedence over the one in parent dir. In other words, properties from a rule matching a file in a subdirectory override properties from a rule matching a file in a parent directory
  2. Order of rules within file matters - last rule in config file takes precedence over the first one

- The way `ignore` field works:
  1. By default, files that begin with a `.` are ignored, while all other files are included.
  2. The `.ignore` field overrides this, if present.
  3. If a directory is ignored, file and directories within it cannot be un-ignored.
  4. A file can be ignored and un-ignored many times, as long as any of its parent directories haven't been ignored.


### fix: Allow `dfx deploy` to not take arguments for canisters not being installed

A longstanding bug with `dfx deploy` is that if an installation is skipped (usually an implicitly included dependency), it still requires arguments even if the installed canister doesn't. As of this release that bug is now fixed.

### feat: Add additional logging from bitcoin canister in replica.

Configures the replica to emit additional logging from the bitcoin canister whenever the bitcoin feature is enabled. This helps show useful information to developers, such as the bitcoin height that the replica currently sees.

### fix: make `build` field optional for custom canisters

Prior to 0.11.0, a custom canister's `build` field could be left off if `dfx build` was never invoked. To aid in deploying prebuilt canisters, this behavior is now formalized; omitting `build` is equivalent to `build: []`.

### feat: Use `--locked` for Rust canisters

`dfx build`, in Rust canisters, now uses the `--locked` flag when building with Cargo. To offset this, `dfx new --type rust` now runs `cargo update` on the resulting project.

### feat: Enable threshold ecdsa signature

ECDSA signature signing is now enabled by default in new projects, or by running `dfx start --clean`.
A test key id "Secp256k1:dfx_test_key" is ready to be used by locally created canisters.

## Dependencies

### Updated `agent-rs` to 0.20.0

### Updated `candid` to 0.7.15

### Replica

Updated replica to elected commit 6e86169e98904047833ba6133e5413d2758d90eb.
This incorporates the following executed proposals:

* [72225](https://dashboard.internetcomputer.org/proposal/72225)
* [71669](https://dashboard.internetcomputer.org/proposal/71669)
* [71164](https://dashboard.internetcomputer.org/proposal/71164)
* [70375](https://dashboard.internetcomputer.org/proposal/70375)
* [70002](https://dashboard.internetcomputer.org/proposal/70002)

# 0.11.0

## DFX

### feat: renamed canisters in new projects to `<project>_frontend` and `<project>_backend`

The names of canisters created for new projects have changed.
After `dfx new <project>`, the canister names are:

- `<project>_backend` (previously `<project>`)
- `<project>_frontend` (previously `<project>_assets`)

### feat: Enable threshold ecdsa signature

### feat: new command: `dfx canister metadata <canister> <name>`

For example, to query a canister's candid service definition: `dfx canister metadata hello_backend candid:service`

### refactor: deprecate /_/candid internal webserver

The dfx internal webserver now only services the /_/candid endpoint.  This
is now deprecated.  If you were using this to query candid definitions, you
can instead use `dfx canister metadata`.

### refactor: optimize from ic-wasm

Optimize Rust canister Wasm module via ic-wasm library instead of ic-cdk-optimizer. A separate installation of ic-cdk-optimizer is no longer needed.

The actual optimization was kept the same.

### feat: Read dfx canister call argument from a file or stdin

Enables passing large arguments that cannot be passed directly in the command line using the `--argument-file` flag. For example:
 * Named file: `dfx canister call --argument-file ./my/argument/file.txt my_canister_name greet`
 * Stdin: `echo '( null )' | dfx canister call --argument-file - my_canister_name greet`

### fix: Use default setting for BTC adapter idle seconds

A lower threshold was no longer necessary.

### feat: Allow users to configure logging level of bitcoin adapter

The bitcoin adapter's logging can be very verbose if debug logging is enabled, making it difficult to make sense of what's going on. On the other hand, these logs are useful for triaging problems.

To get the best of both worlds, this release adds support for an additional configuration option in dfx.json:

```
"bitcoin": {
  "enabled": true,
  "nodes": ["127.0.0.1:18444"],
  "log_level": "info" <------- users can now configure the log level
}
```

By default, a log level of "info" is used, which is relatively quiet. Users can change it to "debug" for more verbose logging.

### chore: update Candid UI canister with commit bffa0ae3c416e8aa3c92c33722a6b1cb31d0f1c3

This includes the following changes:

* Fetch did file from canister metadata
* Better flamegraph support
* Fix bigint error for vec nat8 type

### feat: dfx will look up the port of the running webserver from .dfx/webserver-port, if present

After `dfx start --host 127.0.0.1:0`, the dfx webserver will listen on an ephemeral port.  It stores the port value in .dfx/webserver-port.  dfx will now look for this file, and if a port is contained within, use that port to connect to the dfx webserver.

### fix: dfx commands once again work from any subdirectory of a dfx project

Running `dfx deploy`, `dfx canister id`, `dfx canister call` and so forth work as expected
if run from within any subdirectory of a dfx project.  Previously, this would create
canister_ids.json or .dfx/local/canister_ids.json within the subdirectory.

### feat: Post-installation tasks

You can now add your own custom post-installation/post-deployment tasks to any canister type. The new `post-install` key for canister objects in `dfx.json` can be a command or list of commands, similar to the `build` key of `custom` canisters, and receives all the same environment variables. For example, to replicate the upload task performed with `assets` canisters, you might set `"post-install": "icx-asset sync $CANISTER_ID dist"`.

### feat: assets are no longer copied from source directories before being uploaded to asset canister

Assets are now uploaded directly from their source directories, rather than first being copied
to an output directory.

If you're using `dfx deploy`, you won't see any change in functionality.  If you're running
`dfx canister install --mode=upgrade`, changed files in asset source directories will
be detected and uploaded even without an intervening `dfx build`.

### fix: Added src/declarations to .gitignore for new projects

### fix: remove deprecated candid path environment variable

The environment variable format `CANISTER_CANDID_{name}`, used in Rust projects, was deprecated in 0.9.2, to be unified with the variables `CANISTER_CANDID_PATH_{name}` which are used in other project types. It has now been removed. Note that you will need to update `ic-cdk-macros` if you use the `#[import]` macro.

### feat: deprecate `dfx config` for removal

The `dfx config` command has several issues and is ultimately a poor replacement for [`jq`](https://stedolan.github.io/jq). The command is being deprecated, and will be removed in a later release; we recommend switching to `jq` or similar tools (e.g. `ConvertTo-Json` in PowerShell, `to json` in nushell, etc.)

### feat: Better build scripts for type:custom

Build scripts now always receive a CWD of the DFX project root, instead of wherever `dfx` was invoked from, and a bare script `script.sh` can be specified without needing to prefix with `./`.

### feat: rust, custom, and asset canisters now include candid:service metadata

Motoko canisters already included this metadata.

Also added this metadata to the asset canister wasm, which will cause the next deploy to
install this new version.

### feat: Add safeguard to freezing threshold

Some developers mistakenly think that the freezing threshold is measured in cycles, but it is actually measured in seconds. To stop them from accidentally freezing their canisters, setting a freezing threshold above 50M seconds (~1.5 years) now requires a confirmation.

### fix: restores assets to webpack devserver

### chore: updates webpack dependencies for dfx new project

Resolves an issue where `webpack-cli` was was breaking when users tried to run `npm start` in a fresh project. For affected users of 0.10.1, you can resolve this issue manually by running `npm install webpack@latest webpack-cli@latest terser-webpack-plugin@latest`.

### feat: Support for new ledger notify function

Ledger 7424ea8 deprecates the existing `notify` function with a switch parameter between creating and topping up a canister, and introduces two
functions for doing the same. This should *mostly* be invisible to users, except that previously, if `dfx ledger create-canister` or `dfx ledger top-up`
failed, you would call `dfx ledger notify` after correcting the issue. In order to support the change, this command has been changed to two subcommands:
`dfx ledger notify create-canister` and `dfx ledger notify top-up`.

### feat: `--from-subaccount`

Previously, the ledger commands assumed all transfers were made from the default subaccount for the identity principal. This feature adds a `--from-subaccount` flag to `dfx ledger transfer`, `dfx ledger create-canister`, and `dfx ledger top-up`, to enable making transfers from a selected subaccount. A `--subaccount` flag is also added to `dfx ledger balance` for convenience. Subaccounts are expected as 64-character hex-strings (i.e. 32 bytes).

### feat: cargo audit when building rust canisters

When a canister with type `rust` is built and `cargo-audit` is installed, dfx will now check for vulnerabilities in the dependencies. If a vulnerability is found, dfx will recommend that the user update to a version without known vulnerabilities.

### fix: Freezing Threshold now documented

Calls made to retrieve the help output for `canister update-settings` was missing the `freezing-threshold` parameter.

### chore: warnings and errors are more visible

`WARN` and `ERROR` messages are now clearly labelled as such, and the labels are colored accordingly.
This is now included when running `dfx canister update-settings -h`.

### fix: `dfx schema` does not require valid dfx.json

There is no real reason for `dfx schema` to not work when a broken dfx.json is in the current folder - this is actually a very common scenario when `dfx schema` gets used.

### fix: canister call uses candid file if canister type cannot be determined

The candid file specified in the field `canisters.<canister name>.candid` of dfx.json, or if that not exists `canisters.<canister name>.remote.candid`, is now used when running `dfx canister call`, even when dfx fails to determine the canister type.

### fix: btc/canister http adapter socket not found by replica after restart

After running `dfx start --enable-bitcoin` twice in a row (stopping dfx in between), the second
launched replica would fail to connect to the btc adapter.  This is because ic-starter
does not write a new configuration file if one already exists, so the configuration file
used by the replica referred to one socket path, while dfx passed a different socket path
to the btc adapter.

Now dfx reuses the previously-used unix domain socket path, for both the btc adapter
and for the canister http adapter.

### fix: dfx stop now waits until dfx and any child processes exit

Previously, `dfx stop` would send the TERM signal to the running dfx and its child processes,
and then exit immediately.

This avoids interference between a dfx process performing cleanup at shutdown and
a dfx process that is starting.

### fix: dfx ping no longer creates a default identity

dfx ping now uses the anonymous identity, and no longer requires dfx.json to be present.


### fix: Initialize replica with bitcoin regtest flag

When the bitcoin feature is enabled, dfx was launching the replica with the "bitcoin_testnet" feature.
The correct feature to use is "bitcoin_regtest".

### dfx bootstrap now looks up the port of the local replica

`dfx replica` writes the port of the running replica to one of these locations:

- .dfx/replica-configuration/replica-1.port
- .dfx/ic-ref.port

`dfx bootstrap` will now use this port value, so it's no longer necessary to edit dfx.json after running `dfx replica`.

### feat: dfx.json local network settings can be set on the local network, rather than defaults

In `dfx.json`, the `bootstrap`, `bitcoin`, `canister_http`, and `replica` settings can
now be specified on the local network, rather than in the `defaults` field.
If one of these four fields is set for the local network, the corresponding field
in `defaults` will be ignored.

Example:
``` json
{
  "networks": {
    "local": {
      "bind": "127.0.0.1:8000",
      "canister_http": {
        "enabled": true
      }
    }
  }
}
```

## Dependencies

### Rust Agent

Updated agent-rs to 0.18.0

### Motoko

Updated Motoko from 0.6.28 to 0.6.29.

### Replica

Updated replica to elected commit 8993849de5fab76e796d67750facee55a0bf6649.
This incorporates the following executed proposals:

* [69804](https://dashboard.internetcomputer.org/proposal/69804)
* [67990](https://dashboard.internetcomputer.org/proposal/67990)
* [67483](https://dashboard.internetcomputer.org/proposal/67483)
* [66895](https://dashboard.internetcomputer.org/proposal/66895)
* [66888](https://dashboard.internetcomputer.org/proposal/66888)
* [65530](https://dashboard.internetcomputer.org/proposal/65530)
* [65327](https://dashboard.internetcomputer.org/proposal/65327)
* [65043](https://dashboard.internetcomputer.org/proposal/65043)
* [64355](https://dashboard.internetcomputer.org/proposal/64355)
* [63228](https://dashboard.internetcomputer.org/proposal/63228)
* [62143](https://dashboard.internetcomputer.org/proposal/62143)

### ic-ref

Updated ic-ref to 0.0.1-173cbe84
 - add ic0.performance_counter system interface
 - add system API for ECDSA signing
 - allow optional "error_code" field in responses
 - support gzip-compressed canister modules
 - enable canisters to send HTTP requests

# 0.10.1

## DFX

### fix: Webpack config no longer uses CopyPlugin

Dfx already points to the asset canister's assets directory, and copying to disk could sometimes
lead to an annoying "too many open files" error.

### fix: HSMs are once again supported on Linux

On Linux, dfx 0.10.0 failed any operation with an HSM with the following error:
```
Error: IO: Dynamic loading not supported
```
The fix was to once again dynamically-link the Linux build.

### feat: error explanation and fixing instructions engine

Dfx is now capable of providing explanations and remediation suggestions for entire categories of errors at a time.
Explanations and suggestions will slowly be added over time.
To see an example of an already existing suggestion, run `dfx deploy --network ic` while using an identity that has no wallet configured.

### chore: add context to errors

Most errors that happen within dfx are now reported in much more detail. No more plain `File not found` without explanation what even was attempted.

### fix: identities with configured wallets are not broken anymore and removed only when using the --drop-wallets flag

When an identity has a configured wallet, dfx no longer breaks the identity without actually removing it.
Instead, if the --drop-wallets flag is specified, it properly removes everything and logs what wallets were linked,
and when the flag is not specified, it does not remove anything.

The behavior for identities without any configured wallets is unchanged.

### feat: bitcoin integration: dfx now generates the bitcoin adapter config file

dfx command-line parameters for bitcoin integration:
``` bash
dfx start   --enable-bitcoin  # use default node 127.0.0.1:18444
dfx start   --enable-bitcoin --bitcoin-node <node>
```

The above examples also work for dfx replica.

These default to values from dfx.json:
```
.defaults.bitcoin.nodes
.defaults.bitcoin.enabled
```

The --bitcoin-node parameter, if specified on the command line, implies --enable-bitcoin.

If --enable-bitcoin or .defaults.bitcoin.enabled is set, then dfx start/replica will launch the ic-btc-adapter process and configure the replica to communicate with it.


### feat: print wallet balance in a human readable form #2184

Default behaviour changed for `dfx wallet balance`, it will now print cycles amount upscaled to trillions.

New flag `--precise` added to `dfx wallet balance`. Allows to get exact amount of cycles in wallet (without upscaling).

### feat: canister http integration

dfx command-line parameters for canister http requests integration:
```
dfx start --enable-canister-http
dfx replica --enable-canister-http
```

This defaults to the following value in dfx.json:
```
.defaults.canister_http.enabled
```

### fix: specifying ic provider with a trailing slash is recognised correctly

Specifying the network provider as `https://ic0.app/` instead of `https://ic0.app` is now recognised as the real IC network.

### Binary cache

Added ic-canister-http-adapter to the binary cache.

## Dependencies

### Updated agent-rs to 0.17.0

## Motoko

Updated Motoko from 0.6.26 to 0.6.28.

## Replica

Updated replica to elected commit b90edb9897718730f65e92eb4ff6057b1b25f766.
This incorporates the following executed proposals:

* [61004](https://dashboard.internetcomputer.org/proposal/61004)
* [60222](https://dashboard.internetcomputer.org/proposal/60222)
* [59187](https://dashboard.internetcomputer.org/proposal/59187)
* [58479](https://dashboard.internetcomputer.org/proposal/58479)
* [58376](https://dashboard.internetcomputer.org/proposal/58376)
* [57843](https://dashboard.internetcomputer.org/proposal/57843)
* [57395](https://dashboard.internetcomputer.org/proposal/57395)

## icx-proxy

Updated icx-proxy to commit c312760a62b20931431ba45e5b0168ee79ea5cda

* Added gzip and deflate body decoding before certification validation.
* Fixed unzip and streaming bugs
* Added Prometheus metrics endpoint
* Added root and invalid ssl and dns mapping

# 0.10.0

## DFX

### feat: Use null as default value for opt arguments


Before this, `deploy`ing a canister with an `opt Foo` init argument without specifying an `--argument` would lead to an error:

``` bash
$ dfx deploy
Error: Invalid data: Expected arguments but found none.
```

With this change, this isn't an error anymore, but instead `null` is passed as a value. In general, if the user does _not_ provide an `--argument`, and if the init method expects only `opt` arguments, then `dfx` will supply `null` for each argument.

Note in particular that this does not try to match `opt` arguments for heterogeneous (`opt`/non-`opt`) signatures. Note moreover that this only impacts a case that would previously error out, so no existing (working) workflows should be affected.

### feat: dfx identity set-wallet now checks that the provided canister is actually a wallet

This check was previously performed on local networks, but not on mainnet.

### feat: `dfx canister call --candid <path to candid file> ...`

Allows one to provide the .did file for calls to an arbitrary canister.

### feat: Install arbitrary wasm into canisters

You no longer need a DFX project setup with a build task to install an already-built wasm module into a canister ID. The new `--wasm <path>` flag to `dfx canister install` will bypass project configuration and install the wasm module at `<path>`. A DFX project setup is still recommended for general use; this should mostly be used for installing pre-built canisters. Note that DFX will also not perform its usual checks for API/ABI/stable-memory compatibility in this mode.

### feat: Support for 128-bit cycle counts

Cycle counts can now exceed the previously set maximum of 2^64. The new limit is 2^128. A new wallet version has been bundled with this release that supports the new cycle count. You will not be able to use this feature with your existing wallets without running `dfx wallet upgrade`, but old wallets will still work just fine with old cycle counts.

### fix: dfx start will once again notice if dfx is already running

dfx will once again display 'dfx is already running' if dfx is already running,
rather than 'Address already in use'.

As a consequence, after `dfx start` failed to notice that dfx was already running,
it would replace .dfx/pid with an empty file.  Later invocations of `dfx stop`
would display no output and return a successful exit code, but leave dfx running.

### fix: `dfx canister update-settings <canister id>` works even if the canister id is not known to the project.

This makes the behavior match the usage text of the command:
`<CANISTER> Specifies the canister name or id to update. You must specify either canister name/id or the --all option`

### feat: dfx deploy --upgrade-unchanged or dfx canister install --mode upgrade --upgrade-unchanged

When upgrading a canister, `dfx deploy` and `dfx canister install` skip installing the .wasm
if the wasm hash did not change.  This avoids a round trip through stable memory for all
assets on every dfx deploy, for example.  By passing this argument, dfx will instead
install the wasm even if its hash matches the already-installed wasm.

### feat: Introduce DFX_CACHE_ROOT environment variable

A new environment variable, `DFX_CACHE_ROOT`, has been introduced to allow setting the cache root directory to a different location than the configuration root directory. Previously `DFX_CONFIG_ROOT` was repurposed for this which only allowed one location to be set for both the cache and configuration root directories.

This is a breaking change since setting `DFX_CONFIG_ROOT` will no longer set the cache root directory to that location.

### fix: Error if nonzero cycles are passed without a wallet proxy

Previously, `dfx canister call --with-cycles 1` would silently ignore the `--with-cycles` argument as the DFX principal has no way to pass cycles and the call must be forwarded through the wallet. Now it will error instead of silently ignoring it. To forward a call through the wallet, use `--wallet $(dfx identity get-wallet)`, or `--wallet $(dfx identity --network ic get-wallet)` for mainnet.

### feat: Configure subnet type of local replica

The local replica sets its parameters according to the subnet type defined in defaults.replica.subnet_type, defaulting to 'application' when none is specified.
This makes it less likely to accidentally hit the 'cycles limit exceeded' error in production.  Since the previous default was `system`, you may see these types errors in development instead.
Possible values for defaults.replica.subnet_type are: "application", "verifiedapplication", "system"

Example how to specify the subnet type:
``` json
{
  "defaults": {
    "replica": {
      "subnet_type": "verifiedapplication"
    }
  }
}
```

### feat: Introduce command for local cycles top-up

`dfx ledger fabricate-cycles <canister (id)> <optional amount>` can be used during local development to create cycles out of thin air and add them to a canister. Instead of supplying a canister name or id it is also possible to use `--all` to add the cycles to every canister in the current project. When no amount is supplied, the command uses 10T cycles as default. Using this command with `--network ic` will result in an error.

### feat: Private keys can be stored in encrypted format

`dfx identity new` and `dfx identity import` now ask you for a password to encrypt the private key (PEM file) when it is stored on disk.
If you decide to use a password, your key will never be written to disk in plain text.
In case you don't want to enter your password all the time and want to take the risk of storing your private key in plain text, you can use the `--disable-encryption` flag.

The `default` identity as well as already existing identities will NOT be encrypted. If you want to encrypt an existing identity, use the following commands:
``` bash
dfx identity export identity_name > identity.pem
# if you have set old_identity_name as the identity that is used by default, switch to a different one
dfx identity use other_identity
dfx identity remove identity_name
dfx identity import identity_name identity.pem
```

### feat: Identity export

If you want to get your identity out of dfx, you can use `dfx identity export identityname > exported_identity.pem`. But be careful with storing this file as it is not protected with your password.

### feat: Identity new/import now has a --force flag

If you want to script identity creation and don't care about overwriting existing identities, you now can use the `--force` flag for the commands `dfx identity new` and `dfx identity import`.

### fix: Do not automatically create a wallet on IC

When running `dfx deploy --network ic`, `dfx canister --network ic create`, or `dfx identity --network ic get-wallet` dfx no longer automatically creates a cycles wallet for the user if none is configured. Instead, it will simply report that no wallet was found for that user.

Dfx still creates the wallet automatically when running on a local network, so the typical workflow of `dfx start --clean` and `dfx deploy` will still work without having to manually create the wallet.

### fix: Identities cannot exist and not at the same time

When something went wrong during identity creation, the identity was not listed as existing.
But when trying to create an identity with that name, it was considered to be already existing.

### feat: dfx start and dfx replica can now launch the ic-btc-adapter process

Added command-line parameters:
``` bash
dfx start   --enable-bitcoin --btc-adapter-config <path>
dfx replica --enable-bitcoin --btc-adapter-config <path>
```

These default to values from dfx.json:
```
.defaults.bitcoin.btc_adapter_config
.defaults.bitcoin.enabled
```

The --btc-adapter-config parameter, if specified on the command line, implies --enable-bitcoin.

If --enable-bitcoin or .defaults.bitcoin.enabled is set, and a btc adapter configuration is specified,
then dfx start/replica will launch the ic-btc-adapter process.

This integration is not yet complete, pending upcoming functionality in ic-starter.

### fix: report context of errors

dfx now displays the context of an error in several places where previously the only error
message would be something like "No such file or directory."

### chore: updates starter project for Node 18

Webpack dev server now works for Node 18 (and should work for Node 17). A few packages are also upgraded

## updating dependencies

Updated to version 0.14.0 of agent-rs

## Cycles wallet

- Module hash: bb001d1ebff044ba43c060956859f614963d05c77bd778468fce4de095fe8f92
- https://github.com/dfinity/cycles-wallet/commit/f18e9f5c2f96e9807b6f149c975e25638cc3356b

## Replica

Updated replica to elected commit b3788091fbdb8bed7e527d2df4cc5e50312f476c.
This incorporates the following executed proposals:

* [57150](https://dashboard.internetcomputer.org/proposal/57150)
* [54964](https://dashboard.internetcomputer.org/proposal/54964)
* [53702](https://dashboard.internetcomputer.org/proposal/53702)
* [53231](https://dashboard.internetcomputer.org/proposal/53231)
* [53134](https://dashboard.internetcomputer.org/proposal/53134)
* [52627](https://dashboard.internetcomputer.org/proposal/52627)
* [52144](https://dashboard.internetcomputer.org/proposal/52144)
* [50282](https://dashboard.internetcomputer.org/proposal/50282)

Added the ic-btc-adapter binary to the cache.

## Motoko

Updated Motoko from 0.6.25 to 0.6.26.

# 0.9.3

## DFX

### feat: dfx deploy now displays URLs for the frontend and candid interface

### dfx.json

In preparation for BTC integration, added configuration for the bitcoind port:

``` json
{
  "canisters": {},
  "defaults": {
    "bitcoind": {
      "port": 18333
    }
  }
}
```

## icx-proxy

Updated icx-proxy to commit 594b6c81cde6da4e08faee8aa8e5a2e6ae815602, now static-linked.

* upgrade HTTP calls upon canister request
* no longer proxies /_/raw to the dfx internal webserver
* allows for generic StreamingCallback tokens

## Replica

Updated replica to blessed commit d004accc3904e24dddb13a11d93451523e1a8a5f.
This incorporates the following executed proposals:

* [49653](https://dashboard.internetcomputer.org/proposal/49653)
* [49011](https://dashboard.internetcomputer.org/proposal/49011)
* [48427](https://dashboard.internetcomputer.org/proposal/48427)
* [47611](https://dashboard.internetcomputer.org/proposal/47611)
* [47512](https://dashboard.internetcomputer.org/proposal/47512)
* [47472](https://dashboard.internetcomputer.org/proposal/47472)
* [45984](https://dashboard.internetcomputer.org/proposal/45984)
* [45982](https://dashboard.internetcomputer.org/proposal/45982)

## Motoko

Updated Motoko from 0.6.21 to 0.6.25.

# 0.9.2

## DFX

### feat: Verify Candid and Motoko stable variable type safety of canister upgrades

Newly deployed Motoko canisters now embed the Candid interface and Motoko stable signatures in the Wasm module.
`dfx deploy` and `dfx canister install` will automatically check

	1) the backward compatible of Candid interface in both upgrade and reinstall mode;
	2) the type safety of Motoko stable variable type in upgrade mode to avoid accidentally lossing data;

See [Upgrade compatibility](https://internetcomputer.org/docs/language-guide/compatibility) for more details.

### feat: Unified environment variables across build commands

The three canister types that use a custom build tool - `assets`, `rust`, and `custom` - now all support the same set of environment variables during the build task:

* `DFX_VERSION` - The version of DFX that was used to build the canister.
* `DFX_NETWORK` - The network name being built for. Usually `ic` or `local`.
* `CANISTER_ID_{canister}` - The canister principal ID of the canister `{canister}` registered in `dfx.json`.
* `CANISTER_CANDID_PATH_{canister}` - The path to the Candid interface file for the canister `{canister}` among your canister's dependencies.
* `CANISTER_CANDID_{canister}` (deprecated) - the same as `CANISTER_CANDID_PATH_{canister}`.  This is provided for backwards compatibility with `rust` and `custom` canisters, and will be removed in dfx 0.10.0.
* `CANISTER_ID` - Same as `CANISTER_ID_{self}`, where `{self}` is the name of _this_ canister.
* `CANISTER_CANDID_PATH` - Same as `CANISTER_CANDID_PATH_{self}`, where `{self}` is the name of _this_ canister.

### feat: Support for local ledger calls

If you have an installation of the ICP Ledger (see [Ledger Installation Guide](https://github.com/dfinity/ic/tree/master/rs/rosetta-api/ledger_canister#deploying-locally)), `dfx ledger balance` and `dfx ledger transfer` now support
`--ledger-canister-id` parameter.

Some examples:
``` bash
$ dfx ledger \
  --network local \
  balance \
  --ledger-canister-id  rrkah-fqaaa-aaaaa-aaaaq-cai
1000.00000000 ICP

$ dfx ledger \
  --network local \
  transfer --amount 0.1 --memo 0 \
  --ledger-canister-id  rrkah-fqaaa-aaaaa-aaaaq-cai 8af54f1fa09faeca18d294e0787346264f9f1d6189ed20ff14f029a160b787e8
Transfer sent at block height: 1
```

### feat: `dfx ledger account-id` can now compute canister addresses

The `dfx ledger account-id` can now compute addresses of principals and canisters.
The command also supports ledger subaccounts now.

``` bash
dfx ledger account-id --of-principal 53zcu-tiaaa-aaaaa-qaaba-cai
dfx ledger --network small02 account-id --of-canister ledger_demo
dfx ledger account-id --of-principal 53zcu-tiaaa-aaaaa-qaaba-cai --subaccount 0000000000000000000000000000000000000000000000000000000000000001
```

### feat: Print the full error chain in case of a failure

All `dfx` commands will now print the full stack of errors that led to the problem, not just the most recent error.
Example:

```
Error: Subaccount '00000000000000000000000000000000000000000000000000000000000000000' is not a valid hex string
Caused by:
  Odd number of digits
```

### fix: dfx import will now import pem files created by `quill generate`

`quill generate` currently outputs .pem files without an `EC PARAMETERS` section.
`dfx identity import` will now correctly identify these as EC keys, rather than Ed25519.

### fix: retry on failure for ledger create-canister, top-up, transfer

dfx now calls `transfer` rather than `send_dfx`, and sets the created_at_time field in order to retry the following commands:

* dfx ledger create-canister
* dfx ledger top-up
* dfx ledger transfer

### feat: Remote canister support

It's now possible to specify that a canister in dfx.json references a "remote" canister on a specific network,
that is, a canister that already exists on that network and is managed by some other project.

Motoko, Rust, and custom canisters may be configured in this way.

This is the general format of the configuration in dfx.json:
``` json
{
  "canisters": {
    "<canister name>": {
      "remote": {
        "candid": "<path to candid file to use when building on remote networks>",
        "id": {
          "<network name>": "<principal on network>"
        }
      }
    }
  }
}
```

The "id" field, if set for a given network, specifies the canister ID for the canister on that network.
The canister will not be created or installed on these remote networks.
For other networks, the canister will be created and installed as usual.

The "candid" field, if set within the remote object, specifies the candid file to build against when
building other canisters on a network for which the canister is remote.  This definition can differ
from the candid definitions for local builds.

For example, if have an installation of the ICP Ledger (see [Ledger Installation Guide](https://github.com/dfinity/ic/tree/master/rs/rosetta-api/ledger_canister#deploying-locally))
in your dfx.json, you could configure the canister ID of the Ledger canister on the ic network as below.  In this case,
the private interfaces would be available for local builds, but only the public interfaces would be available
when building for `--network ic`.
``` json
{
  "canisters": {
    "ledger": {
      "type": "custom",
      "wasm": "ledger.wasm",
      "candid": "ledger.private.did",
      "remote": {
        "candid": "ledger.public.did",
        "id": {
          "ic": "ryjl3-tyaaa-aaaaa-aaaba-cai"
        }
      }
    },
    "app": {
      "type": "motoko",
      "main": "src/app/main.mo",
      "dependencies": [ "ledger" ]
    }
  }
}
```

As a second example, suppose that you wanted to write a mock of the ledger in Motoko.
In this case, since the candid definition is provided for remote networks,
`dfx build` (with implicit `--network local`) will build app against the candid
definitions defined by mock.mo, but `dfx build --network ic` will build app against
`ledger.public.did`.

This way, you can define public update/query functions to aid in local testing, but
when building/deploying to mainnet, references to methods not found in `ledger.public.did`
will be reports as compilation errors.

``` json
{
  "canisters": {
    "ledger": {
      "type": "motoko",
      "main": "src/ledger/mock.mo",
      "remote": {
        "candid": "ledger.public.did",
        "id": {
          "ic": "ryjl3-tyaaa-aaaaa-aaaba-cai"
        }
      }
    },
    "app": {
      "type": "motoko",
      "main": "src/app/main.mo",
      "dependencies": [ "ledger" ]
    }
  }
}
```

### feat: Generating remote canister bindings

It's now possible to generate the interface of a remote canister using a .did file using the `dfx remote generate-binding <canister name>|--all` command. This makes it easier to write mocks for local development.

Currently, dfx can generate .mo, .rs, .ts, and .js bindings.

This is how you specify how to generate the bindings in dfx.json:
``` json
{
  "canisters": {
    "<canister name>": {
      "main": "<path to mo/rs/ts/js file that will be generated>",
      "remote": {
        "candid": "<path to candid file to use when generating bindings>"
        "id": {}
      }
    }
  }
}
```

## ic-ref

Upgraded from a432156f24faa16d387c9d36815f7ddc5d50e09f to ab8e3f5a04f0f061b8157c2889f8f5de05f952bb

* Support 128-bit system api for cycles
* Include canister_ranges in the state tree
* Removed limit on cycles in a canister

## Replica

Updated replica to blessed commit 04fe8b0a1262f07c0cec1fdfa838a37607370a61.
This incorporates the following executed proposals:

* [45091](https://dashboard.internetcomputer.org/proposal/45091)
* [43635](https://dashboard.internetcomputer.org/proposal/43635)
* [43633](https://dashboard.internetcomputer.org/proposal/43633)
* [42783](https://dashboard.internetcomputer.org/proposal/42783)
* [42410](https://dashboard.internetcomputer.org/proposal/42410)
* [40908](https://dashboard.internetcomputer.org/proposal/40908)
* [40647](https://dashboard.internetcomputer.org/proposal/40647)
* [40328](https://dashboard.internetcomputer.org/proposal/40328)
* [39791](https://dashboard.internetcomputer.org/proposal/39791)
* [38541](https://dashboard.internetcomputer.org/proposal/38541)

## Motoko

Updated Motoko from 0.6.20 to 0.6.21.

# 0.9.0

## DFX

### feat!: Remove the wallet proxy and the --no-wallet flag

Breaking change: Canister commands, except for `dfx canister create`, will make the call directly, rather than via the user's wallet. The `--no-wallet` flag is thus removed from `dfx canister` as its behavior is the default.

When working with existing canisters, use the `--wallet` flag in conjunction with `dfx identity get-wallet` in order to restore the old behavior.

You will need to upgrade your wallet and each of your existing canisters to work with the new system.  To do so, execute the following in each of your dfx projects:
``` bash
dfx wallet upgrade
dfx canister --wallet "$(dfx identity get-wallet)" update-settings --all --add-controller "$(dfx identity get-principal)"
```
To upgrade projects that you have deployed to the IC mainnet, execute the following:
``` bash
dfx wallet --network ic upgrade
dfx canister --network ic --wallet "$(dfx identity --network ic get-wallet)" update-settings --all --add-controller "$(dfx identity get-principal)"
```

### feat: Add --add-controller and --remove-controller flags for "canister update-settings"

`dfx canister update-settings` previously only let you overwrite the entire controller list; `--add-controller` and `--remove-controller` instead add or remove from the list.

### feat: Add --no-withdrawal flag for "canister delete" for when the canister is out of cycles

`dfx canister delete --no-withdrawal <canister>` can be used to delete a canister without attempting to withdraw cycles.

### fix: set RUST_MIN_STACK to 8MB for ic-starter (and therefore replica)

This matches the value used in production and is meant to exceed the configured 5 MB wasmtime stack.

### fix: asset uploads will retry failed requests as expected

Fixed a defect in asset synchronization where no retries would be attempted after the first 30 seconds overall.

## Motoko

Updated Motoko from 0.6.11 to 0.6.20.

* Implement type union/intersection
* Transform for-loops on arrays into while-loops
* Tighten typing rules for type annotations in patterns
* Candid decoding: skip vec any fast
* Bump up MAX_HP_FOR_GC from 1GB to 3GB
* Candid decoder: Trap if a principal value is too large
* Eliminate bignum calls from for-iteration on arrays
* Improve scheduling
* Improve performance of bignum equality
* Stable signatures: frontend, metadata, command-line args
* Added heartbeat support

## Cycles wallet

- Module hash: 53ec1b030f1891bf8fd3877773b15e66ca040da539412cc763ff4ebcaf4507c5
- https://github.com/dfinity/cycles-wallet/commit/57e53fcb679d1ea33cc713d2c0c24fc5848a9759

## Replica

Updated replica to blessed commit 75138bbf11e201aac47266f07bee289dc18a082b.
This incorporates the following executed proposals:

* [33828](https://dashboard.internetcomputer.org/proposal/33828)
* [31275](https://dashboard.internetcomputer.org/proposal/31275)
* [31165](https://dashboard.internetcomputer.org/proposal/31165)
* [30392](https://dashboard.internetcomputer.org/proposal/30392)
* [30078](https://dashboard.internetcomputer.org/proposal/30078)
* [29235](https://dashboard.internetcomputer.org/proposal/29235)
* [28784](https://dashboard.internetcomputer.org/proposal/28784)
* [27975](https://dashboard.internetcomputer.org/proposal/27975)
* [26833](https://dashboard.internetcomputer.org/proposal/26833)
* [25343](https://dashboard.internetcomputer.org/proposal/25343)
* [23633](https://dashboard.internetcomputer.org/proposal/23633)

# 0.8.4

## DFX

### feat: "rust" canister type

You can now declare "rust" canisters in dfx.json.
``` json
{
  "canisters": {
    "canister_name": {
      "type": "rust",
      "package": "crate_name",
      "candid": "path/to/canister_name.did"
    }
  }
}
```

Don't forget to place a `Cargo.toml` in your project root.
Then dfx will build the rust canister with your rust toolchain.
Please also make sure that you have added the WebAssembly compilation target.

``` bash
rustup target add wasm32-unknown-unknown
```

You can also create new dfx project with a default rust canister.

``` bash
dfx new --type=rust <project-name>
```

### chore: updating dfx new template

Updates dependencies to latest for Webpack, and updates config. Additionally simplifies environment variables for canister ID's in config.

Additionally adds some polish to the starter template, including a favicon and using more semantic html in the example app

### feat: environment variable overrides for executable pathnames

You can now override the location of any executable normally called from the cache by specifying
an environment variable. For example, DFX_ICX_PROXY_PATH will specify the path for `icx-proxy`.

### feat: `dfx deploy --mode=reinstall <canister>`

`dfx deploy` can now reinstall a single canister, controlled by a new `--mode=reinstall` parameter.
This is destructive (it resets the state of the canister), so it requires a confirmation
and can only be performed on a single canister at a time.

`dfx canister install --mode=reinstall <canister>` also requires the same confirmation,
and no longer works with `--all`.

## Replica

The included replica now supports canister_heartbeat.  This only works with rust canisters for the time being,
and does not work with the emulator (`dfx start --emulator`).

# 0.8.3

## DFX

### fix: ic-ref linux binary no longer references /nix/store

This means `dfx start --emulator` has a chance of working if nix is not installed.
This has always been broken, even before dfx 0.7.0.

### fix: replica and ic-starter linux binaries no longer reference /nix/store

This means `dfx start` will work again on linux.  This bug was introduced in dfx 0.8.2.

### feat: replaced --no_artificial_delay option with a sensible default.

The `--no-artificial-delay` option not being the default has been causing a lot of confusion.
Now that we have measured in production and already applied a default of 600ms to most subnets deployed out there,
we have set the same default for dfx and removed the option.

## Motoko

Updated Motoko from 0.6.10 to 0.6.11.

* Assertion error messages are now reproducible (#2821)

# 0.8.2

## DFX

### feat: dfx canister delete can now return cycles to a wallet or dank

By default `dfx canister delete` will return cycles to the default cycles wallet.
Cycles can be returned to a designated canister with `--withdraw-cycles-to-canister` and
cycles can be returned to dank at the current identity principal with `--withdraw-cycles-to-dank`
and to a designated principal with `--withdraw-cycles-to-dank-principal`.

### feat: dfx canister create now accepts multiple instances of --controller argument

It is now possible to create canisters with more than one controller by
passing multiple instances of the `--controller parameter to `dfx canister create`.

You will need to upgrade your wallet with `dfx wallet upgrade`, or `dfx wallet --network ic upgrade`

### feat: dfx canister update-settings now accepts multiple instance of --controller argument

It is now possible to configure a canister to have more than one controller by
passing multiple instances of the `--controller parameter to `dfx canister update-settings`.

### feat: dfx canister info and dfx canister status now display all controllers

### feat!: `dfx canister create --controller <controller>` named parameter

Breaking change: The controller parameter for `dfx canister create` is now passed as a named parameter,
rather than optionally following the canister name.

Old: `dfx canister create [canister name] [controller]`
New: `dfx canister create --controller <controller> [canister name]`

### fix: dfx now respects $DFX_CONFIG_ROOT when looking for legacy credentials

Previously this would always look in `$HOME/.dfinity/identity/creds.pem`.

### fix: changed dfx canister (create|update-settings) --memory-allocation limit to 12 GiB

Updated the maximum value for the --memory-allocation value to be 12 GiB (12,884,901,888 bytes)

## Cycles Wallet

- Module hash: 9183a38dd2eb1a4295f360990f87e67aa006f225910ab14880748e091248e086
- https://github.com/dfinity/cycles-wallet/commit/9ef38bb7cd0fe17cda749bf8e9bbec5723da0e95

### Added support for multiple controllers

You will need to upgrade your wallet with `dfx wallet upgrade`, or `dfx wallet --network ic upgrade`

## Replica

The included replica now supports public spec 0.18.0

* Canisters can now have more than one controller
* Adds support for 64-bit stable memory
* The replica now goes through an initialization sequence, reported in its status
as `replica_health_status`.  Until this reports as `healthy`, queries or updates will
fail.
** `dfx start --background` waits to exit until `replica_health_status` is `healthy`.
** If you run `dfx start` without `--background`, you can call `dfx ping --wait-healthy`
to wait until the replica is healthy.

## Motoko

Updated Motoko from 0.6.7 to 0.6.10

* add Debug.trap : Text -> None (motoko-base #288)
* Introduce primitives for `Int` ⇔ `Float` conversions (#2733)
* Fix crashing bug for formatting huge floats (#2737)

# 0.8.1

## DFX

### feat: dfx generate types command

``` bash
dfx generate
```

This new command will generate type declarations for canisters in dfx.json.

You can control what will be generated and how with corresponding configuration in dfx.json.

Under dfx.json → `canisters` → `<canister_name>`, developers can add a "declarations" config. Options are:

* "output" → directory to place declarations for that canister | default is `src/declarations/<canister_name>`

* "bindings" → [] list of options, ("js", "ts", "did", "mo") | default is "js", "ts", "did"

* "env_override" → a string that will replace process.env.\{canister_name_uppercase\}_CANISTER_ID in the "src/dfx/assets/language_bindings/canister.js" template.

js declarations output

* index.js (generated from "src/dfx/assets/language_bindings/canister.js" template)

* `<canister_name>.did.js` - candid js binding output

ts declarations output

  * `<canister_name>.did.d.ts` - candid ts binding output

did declarations output

  * `<canister_name>.did` - candid did binding output

mo declarations output

  * `<canister_name>.mo` - candid mo binding output

### feat: dfx now supports the anonymous identity

Use it with either of these forms:
``` bash
dfx identity use anonymous
dfx --identity anonymous ...
```

### feat: import default identities

Default identities are the pem files generated by `dfx identity new ...` which contain Ed25519 private keys.
They are located at `~/.config/dfx/identity/xxx/identity.pem`.
Now, you can copy such pem file to another computer and import it there.

``` bash
dfx identity new alice
cp ~/.config/dfx/identity/xxx/identity.pem alice.pem
# copy the pem file to another computer, then
dfx identity import alice alice.pem
```

Before, people can manually copy the pem files to the target directory to "import". Such workaround still works.
We suggest to use the `import` subcommand since it also validate the private key.

### feat: Can now provide a nonstandard wallet module with DFX_WALLET_WASM environment variable

Define DFX_WALLET_WASM in the environment to use a different wasm module when creating or upgrading the wallet.

## Asset Canister

### fix: trust full asset SHA-256 hashes provided by the caller

When the caller provides SHA-256 hashes (which dfx does), the asset canister will no longer
recompute these hashes when committing the changes.  These recomputations were causing
canisters to run out of cycles, or to attempt to exceed the maximum cycle limit per update.

# 0.8.0

The 0.8.0 release includes updates and fixes that are primarily internal to improve existing features and functions rather than user-visible.

## DFX

### fix: dfx identity set-wallet no longer requires --force when used with --network ic

This was intended to skip verification of the wallet canister on the IC network,
but ended up only writing to the wallets.json file if --force was passed.

### chore: updating dependencies

* Support for the latest version of the \{IC\} specification and replica.

* Updating to latest versions of Motoko, Candid, and agent-rs

### feat: Type Inference Update

* Changes to `dfx new` project template and JavaScript codegen to support type inference in IDE's

* Adding webpack dev server to project template

* Migration path documented at https://sdk.dfinity.org/docs/release-notes/0.8.0-rn.html

# 0.7.7

Breaking changes to frontend code generation, documented in 0.8.0

## DFX

### feat: deploy and canister install will now only upgrade a canister if the wasm actually changed

dfx deploy and dfx canister install now compare the hash of the already-installed module
with the hash of the built canister's wasm output.  If they are the same, they leave the canister
in place rather than upgrade it.  They will still synchronize assets to an asset canister regardless
of the result of this comparison.


# 0.7.6

## icx-proxy

The streaming callback mechanism now requires the following record structure for the token:
```
type StreamingCallbackToken = record {
    key: text;
    content_encoding: text;
    index: nat;
    sha256: opt blob;
};
```

Previously, the token could be a record with any set of fields.

# 0.7.2

## DFX

### fix: set default cycle balance to 3T

Change the default cycle balance of a canister from 10T cycles to 3T cycles.

## Cycles Wallet

- Module hash: 1404b28b1c66491689b59e184a9de3c2be0dbdd75d952f29113b516742b7f898
- https://github.com/dfinity/cycles-wallet/commit/e902708853ab621e52cb68342866d36e437a694b

### fix: It is no longer possible to remove the last controller.

Fixed an issue where the controller can remove itself from the list of controllers even if it's the only one,
leaving the wallet uncontrolled.
Added defensive checks to the wallet's remove_controller and deauthorize methods.

# 0.7.1

## DFX

### feat: sign request_status for update call

When using `dfx canister sign` to generate a update message, a corresponding
request_status message is also signed and append to the json as `signed_request_status`.
Then after sending the update message, the user can check the request_status using
`dfx canister send message.json --status`.

### fix: wallet will not proxy dfx canister call by default

Previously, `dfx canister call` would proxy queries and update calls via the wallet canister by default.
(There was the `--no-wallet` flag to bypass the proxy and perform the calls as the selected identity.)
However, this behavior had drawbacks, namely each `dfx canister call` was an inter-canister call
by default and calls would take a while to resolve. This fix makes it so that `dfx canister call` no longer
proxies via the wallet by default. To proxy calls via the wallet, you can do
`dfx canister --wallet=<wallet-id> call`.

### feat: add --no-artificial-delay to dfx replica and start

This change adds the `--no-artificial-delay` flag to `dfx start` and `dfx replica`.
The replica shipped with dfx has always had an artificial consensus delay (introduced to simulate
a delay users might see in a networked environment.) With this new flag, that delay can
be lessened. However, you might see increased CPU utilization by the replica process.

### feat: add deposit cycles and uninstall code

This change introduces the `deposit_cycles` and `uninstall_code` management canister
methods as dedicated `dfx canister` subcommands.

### fix: allow consistent use of canisters ids in canister command

This change updates the dfx commands so that they will accept either a canister name
(sourced from your local project) or a valid canister id.

# 0.7.0

## DFX

### feat: add output type to request-status

This change allows you to specify the format the return result for `dfx canister request-status`.

### fix: deleting a canister on a network removes entries for other networks

This change fixes a bug where deleting a canister on a network removed all other entries for
the canister in the canister_ids.json file.

### feat: point built-in `ic` network provider at mainnet

`--network ic` now points to the mainnet IC (as Sodium has been deprecated.)

### feat: add candid UI canister

The dedicated candid UI canister is installed on a local network when doing a `dfx canister install`
or `dfx deploy`.

### fix: Address already in use (os error 48) when issuing dfx start

This fixes an error which occurred when starting a replica right after stopping it.

### feat: ledger subcommands

dfx now supports a dedicated `dfx ledger` subcommand. This allows you to interact with the ledger
canister installed on the Internet Computer. Example commands include `dfx ledger account-id` which
prints the Account Identifier associated with your selected identity, `dfx ledger transfer` which
allows you to transfer ICP from your ledger account to another, and `dfx ledger create-canister` which
allows you to create a canister from ICP.

### feat: update to 0.17.0 of the Interface Spec

This is a breaking change to support 0.17.0 of the Interface Spec. Compute & memory allocation values
are set when creating a canister. An optional controller can also be specified when creating a canister.
Furthermore, `dfx canister set-controller` is removed, in favor of `dfx canister update-settings` which
allows the controller to update the controller, the compute allocation, and the memory allocation of the
canister. The freezing threshold value isn't exposed via dfx cli yet, but it may still be modified by
calling the management canister via `dfx canister call aaaaa-aa update-settings`

### feat: add wallet subcommands

dfx now supports a dedicated `dfx wallet` subcommand. This allows you to interact with the cycles wallet
associated with your selected identity. For example, `dfx wallet balance` to get the cycle balance,
`dfx wallet list-addresses` to display the associated controllers & custodians, and `dfx wallet send <destination> <amount>`
to send cycles to another wallet.

## Cycles Wallet

- Module Hash: a609400f2576d1d6df72ce868b359fd08e1d68e58454ef17db2361d2f1c242a1
- https://github.com/dfinity/cycles-wallet/commit/06bb256ca0738640be51cf84caaced7ea02ca29d

### feat: Use Internet Identity Service.

# 0.7.0-beta.5

## Cycles Wallet

- Module Hash: 3d5b221387875574a9fd75b3165403cf1b301650a602310e9e4229d2f6766dcc
- https://github.com/dfinity/cycles-wallet/commit/c3cbfc501564da89e669a2d9de810d32240baf5f

### feat: Updated to Public Interface 0.17.0

### feat: The wallet_create_canister method now takes a single record argument, which includes canister settings.

### fix: Return correct content type and encoding for non-gz files.

### fix: Updated frontend for changes to canister creation interface.

# 0.7.0-beta.3

## DFX

### fix: assets with an unrecognized file extension will use content-type "application/octet-stream"

# 0.7.0-beta.2

## DFX

### feat: synchronize assets rather than uploading even assets that did not change

DFX will now also delete assets from the container that do not exist in the project.
This means if you stored assets in the container, and they are not in the project,
dfx deploy or dfx install will delete them.

## Asset Canister

### Breaking change: change to store() method signature

- now takes arguments as a single record parameter
- must now specify content type and content encoding, and may specify the sha256

# 0.7.0-beta.1

## DFX

### fix: now deletes from the asset canister assets that no longer exist in the project

### feat: get certified canister info from read state #1514

Added `dfx canister info` command to get certified canister information. Currently this information is limited to the controller of the canister and the SHA256 hash of its Wasm module. If there is no Wasm module installed, the hash will be None.

## Asset Canister

### Breaking change: change to list() method signature

- now takes a parameter, which is an empty record
- now returns an array of records

### Breaking change: removed the keys() method

- use list() instead

# 0.7.0-beta.0

## DFX

### feat: webserver can now serve large assets

# 0.6.26

## DFX

### feat: add --no-wallet flag and --wallet option to allow Users to bypass Wallet or specify a Wallet to use for calls (#1476)

Added `--no-wallet` flag to `dfx canister` and `dfx deploy`. This allows users to call canister management functionality with their Identity as the Sender (bypassing their Wallet canister.)
Added `--wallet` option to `dfx canister` and `dfx deploy`. This allows users to specify a wallet canister id to use as the Sender for calls.
`--wallet` and `--no-wallet` conflict with each other. Omitting both will invoke the selected Identity's wallet canister to perform calls.

### feat: add canister subcommands `sign` and `send`

Users can use `dfx canister sign ...` to generated a signed canister call in a json file. Then `dfx canister send [message.json]` to the network.

Users can sign the message on an air-gapped computer which is secure to host private keys.

#### Note

* `sign` and `send` currently don't proxy through wallet canister. Users should use the subcommands with `dfx canister --no-wallet sign ...`.

* The `sign` option `--expire-after` will set the `ingress_expiry` to a future timestamp which is current plus the duration.
Then users can send the message during a 5 minutes time window ending in that `ingress_expiry` timestamp. Sending the message earlier or later than the time window will both result in a replica error.

### feat: implement the HTTP Request proposal in dfx' bootstrap webserver. +
And add support for http requests in the base storage canister (with a default to `/index.html`).

This does not support other encodings than `identity` for now (and doesn't even return any headers). This support will be added to the upgraded asset storage canister built in #1482.

Added a test that uses `curl localhost` to test that the asset storage AND the webserver properly support the http requests.

This commit also upgrades tokio and reqwest in order to work correctly. There are also _some_ performance issues noted (this is slower than the `icx-http-server` for some reason), but those are not considered criticals and could be improved later on.

Renamed the `project_name` in our own generated assets to `canister_name`, for things that are generated during canister build (and not project generation).

### feat: add support for ECDSA on secp256k1

You can now a generate private key via OpenSSL or a simlar tool, import it into dfx, and use it to sign an ingress message.

``` bash
openssl ecparam -name secp256k1 -genkey -out identity.pem
dfx identity import <name> identity.pem
dfx identity use <name>
dfx canister call ...
```

## Asset Canister

### feat: The asset canister can now store assets that exceed the message ingress limit (2 MB)

* Please note that neither the JS agent nor the HTTP server have been updated yet to server such large assets.
* The existing interface is left in place for backwards-compatibility, but deprecated:
** retrieve(): use get() and get_chunk() instead
** store(): use create_batch(), create_chunk(), and commit_batch() instead
** list(): use keys() instead

# 0.6.25

## DFX

- feat: dfx now provides `CANISTER_ID_<canister_name>` environment variables for all canisters to "npm build" when building the frontend.

## Agents

### Rust Agent

- feat: AgentError due to request::Error will now include the reqwest error message
in addition to "Could not reach the server"
- feat: Add secp256k1 support (dfx support to follow)

# 0.6.24

## DFX

- feat: add option to specify initial cycles for newly created canisters (#1433)

Added option to `dfx canister create` and `dfx deploy` commands: `--with-cycles <with-cycles>`.
This allows the user to specify the initial cycle balance of a canister created by their wallet.
This option is a no-op for the Sodium network.

``` bash
dfx canister create --with-cycles 8000000000 some_canister
dfx deploy --with-cycles 8000000000
```

Help string:
```
Specifies the initial cycle balance to deposit into the newly
created canister. The specified amount needs to take the
canister create fee into account. This amount is deducted
from the wallet's cycle balance
```

- feat: install `dfx` by version or tag (#1426)

This feature adds a new dfx command `toolchain` which have intuitive subcommands.
The toolchain specifiers can be a complete version number, major minor version, or a tag name.

``` bash
dfx toolchain install 0.6.24 # complete version
dfx toolchain install 0.6    # major minor
dfx toolchain install latest # tag name
dfx toolchain default latest
dfx toolchain list
dfx toolchain uninstall latest
```

- fix: onboarding related fixups (#1420)

Now that the Mercury Alpha application subnetwork is up and we are getting ready to onboard devs, the dfx error message for wallet creation has changed:
For example,
``` bash
dfx canister --network=alpha create hello
Creating canister "hello"...
Creating the canister using the wallet canister...
Creating a wallet canister on the alpha network.
Unable to create a wallet canister on alpha:
The Replica returned an error: code 3, message: "Sender not authorized to use method."
Wallet canisters on alpha may only be created by an administrator.
Please submit your Principal ("dfx identity get-principal") in the intake form to have one created for you.
```

- feat: add deploy wallet subcommand to identity (#1414)

This feature adds the deploy-wallet subcommand to the dfx identity.
The User provides the ID of the canister onto which the wallet Wasm is deployed.

``` bash
dfx identity deploy-wallet --help
dfx-identity-deploy-wallet
Installs the wallet Wasm to the provided canister id

USAGE:
    dfx identity deploy-wallet <canister-id>

ARGS:
    <canister-id>    The ID of the canister where the wallet Wasm will be deployed

FLAGS:
    -h, --help       Prints help information
    -V, --version    Prints version information
```

# 0.6.22

## DFX

- feat: dfx call random value when argument is not provided (#1376)

- fix: canister call can take canister ids for local canisters even if … (#1368)
- fix: address panic in dfx replica command (#1338)
- fix: dfx new webpack.config.js does not encourage running 'js' through ts-… (#1341)

## Sample apps

- There have been updates, improvements, and new sample apps added to the [examples](https://github.com/dfinity/examples/tree/master/motoko) repository.

    All of Motoko sample apps in the [examples](https://github.com/dfinity/examples/tree/master/motoko) repository have been updated to work with the latest release of the SDK.

    There are new sample apps to illustrate using arrays ([Quicksort](https://github.com/dfinity/examples/tree/master/motoko/quicksort)) and building create/read/update/delete (CRUD) operations for a web application [Superheroes](https://github.com/dfinity/examples/tree/master/motoko/superheroes).

- The [LinkedUp](https://github.com/dfinity/linkedup) sample application has been updated to work with the latest release of Motoko and the SDK.

## Motoko

## Agents

## Canister Development Kit (CDK)<|MERGE_RESOLUTION|>--- conflicted
+++ resolved
@@ -2,17 +2,15 @@
 
 # UNRELEASED
 
-<<<<<<< HEAD
 ### fix: Also report Motoko stable compatibility warnings
 
 Report upgrade compatibility warnings for Motoko, such as deleted stable variables, in addition to compatibility errors.
-=======
+
 ### feat: PocketIC state
 
 `dfx start --pocketic` no longer requires `--clean`, and can persist replica state between runs.
 
 # 0.23.0
->>>>>>> 9defda78
 
 ### feat: Add canister snapshots
 
