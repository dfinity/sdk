--- conflicted
+++ resolved
@@ -2,17 +2,15 @@
 
 # UNRELEASED
 
-<<<<<<< HEAD
 ### feat: dfx canister call ... --output json
 
 This is the same as `dfx canister call ... | idl2json`, for convenience.
 
-See: https://github.com/dfinity/idl2json
-=======
+See also: https://github.com/dfinity/idl2json
+
 ### fix: Output of dfx ping is now valid JSON
 
 Added commas in between fields, and newlines to improve formatting.
->>>>>>> 731ac565
 
 ### fix canister status output to be grep compatible
 
