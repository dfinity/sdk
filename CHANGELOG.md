--- conflicted
+++ resolved
@@ -2,13 +2,11 @@
 
 # UNRELEASED
 
-<<<<<<< HEAD
 ### feat: `dfx info candid-ui-url`
 
 `dfx info candid-ui-url` displays the URL to the Candid UI canister for an explicitly specified `--network <network name>` (or `local` by default).
-=======
+
 ### chore: Improve help text of `dfx identity new` to include which characters are valid in identity names
->>>>>>> a089dab7
 
 # 0.20.1
 
