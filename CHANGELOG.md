--- conflicted
+++ resolved
@@ -2,13 +2,11 @@
 
 # UNRELEASED
 
-<<<<<<< HEAD
 ### feat: display replica port in `dfx start`
 
 This replaces the dashboard link, which is now shown only in verbose mode. This should hopefully be less confusing for new users.
-=======
+
 ### fix: Allow canisters to be deployed even if unrelated canisters in dfx.json are malformed
->>>>>>> 2ce92fa1
 
 ### feat!: enable cycles ledger support unconditionally
 
