--- conflicted
+++ resolved
@@ -2,17 +2,6 @@
 
 # UNRELEASED
 
-<<<<<<< HEAD
-### feat: `dfx canister url`
-
-Add `dfx canister url` subcommand to display the url of a given canister. Basic usage as below:
-
-``` bash
-dfx canister url <canister>
-```
-
-The `<canister>` argument specifies the name or id of the canister for which you want to display the url.
-=======
 ### feat: `dfx start` for the shared local network stores replica state files in unique directories by options
 
 The state files for different replica versions are often incompatible,
@@ -55,7 +44,16 @@
 different replica version or different replica options.
 
 It doesn't apply to `--pocketic` because PocketIC does not yet persist any data.
->>>>>>> 455de361
+
+### feat: `dfx canister url`
+
+Add `dfx canister url` subcommand to display the url of a given canister. Basic usage as below:
+
+``` bash
+dfx canister url <canister>
+```
+
+The `<canister>` argument specifies the name or id of the canister for which you want to display the url.
 
 # 0.20.2
 
