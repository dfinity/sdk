--- conflicted
+++ resolved
@@ -14,18 +14,16 @@
 
 The warning won't display when executing commands like `dfx deploy --playground`.
 
-<<<<<<< HEAD
-### feat: extensions can define project templates
-
-An extension can define one or more project templates for `dfx new` to use.
-These can be new templates or replace the built-in project templates.
-=======
 ### feat: support `--replica` in `dfx start`
 
 Added a flag `--replica` to `dfx start`. This flag currently has no effect.
 Once PocketIC becomes the default for `dfx start` this flag will start the replica instead.
 You can use the `--replica` flag already to write scripts that anticipate that change.
->>>>>>> 09180b79
+
+### feat: extensions can define project templates
+
+An extension can define one or more project templates for `dfx new` to use.
+These can be new templates or replace the built-in project templates.
 
 # 0.24.3
 
