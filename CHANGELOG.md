# dfx changelog

# UNRELEASED

## DFX

<<<<<<< HEAD
### feat: updates the dfx new starter project for env vars

- Updates the starter project for env vars to use the new `dfx build` & `dfx deploy` environment variables
- Changes the format of the canister id env vars to be `CANISTER_ID_<canister_name_uppercase>`, for the frontend declaraction file to be consistent with the dfx environment variables. `CANISTER_ID` as both a prefix and suffix are supported for backwards compatibility.
=======
### feat: --no-asset-upgrade

By specifying the `--no-asset-upgrade` flag in `dfx deploy` or `dfx canister install`, you can ensure that the asset canister itself is not upgraded, but instead only the assets themselves are installed.

### feat: Add DFX_ASSETS_WASM

Added the ability to configure the WASM module used for assets canisters through the environment variable `DFX_ASSETS_WASM`.

### feat: dfx pull can download wasm

# 0.13.1

## Asset Canister

Added validate_grant_permission() and validate_revoke_permission() methods per SNS requirements.

## Dependencies

### Frontend canister

- Module hash: 98863747bb8b1366ae5e3c5721bfe08ce6b7480fe4c3864d4fec3d9827255480
- https://github.com/dfinity/sdk/pull/2958

# 0.13.0

## DFX
>>>>>>> 11f242bb

### feat: Add dfx sns download

This allows users to download SNS canister WASMs.

### fix: fixed error text

- `dfx nns install` had the wrong instructions for setting up the local replica type

### fix: creating an identity with `--force` no longer switches to the newly created identity

### feat(frontend-canister)!: reworked to use permissions-based access control

The permissions are as follows:

- ManagePermissions: Can grant and revoke permissions to any principal. Controllers implicitly have this permission.
- Prepare: Can call create_batch and create_chunk
- Commit: Can call commit_batch and methods that manipulate assets directly, as well as any method permitted by Prepare.

For upgraded frontend canisters, all authorized principals will be granted the Commit permission.
For newly deployed frontend canisters, the initializer (first deployer of the canister) will be granted the Commit permission.

Added three new methods:

- list_permitted: lists principals with a given permission.
  - Callable by anyone.
- grant_permission: grants a single permission to a principal
  - Callable by Controllers and principals with the ManagePermissions permission.
- revoke_permission: removes a single permission from a principal
  - Any principal can revoke its own permissions.
  - Only Controllers and principals with the ManagePermissions permission can revoke the permissions of other principals.

Altered the behavior of the existing authorization-related methods to operate only on the "Commit" permission. In this way, they are backwards-compatible.

- authorize(principal): same as grant_permission(principal, Commit)
- deauthorize(principal): same as revoke_permission(permission, Commit)
- list_authorized(): same as list_permitted(Commit)

### fix(frontend-canister)!: removed ability of some types of authorized principals to manage the ACL

It used to be the case that any authorized principal could authorize and deauthorize any other principal.
This is no longer the case. See rules above for grant_permission and revoke_permission.

### feat(frontend-canister)!: default secure configuration for assets in frontend project template

- Secure HTTP headers, preventing several typical security vulnerabilities (e.g. XSS, clickjacking, and many more). For more details, see comments in `headers` section in [default `.ic-assets.json5`](https://raw.githubusercontent.com/dfinity/sdk/master/src/dfx/assets/new_project_node_files/src/__project_name___frontend/src/.ic-assets.json5).
- Configures `allow_raw_access` option in starter `.ic-assets.json5` config files, with the value set to its default value (which is `false`). We are showing that configuration in the default starter projects for the sake of easier discoverability, even though its value is set to the default.

### feat(frontend-canister)!: add `allow_raw_access` config option

By default, the frontend canister will now restrict the access of traffic to the `<canister-id>.raw.ic0.app` domain, and will automatically redirect all requests to the certified domain (`<canister-id>.ic0.app`), unless configured explicitly. Below is an example configuration to allow access to the `robots.txt` file from the "raw" domain:

```json
[
  {
    "match": "robots.txt",
    "allow_raw_access": true
  }
]
```

**Important**: Note that any assets already uploaded to an asset canister will be protected by this redirection, because at present the asset synchronization process does not update the `allow_raw_access` property, or any other properties, after creating an asset. This also applies to assets that are deployed without any configuration, and later configured to allow raw access.
At the present time, there are two ways to reconfigure an existing asset:

1. re-create the asset
   1. delete the asset in your project's directory
   1. execute `dfx deploy`
   1. re-create the asset in your project's directory
   1. modify `.ic-assets.json` acordingly
   1. execute `dfx deploy`
2. via manual candid call
   ```
   dfx canister call PROJECT_NAME_frontend set_asset_properties '( record { key="/robots.txt"; allow_raw_access=opt(opt(true)) })'
   ```

### feat(frontend-canister): pretty print asset properties when deploying assets to the canister

### feat(frontend-canister): add take_ownership() method

Callable only by a controller. Clears list of authorized principals and adds the caller (controller) as the only authorized principal.

### feat(ic-ref):

- `effective_canister_id` used for `provisional_create_canister_with_cycles` is passed as an command-line argument (defaults to `rwlgt-iiaaa-aaaaa-aaaaa-cai` if not provided or upon parse failure)

### feat(frontend-canister): add `get_asset_properties` and `set_asset_properties` to frontend canister

As part of creating the support for future work, it's now possible to get and set AssetProperties for assets in frontend canister.

### feat: write canister metadata sections for dfx pull

### feat: add `--argument-file` argument to the `dfx canister sign` command

Similar to how this argument works in `dfx canister call`, this argument allows providing arguments for the request from a file.

### feat: Add support for a default network key

A remote canister ID can now be specified for the `__default` network. If specified, `dfx` will assume that the canister is remote at the specified canister ID for all networks that don't have a dedicated entry.

### feat: use OS-native keyring for pem file storage

If keyring integration is available, PEM files (except for the default identity) are now by default stored in the OS-provided keyring.
If it is not available, it will fall back on the already existing password-encrypted PEM files.
Plaintext PEM files are still available (e.g. for use in non-interactive situations like CI), but not recommended for use since they put the keys at risk.

To force the use of one specific storage mode, use the `--storage-mode` flag with either `--storage-mode password-protected` or `--storage-mode plaintext`.
This works for both `dfx identity new` and `dfx identity import`.

The flag `--disable-encryption` is deprecated in favour of `--storage-mode plaintext`. It has the same behavior.

### feat: dfx pull

- write canister metadata for dfx pull.
- `dfx pull` can fetch `dfx:deps` metadata and resolve dependencies recursively.

### feat(frontend-canister): better control and overview for asset canister authorized principals

The asset canister now has two new functions:

- Query function `list_authorized` displays a list of all principals that are currently authorized to change assets and the list of authorized principals.
- Update function `deauthorize` that removes a principal from the list of authorized principals. It can be called by authorized principals and cotrollers of the canister.

In addition, the update function `authorize` has new behavior:
Now, controllers of the asset canister are always allowed to authorize new principals (including themselves).

### fix: add retry logic to `dfx canister delete`

`dfx canister delete` tries to withdraw as many cycles as possible from a canister before deleting it.
To do so, dfx has to manually send all cycles in the canister, minus some margin.
The margin was previously hard-coded, meaning that withdrawals can fail if the margin is not generous enough.
Now, upon failure with some margin, dfx will retry withdrawing cycles with a continuously larger margin until withdrawing succeeds or the margin becomes larger than the cycles balance.

### fix: dfx deploy --mode reinstall for a single Motoko canister fails to compile

The Motoko compiler expects all imported canisters' .did files to be in one folder when it compiles a canister.
`dfx` failed to organize the .did files correctly when running `dfx deploy <single Motoko canister>` in combintaion with the `--mode reinstall` flag.

### fix: give more cycles margin when deleting canisters

There have been a few reports of people not being able to delete canisters.
The error happens if the temporary wallet tries to transfer out too many cycles.
The number of cycles left in the canister is bumped a little bit so that people can again reliably delete their canisters.

## Dependencies

Updated candid to 0.8.4

- Bug fix in TS bindings
- Pretty print numbers

### Frontend canister

- Module hash: d12e4493878911c21364c550ca90b81be900ebde43e7956ae1873c51504a8757
- https://github.com/dfinity/sdk/pull/2942

### ic-ref

Updated ic-ref to master commit `3cc51be5`

### Motoko

Updated Motoko to 0.7.6

### Replica

Updated replica to elected commit b5a1a8c0e005216f2d945f538fc27163bafc3bf7.
This incorporates the following executed proposals:

- [100821](https://dashboard.internetcomputer.org/proposal/100821)
- [97472](https://dashboard.internetcomputer.org/proposal/97472)
- [96114](https://dashboard.internetcomputer.org/proposal/96114)
- [94953](https://dashboard.internetcomputer.org/proposal/94953)
- [94852](https://dashboard.internetcomputer.org/proposal/94852)
- [93761](https://dashboard.internetcomputer.org/proposal/93761)
- [93507](https://dashboard.internetcomputer.org/proposal/93507)
- [92573](https://dashboard.internetcomputer.org/proposal/92573)
- [92338](https://dashboard.internetcomputer.org/proposal/92338)
- [91732](https://dashboard.internetcomputer.org/proposal/91732)
- [91257](https://dashboard.internetcomputer.org/proposal/91257)

# 0.12.1

## DFX

### fix: default not shrink for custom canisters

## Dependencies

### Replica

Updated replica to elected commit dcbf401f27d9b48354e68389c6d8293c4233b055.
This incorporates the following executed proposals:

- [90485](https://dashboard.internetcomputer.org/proposal/90485)
- [90008](https://dashboard.internetcomputer.org/proposal/90008)

### Frontend canister

- Module hash: db07e7e24f6f8ddf53c33a610713259a7c1eb71c270b819ebd311e2d223267f0
- https://github.com/dfinity/sdk/pull/2753

# 0.12.0

## DFX

### feat(frontend-canister): add warning if config is provided in `.ic-assets.json` but not used

### fix(frontend-canister): Allow overwriting default HTTP Headers for assets in frontend canister

Allows to overwrite `Content-Type`, `Content-Encoding`, and `Cache-Control` HTTP headers with custom values via `.ic-assets.json5` config file. Example `.ic-assets.json5` file:

```json5
[
  {
    match: "web-gz.data.gz",
    headers: {
      "Content-Type": "application/octet-stream",
      "Content-Encoding": "gzip",
    },
  },
]
```

This change will trigger the update process for frontend canister (new module hash: `2ff0513123f11c57716d889ca487083fac7d94a4c9434d5879f8d0342ad9d759`).

### feat: warn if an unencrypted identity is used on mainnet

### fix: Save SNS canister IDs

SNS canister IDs were not being parsed reliably. Now the candid file is being specified explicitly, which resolves the issue in at least some cases.

### feat: NNS usability improvements

The command line interface for nns commands has been updated to:

- Give better help when the subnet type is incorrect
- Not offer --network as a flag given that it is unused
- List nns subcommands

### feat: -y flag for canister installation

`dfx canister install` and `dfx deploy` now have a `-y` flag that will automatically confirm any y/n checks made during canister installation.

### fix: Compute Motoko dependencies in linear (not exponential) time by detecting visited imports.

### fix(generate): add missing typescript types and fix issues with bindings array in dfx.json

### chore: update Candid UI canister with commit 79d55e7f568aec00e16dd0329926cc7ea8e3a28b

### refactor: Factor out code for calling arbitrary bundled binaries

The function for calling sns can now call any bundled binary.

### docs: Document dfx nns subcommands

`dfx nns` commands are used to deploy and manage local NNS canisters, such as:

- Governance for integration with the Internet Computer voting system
- Ledger for financial integration testing
- Internet Identity for user registration and authenttication

### feat(frontend-canister): Add simple aliases from `<asset>` to `<asset>.html` and `<asset>/index.html`

The asset canister now by default aliases any request to `<asset>` to `<asset>.html` or `<asset>/index.html`.
This can be disabled by setting the field `"enable_aliasing"` to `false` in a rule for that asset in .ic-assets.json.
This change will trigger frontend canister upgrades upon redeploying any asset canister.

### fix: Only kill main process on `dfx stop`

Removes misleading panics when running `dfx stop`.

### feat: `dfx nns install` works offline if all assets have been cached.

### feat: Initialise the nns with an account controlled by a secp256k1 key

This enables easy access to toy ICP using command line tools and this key:

```
-----BEGIN EC PRIVATE KEY-----
MHQCAQEEICJxApEbuZznKFpV+VKACRK30i6+7u5Z13/DOl18cIC+oAcGBSuBBAAK
oUQDQgAEPas6Iag4TUx+Uop+3NhE6s3FlayFtbwdhRVjvOar0kPTfE/N8N6btRnd
74ly5xXEBNSXiENyxhEuzOZrIWMCNQ==
-----END EC PRIVATE KEY-----
```

For example, you can create an identity in dfx by putting this key in the file `ident-1.pem` and importing it:

```
dfx identity import ident-1 ident-1.pem
dfx --identity ident-1 ledger balance
```

### feat: default to run ic-wasm shrink when build canisters

This behavior applies to Motoko, Rust and Custom canisters.
If you want to disable this behavior, you can config it in dfx.json:

    "canisters" : {
        "app" : {
            "shrink" : false,
        }
    }

### feat: configurable custom wasm sections

It's now possible to define custom wasm metadata sections and their visibility in dfx.json.

At present, dfx can only add wasm metadata sections to canisters that are in wasm format. It cannot add metadata sections to compressed canisters. Since the frontend canister is now compressed, this means that at present it is not possible to add custom metadata sections to the frontend canister.

dfx no longer adds `candid:service` metadata to canisters of type `"custom"` by default. If you want dfx to add your canister's candid definition to your custom canister, you can do so like this:

```
    "my_canister_name": {
      "type": "custom",
      "candid": "main.did",
      "wasm": "main.wasm",
      "metadata": [
        {
          "name": "candid:service"
        }
      ]
    },
```

This changelog entry doesn't go into all of the details of the possible configuration. For that, please see [concepts/canister-metadata](docs/concepts/canister-metadata.md) and the docs in the JSON schema.

### fix: Valid canister-based env vars

Hyphens are not valid in shell environment variables, but do occur in canister names such as `smiley-dapp`. This poses a problem for vars with names such as `CANISTER_ID_${CANISTER_NAME}`. With this change, hyphens are replaced with underscores in environment variables. The canister id of `smiley-dapp` will be available as `CANISTER_ID_smiley_dapp`. Other environment variables are unaffected.

### feat: Add dfx sns deploy

This allows users to deploy a set of SNS canisters.

### fix: `cargo run -p dfx -- --version` prints correct version

### feat: add --mode=auto

When using `dfx canister install`, you can now pass `auto` for the `--mode` flag, which will auto-select `install` or `upgrade` depending on need, the same way `dfx deploy` does. The default remains `install` to prevent mistakes.

### feat: add `--network` flag to `dfx generate`

`dfx generate`'s generated bindings use network-specific canister IDs depending on the generated language, but there was previously no way to configure which network this was, so it defaulted to local. A `--network` flag has been added for this purpose.

### feat: sns config validate

There is a new command that verifies that an SNS initialization config is valid.

### feat: sns config create

There is a new command that creates an sns config template.

### fix: remove $ from wasms dir

The wasms dir path had a $ which is unwanted and now gone.

### fix: Correct wasm for the SNS swap canister

Previously the incorrect wasm canister was installed.

### fix: Use NNS did files that matches the wasms

Previously the did files and wasms could be incompatible.

### fix: allow users to skip compatibility check if parsing fails

### feat: canister HTTP support is now enabled by default.

`dfx start` and `dfx replica` now ignore the `--enable-canister-http` parameter.

You can still disable the canister http feature through configuration:

- ~/.config/dfx/networks.json: `.local.canister_http.enabled=false`
- dfx.json (project-specific networks) : `.networks.local.canister_http.enabled=false`

### feat: custom canister `wasm` field can now specify a URL from which to download

- note that dfx will report an error if a custom canister's `wasm` field is a URL and the canister also has `build` steps.

### feat: custom canister `candid` field can now specify a URL from which to download

### feat: deploy NNS canisters

A developer is now able to install NNS canisters, including back end canisters such as ledger and governance, and front end canisters such as nns-dapp and internet-identity, on their local DFX server. Usage:

```
dfx start --clean --background
dfx nns install
```

This feature currently requires that the network 'local' is used and that it runs on port 8080.
The network's port can be controlled by using the field `"provider"` in the network's definition, e.g. by setting it to `"127.0.0.1:8080"`.

### feat: configure logging level of http adapter

It is now possible to set the http adapter's log level in dfx.json or in networks.json:

    "http": {
      "enabled": true,
      "log_level": "info"
    }

By default, a log level of "error" is used, in order to keep the output of a first-time `dfx start` minimal. Change it to "debug" for more verbose logging.

### fix(typescript): add index.d.ts file for type safety when importing generated declarations

Adds an index.d.ts file to the generated declarations, allowing for better type safety in TypeScript projects.

### chore: reduce verbosity of dfx start

`dfx start` produces a lot of log output that is at best irrelevant for most users.
Most output is no longer visible unless either `--verbose` is used with dfx or the relevant part's (e.g. http adapter, btc adapter, or replica) log level is changed in dfx.json or networks.json.

### feat: generate secp256k1 keys by default

When creating a new identity with `dfx identity new`, whereas previously it would have generated an Ed25519 key, it now generates a secp256k1 key. This is to enable users to write down a BIP39-style seed phrase, to recover their key in case of emergency, which will be printed when the key is generated and can be used with a new `--seed-phrase` flag in `dfx identity import`. `dfx identity import` is however still capable of importing an Ed25519 key.

### chore: update Candid UI canister with commit 528a4b04807904899f67b919a88597656e0cd6fa

- Allow passing did files larger than 2KB.
- Better integration with Motoko Playground.

### feat: simplify verification of assets served by asset canister

- SHA256 hashes of all assets are displayed when deploying the asset canister.
- A query method is added to the asset canister that returns the entire asset hash tree together with the certificate containing the certified variables of the asset canister.

### breaking change: dfx canister update-settings --compute-allocation always fails

See https://forum.dfinity.org/t/fixing-incorrect-compute-allocation-fee/14830

Until the rollout is complete, `dfx canister update-settings --compute-allocation <N>`
will fail with an error from the replica such as the following:

```
The Replica returned an error: code 1, message: "Canister requested a compute allocation of 1% which cannot be satisfied because the Subnet's remaining compute capacity is 0%"
```

### fix: For default node starter template: copy `ic-assets.json5` file from `src` to `dist`

### fix: For `dfx start --clean --background`, the background process no longer cleans a second time.

### fix: do not build or generate remote canisters

Canisters that specify a remote id for the network that's getting built falsely had their build steps run, blocking some normal use patterns of `dfx deploy`.
Canisters with a remote id specified no longer get built.
The same applies to `dfx generate`.

### refactor: Move replica URL functions into a module for reuse

The running replica port and url are generally useful information. Previously the code to get the URL was embedded in the network proxy code. This moves it out into a library for reuse.

### chore: Frontend canister build process no longer depends on `dfx` or `ic-cdk-optimizer`

Instead, the build process relies on `ic-wasm` to provide candid metadata for the canister, and
shrinking the canister size by stripping debug symbols and unused fuctions.
Additionally, after build step, the `.wasm` file is archived with `gzip`.

### chore: Move all `frontend canister`-related code into the SDK repo

| from (`repository` `path`)                  | to (path in `dfinity/sdk` repository)          | summary                                                                                     |
| :------------------------------------------ | :--------------------------------------------- | :------------------------------------------------------------------------------------------ |
| `dfinity/cdk-rs` `/src/ic-certified-assets` | `/src/canisters/frontend/ic-certified-asset`   | the core of the frontend canister                                                           |
| `dfinity/certified-assets` `/`              | `/src/canisters/frontend/ic-frontend-canister` | wraps `ic-certified-assets` to build the canister wasm                                      |
| `dfinity/agent-rs` `/ic-asset`              | `/src/canisters/frontend/ic-asset`             | library facilitating interactions with frontend canister (e.g. uploading or listing assets) |
| `dfinity/agent-rs` `/icx-asset`             | `/src/canisters/frontend/icx-asset`            | CLI executable tool - wraps `ic-asset`                                                      |

### feat: use JSON5 file format for frontend canister asset configuration

Both `.ic-assets.json` and `.ic-assets.json5` are valid filenames config filename, though both will get parsed
as if they were [JSON5](https://json5.org/) format. Example content of the `.ic-assets.json5` file:

```json5
// comment
[
  {
    match: "*", // comment
    /*
    keys below not wrapped in quotes
*/ cache: { max_age: 999 }, // trailing comma
  },
]
```

- Learn more about JSON5: https://json5.org/

### fix: Update nns binaries unless `NO_CLOBBER` is set

Previously existing NNS binaries were not updated regardless of the `NO_CLOBBER` setting.

### feat!: Support installing canisters not in dfx.json

`install_canister_wasm` used to fail if installing a canister not listed in dfx.json. This use case is now supported.

### feat: print the dashboard URL on startup

When running `dfx start` or `dfx replica`, the path to the dashboard page is now printed.

### feat!: changed the default port of the shared local network from 8000 to 4943.

This is so dfx doesn't connect to a project-specific network instead of the local shared network.

In combination with the "system-wide dfx start" feature, there is a potential difference to be aware of with respect to existing projects.

Since previous versions of dfx populate dfx.json with a `networks.local` definition that specifies port 8000, the behavior for existing projects won't change.

However, if you've edited dfx.json and removed the `networks.local` definition, the behavior within the project will change: dfx will connect to the shared local network on port 4943 rather than to the project-specific network on port 8000. You would need to edit webpack.config.js to match. If you have scripts, you can run the new command `dfx info webserver-port` from the project directory to retrieve the port value.

### feat!: "system-wide dfx start"

By default, dfx now manages the replica process in a way that is independent of any given dfx project. We've called this feature "system-wide dfx", even though it's actually specific to your user
(storing data files under $HOME), because we think it communicates the idea adequately.

The intended benefits:

- deploying dapps from separate projects alongside one another, similar to working with separate dapps on mainnet
- run `dfx start` from any directory
- run `dfx stop` from any directory, rather than having to remember where you last ran `dfx start`

We're calling this the "shared local network." `dfx start` and `dfx stop` will manage this network when run outside any project directory, or when a project's dfx.json does not define the `local` network. The dfx.json template for new projects no longer defines any networks.

We recommend that you remove the `local` network definition from dfx.json and instead use the shared local network. As mentioned above, doing so will make dfx use port 4943 rather than port 8000.

See [Local Server Configuration](docs/cli-reference/dfx-start.md#local-server-configuration) for details.

dfx now stores data and control files in one of three places, rather than directly under `.dfx/`:

- `.dfx/network/local` (for projects in which dfx.json defines the local network)
- `$HOME/.local/share/dfx/network/local` (for the shared local network on Linux)
- `$HOME/Library/Application Support/org.dfinity.dfx/network/local` (for the shared local network on MacOS)

There is also a new configuration file: `$HOME/.config/dfx/networks.json`. Its [schema](docs/networks-json-schema.json) is the same as the `networks` element in dfx.json. Any networks you define here will be available from any project, unless a project's dfx.json defines a network with the same name. See [The Shared Local Network](docs/cli-reference/dfx-start.md#the-shared-local-network) for the default definitions that dfx provides if this file does not exist or does not define a `local` network.

### fix: `dfx start` and `dfx stop` will take into account dfx/replica processes from dfx <= 0.11.x

### feat: added command `dfx info`

#### feat: `dfx info webserver-port`

This displays the port that the icx-proxy process listens on, meaning the port to connect to with curl or from a web browser.

#### feat: `dfx info replica-port`

This displays the listening port of the replica.

#### feat: `dfx info replica-rev`

This displays the revision of the replica bundled with dfx, which is the same revision referenced in replica election governance proposals.

#### feat: `dfx info networks-json-path`

This displays the path to your user's `networks.json` file where all networks are defined.

### feat: added ic-nns-init, ic-admin, and sns executables to the binary cache

### fix: improved responsiveness of `greet` method call in default Motoko project template

`greet` method was marked as an `update` call, but it performs no state updates. Changing it to `query` call will result in faster execution.

### feat: dfx schema --for networks

The `dfx schema` command can now display the schema for either dfx.json or for networks.json. By default, it still displays the schema for dfx.json.

```bash
dfx schema --for networks
```

### feat: createActor options accept pre-initialized agent

If you have a pre-initialized agent in your JS code, you can now pass it to createActor's options. Conflicts with the agentOptions config - if you pass both the agent option will be used and you will receive a warning.

```js
const plugActor = createActor(canisterId, {
  agent: plugAgent,
});
```

### feat!: option for nodejs compatibility in dfx generate

Users can now specify `node_compatibility: true` in `declarations`. The flag introduces `node.js` enhancements, which include importing `isomorphic-fetch` and configuring the default actor with `isomorphic-fetch` and `host`.

```json
// dfx.json
"declarations": {
  "output": "src/declarations",
  "node_compatibility": true
}
```

#### JS codegen location deprecation

DFX new template now uses `dfx generate` instead of `rsync`. Adds deprecation warning to `index.js` in `.dfx/<network-name>/<canister-name>` encouringing developers to migrate to the `dfx generate` command instead. If you have a `package.json` file that uses `rsync` from `.dfx`, consider switching to something like this:

```json
"scripts": {
  "build": "webpack",
  "prebuild": "npm run generate",
  "start": "webpack serve --mode development --env development",
  "prestart": "npm run generate",
  // It's faster to only generate canisters you depend on, omitting the frontend canister
  "generate": "dfx generate hello_backend"
},
```

### feat: simple cycles faucet code redemption

Using `dfx wallet --network ic redeem-faucet-coupon <my coupon>` faucet users have a much easier time to redeem their codes.
If the active identity has no wallet configured, the faucet supplies a wallet to the user that this command will automatically configure.
If the active identity has a wallet configured already, the faucet will top up the existing wallet.

Alternative faucets can be used, assuming they follow the same interface. To direct dfx to a different faucet, use the `--faucet <alternative faucet id>` flag.
The expected interface looks like the following candid functions:

```candid
redeem: (text) -> (principal);
redeem_to_wallet: (text, principal) -> (nat);
```

The function `redeem` takes a coupon code and returns the principal to an already-installed wallet that is controlled by the identity that called the function.
The function `redeem_to_wallet` takes a coupon code and a wallet (or any other canister) principal, deposits the cycles into that canister and returns how many cycles were deposited.

### feat: disable automatic wallet creation on non-ic networks

By default, if dfx is not running on the `ic` (or networks with a different name but the same configuration), it will automatically create a cycles wallet in case it hasn't been created yet.
It is now possible to inhibit automatic wallet creation by setting the `DFX_DISABLE_AUTO_WALLET` environment variable.

### fix!: removed unused --root parameter from dfx bootstrap

### feat: canister installation now waits for the replica

When installing a new WASM module to a canister, DFX will now wait for the updated state (i.e. the new module hash) to be visible in the replica's certified state tree before proceeding with post-installation tasks or producing a success status.

### feat!: remove `dfx config`

`dfx config` has been removed. Please update Bash scripts to use `jq`, PowerShell scripts to use `ConvertTo-Json`, nushell scripts to use `to json`, etc.

### feat: move all the flags to the end

Command flags have been moved to a more traditional location; they are no longer positioned per subcommand, but instead are able to be all positioned after the final subcommand. In prior versions, a command might look like:

```bash
dfx --identity alice canister --network ic --wallet "$WALLET" create --all
```

This command can now be written:

```bash
dfx canister create --all --network ic --wallet "$WALLET" --identity alice
```

The old syntax is still available, though, so you don't need to migrate your scripts.

### feat!: changed update-settings syntax

When using `dfx canister update-settings`, it is easy to mistake `--controller` for `--add-controller`. For this reason `--controller` has been renamed to `--set-controller`.

### feat!: removed the internal webserver

This is a breaking change. The only thing this was still serving was the /\_/candid endpoint. If you need to retrieve the candid interface for a local canister, you can use `dfx canister metadata <canister> candid:service`.

### fix: dfx wallet upgrade: improved error messages:

- if there is no wallet to upgrade
- if trying to upgrade a local wallet from outside of a project directory

### fix: canister creation cost is 0.1T cycles

Canister creation fee was calculated with 1T cycles instead of 0.1T.

### fix: dfx deploy and dfx canister install write .old.did files under .dfx/

When dfx deploy and dfx canister install upgrade a canister, they ensure that the
new candid interface is compatible with the previous candid interface. They write
a file with extension .old.did that contains the previous interface. In some
circumstances these files could be written in the project directory. dfx now
always writes them under the .dfx/ directory.

### fix: dfx canister install now accepts arbitrary canister ids

This fixes the following error:

```bash
> dfx canister install --wasm ~/counter.wasm eop7r-riaaa-aaaak-qasxq-cai
Error: Failed while determining if canister 'eop7r-riaaa-aaaak-qasxq-cai' is remote on network 'ic'.
Caused by: Failed while determining if canister 'eop7r-riaaa-aaaak-qasxq-cai' is remote on network 'ic'.
  Failed to figure out if canister 'eop7r-riaaa-aaaak-qasxq-cai' has a remote id on network 'ic'.
    Invalid argument: Canister eop7r-riaaa-aaaak-qasxq-cai not found in dfx.json
```

### feat: allow replica log level to be configured

It is now possible to specify the replica's log level. Possible values are `critical`, `error`, `warning`, `info`, `debug`, and `trace`.
The log level defaults to the level 'error'. Debug prints (e.g. `Debug.print("...")` in Motoko) still show up in the console.
The log level can be specified in the following places (See [system-wide dfx start](#feat-system-wide-dfx-start) for more detailed explanations on the network types):

- In file `networks.json` in the field `<network name>.replica.log_level` for shared networks.
- In file `dfx.json` in the field `networks.<network name>.replica.log_level` for project-specific networks.
- In file `dfx.json` in the field `defaults.replica.log_level` for project-specific networks. Requires a project-specific network to be run, otherwise this will have no effect.

### feat: enable canister sandboxing

Canister sandboxing is enabled to be consistent with the mainnet.

### chore: dfx ledger account-id --of-canister also accepts principal

It is now possible to do e.g. `dfx ledger account-id --of-canister fg7gi-vyaaa-aaaal-qadca-cai` as well as `dfx ledger account-id --of-canister my_canister_name` when checking the ledger account id of a canister.
Previously, dfx only accepted canister aliases and produced an error message that was hard to understand.

### chore: dfx canister deposit-cycles uses default wallet if none is specified

Motivated by [this forum post](https://forum.dfinity.org/t/dfx-0-10-0-dfx-canister-deposit-cycles-returns-error/13251/6).

### chore: projects created with `dfx new` are not pinned to a specific dfx version anymore

It is still possible to pin the dfx version by adding `"dfx":"<dfx version to pin to>"` to a project's `dfx.json`.

### fix: print links to cdk-rs docs in dfx new

### fix: broken link in new .mo project README

### fix: Small grammar change to identity password decryption prompt

The prompt for entering your passphrase in order to decrypt an identity password read:
"Please enter a passphrase for your identity"
However, at that point, it isn't "a" passphrase. It's either your passphrase, or incorrect.
Changed the text in this case to read:
"Please enter the passphrase for your identity"

### chore: add retry logic to dfx download script

### feat: Add subnet type argument when creating canisters

`dfx ledger create-canister` gets a new option `--subnet-type` that allows users to choose a type of subnet that their canister can be created on. Additionally, a `dfx ledger show-subnet-types` is introduced which allows to list the available subnet types.

## Dependencies

### Replica

Updated replica to release candidate 93dcf2a2026c34330c76149dd713d89e37daa533.

This also incorporates the following executed proposals:

- [88831](https://dashboard.internetcomputer.org/proposal/88831)
- [88629](https://dashboard.internetcomputer.org/proposal/88629)
- [88109](https://dashboard.internetcomputer.org/proposal/88109)
- [87631](https://dashboard.internetcomputer.org/proposal/87631)
- [86738](https://dashboard.internetcomputer.org/proposal/86738)
- [86279](https://dashboard.internetcomputer.org/proposal/86279)

* [85007](https://dashboard.internetcomputer.org/proposal/85007)
* [84391](https://dashboard.internetcomputer.org/proposal/84391)
* [83786](https://dashboard.internetcomputer.org/proposal/83786)
* [82425](https://dashboard.internetcomputer.org/proposal/82425)
* [81788](https://dashboard.internetcomputer.org/proposal/81788)
* [81571](https://dashboard.internetcomputer.org/proposal/81571)
* [80992](https://dashboard.internetcomputer.org/proposal/80992)
* [79816](https://dashboard.internetcomputer.org/proposal/79816)
* [78693](https://dashboard.internetcomputer.org/proposal/78693)
* [77589](https://dashboard.internetcomputer.org/proposal/77589)
* [76228](https://dashboard.internetcomputer.org/proposal/76228)
* [75700](https://dashboard.internetcomputer.org/proposal/75700)
* [75109](https://dashboard.internetcomputer.org/proposal/75109)
* [74395](https://dashboard.internetcomputer.org/proposal/74395)
* [73959](https://dashboard.internetcomputer.org/proposal/73959)
* [73714](https://dashboard.internetcomputer.org/proposal/73714)
* [73368](https://dashboard.internetcomputer.org/proposal/73368)
* [72764](https://dashboard.internetcomputer.org/proposal/72764)

### ic-ref

Updated ic-ref to 0.0.1-1fba03ee

- introduce awaitKnown
- trivial implementation of idle_cycles_burned_per_day

### Updated Motoko from 0.6.29 to 0.7.3

- See https://github.com/dfinity/motoko/blob/master/Changelog.md#073-2022-11-01

### Cycles wallet

- Module hash: b944b1e5533064d12e951621d5045d5291bcfd8cf9d60c28fef02c8fdb68e783
- https://github.com/dfinity/cycles-wallet/commit/fa86dd3a65b2509ca1e0c2bb9d7d4c5be95de378

### Frontend canister:

- Module hash: 6c8f7a094060b096c35e4c4499551e7a8a29ee0f86c456e521c09480ebbaa8ab
- https://github.com/dfinity/sdk/pull/2720

# 0.11.2

## DFX

### fix: disable asset canister redirection of all HTTP traffic from `.raw.ic0.app` to `.ic0.app`

### fix: disable asset canister's ETag HTTP headers

The feature is not yet implemented on `icx-proxy`-level, and is causing 500 HTTP response for some type of assets every second request.

# 0.11.1

## DFX

### fix: dfx now only adds candid:service metadata to custom canisters that have at least one build step

This way, if a canister uses a premade canister wasm, dfx will use it as-is.

### fix: "canister alias not defined" in the Motoko language server

It is now possible to develop multiple-canister projects using the [Motoko VSCode extension](https://marketplace.visualstudio.com/items?itemName=dfinity-foundation.vscode-motoko).

### fix: improve browser compatibility for the JavaScript language binding

Patches a JavaScript language binding compatibility issue encountered in web browsers which do not support the (?.) operator.

### feat: print dfx.json schema

dfx is now capable of displaying the schema for `dfx.json`. You can see the schema by running `dfx schema` or write the schema to a file with `dfx schema --outfile path/to/file/schema.json`.

### feat: support for configuring assets in assets canister

- The `.ic-assets.json` file should be placed inside directory with assets, or its subdirectories. Multiple config files can be used (nested in subdirectories). Example of `.ic-assets.json` file format:

```json
[
  {
    "match": ".*",
    "cache": {
      "max_age": 20
    },
    "headers": {
      "X-Content-Type-Options": "nosniff"
    },
    "ignore": false
  },
  {
    "match": "**/*",
    "headers": null
  },
  {
    "match": "file.json",
    "ignore": true
  }
]
```

- Configuring assets works only during asset creation - any changes to `.ic-assets.json` files won't have any effect effect for assets that have already been created. We are working on follow up implementation with improvements to handle updating these properties.
- `headers` from multiple applicable rules are being stacked/concatenated, unless `null` is specified, which resets/empties the headers.
- Both `"headers": {}` and absence of `headers` field don't have any effect on end result.
- Valid JSON format is required, i.e. the array of maps, `match` field is required. Only the following fields are accepted: `cache`, `ignore`, `headers`, `match`. The glob pattern has to be valid.
- The way matching rules work:

  1. The most deeply nested config file takes precedence over the one in parent dir. In other words, properties from a rule matching a file in a subdirectory override properties from a rule matching a file in a parent directory
  2. Order of rules within file matters - last rule in config file takes precedence over the first one

- The way `ignore` field works:
  1. By default, files that begin with a `.` are ignored, while all other files are included.
  2. The `.ignore` field overrides this, if present.
  3. If a directory is ignored, file and directories within it cannot be un-ignored.
  4. A file can be ignored and un-ignored many times, as long as any of its parent directories haven't been ignored.

### fix: Allow `dfx deploy` to not take arguments for canisters not being installed

A longstanding bug with `dfx deploy` is that if an installation is skipped (usually an implicitly included dependency), it still requires arguments even if the installed canister doesn't. As of this release that bug is now fixed.

### feat: Add additional logging from bitcoin canister in replica.

Configures the replica to emit additional logging from the bitcoin canister whenever the bitcoin feature is enabled. This helps show useful information to developers, such as the bitcoin height that the replica currently sees.

### fix: make `build` field optional for custom canisters

Prior to 0.11.0, a custom canister's `build` field could be left off if `dfx build` was never invoked. To aid in deploying prebuilt canisters, this behavior is now formalized; omitting `build` is equivalent to `build: []`.

### feat: Use `--locked` for Rust canisters

`dfx build`, in Rust canisters, now uses the `--locked` flag when building with Cargo. To offset this, `dfx new --type rust` now runs `cargo update` on the resulting project.

### feat: Enable threshold ecdsa signature

ECDSA signature signing is now enabled by default in new projects, or by running `dfx start --clean`.
A test key id "Secp256k1:dfx_test_key" is ready to be used by locally created canisters.

## Dependencies

### Updated `agent-rs` to 0.20.0

### Updated `candid` to 0.7.15

### Replica

Updated replica to elected commit 6e86169e98904047833ba6133e5413d2758d90eb.
This incorporates the following executed proposals:

- [72225](https://dashboard.internetcomputer.org/proposal/72225)
- [71669](https://dashboard.internetcomputer.org/proposal/71669)
- [71164](https://dashboard.internetcomputer.org/proposal/71164)
- [70375](https://dashboard.internetcomputer.org/proposal/70375)
- [70002](https://dashboard.internetcomputer.org/proposal/70002)

# 0.11.0

## DFX

### feat: renamed canisters in new projects to <project>\_frontend and <project>\_backend

The names of canisters created for new projects have changed.
After `dfx new <project>`, the canister names are:

- `<project>_backend` (previously `<project>`)
- `<project>_frontend` (previously `<project>_assets`)

### feat: Enable threshold ecdsa signature

### feat: new command: dfx canister metadata <canister> <name>

For example, to query a canister's candid service definition: `dfx canister metadata hello_backend candid:service`

### refactor: deprecate /\_/candid internal webserver

The dfx internal webserver now only services the /\_/candid endpoint. This
is now deprecated. If you were using this to query candid definitions, you
can instead use `dfx canister metadata`.

### refactor: optimize from ic-wasm

Optimize Rust canister WASM module via ic-wasm library instead of ic-cdk-optimizer. A separate installation of ic-cdk-optimizer is no longer needed.

The actual optimization was kept the same.

### feat: Read dfx canister call argument from a file or stdin

Enables passing large arguments that cannot be passed directly in the command line using the `--argument-file` flag. For example:

- Named file: `dfx canister call --argument-file ./my/argument/file.txt my_canister_name greet`
- Stdin: `echo '( null )' | dfx canister call --argument-file - my_canister_name greet`

### fix: Use default setting for BTC adapter idle seconds

A lower threshold was no longer necessary.

### feat: Allow users to configure logging level of bitcoin adapter

The bitcoin adapter's logging can be very verbose if debug logging is enabled, making it difficult to make sense of what's going on. On the other hand, these logs are useful for triaging problems.

To get the best of both worlds, this release adds support for an additional configuration option in dfx.json:

    "bitcoin": {
      "enabled": true,
      "nodes": ["127.0.0.1:18444"],
      "log_level": "info" <------- users can now configure the log level
    }

By default, a log level of "info" is used, which is relatively quiet. Users can change it to "debug" for more verbose logging.

### chore: update Candid UI canister with commit bffa0ae3c416e8aa3c92c33722a6b1cb31d0f1c3

This includes the following changes:

- Fetch did file from canister metadata
- Better flamegraph support
- Fix bigint error for vec nat8 type

### feat: dfx will look up the port of the running webserver from .dfx/webserver-port, if present

After `dfx start --host 127.0.0.1:0`, the dfx webserver will listen on an ephemeral port. It stores the port value in .dfx/webserver-port. dfx will now look for this file, and if a port is contained within, use that port to connect to the dfx webserver.

### fix: dfx commands once again work from any subdirectory of a dfx project

Running `dfx deploy`, `dfx canister id`, `dfx canister call` and so forth work as expected
if run from within any subdirectory of a dfx project. Previously, this would create
canister_ids.json or .dfx/local/canister_ids.json within the subdirectory.

### feat: Post-installation tasks

You can now add your own custom post-installation/post-deployment tasks to any canister type. The new `post-install` key for canister objects in `dfx.json` can be a command or list of commands, similar to the `build` key of `custom` canisters, and receives all the same environment variables. For example, to replicate the upload task performed with `assets` canisters, you might set `"post-install": "icx-asset sync $CANISTER_ID dist"`.

### feat: assets are no longer copied from source directories before being uploaded to asset canister

Assets are now uploaded directly from their source directories, rather than first being copied
to an output directory.

If you're using `dfx deploy`, you won't see any change in functionality. If you're running
`dfx canister install --mode=upgrade`, changed files in asset source directories will
be detected and uploaded even without an intervening `dfx build`.

### fix: Added src/declarations to .gitignore for new projects

### fix: remove deprecated candid path environment variable

The environment variable format `CANISTER_CANDID_{name}`, used in Rust projects, was deprecated in 0.9.2, to be unified with the variables `CANISTER_CANDID_PATH_{name}` which are used in other project types. It has now been removed. Note that you will need to update `ic-cdk-macros` if you use the `#[import]` macro.

### feat: deprecate `dfx config` for removal

The `dfx config` command has several issues and is ultimately a poor replacement for [`jq`](https://stedolan.github.io/jq). The command is being deprecated, and will be removed in a later release; we recommend switching to `jq` or similar tools (e.g. `ConvertTo-Json` in PowerShell, `to json` in nushell, etc.)

### feat: Better build scripts for type:custom

Build scripts now always receive a CWD of the DFX project root, instead of wherever `dfx` was invoked from, and a bare script `script.sh` can be specified without needing to prefix with `./`.

### feat: rust, custom, and asset canisters now include candid:service metadata

Motoko canisters already included this metadata.

Also added this metadata to the asset canister wasm, which will cause the next deploy to
install this new version.

### feat: Add safeguard to freezing threshold

Some developers mistakenly think that the freezing threshold is measured in cycles, but it is actually measured in seconds. To stop them from accidentally freezing their canisters, setting a freezing threshold above 50M seconds (~1.5 years) now requires a confirmation.

### fix: restores assets to webpack devserver

### chore: updates webpack dependencies for dfx new project

Resolves an issue where `webpack-cli` was was breaking when users tried to run `npm start` in a fresh project. For affected users of 0.10.1, you can resolve this issue manually by running `npm install webpack@latest webpack-cli@latest terser-webpack-plugin@latest`.

### feat: Support for new ledger notify function

Ledger 7424ea8 deprecates the existing `notify` function with a switch parameter between creating and topping up a canister, and introduces two
functions for doing the same. This should _mostly_ be invisible to users, except that previously, if `dfx ledger create-canister` or `dfx ledger top-up`
failed, you would call `dfx ledger notify` after correcting the issue. In order to support the change, this command has been changed to two subcommands:
`dfx ledger notify create-canister` and `dfx ledger notify top-up`.

### feat: `--from-subaccount`

Previously, the ledger commands assumed all transfers were made from the default subaccount for the identity principal. This feature adds a `--from-subaccount` flag to `dfx ledger transfer`, `dfx ledger create-canister`, and `dfx ledger top-up`, to enable making transfers from a selected subaccount. A `--subaccount` flag is also added to `dfx ledger balance` for convenience. Subaccounts are expected as 64-character hex-strings (i.e. 32 bytes).

### feat: cargo audit when building rust canisters

When a canister with type `rust` is built and `cargo-audit` is installed, dfx will now check for vulnerabilities in the dependencies. If a vulnerability is found, dfx will recommend that the user update to a version without known vulnerabilities.

### fix: Freezing Threshold now documented

Calls made to retrieve the help output for `canister update-settings` was missing the `freezing-threshold` parameter.

### chore: warnings and errors are more visible

`WARN` and `ERROR` messages are now clearly labelled as such, and the labels are colored accordingly.
This is now included when running `dfx canister update-settings -h`.

### fix: `dfx schema` does not require valid dfx.json

There is no real reason for `dfx schema` to not work when a broken dfx.json is in the current folder - this is actually a very common scenario when `dfx schema` gets used.

### fix: canister call uses candid file if canister type cannot be determined

The candid file specified in the field `canisters.<canister name>.candid` of dfx.json, or if that not exists `canisters.<canister name>.remote.candid`, is now used when running `dfx canister call`, even when dfx fails to determine the canister type.

### fix: btc/canister http adapter socket not found by replica after restart

After running `dfx start --enable-bitcoin` twice in a row (stopping dfx in between), the second
launched replica would fail to connect to the btc adapter. This is because ic-starter
does not write a new configuration file if one already exists, so the configuration file
used by the replica referred to one socket path, while dfx passed a different socket path
to the btc adapter.

Now dfx reuses the previously-used unix domain socket path, for both the btc adapter
and for the canister http adapter.

### fix: dfx stop now waits until dfx and any child processes exit

Previously, `dfx stop` would send the TERM signal to the running dfx and its child processes,
and then exit immediately.

This avoids interference between a dfx process performing cleanup at shutdown and
a dfx process that is starting.

### fix: dfx ping no longer creates a default identity

dfx ping now uses the anonymous identity, and no longer requires dfx.json to be present.

### fix: Initialize replica with bitcoin regtest flag

When the bitcoin feature is enabled, dfx was launching the replica with the "bitcoin_testnet" feature.
The correct feature to use is "bitcoin_regtest".

### dfx bootstrap now looks up the port of the local replica

`dfx replica` writes the port of the running replica to one of these locations:

- .dfx/replica-configuration/replica-1.port
- .dfx/ic-ref.port

`dfx bootstrap` will now use this port value, so it's no longer necessary to edit dfx.json after running `dfx replica`.

### feat: dfx.json local network settings can be set on the local network, rather than defaults

In `dfx.json`, the `bootstrap`, `bitcoin`, `canister_http`, and `replica` settings can
now be specified on the local network, rather than in the `defaults` field.
If one of these four fields is set for the local network, the corresponding field
in `defaults` will be ignored.

Example:

```json
{
  "networks": {
    "local": {
      "bind": "127.0.0.1:8000",
      "canister_http": {
        "enabled": true
      }
    }
  }
}
```

## Dependencies

### Rust Agent

Updated agent-rs to 0.18.0

### Motoko

Updated Motoko from 0.6.28 to 0.6.29.

### Replica

Updated replica to elected commit 8993849de5fab76e796d67750facee55a0bf6649.
This incorporates the following executed proposals:

- [69804](https://dashboard.internetcomputer.org/proposal/69804)
- [67990](https://dashboard.internetcomputer.org/proposal/67990)
- [67483](https://dashboard.internetcomputer.org/proposal/67483)
- [66895](https://dashboard.internetcomputer.org/proposal/66895)
- [66888](https://dashboard.internetcomputer.org/proposal/66888)
- [65530](https://dashboard.internetcomputer.org/proposal/65530)
- [65327](https://dashboard.internetcomputer.org/proposal/65327)
- [65043](https://dashboard.internetcomputer.org/proposal/65043)
- [64355](https://dashboard.internetcomputer.org/proposal/64355)
- [63228](https://dashboard.internetcomputer.org/proposal/63228)
- [62143](https://dashboard.internetcomputer.org/proposal/62143)

### ic-ref

Updated ic-ref to 0.0.1-173cbe84

- add ic0.performance_counter system interface
- add system API for ECDSA signing
- allow optional "error_code" field in responses
- support gzip-compressed canister modules
- enable canisters to send HTTP requests

# 0.10.1

## DFX

### fix: Webpack config no longer uses CopyPlugin

Dfx already points to the asset canister's assets directory, and copying to disk could sometimes
lead to an annoying "too many open files" error.

### fix: HSMs are once again supported on Linux

On Linux, dfx 0.10.0 failed any operation with an HSM with the following error:

```
Error: IO: Dynamic loading not supported
```

The fix was to once again dynamically-link the Linux build.

### feat: error explanation and fixing instructions engine

Dfx is now capable of providing explanations and remediation suggestions for entire categories of errors at a time.
Explanations and suggestions will slowly be added over time.
To see an example of an already existing suggestion, run `dfx deploy --network ic` while using an identity that has no wallet configured.

### chore: add context to errors

Most errors that happen within dfx are now reported in much more detail. No more plain `File not found` without explanation what even was attempted.

### fix: identities with configured wallets are not broken anymore and removed only when using the --drop-wallets flag

When an identity has a configured wallet, dfx no longer breaks the identity without actually removing it.
Instead, if the --drop-wallets flag is specified, it properly removes everything and logs what wallets were linked,
and when the flag is not specified, it does not remove anything.

The behavior for identities without any configured wallets is unchanged.

### feat: bitcoin integration: dfx now generates the bitcoin adapter config file

dfx command-line parameters for bitcoin integration:

```bash
dfx start   --enable-bitcoin  # use default node 127.0.0.1:18444
dfx start   --enable-bitcoin --bitcoin-node <node>
```

The above examples also work for dfx replica.

These default to values from dfx.json:

```
.defaults.bitcoin.nodes
.defaults.bitcoin.enabled
```

The --bitcoin-node parameter, if specified on the command line, implies --enable-bitcoin.

If --enable-bitcoin or .defaults.bitcoin.enabled is set, then dfx start/replica will launch the ic-btc-adapter process and configure the replica to communicate with it.

### feat: print wallet balance in a human readable form #2184

Default behaviour changed for `dfx wallet balance`, it will now print cycles amount upscaled to trillions.

New flag `--precise` added to `dfx wallet balance`. Allows to get exact amount of cycles in wallet (without upscaling).

### feat: canister http integration

dfx command-line parameters for canister http requests integration:

```
dfx start --enable-canister-http
dfx replica --enable-canister-http
```

This defaults to the following value in dfx.json:

```
.defaults.canister_http.enabled
```

### fix: specifying ic provider with a trailing slash is recognised correctly

Specifying the network provider as `https://ic0.app/` instead of `https://ic0.app` is now recognised as the real IC network.

### Binary cache

Added ic-canister-http-adapter to the binary cache.

## Dependencies

### Updated agent-rs to 0.17.0

## Motoko

Updated Motoko from 0.6.26 to 0.6.28.

## Replica

Updated replica to elected commit b90edb9897718730f65e92eb4ff6057b1b25f766.
This incorporates the following executed proposals:

- [61004](https://dashboard.internetcomputer.org/proposal/61004)
- [60222](https://dashboard.internetcomputer.org/proposal/60222)
- [59187](https://dashboard.internetcomputer.org/proposal/59187)
- [58479](https://dashboard.internetcomputer.org/proposal/58479)
- [58376](https://dashboard.internetcomputer.org/proposal/58376)
- [57843](https://dashboard.internetcomputer.org/proposal/57843)
- [57395](https://dashboard.internetcomputer.org/proposal/57395)

## icx-proxy

Updated icx-proxy to commit c312760a62b20931431ba45e5b0168ee79ea5cda

- Added gzip and deflate body decoding before certification validation.
- Fixed unzip and streaming bugs
- Added Prometheus metrics endpoint
- Added root and invalid ssl and dns mapping

# 0.10.0

## DFX

### feat: Use null as default value for opt arguments

Before this, `deploy`ing a canister with an `opt Foo` init argument without specifying an `--argument` would lead to an error:

```bash
$ dfx deploy
Error: Invalid data: Expected arguments but found none.
```

With this change, this isn't an error anymore, but instead `null` is passed as a value. In general, if the user does _not_ provide an `--argument`, and if the init method expects only `opt` arguments, then `dfx` will supply `null` for each argument.

Note in particular that this does not try to match `opt` arguments for heterogeneous (`opt`/non-`opt`) signatures. Note moreover that this only impacts a case that would previously error out, so no existing (working) workflows should be affected.

### feat: dfx identity set-wallet now checks that the provided canister is actually a wallet

This check was previously performed on local networks, but not on mainnet.

### feat: dfx canister call --candid <path to candid file> ...

Allows one to provide the .did file for calls to an arbitrary canister.

### feat: Install arbitrary wasm into canisters

You no longer need a DFX project setup with a build task to install an already-built wasm module into a canister ID. The new `--wasm <path>` flag to `dfx canister install` will bypass project configuration and install the wasm module at `<path>`. A DFX project setup is still recommended for general use; this should mostly be used for installing pre-built canisters. Note that DFX will also not perform its usual checks for API/ABI/stable-memory compatibility in this mode.

### feat: Support for 128-bit cycle counts

Cycle counts can now exceed the previously set maximum of 2^64. The new limit is 2^128. A new wallet version has been bundled with this release that supports the new cycle count. You will not be able to use this feature with your existing wallets without running `dfx wallet upgrade`, but old wallets will still work just fine with old cycle counts.

### fix: dfx start will once again notice if dfx is already running

dfx will once again display 'dfx is already running' if dfx is already running,
rather than 'Address already in use'.

As a consequence, after `dfx start` failed to notice that dfx was already running,
it would replace .dfx/pid with an empty file. Later invocations of `dfx stop`
would display no output and return a successful exit code, but leave dfx running.

### fix: dfx canister update-settings <canister id> works even if the canister id is not known to the project.

This makes the behavior match the usage text of the command:
`<CANISTER> Specifies the canister name or id to update. You must specify either canister name/id or the --all option`

### feat: dfx deploy --upgrade-unchanged or dfx canister install --mode upgrade --upgrade-unchanged

When upgrading a canister, `dfx deploy` and `dfx canister install` skip installing the .wasm
if the wasm hash did not change. This avoids a round trip through stable memory for all
assets on every dfx deploy, for example. By passing this argument, dfx will instead
install the wasm even if its hash matches the already-installed wasm.

### feat: Introduce DFX_CACHE_ROOT environment variable

A new environment variable, `DFX_CACHE_ROOT`, has been introduced to allow setting the cache root directory to a different location than the configuration root directory. Previously `DFX_CONFIG_ROOT` was repurposed for this which only allowed one location to be set for both the cache and configuration root directories.

This is a breaking change since setting `DFX_CONFIG_ROOT` will no longer set the cache root directory to that location.

### fix: Error if nonzero cycles are passed without a wallet proxy

Previously, `dfx canister call --with-cycles 1` would silently ignore the `--with-cycles` argument as the DFX principal has no way to pass cycles and the call must be forwarded through the wallet. Now it will error instead of silently ignoring it. To forward a call through the wallet, use `--wallet $(dfx identity get-wallet)`, or `--wallet $(dfx identity --network ic get-wallet)` for mainnet.

### feat: Configure subnet type of local replica

The local replica sets its parameters according to the subnet type defined in defaults.replica.subnet_type, defaulting to 'application' when none is specified.
This makes it less likely to accidentally hit the 'cycles limit exceeded' error in production. Since the previous default was `system`, you may see these types errors in development instead.
Possible values for defaults.replica.subnet_type are: "application", "verifiedapplication", "system"

Example how to specify the subnet type:

```json
{
  "defaults": {
    "replica": {
      "subnet_type": "verifiedapplication"
    }
  }
}
```

### feat: Introduce command for local cycles top-up

`dfx ledger fabricate-cycles <canister (id)> <optional amount>` can be used during local development to create cycles out of thin air and add them to a canister. Instead of supplying a canister name or id it is also possible to use `--all` to add the cycles to every canister in the current project. When no amount is supplied, the command uses 10T cycles as default. Using this command with `--network ic` will result in an error.

### feat: Private keys can be stored in encrypted format

`dfx identity new` and `dfx identity import` now ask you for a password to encrypt the private key (PEM file) when it is stored on disk.
If you decide to use a password, your key will never be written to disk in plain text.
In case you don't want to enter your password all the time and want to take the risk of storing your private key in plain text, you can use the `--disable-encryption` flag.

The `default` identity as well as already existing identities will NOT be encrypted. If you want to encrypt an existing identity, use the following commands:

```bash
dfx identity export identity_name > identity.pem
# if you have set old_identity_name as the identity that is used by default, switch to a different one
dfx identity use other_identity
dfx identity remove identity_name
dfx identity import identity_name identity.pem
```

### feat: Identity export

If you want to get your identity out of dfx, you can use `dfx identity export identityname > exported_identity.pem`. But be careful with storing this file as it is not protected with your password.

### feat: Identity new/import now has a --force flag

If you want to script identity creation and don't care about overwriting existing identities, you now can use the `--force` flag for the commands `dfx identity new` and `dfx identity import`.

### fix: Do not automatically create a wallet on IC

When running `dfx deploy --network ic`, `dfx canister --network ic create`, or `dfx identity --network ic get-wallet` dfx no longer automatically creates a cycles wallet for the user if none is configured. Instead, it will simply report that no wallet was found for that user.

Dfx still creates the wallet automatically when running on a local network, so the typical workflow of `dfx start --clean` and `dfx deploy` will still work without having to manually create the wallet.

### fix: Identities cannot exist and not at the same time

When something went wrong during identity creation, the identity was not listed as existing.
But when trying to create an identity with that name, it was considered to be already existing.

### feat: dfx start and dfx replica can now launch the ic-btc-adapter process

Added command-line parameters:

```bash
dfx start   --enable-bitcoin --btc-adapter-config <path>
dfx replica --enable-bitcoin --btc-adapter-config <path>
```

These default to values from dfx.json:

```
.defaults.bitcoin.btc_adapter_config
.defaults.bitcoin.enabled
```

The --btc-adapter-config parameter, if specified on the command line, implies --enable-bitcoin.

If --enable-bitcoin or .defaults.bitcoin.enabled is set, and a btc adapter configuration is specified,
then dfx start/replica will launch the ic-btc-adapter process.

This integration is not yet complete, pending upcoming functionality in ic-starter.

### fix: report context of errors

dfx now displays the context of an error in several places where previously the only error
message would be something like "No such file or directory."

### chore: updates starter project for Node 18

Webpack dev server now works for Node 18 (and should work for Node 17). A few packages are also upgraded

## updating dependencies

Updated to version 0.14.0 of agent-rs

## Cycles wallet

- Module hash: bb001d1ebff044ba43c060956859f614963d05c77bd778468fce4de095fe8f92
- https://github.com/dfinity/cycles-wallet/commit/f18e9f5c2f96e9807b6f149c975e25638cc3356b

## Replica

Updated replica to elected commit b3788091fbdb8bed7e527d2df4cc5e50312f476c.
This incorporates the following executed proposals:

- [57150](https://dashboard.internetcomputer.org/proposal/57150)
- [54964](https://dashboard.internetcomputer.org/proposal/54964)
- [53702](https://dashboard.internetcomputer.org/proposal/53702)
- [53231](https://dashboard.internetcomputer.org/proposal/53231)
- [53134](https://dashboard.internetcomputer.org/proposal/53134)
- [52627](https://dashboard.internetcomputer.org/proposal/52627)
- [52144](https://dashboard.internetcomputer.org/proposal/52144)
- [50282](https://dashboard.internetcomputer.org/proposal/50282)

Added the ic-btc-adapter binary to the cache.

## Motoko

Updated Motoko from 0.6.25 to 0.6.26.

# 0.9.3

## DFX

### feat: dfx deploy now displays URLs for the frontend and candid interface

### dfx.json

In preparation for BTC integration, added configuration for the bitcoind port:

```json
{
  "canisters": {},
  "defaults": {
    "bitcoind": {
      "port": 18333
    }
  }
}
```

## icx-proxy

Updated icx-proxy to commit 594b6c81cde6da4e08faee8aa8e5a2e6ae815602, now static-linked.

- upgrade HTTP calls upon canister request
- no longer proxies /\_/raw to the dfx internal webserver
- allows for generic StreamingCallback tokens

## Replica

Updated replica to blessed commit d004accc3904e24dddb13a11d93451523e1a8a5f.
This incorporates the following executed proposals:

- [49653](https://dashboard.internetcomputer.org/proposal/49653)
- [49011](https://dashboard.internetcomputer.org/proposal/49011)
- [48427](https://dashboard.internetcomputer.org/proposal/48427)
- [47611](https://dashboard.internetcomputer.org/proposal/47611)
- [47512](https://dashboard.internetcomputer.org/proposal/47512)
- [47472](https://dashboard.internetcomputer.org/proposal/47472)
- [45984](https://dashboard.internetcomputer.org/proposal/45984)
- [45982](https://dashboard.internetcomputer.org/proposal/45982)

## Motoko

Updated Motoko from 0.6.21 to 0.6.25.

# 0.9.2

## DFX

### feat: Verify Candid and Motoko stable variable type safety of canister upgrades

Newly deployed Motoko canisters now embed the Candid interface and Motoko stable signatures in the Wasm module.
`dfx deploy` and `dfx canister install` will automatically check

    1) the backward compatible of Candid interface in both upgrade and reinstall mode;
    2) the type safety of Motoko stable variable type in upgrade mode to avoid accidentally lossing data;

See [Upgrade compatibility](https://internetcomputer.org/docs/language-guide/compatibility) for more details.

### feat: Unified environment variables across build commands

The three canister types that use a custom build tool - `assets`, `rust`, and `custom` - now all support the same set of environment variables during the build task:

- `DFX_VERSION` - The version of DFX that was used to build the canister.
- `DFX_NETWORK` - The network name being built for. Usually `ic` or `local`.
- `CANISTER_ID_{canister}` - The canister principal ID of the canister `{canister}` registered in `dfx.json`.
- `CANISTER_CANDID_PATH_{canister}` - The path to the Candid interface file for the canister `{canister}` among your canister's dependencies.
- `CANISTER_CANDID_{canister}` (deprecated) - the same as `CANISTER_CANDID_PATH_{canister}`. This is provided for backwards compatibility with `rust` and `custom` canisters, and will be removed in dfx 0.10.0.
- `CANISTER_ID` - Same as `CANISTER_ID_{self}`, where `{self}` is the name of _this_ canister.
- `CANISTER_CANDID_PATH` - Same as `CANISTER_CANDID_PATH_{self}`, where `{self}` is the name of _this_ canister.

### feat: Support for local ledger calls

If you have an installation of the ICP Ledger (see [Ledger Installation Guide](https://github.com/dfinity/ic/tree/master/rs/rosetta-api/ledger_canister#deploying-locally)), `dfx ledger balance` and `dfx ledger transfer` now support
`--ledger-canister-id` parameter.

Some examples:

```bash
$ dfx ledger \
  --network local \
  balance \
  --ledger-canister-id  rrkah-fqaaa-aaaaa-aaaaq-cai
1000.00000000 ICP

$ dfx ledger \
  --network local \
  transfer --amount 0.1 --memo 0 \
  --ledger-canister-id  rrkah-fqaaa-aaaaa-aaaaq-cai 8af54f1fa09faeca18d294e0787346264f9f1d6189ed20ff14f029a160b787e8
Transfer sent at block height: 1
```

### feat: `dfx ledger account-id` can now compute canister addresses

The `dfx ledger account-id` can now compute addresses of principals and canisters.
The command also supports ledger subaccounts now.

```bash
dfx ledger account-id --of-principal 53zcu-tiaaa-aaaaa-qaaba-cai
dfx ledger --network small02 account-id --of-canister ledger_demo
dfx ledger account-id --of-principal 53zcu-tiaaa-aaaaa-qaaba-cai --subaccount 0000000000000000000000000000000000000000000000000000000000000001
```

### feat: Print the full error chain in case of a failure

All `dfx` commands will now print the full stack of errors that led to the problem, not just the most recent error.
Example:

```
Error: Subaccount '00000000000000000000000000000000000000000000000000000000000000000' is not a valid hex string
Caused by:
  Odd number of digits
```

### fix: dfx import will now import pem files created by `quill generate`

`quill generate` currently outputs .pem files without an `EC PARAMETERS` section.
`dfx identity import` will now correctly identify these as EC keys, rather than Ed25519.

### fix: retry on failure for ledger create-canister, top-up, transfer

dfx now calls `transfer` rather than `send_dfx`, and sets the created_at_time field in order to retry the following commands:

- dfx ledger create-canister
- dfx ledger top-up
- dfx ledger transfer

### feat: Remote canister support

It's now possible to specify that a canister in dfx.json references a "remote" canister on a specific network,
that is, a canister that already exists on that network and is managed by some other project.

Motoko, Rust, and custom canisters may be configured in this way.

This is the general format of the configuration in dfx.json:

```json
{
  "canisters": {
    "<canister name>": {
      "remote": {
        "candid": "<path to candid file to use when building on remote networks>",
        "id": {
          "<network name>": "<principal on network>"
        }
      }
    }
  }
}
```

The "id" field, if set for a given network, specifies the canister ID for the canister on that network.
The canister will not be created or installed on these remote networks.
For other networks, the canister will be created and installed as usual.

The "candid" field, if set within the remote object, specifies the candid file to build against when
building other canisters on a network for which the canister is remote. This definition can differ
from the candid definitions for local builds.

For example, if have an installation of the ICP Ledger (see [Ledger Installation Guide](https://github.com/dfinity/ic/tree/master/rs/rosetta-api/ledger_canister#deploying-locally))
in your dfx.json, you could configure the canister ID of the Ledger canister on the ic network as below. In this case,
the private interfaces would be available for local builds, but only the public interfaces would be available
when building for `--network ic`.

```json
{
  "canisters": {
    "ledger": {
      "type": "custom",
      "wasm": "ledger.wasm",
      "candid": "ledger.private.did",
      "remote": {
        "candid": "ledger.public.did",
        "id": {
          "ic": "ryjl3-tyaaa-aaaaa-aaaba-cai"
        }
      }
    },
    "app": {
      "type": "motoko",
      "main": "src/app/main.mo",
      "dependencies": ["ledger"]
    }
  }
}
```

As a second example, suppose that you wanted to write a mock of the ledger in Motoko.
In this case, since the candid definition is provided for remote networks,
`dfx build` (with implicit `--network local`) will build app against the candid
definitions defined by mock.mo, but `dfx build --network ic` will build app against
`ledger.public.did`.

This way, you can define public update/query functions to aid in local testing, but
when building/deploying to mainnet, references to methods not found in `ledger.public.did`
will be reports as compilation errors.

```json
{
  "canisters": {
    "ledger": {
      "type": "motoko",
      "main": "src/ledger/mock.mo",
      "remote": {
        "candid": "ledger.public.did",
        "id": {
          "ic": "ryjl3-tyaaa-aaaaa-aaaba-cai"
        }
      }
    },
    "app": {
      "type": "motoko",
      "main": "src/app/main.mo",
      "dependencies": ["ledger"]
    }
  }
}
```

### feat: Generating remote canister bindings

It's now possible to generate the interface of a remote canister using a .did file using the `dfx remote generate-binding <canister name>|--all` command. This makes it easier to write mocks for local development.

Currently, dfx can generate .mo, .rs, .ts, and .js bindings.

This is how you specify how to generate the bindings in dfx.json:

```json
{
  "canisters": {
    "<canister name>": {
      "main": "<path to mo/rs/ts/js file that will be generated>",
      "remote": {
        "candid": "<path to candid file to use when generating bindings>"
        "id": {}
      }
    }
  }
}
```

## ic-ref

Upgraded from a432156f24faa16d387c9d36815f7ddc5d50e09f to ab8e3f5a04f0f061b8157c2889f8f5de05f952bb

- Support 128-bit system api for cycles
- Include canister_ranges in the state tree
- Removed limit on cycles in a canister

## Replica

Updated replica to blessed commit 04fe8b0a1262f07c0cec1fdfa838a37607370a61.
This incorporates the following executed proposals:

- [45091](https://dashboard.internetcomputer.org/proposal/45091)
- [43635](https://dashboard.internetcomputer.org/proposal/43635)
- [43633](https://dashboard.internetcomputer.org/proposal/43633)
- [42783](https://dashboard.internetcomputer.org/proposal/42783)
- [42410](https://dashboard.internetcomputer.org/proposal/42410)
- [40908](https://dashboard.internetcomputer.org/proposal/40908)
- [40647](https://dashboard.internetcomputer.org/proposal/40647)
- [40328](https://dashboard.internetcomputer.org/proposal/40328)
- [39791](https://dashboard.internetcomputer.org/proposal/39791)
- [38541](https://dashboard.internetcomputer.org/proposal/38541)

## Motoko

Updated Motoko from 0.6.20 to 0.6.21.

# 0.9.0

## DFX

### feat!: Remove the wallet proxy and the --no-wallet flag

Breaking change: Canister commands, except for `dfx canister create`, will make the call directly, rather than via the user's wallet. The `--no-wallet` flag is thus removed from `dfx canister` as its behavior is the default.

When working with existing canisters, use the `--wallet` flag in conjunction with `dfx identity get-wallet` in order to restore the old behavior.

You will need to upgrade your wallet and each of your existing canisters to work with the new system. To do so, execute the following in each of your dfx projects:

```bash
dfx wallet upgrade
dfx canister --wallet "$(dfx identity get-wallet)" update-settings --all --add-controller "$(dfx identity get-principal)"
```

To upgrade projects that you have deployed to the IC mainnet, execute the following:

```bash
dfx wallet --network ic upgrade
dfx canister --network ic --wallet "$(dfx identity --network ic get-wallet)" update-settings --all --add-controller "$(dfx identity get-principal)"
```

### feat: Add --add-controller and --remove-controller flags for "canister update-settings"

`dfx canister update-settings` previously only let you overwrite the entire controller list; `--add-controller` and `--remove-controller` instead add or remove from the list.

### feat: Add --no-withdrawal flag for "canister delete" for when the canister is out of cycles

`dfx canister delete --no-withdrawal <canister>` can be used to delete a canister without attempting to withdraw cycles.

### fix: set RUST_MIN_STACK to 8MB for ic-starter (and therefore replica)

This matches the value used in production and is meant to exceed the configured 5 MB wasmtime stack.

### fix: asset uploads will retry failed requests as expected

Fixed a defect in asset synchronization where no retries would be attempted after the first 30 seconds overall.

## Motoko

Updated Motoko from 0.6.11 to 0.6.20.

- Implement type union/intersection
- Transform for-loops on arrays into while-loops
- Tighten typing rules for type annotations in patterns
- Candid decoding: skip vec any fast
- Bump up MAX_HP_FOR_GC from 1GB to 3GB
- Candid decoder: Trap if a principal value is too large
- Eliminate bignum calls from for-iteration on arrays
- Improve scheduling
- Improve performance of bignum equality
- Stable signatures: frontend, metadata, command-line args
- Added heartbeat support

## Cycles wallet

- Module hash: 53ec1b030f1891bf8fd3877773b15e66ca040da539412cc763ff4ebcaf4507c5
- https://github.com/dfinity/cycles-wallet/commit/57e53fcb679d1ea33cc713d2c0c24fc5848a9759

## Replica

Updated replica to blessed commit 75138bbf11e201aac47266f07bee289dc18a082b.
This incorporates the following executed proposals:

- [33828](https://dashboard.internetcomputer.org/proposal/33828)
- [31275](https://dashboard.internetcomputer.org/proposal/31275)
- [31165](https://dashboard.internetcomputer.org/proposal/31165)
- [30392](https://dashboard.internetcomputer.org/proposal/30392)
- [30078](https://dashboard.internetcomputer.org/proposal/30078)
- [29235](https://dashboard.internetcomputer.org/proposal/29235)
- [28784](https://dashboard.internetcomputer.org/proposal/28784)
- [27975](https://dashboard.internetcomputer.org/proposal/27975)
- [26833](https://dashboard.internetcomputer.org/proposal/26833)
- [25343](https://dashboard.internetcomputer.org/proposal/25343)
- [23633](https://dashboard.internetcomputer.org/proposal/23633)

# 0.8.4

## DFX

### feat: "rust" canister type

You can now declare "rust" canisters in dfx.json.

```json
{
  "canisters": {
    "canister_name": {
      "type": "rust",
      "package": "crate_name",
      "candid": "path/to/canister_name.did"
    }
  }
}
```

Don't forget to place a `Cargo.toml` in your project root.
Then dfx will build the rust canister with your rust toolchain.
Please also make sure that you have added the WebAssembly compilation target.

```bash
rustup target add wasm32-unknown-unknown
```

You can also create new dfx project with a default rust canister.

```bash
dfx new --type=rust <project-name>
```

### chore: updating dfx new template

Updates dependencies to latest for Webpack, and updates config. Additionally simplifies environment variables for canister ID's in config.

Additionally adds some polish to the starter template, including a favicon and using more semantic html in the example app

### feat: environment variable overrides for executable pathnames

You can now override the location of any executable normally called from the cache by specifying
an environment variable. For example, DFX_ICX_PROXY_PATH will specify the path for `icx-proxy`.

### feat: dfx deploy --mode=reinstall <canister>

`dfx deploy` can now reinstall a single canister, controlled by a new `--mode=reinstall` parameter.
This is destructive (it resets the state of the canister), so it requires a confirmation
and can only be performed on a single canister at a time.

`dfx canister install --mode=reinstall <canister>` also requires the same confirmation,
and no longer works with `--all`.

## Replica

The included replica now supports canister_heartbeat. This only works with rust canisters for the time being,
and does not work with the emulator (`dfx start --emulator`).

# 0.8.3

## DFX

### fix: ic-ref linux binary no longer references /nix/store

This means `dfx start --emulator` has a chance of working if nix is not installed.
This has always been broken, even before dfx 0.7.0.

### fix: replica and ic-starter linux binaries no longer reference /nix/store

This means `dfx start` will work again on linux. This bug was introduced in dfx 0.8.2.

### feat: replaced --no_artificial_delay option with a sensible default.

The `--no-artificial-delay` option not being the default has been causing a lot of confusion.
Now that we have measured in production and already applied a default of 600ms to most subnets deployed out there,
we have set the same default for dfx and removed the option.

## Motoko

Updated Motoko from 0.6.10 to 0.6.11.

- Assertion error messages are now reproducible (#2821)

# 0.8.2

## DFX

### feat: dfx canister delete can now return cycles to a wallet or dank

By default `dfx canister delete` will return cycles to the default cycles wallet.
Cycles can be returned to a designated canister with `--withdraw-cycles-to-canister` and
cycles can be returned to dank at the current identity principal with `--withdraw-cycles-to-dank`
and to a designated principal with `--withdraw-cycles-to-dank-principal`.

### feat: dfx canister create now accepts multiple instances of --controller argument

It is now possible to create canisters with more than one controller by
passing multiple instances of the `--controller parameter to `dfx canister create`.

You will need to upgrade your wallet with `dfx wallet upgrade`, or `dfx wallet --network ic upgrade`

### feat: dfx canister update-settings now accepts multiple instance of --controller argument

It is now possible to configure a canister to have more than one controller by
passing multiple instances of the `--controller parameter to `dfx canister update-settings`.

### feat: dfx canister info and dfx canister status now display all controllers

### feat!: dfx canister create --controller <controller> named parameter

Breaking change: The controller parameter for `dfx canister create` is now passed as a named parameter,
rather than optionally following the canister name.

Old: dfx canister create [canister name] [controller]
New: dfx canister create --controller <controller> [canister name]

### fix: dfx now respects $DFX_CONFIG_ROOT when looking for legacy credentials

Previously this would always look in `$HOME/.dfinity/identity/creds.pem`.

### fix: changed dfx canister (create|update-settings) --memory-allocation limit to 12 GiB

Updated the maximum value for the --memory-allocation value to be 12 GiB (12,884,901,888 bytes)

## Cycles Wallet

- Module hash: 9183a38dd2eb1a4295f360990f87e67aa006f225910ab14880748e091248e086
- https://github.com/dfinity/cycles-wallet/commit/9ef38bb7cd0fe17cda749bf8e9bbec5723da0e95

### Added support for multiple controllers

You will need to upgrade your wallet with `dfx wallet upgrade`, or `dfx wallet --network ic upgrade`

## Replica

The included replica now supports public spec 0.18.0

- Canisters can now have more than one controller
- Adds support for 64-bit stable memory
- The replica now goes through an initialization sequence, reported in its status
  as `replica_health_status`. Until this reports as `healthy`, queries or updates will
  fail.
  ** `dfx start --background` waits to exit until `replica_health_status` is `healthy`.
  ** If you run `dfx start` without `--background`, you can call `dfx ping --wait-healthy`
  to wait until the replica is healthy.

## Motoko

Updated Motoko from 0.6.7 to 0.6.10

- add Debug.trap : Text -> None (motoko-base #288)
- Introduce primitives for `Int` ⇔ `Float` conversions (#2733)
- Fix crashing bug for formatting huge floats (#2737)

# 0.8.1

## DFX

### feat: dfx generate types command

```bash
dfx generate
```

This new command will generate type declarations for canisters in dfx.json.

You can control what will be generated and how with corresponding configuration in dfx.json.

Under dfx.json → "canisters" → "<canister_name>", developers can add a "declarations" config. Options are:

- "output" → directory to place declarations for that canister | default is "src/declarations/<canister_name>"

- "bindings" → [] list of options, ("js", "ts", "did", "mo") | default is "js", "ts", "did"

- "env_override" → a string that will replace process.env.{canister_name_uppercase}\_CANISTER_ID in the "src/dfx/assets/language_bindings/canister.js" template.

js declarations output

- index.js (generated from "src/dfx/assets/language_bindings/canister.js" template)

- <canister_name>.did.js - candid js binding output

ts declarations output

- <canister_name>.did.d.ts - candid ts binding output

did declarations output

- <canister_name>.did - candid did binding output

mo declarations output

- <canister_name>.mo - candid mo binding output

### feat: dfx now supports the anonymous identity

Use it with either of these forms:

```bash
dfx identity use anonymous
dfx --identity anonymous ...
```

### feat: import default identities

Default identities are the pem files generated by `dfx identity new ...` which contain Ed25519 private keys.
They are located at `~/.config/dfx/identity/xxx/identity.pem`.
Now, you can copy such pem file to another computer and import it there.

```bash
dfx identity new alice
cp ~/.config/dfx/identity/xxx/identity.pem alice.pem
# copy the pem file to another computer, then
dfx identity import alice alice.pem
```

Before, people can manually copy the pem files to the target directory to "import". Such workaround still works.
We suggest to use the `import` subcommand since it also validate the private key.

### feat: Can now provide a nonstandard wallet module with DFX_WALLET_WASM environment variable

Define DFX_WALLET_WASM in the environment to use a different wasm module when creating or upgrading the wallet.

## Asset Canister

### fix: trust full asset SHA-256 hashes provided by the caller

When the caller provides SHA-256 hashes (which dfx does), the asset canister will no longer
recompute these hashes when committing the changes. These recomputations were causing
canisters to run out of cycles, or to attempt to exceed the maximum cycle limit per update.

# 0.8.0

The 0.8.0 release includes updates and fixes that are primarily internal to improve existing features and functions rather than user-visible.

## DFX

### fix: dfx identity set-wallet no longer requires --force when used with --network ic

This was intended to skip verification of the wallet canister on the IC network,
but ended up only writing to the wallets.json file if --force was passed.

### chore: updating dependencies

- Support for the latest version of the {IC} specification and replica.

- Updating to latest versions of Motoko, Candid, and agent-rs

### feat: Type Inference Update

- Changes to `dfx new` project template and JavaScript codegen to support type inference in IDE's

- Adding webpack dev server to project template

- Migration path documented at https://sdk.dfinity.org/docs/release-notes/0.8.0-rn.html

# 0.7.7

Breaking changes to frontend code generation, documented in 0.8.0

## DFX

### feat: deploy and canister install will now only upgrade a canister if the wasm actually changed

dfx deploy and dfx canister install now compare the hash of the already-installed module
with the hash of the built canister's wasm output. If they are the same, they leave the canister
in place rather than upgrade it. They will still synchronize assets to an asset canister regardless
of the result of this comparison.

# 0.7.6

## icx-proxy

The streaming callback mechanism now requires the following record structure for the token:

```
type StreamingCallbackToken = record {
    key: text;
    content_encoding: text;
    index: nat;
    sha256: opt blob;
};
```

Previously, the token could be a record with any set of fields.

# 0.7.2

## DFX

### fix: set default cycle balance to 3T

Change the default cycle balance of a canister from 10T cycles to 3T cycles.

## Cycles Wallet

- Module hash: 1404b28b1c66491689b59e184a9de3c2be0dbdd75d952f29113b516742b7f898
- https://github.com/dfinity/cycles-wallet/commit/e902708853ab621e52cb68342866d36e437a694b

### fix: It is no longer possible to remove the last controller.

Fixed an issue where the controller can remove itself from the list of controllers even if it's the only one,
leaving the wallet uncontrolled.
Added defensive checks to the wallet's remove_controller and deauthorize methods.

# 0.7.1

## DFX

### feat: sign request_status for update call

When using `dfx canister sign` to generate a update message, a corresponding
request_status message is also signed and append to the json as `signed_request_status`.
Then after sending the update message, the user can check the request_status using
`dfx canister send message.json --status`.

### fix: wallet will not proxy dfx canister call by default

Previously, `dfx canister call` would proxy queries and update calls via the wallet canister by default.
(There was the `--no-wallet` flag to bypass the proxy and perform the calls as the selected identity.)
However, this behavior had drawbacks, namely each `dfx canister call` was an inter-canister call
by default and calls would take a while to resolve. This fix makes it so that `dfx canister call` no longer
proxies via the wallet by default. To proxy calls via the wallet, you can do
`dfx canister --wallet=<wallet-id> call`.

### feat: add --no-artificial-delay to dfx replica and start

This change adds the `--no-artificial-delay` flag to `dfx start` and `dfx replica`.
The replica shipped with dfx has always had an artificial consensus delay (introduced to simulate
a delay users might see in a networked environment.) With this new flag, that delay can
be lessened. However, you might see increased CPU utilization by the replica process.

### feat: add deposit cycles and uninstall code

This change introduces the `deposit_cycles` and `uninstall_code` management canister
methods as dedicated `dfx canister` subcommands.

### fix: allow consistent use of canisters ids in canister command

This change updates the dfx commands so that they will accept either a canister name
(sourced from your local project) or a valid canister id.

# 0.7.0

## DFX

### feat: add output type to request-status

This change allows you to specify the format the return result for `dfx canister request-status`.

### fix: deleting a canister on a network removes entries for other networks

This change fixes a bug where deleting a canister on a network removed all other entries for
the canister in the canister_ids.json file.

### feat: point built-in `ic` network provider at mainnet

`--network ic` now points to the mainnet IC (as Sodium has been deprecated.)

### feat: add candid UI canister

The dedicated candid UI canister is installed on a local network when doing a `dfx canister install`
or `dfx deploy`.

### fix: Address already in use (os error 48) when issuing dfx start

This fixes an error which occurred when starting a replica right after stopping it.

### feat: ledger subcommands

dfx now supports a dedicated `dfx ledger` subcommand. This allows you to interact with the ledger
canister installed on the Internet Computer. Example commands include `dfx ledger account-id` which
prints the Account Identifier associated with your selected identity, `dfx ledger transfer` which
allows you to transfer ICP from your ledger account to another, and `dfx ledger create-canister` which
allows you to create a canister from ICP.

### feat: update to 0.17.0 of the Interface Spec

This is a breaking change to support 0.17.0 of the Interface Spec. Compute & memory allocation values
are set when creating a canister. An optional controller can also be specified when creating a canister.
Furthermore, `dfx canister set-controller` is removed, in favor of `dfx canister update-settings` which
allows the controller to update the controller, the compute allocation, and the memory allocation of the
canister. The freezing threshold value isn't exposed via dfx cli yet, but it may still be modified by
calling the management canister via `dfx canister call aaaaa-aa update-settings`

### feat: add wallet subcommands

dfx now supports a dedicated `dfx wallet` subcommand. This allows you to interact with the cycles wallet
associated with your selected identity. For example, `dfx wallet balance` to get the cycle balance,
`dfx wallet list-addresses` to display the associated controllers & custodians, and `dfx wallet send <destination> <amount>`
to send cycles to another wallet.

## Cycles Wallet

- Module Hash: a609400f2576d1d6df72ce868b359fd08e1d68e58454ef17db2361d2f1c242a1
- https://github.com/dfinity/cycles-wallet/commit/06bb256ca0738640be51cf84caaced7ea02ca29d

### feat: Use Internet Identity Service.

# 0.7.0-beta.5

## Cycles Wallet

- Module Hash: 3d5b221387875574a9fd75b3165403cf1b301650a602310e9e4229d2f6766dcc
- https://github.com/dfinity/cycles-wallet/commit/c3cbfc501564da89e669a2d9de810d32240baf5f

### feat: Updated to Public Interface 0.17.0

### feat: The wallet_create_canister method now takes a single record argument, which includes canister settings.

### fix: Return correct content type and encoding for non-gz files.

### fix: Updated frontend for changes to canister creation interface.

# 0.7.0-beta.3

## DFX

### fix: assets with an unrecognized file extension will use content-type "application/octet-stream"

# 0.7.0-beta.2

## DFX

### feat: synchronize assets rather than uploading even assets that did not change

DFX will now also delete assets from the container that do not exist in the project.
This means if you stored assets in the container, and they are not in the project,
dfx deploy or dfx install will delete them.

## Asset Canister

### Breaking change: change to store() method signature

- now takes arguments as a single record parameter
- must now specify content type and content encoding, and may specify the sha256

# 0.7.0-beta.1

## DFX

### fix: now deletes from the asset canister assets that no longer exist in the project

### feat: get certified canister info from read state #1514

Added `dfx canister info` command to get certified canister information. Currently this information is limited to the controller of the canister and the SHA256 hash of its WASM module. If there is no WASM module installed, the hash will be None.

## Asset Canister

### Breaking change: change to list() method signature

- now takes a parameter, which is an empty record
- now returns an array of records

### Breaking change: removed the keys() method

- use list() instead

# 0.7.0-beta.0

## DFX

### feat: webserver can now serve large assets

# 0.6.26

## DFX

### feat: add --no-wallet flag and --wallet option to allow Users to bypass Wallet or specify a Wallet to use for calls (#1476)

Added `--no-wallet` flag to `dfx canister` and `dfx deploy`. This allows users to call canister management functionality with their Identity as the Sender (bypassing their Wallet canister.)
Added `--wallet` option to `dfx canister` and `dfx deploy`. This allows users to specify a wallet canister id to use as the Sender for calls.
`--wallet` and `--no-wallet` conflict with each other. Omitting both will invoke the selected Identity's wallet canister to perform calls.

### feat: add canister subcommands `sign` and `send`

Users can use `dfx canister sign ...` to generated a signed canister call in a json file. Then `dfx canister send [message.json]` to the network.

Users can sign the message on an air-gapped computer which is secure to host private keys.

#### Note

- `sign` and `send` currently don't proxy through wallet canister. Users should use the subcommands with `dfx canister --no-wallet sign ...`.

- The `sign` option `--expire-after` will set the `ingress_expiry` to a future timestamp which is current plus the duration.
  Then users can send the message during a 5 minutes time window ending in that `ingress_expiry` timestamp. Sending the message earlier or later than the time window will both result in a replica error.

### feat: implement the HTTP Request proposal in dfx' bootstrap webserver. +

And add support for http requests in the base storage canister (with a default to `/index.html`).

This does not support other encodings than `identity` for now (and doesn't even return any headers). This support will be added to the upgraded asset storage canister built in #1482.

Added a test that uses `curl localhost` to test that the asset storage AND the webserver properly support the http requests.

This commit also upgrades tokio and reqwest in order to work correctly. There are also _some_ performance issues noted (this is slower than the `icx-http-server` for some reason), but those are not considered criticals and could be improved later on.

Renamed the `project_name` in our own generated assets to `canister_name`, for things that are generated during canister build (and not project generation).

### feat: add support for ECDSA on secp256k1

You can now a generate private key via OpenSSL or a simlar tool, import it into dfx, and use it to sign an ingress message.

```bash
openssl ecparam -name secp256k1 -genkey -out identity.pem
dfx identity import <name> identity.pem
dfx identity use <name>
dfx canister call ...
```

## Asset Canister

### feat: The asset canister can now store assets that exceed the message ingress limit (2 MB)

- Please note that neither the JS agent nor the HTTP server have been updated yet to server such large assets.
- The existing interface is left in place for backwards-compatibility, but deprecated:
  ** retrieve(): use get() and get_chunk() instead
  ** store(): use create_batch(), create_chunk(), and commit_batch() instead
  \*\* list(): use keys() instead

# 0.6.25

## DFX

- feat: dfx now provides CANISTER*ID*<canister_name> environment variables for all canisters to "npm build" when building the frontend.

## Agents

### Rust Agent

- feat: AgentError due to request::Error will now include the reqwest error message
  in addition to "Could not reach the server"
- feat: Add secp256k1 support (dfx support to follow)

# 0.6.24

## DFX

- feat: add option to specify initial cycles for newly created canisters (#1433)

Added option to `dfx canister create` and `dfx deploy` commands: `--with-cycles <with-cycles>`.
This allows the user to specify the initial cycle balance of a canister created by their wallet.
This option is a no-op for the Sodium network.

```bash
dfx canister create --with-cycles 8000000000 some_canister
dfx deploy --with-cycles 8000000000
```

Help string:

```
Specifies the initial cycle balance to deposit into the newly
created canister. The specified amount needs to take the
canister create fee into account. This amount is deducted
from the wallet's cycle balance
```

- feat: install `dfx` by version or tag (#1426)

This feature adds a new dfx command `toolchain` which have intuitive subcommands.
The toolchain specifiers can be a complete version number, major minor version, or a tag name.

```bash
dfx toolchain install 0.6.24 # complete version
dfx toolchain install 0.6    # major minor
dfx toolchain install latest # tag name
dfx toolchain default latest
dfx toolchain list
dfx toolchain uninstall latest
```

- fix: onboarding related fixups (#1420)

Now that the Mercury Alpha application subnetwork is up and we are getting ready to onboard devs, the dfx error message for wallet creation has changed:
For example,

```bash
dfx canister --network=alpha create hello
Creating canister "hello"...
Creating the canister using the wallet canister...
Creating a wallet canister on the alpha network.
Unable to create a wallet canister on alpha:
The Replica returned an error: code 3, message: "Sender not authorized to use method."
Wallet canisters on alpha may only be created by an administrator.
Please submit your Principal ("dfx identity get-principal") in the intake form to have one created for you.
```

- feat: add deploy wallet subcommand to identity (#1414)

This feature adds the deploy-wallet subcommand to the dfx identity.
The User provides the ID of the canister onto which the wallet WASM is deployed.

```bash
dfx identity deploy-wallet --help
dfx-identity-deploy-wallet
Installs the wallet WASM to the provided canister id

USAGE:
    dfx identity deploy-wallet <canister-id>

ARGS:
    <canister-id>    The ID of the canister where the wallet WASM will be deployed

FLAGS:
    -h, --help       Prints help information
    -V, --version    Prints version information
```

# 0.6.22

## DFX

- feat: dfx call random value when argument is not provided (#1376)

- fix: canister call can take canister ids for local canisters even if … (#1368)
- fix: address panic in dfx replica command (#1338)
- fix: dfx new webpack.config.js does not encourage running 'js' through ts-… (#1341)

## Sample apps

- There have been updates, improvements, and new sample apps added to the [examples](https://github.com/dfinity/examples/tree/master/motoko) repository.

  All of Motoko sample apps in the [examples](https://github.com/dfinity/examples/tree/master/motoko) repository have been updated to work with the latest release of the SDK.

  There are new sample apps to illustrate using arrays ([Quicksort](https://github.com/dfinity/examples/tree/master/motoko/quicksort)) and building create/read/update/delete (CRUD) operations for a web application [Superheroes](https://github.com/dfinity/examples/tree/master/motoko/superheroes).

- The [LinkedUp](https://github.com/dfinity/linkedup) sample application has been updated to work with the latest release of Motoko and the SDK.

## Motoko

## Agents

## Canister Development Kit (CDK)<|MERGE_RESOLUTION|>--- conflicted
+++ resolved
@@ -4,12 +4,11 @@
 
 ## DFX
 
-<<<<<<< HEAD
 ### feat: updates the dfx new starter project for env vars
 
 - Updates the starter project for env vars to use the new `dfx build` & `dfx deploy` environment variables
 - Changes the format of the canister id env vars to be `CANISTER_ID_<canister_name_uppercase>`, for the frontend declaraction file to be consistent with the dfx environment variables. `CANISTER_ID` as both a prefix and suffix are supported for backwards compatibility.
-=======
+
 ### feat: --no-asset-upgrade
 
 By specifying the `--no-asset-upgrade` flag in `dfx deploy` or `dfx canister install`, you can ensure that the asset canister itself is not upgraded, but instead only the assets themselves are installed.
@@ -36,7 +35,6 @@
 # 0.13.0
 
 ## DFX
->>>>>>> 11f242bb
 
 ### feat: Add dfx sns download
 
