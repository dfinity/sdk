# dfx changelog

# UNRELEASED

<<<<<<< HEAD
### feat: add tech_stack to the Canister Metadata Standard

The standardized `dfx` metadata is extended with another object: `tech_stack`.

It consists of name/version pairs corresponding to tech stack items.

Please check [tech-stack](docs/concepts/tech-stack.md) for more details.
=======
### feat(beta): enable cycles ledger support

If the environment variable `DFX_CYCLES_LEDGER_SUPPORT_ENABLE` is set and no cycles wallet is configured, then dfx will try to use the cycles ledger to perform any operation that the cycles wallet usually is used for.

The following commands/options have been unhidden:
- `dfx cycles`
- `--from-subaccount` for `dfx deploy`, `dfx canister create`, `dfx canister deposit-cycles` to determine which cycles ledger subaccount the used cycles should be used from
- `--created-at-time` for `dfx deploy`, `dfx create canister`, `dfx canister deposit-cycles` to control transaction deduplication on the cycles ledger
- `--to-subaccount` for `dfx canister delete` to control into which subaccount cycles are withdrawn before the canister is deleted

The cycles ledger will not be supported by default until the cycles ledger canister is under NNS control.
>>>>>>> 810732b2

### feat: dfx canister call ... --output json

This is the same as `dfx canister call ... | idl2json`, for convenience.

See also: https://github.com/dfinity/idl2json

### fix: Output of dfx ping is now valid JSON

Added commas in between fields, and newlines to improve formatting.

### fix canister status output to be grep compatible

`dfx canister status` now outputs to `stdout`, rather than `stderr`, so that its output is `grep` compatible.

### fix fetching canister logs to be grep & tail compatible

`dfx canister logs` now outputs to stdout, rather than stderr, so that its output is `grep` and `tail` compatible.

### fix fetching canister logs

The management canister method `fetch_canister_logs` can be called only as a query, not as an update call. Therefore, `dfx canister logs <canister_id>` now uses a query call for this purpose.

### `dfx wallet set-name` now actually sets the name of the wallet

### feat: hyphenated project names

DFX no longer forbids hyphens in project names. Anywhere they appear as the name of a variable, e.g. environment variables or generated JS variables, they will be replaced with underscores.

### fix: .ic-assets.json configuration entries no longer overwrite the default for `allow_raw_access`

Previously, any configuration element in .ic-assets.json functioned as if a setting of
`"allow_raw_access": true` were present in the json object.

For example, given the following configuration, all files would be configured
with `allow_raw_access` set to `true`, as if the second entry specified
`"allow_raw_access": true` (which is the default), even though it does not.

```json
[
  {
    "match": "**/*",
    "allow_raw_access": false
  },
  {
    "match": "**/*",
    "headers": {
      "X-Anything": "Something"
    }
  }
]
```

Now, given the same configuration, all files would be configured with `allow_raw_access` set to false, as expected.

Note that the default value of `allow_raw_access` is still `true`.

### fix: removed version switching logic

Removed the logic for calling a different version of dfx based on DFX_VERSION or the `dfx` field in
dfx.json.  This is now performed by dfxvm.

### feat: --always-assist flag for `dfx canister call/install/sign and dfx deploy`

When all the arguments are optional, dfx automatically provides a `null` value when no arguments are provided.
`--always-assist` flag enables the candid assist feature for optional arguments, instead of providing a default `null` value.

### fix(deps): the second pull forget to set wasm_hash_download in pulled.json

When the dependency has been in the cache, `dfx deps pull` forgot to set correct `wasm_hash_download` in `pulled.json`.

It caused the following `init/deploy` commands to fail.

## Dependencies

### Replica

Updated replica to elected commit fff20526e154f8b8d24373efd9b50f588d147e91.
This incorporates the following executed proposals:

- [128296](https://dashboard.internetcomputer.org/proposal/128296)
- [128295](https://dashboard.internetcomputer.org/proposal/128295)
- [128171](https://dashboard.internetcomputer.org/proposal/128171)

### Bitcoin canister

Downgraded Bitcoin canister to [release/2023-10-13](https://github.com/dfinity/bitcoin-canister/releases/tag/release%2F2023-10-13)

# 0.18.0

### fix!: removed the `dfx upgrade` command

The `dfx upgrade` command now prints a message directing the user to install dfxvm.

### fix!: Remove fallback .env formats

In dfx 0.14.0, we standardized on `CANISTER_ID_<CANISTER_NAME_UPPERCASE>` and
`CANISTER_CANDID_PATH_<CANISTER_NAME_UPPERCASE>` for
environment variables for canister IDs and candid paths respectively,
and deprecated the old formats.  This version removes the old formats.

The only variable names now provided are the following,
all uppercase, with any '-' replaced by '_':
- `CANISTER_CANDID_PATH_<CANISTER_NAME>`
- `CANISTER_ID_<CANISTER_NAME>`

For reference, these formats were removed (any '-' characters were replaced by '_'):
- `CANISTER_CANDID_PATH_<canister_name_case_from_dfx_json>`
- `<CANISTER_NAME_UPPERCASE>_CANISTER_ID`

### feat: add `dfx canister logs <canister_id>` for fetching canister's logs (preview)

There is a new subcommand `logs` to fetch canister's logs. 
When printing the log entries it tries to guess if the content can be converted to UTF-8 text and prints an array of hex bytes if it fails.

**Note**

This feature is still in development. Changes may occur in following releases.

### feat: display local asset canister URLs in subdomain format

Locally, canisters can either be accessed via `<canister_id>.localhost:<port>` or `localhost:<port>?canisterId=<canister_id>`.
The query parameter format is annoying to handle in SPAs, therefore the subdomain format is now displayed alongside the subdomain version after deployments.

The query parameter format is not removed because Safari does not support localhost subdomains.

### fix: .env files sometimes missing some canister ids

Made it so `dfx deploy` and `dfx canister install` will always write 
environment variables for all canisters in the project that have canister ids
to the .env file, even if they aren't being deployed/installed
or a dependency of a canister being deployed/installed.

### feat: unify CLI options to specify arguments

There are a few subcommands that take `--argument`/`--argument-file` options to set canister call/init arguments.

We unify the related logic to provide consistent user experience.
 
The notable changes are:

- `dfx deploy` now accepts `--argument-file`.
- `dfx deps init` now accepts `--argument-file`.

### feat: candid assist feature

Ask for user input when Candid argument is not provided in `dfx canister call`, `dfx canister install` and `dfx deploy`. 
Previously, we cannot call `dfx deploy --all` when multiple canisters require init args, unless the init args are specified in `dfx.json`. With the Candid assist feature, dfx now asks for init args in terminal when a canister requires init args.

### fix: restored access to URLs like http://localhost:8080/api/v2/status through icx-proxy

Pinned icx-proxy at 69e1408347723dbaa7a6cd2faa9b65c42abbe861, shipped with dfx 0.15.2

This means commands like the following will work again:
```
curl -v --http2-prior-knowledge "http://localhost:$(dfx info webserver-port)/api/v2/status" --output -
```

### feat: `dfx cycles approve` and `transfer --from`

It is now possible to approve other principals to spend cycles on your behalf using `dfx cycles approve <spender> <amount>`.
`dfx cycles transfer` now also supports `--from`, `--from-subaccount`, and `--spender-subaccount`.
For detailed explanations on how these fields work please refer to the [ICRC-2 specification](https://github.com/dfinity/ICRC-1/blob/main/standards/ICRC-2/README.md).

### feat: cut over to dfxvm

The script at https://internetcomputer.org/install.sh now installs
the [dfxvm version manager](https://github.com/dfinity/dfxvm) instead of the dfx binary.

### fix(deps): init/deploy still requires hash check

`dfx deps pull` was recently changed to allow hash mismatch wasm. But `init` and `deploy` weren't change accordingly.

Also the warning of hash mismatch is removed since it scares users and users can't fix it locally.

### fix(generate): Rust canister source candid wrongly deleted

Fixed a bug where `dfx generate` would delete a canister's source candid file if the `declarations.bindings` in `dfx.json` did not include "did".

### fix: failed to install when specify id without dfx.json

Fixed a bug where `dfx canister install` would fail when specify a canister id and there is no dfx.json.

### fix: failed to call a canister removed from dfx.json

Fixed a bug where `dfx canister call` would fail when the deployed canister was removed from dfx.json.

### chore: bump candid to 0.10.4

Fix the Typescript binding for init args.

## Dependencies

### Replica

Updated replica to elected commit d966b2737ca75f1bfaa84f21e7f3f7c54b5d7f33.
This incorporates the following executed proposals:

- [128155](https://dashboard.internetcomputer.org/proposal/128155)
- [128154](https://dashboard.internetcomputer.org/proposal/128154)
- [128099](https://dashboard.internetcomputer.org/proposal/128099)
- [128088](https://dashboard.internetcomputer.org/proposal/128088)
- [127707](https://dashboard.internetcomputer.org/proposal/127707)
- [127706](https://dashboard.internetcomputer.org/proposal/127706)

### Motoko

Updated Motoko to [0.11.0](https://github.com/dfinity/motoko/releases/tag/0.11.0)

### Asset canister

Module hash: 32e92f1190d8321e97f8d8f3e793019e4fd2812bfc595345d46d2c23f74c1ab5

bump ic-cdk to 0.13.1

### Candid UI

Module hash: 1208093dcc5b31286a073f00f748ac6612dbae17b66c22332762705960a8aaad

bump ic-cdk to 0.13.1

### Bitcoin canister

Updated Bitcoin canister to [release/2024-01-22](https://github.com/dfinity/bitcoin-canister/releases/tag/release%2F2024-01-22)

# 0.17.0

### feat: new starter templates

`dfx new` now has a new set of customizable project templates and an interactive menu for selecting them. Supports the Svelte, Vue, and React frameworks, and Azle and Kybra backends.

### fix: --no-frontend no longer creates a frontend

Previously `dfx new --no-frontend` still created a frontend canister. This behavior is now accessed via `--frontend simple-assets`.

### feat: `dfx cycles redeem-faucet-coupon`

It is now possible to redeem faucet coupons to cycles ledger accounts.

### feat: `dfx cycles convert`

It is now possible to turn ICP into cycles that are stored on the cycles ledger using `dfx cycles convert --amount <amount of ICP>`

### feat: specified_id in dfx.json

In addition to passing `--specified-id` in `dfx deploy` and `dfx canister create`, `specified_id` can be set in `dfx.json`.

If it is set in both places, the specified ID from the command line takes precedence over the one in dfx.json.

### feat: create canister on same subnet as other canisters

`dfx deploy`, `dfx canister create`, and `dfx ledger create-canister` now support the option `--next-to <canister principal>` to create canisters on the same subnet as other canisters.
The [registry canister](https://dashboard.internetcomputer.org/canister/rwlgt-iiaaa-aaaaa-aaaaa-cai#get_subnet_for_canister) is used as the source of truth to figure out the subnet id.

### feat: init_arg in dfx.json

In addition to passing `--argument` or `--argument-file` in `dfx deploy` and `dfx canister install`, `init_arg` can be set in `dfx.json`.

If it is set in both places, the argument from the command line takes precedence over the one in dfx.json.

### feat(deps): init_arg in pullable metadata

Providers can set an optional `init_arg` field in `pullable` metadata.

When consumers run `dfx deps init` without `--argument`, the value in `init_arg` will be used automatically.

Consumers won't have to figure out the init argument by themselves. It can be overwritten by `dfx deps init --argument`.

### fix(deps): dfx deps init will try to set "(null)" init argument

For pulled canisters which have no `init_arg` in `pullable` metadata, `dfx deps init` without `--argument` will try to set `"(null)"` automatically.

This works for canisters with top-level `opt` in init argument. This behavior is consistent with `dfx deploy` and `dfx canister install`.

The init argument can be overwritten by `dfx deps init --argument`.

### fix(deps): content of wasm_hash_url can have extra fields than the hash

It is natural to point `wasm_hash_url` to the `<FILE>.sha256` file generated by `shasum` or `sha256sum` which consists of the hash and the file name.

Now when `dfx deps pull`, such content will be accept properly.

### feat: dfx upgrade will direct the user to install dfxvm if it has been released.

If the latest release of https://github.com/dfinity/dfxvm is >= 1.0, `dfx upgrade` will
direct the user to install dfxvm and then exit.

### feat: fetch did file from canister metadata when making canister calls

`dfx canister call` will always fetch the `.did` file from the canister metadata. If the canister doesn't have the `candid:service` metadata, dfx will fallback to the current behavior of reading the `.did` file from the local build artifact. This fallback behavior is deprecated and we will remove it in a future release. This should not affect Motoko and Rust canisters built from dfx, as `dfx build` automatically writes the Candid metadata into the canister.

If you build with custom canister type, add the following into `dfx.json`:

```
"metadata": [
  { 
    "name": "candid:service"
  }
]
```

If you build the canister without using `dfx`, you can use [ic-wasm](https://github.com/dfinity/ic-wasm/releases) to store the metadata:

```
ic-wasm canister.wasm -o canister.wasm metadata candid:service -f service.did -v public
```

### fix: removed the `dfx toolchain` command

Please use the [dfx version manager](https://github.com/dfinity/dfxvm) instead.

### feat: allow dfxvm install script to bypass confirmation

The dfxvm install script now accepts `DFXVM_INIT_YES=<non empty string>` to skip confirmation.

### chore: bump `ic-agent`, `ic-utils` and `ic-identity-hsm` to 0.32.0

# 0.16.1

### feat: query stats support

When using `dfx canister status`, the output now includes the new query statistics. Those might initially be 0, if the feature is not yet enabled on the subnet the canister is installed in.

### fix: Candid parser when parsing `vec {number}` with `blob` type

Fix the bug that when parsing `vec {1;2;3}` with `blob` type, dfx silently ignores the numbers.

### fix: support `import` for local did file

If the local did file contains `import` or init args, dfx will rewrite the did file when storing in canister metadata.
Due to current limitations of the Candid parser, comments will be dropped during rewriting. 
If the local did file doesn't contain `import` or init args, we will not perform the rewriting, thus preserving the comments.

### fix: subtyping check reports the special opt rule as error

### fix: can now run several dfx canister commands outside of a project

The following commands now work outside of a project:
- `dfx canister start <specific canister id>`
- `dfx canister stop <specific canister id>`
- `dfx canister deposit-cycles <amount> <specific canister id>`
- `dfx canister uninstall-code <specific canister id>`

## Dependencies

### Replica

Updated replica to elected commit 044cfd5147fc97d7e5a214966941b6580c325d72.
This incorporates the following executed proposals:

- [127463](https://dashboard.internetcomputer.org/proposal/127463)
- [127461](https://dashboard.internetcomputer.org/proposal/127461)
- [127104](https://dashboard.internetcomputer.org/proposal/127104)

### Candid UI

Module hash: e5f049a97041217554c1849791c093c4103a6844625be3d6453df2e91abeed35

Fix the HTTP header for deploying in remote environments

# 0.16.0

### feat: large canister modules now supported

When using `dfx deploy` or `dfx canister install`, previously WASM modules larger than 2MiB would be rejected.
They are now automatically submitted via the chunking API if they are large enough.
From a user perspective the limitation will simply have been lifted.

### feat: dfx deps: wasm_hash_url and loose the hash check

Providers can provide the hash through `wasm_hash_url` instead of hard coding the hash directly.

If the hash of downloaded wasm doesn’t match the provided hash (`wasm_hash`, `wasm_hash_url` or read from mainnet state tree), dfx deps won’t abort. Instead, it will print a warning message.

### feat: create canister on specific subnets or subnet types

`dfx deploy`, `dfx canister create`, and `dfx ledger create-canister` now support the option `--subnet <subnet principal>` to create canisters on specific subnets.

`dfx canister create` and `dfx deploy` now support the option `--subnet-type <subnet type>` to create canisters on a random subnet of a certain type.
Use `dfx ledger show-subnet-types` to list the available subnet types

### feat!: update `dfx cycles` commands with mainnet `cycles-ledger` canister ID

The `dfx cycles` command no longer needs nor accepts the `--cycles-ledger-canister-id <canister id>` parameter.

### chore: removed the dfx start --emulator mode

This was deprecated in dfx 0.15.1.

### chore: removed ic-ref from the binary cache

### chore: updated dependencies for new rust projects

Updated to candid 0.10, ic-cdk 0.12, and ic-cdk-timers 0.6

### fix: store playground canister acquisition timestamps with nanosecond precision on all platforms

They've always been stored with nanosecond precisions on Linux and Macos.
Now they are stored with nanosecond precision on Windows too.

### fix: dfx canister delete, when using an HSM identity, no longer fails by trying to open two sessions to the HSM

Previously, this would fail with a PKCS#11: CKR_CRYPTOKI_ALREADY_INITIALIZED error.

## Dependencies

### Motoko

Updated Motoko to [0.10.4](https://github.com/dfinity/motoko/releases/tag/0.10.4)

### Frontend canister

Module hash: 3c86d912ead6de7133b9f787df4ca9feee07bea8835d3ed594b47ee89e6cb730

### Candid UI

Module hash: b91e3dd381aedb002633352f8ebad03b6eee330b7e30c3d15a5657e6f428d815

Fix the routing error when deploying to gitpod/github workspace.
Fix that Candid UI cannot be opened using localhost URL.

### Replica

Updated replica to elected commit 324eb99eb7531369a5ef75560f1a1a652d123714.
This incorporates the following executed proposals:

- [127096](https://dashboard.internetcomputer.org/proposal/127096)
- [127094](https://dashboard.internetcomputer.org/proposal/127094)
- [127034](https://dashboard.internetcomputer.org/proposal/127034)
- [127031](https://dashboard.internetcomputer.org/proposal/127031)
- [126879](https://dashboard.internetcomputer.org/proposal/126879)
- [126878](https://dashboard.internetcomputer.org/proposal/126878)
- [126730](https://dashboard.internetcomputer.org/proposal/126730)
- [126729](https://dashboard.internetcomputer.org/proposal/126729)
- [126727](https://dashboard.internetcomputer.org/proposal/126727)
- [126366](https://dashboard.internetcomputer.org/proposal/126366)
- [126365](https://dashboard.internetcomputer.org/proposal/126365)
- [126293](https://dashboard.internetcomputer.org/proposal/126293)

# 0.15.3

### fix: allow `http://localhost:*` as `connect-src` in the asset canister's CSP

This will enable browsing the asset canister at `http://<canister-id>.localhost:<port>` in most browsers.

### fix: frontend code crashing when there is no canister ID

### feat: `dfx ledger top-up` also accepts canister names

Previously, `dfx ledger top-up` only accepted canister principals. Now it accepts both principals and canister names.

### fix: installer once again detects if curl supports tlsv1.2

A change to `curl --help` output made it so the install script did not detect
that the `--proto` and `--tlsv1.2` options are available.

### chore: skip reserving 8GB of memory when deleting a canister

When dfx deletes a canister, it first withdraws as many cycles as possible from the canister.
While doing so, dfx previously set the memory allocation of the canister to 8GB in order to not run into any memory problems while withdrawing.
This, however, lead to problems with dynamic memory pricing in subnets with a lot of data because then it becomes very expensive to reserve that much data.
dfx now no longer sets a memory allocation. We anticipate fewer problems this way.

### feat: Added support for icx-proxy `--domain` parameter

In order to access a local replica through a domain name or domain names,
it's necessary to pass the `--domain` parameter to icx-proxy.  dfx now supports
this in configuration and as a parameter to dfx start.  You can specify a single
domain or a list of domains in any of the following ways:

- in networks.json, in `.<network>.proxy.domain`
- in dfx.json, in `.networks.<netowrk>.proxy.domain`
- in dfx.json, in `.defaults.proxy.domain`
- to dfx start, as `dfx start --domain <domain1> --domain <domain2> ...`

## Dependencies

### Candid UI

- Module hash: d172df265a14397a460b752ff07598380bc7ebd9c43ece1e82495ae478a88719c
- Internet identity integration in Candid UI. Thanks to @Web3NL!
  + You can customize the II url and derivationOrigin via URL parameter `ii` and `origin` respectively.
- Update with the new profiling API

### Motoko

Updated Motoko to [0.10.3](https://github.com/dfinity/motoko/releases/tag/0.10.3)

# 0.15.2

### fix: `dfx canister delete <canister id>` removes the related entry from the canister id store

Previously, deleting a canister in the project by id rather than by name
would leave the canister id in the canister id store. This would cause
`dfx deploy` to fail.

### fix: dfx extension install can no longer create a corrupt cache directory

Running `dfx cache delete && dfx extension install nns` would previously
create a cache directory containing only an `extensions` subdirectory.
dfx only looks for the existence of a cache version subdirectory to
determine whether it has been installed. The end result was that later
commands would fail when the cache did not contain expected files.

### fix: output_env_file is now considered relative to project root

The .env file location, whether specified as `output_env_file` in dfx.json
or `--output-env-file <file>` on the commandline, is now considered relative
to the project root, rather than relative to the current working directory.

### feat: Read dfx canister install argument from a file

Enables passing large arguments that cannot be passed directly in the command line using the `--argument-file` flag. For example `dfx canister install --argument-file ./my/argument/file.txt my_canister_name`.


### feat: change `list_permitted` and `list_authorized` to an update call.

This requires the `list_authorized` and `list_permitted` methods to be called as an update and disables the ability to
call it as a query call. This resolves a potential security risk.

### fix: `dfx ledger transfer` now logs to stderr messages about duplicates rather than printing them to stdout

The message "transaction is a duplicate of another transaction in block ...", previously printed to stdout, is now logged to stderr. This means that the output of `dfx ledger transfer` to stdout will contain only "Transfer sent at block height <block height>".

### feat: accept more ways to specify cycle and e8s amounts

Underscores (`_`) can now be used to make large numbers more readable. For example: `dfx canister deposit-cycles 1_234_567 mycanister`

Certain suffixes that replace a number of zeros are now supported. The (case-insensitive) suffixes are:
- `k` for `000`, e.g. `500k`
- `m` for `000_000`, e.g. `5m`
- `b` for `000_000_000`, e.g. `50B`
- `t` for `000_000_000_000`, e.g. `0.3T`

For cycles an additional `c` or `C` is also acceptable. For example: `dfx canister deposit-cycles 3TC mycanister`

### feat: added `dfx cycles` command

This won't work on mainnet yet, but can work locally after installing the cycles ledger.

Added the following subcommands:
 - `dfx cycles balance`
 - `dfx cycles transfer <to> <amount>` (transfer cycles from one account to another account)
 - `dfx cycles top-up <to> <amount>` (send cycles from an account to a canister)

## Dependencies

### Motoko

Updated Motoko to [0.10.2](https://github.com/dfinity/motoko/releases/tag/0.10.2)

### Frontend canister

Defining a custom `etag` header no longer breaks certification.

Fixed a certification issue where under certain conditions the fallback file (`/index.html`) was served with an incomplete certificate tree, not proving sufficiently that the fallback file may be used as a replacement.

Add the option to (re)set all permissions using upgrade arguments. This is especially useful for SNSes that cannot make calls as the canister's controller.

- Module hash: 657938477f1dee46db70b5a9f0bd167ec5ffcd2f930a1d96593c17dcddef61b3
- https://github.com/dfinity/sdk/pull/3443
- https://github.com/dfinity/sdk/pull/3451
- https://github.com/dfinity/sdk/pull/3429
- https://github.com/dfinity/sdk/pull/3428
- https://github.com/dfinity/sdk/pull/3421

### Replica

Updated replica to elected commit 69e1408347723dbaa7a6cd2faa9b65c42abbe861.
This incorporates the following executed proposals:

- [126095](https://dashboard.internetcomputer.org/proposal/126095)
- [126000](https://dashboard.internetcomputer.org/proposal/126000)
- [125592](https://dashboard.internetcomputer.org/proposal/125592)
- [125591](https://dashboard.internetcomputer.org/proposal/125591)
- [125504](https://dashboard.internetcomputer.org/proposal/125504)
- [125503](https://dashboard.internetcomputer.org/proposal/125503)
- [125343](https://dashboard.internetcomputer.org/proposal/125343)
- [125342](https://dashboard.internetcomputer.org/proposal/125342)
- [125321](https://dashboard.internetcomputer.org/proposal/125321)
- [125320](https://dashboard.internetcomputer.org/proposal/125320)
- [125002](https://dashboard.internetcomputer.org/proposal/125002)
- [125001](https://dashboard.internetcomputer.org/proposal/125001)
- [124858](https://dashboard.internetcomputer.org/proposal/124858)
- [124857](https://dashboard.internetcomputer.org/proposal/124857)

### Bitcoin canister

Updated Bitcoin canister to [release/2023-10-13](https://github.com/dfinity/bitcoin-canister/releases/tag/release%2F2023-10-13)

# 0.15.1

### feat: Added support for reserved_cycles and reserved_cycles_limit

`dfx canister status` will now display the reserved cycles balance and reserved cycles limit for a canister.

Added command-line options:
  - `dfx canister create --reserved-cycles-limit <limit>`
  - `dfx canister update-settings --reserved-cycles-limit <limit>`

In addition, `dfx deploy` will set `reserved_cycles_limit` when creating canisters if specified in `canisters.<canister>.initialization_values.reserved_cycles_limit` in dfx.json.

### feat: emit management canister idl when imported by Motoko canister

`import management "ic:aaaaa-aa;`

This will automatically produce the idl in the `.dfx` folder.

### fix: Include remote canisters in canisters_to_generate

Generate frontend declarations for remote canisters too because frontend JS code may want to call them.

### feat: dfx extension install <extension> --version <specific version>

Install a specific version of an extension, bypassing version checks.

### feat: Updated handling of missing values in state tree certificates

The `Unknown` lookup of a path in a certificate results in an `AgentError` (the IC returns `Absent` for non-existing paths).

### fix: dfx deploy urls printed for asset canisters

### chore: --emulator parameter is deprecated and will be discontinued soon

Added warning that the `--emulator` is deprecated and will be discontinued soon.

### fix: node engines in starter

Updates node engines to reflect the same engines supported in agent-js.

"node": "^12 || ^14 || ^16 || >=17",
"npm": "^7.17 || >=8"

### feat: deploy to playground

Introduced a new network type called `playground`. Canisters on such networks are not created through standard means, but are instead borrowed from a canister pool.
The canisters time out after a while and new canisters need to be borrowed for further deployments.
To define custom playground networks, use a network definition that includes the `playground` key:
```json
"<network name>": {
  "playground": {
    "playground_canister": "<canister pool id>",
    "timeout_seconds": <amount of seconds after which a canister is returned to the pool>
  }
}
```

Introduced a new network that is available by default called `playground`. Additionally, `--playground` is an alias for `--network playground`.
By default, this network targets the Motoko Playground backend to borrow canisters. The borrowed canisters will be available for 20 minutes, and the timer restarts on new deployments.
When the timer runs out the canister(s) will be uninstalled and are returned to the pool.
Any commands that allow choosing a target network (e.g. `dfx canister call`) require `--playground` or `--network playground` in order to target the borrowed canister(s).
Use `dfx deploy --playground` to deploy simple projects to a canister borrowed from the Motoko Playground.

### feat: `--ic` is shorthand for `--network ic`

For example, `dfx deploy --ic` rather than `dfx deploy --network ic`.

### fix: Motoko base library files in cache are no longer executable

### feat: `dfx start` for shared network warns if ignoring 'defaults' in dfx.json

Background: In order to determine whether to start a project-specific network or the shared network, `dfx start` looks for the `local` network in dfx.json.
   - If found, `dfx start` starts the project-specific local network, applying any `defaults` from dfx.json.
   - If there is no dfx.json, or if dfx.json does not define a `local` network, `dfx start` starts the shared network.  Because the shared network is not specific to any project, `dfx start` ignores any other settings from dfx.json, including `defaults`.

If `dfx start` is starting the shared network from within a dfx project, and that dfx.json contains settings in the `defaults` key for `bitcoin`, `replica`, or `canister_http`, then `dfx start` will warn that it is ignoring those settings.  It will also describe how to define equivalent settings in networks.json.

### fix: dfx canister call --wallet no longer passes the parameter twice

The parameter was erroneously passed twice.  Now it is passed only once.

### fix: Removed deprecation warning about project-specific networks

Removed this warning: "Project-specific networks are deprecated and will be removed after February 2023." While we may remove project-specific networks in the future, it is not imminent.  One key requirement is the ability to run more than one subnet type at one time.

## Dependencies

### icx-proxy

Updated to a version of the icx-proxy that is released with the replica and other related binaries.

Changes in behavior:
- "%%" is no longer accepted when url-decoding filenames for the asset canister.  Though curl supports this, it's not part of the standard. Please replace with %25.
- The icx-proxy now performs response verification.  This has exposed some bugs in the asset canister.  However, since this new icx-proxy matches what the boundary nodes use, this will better match the behavior seen on the mainnet.
- Bugs that this has exposed in the asset canister:
  - after disabling aliasing for an asset, the asset canister will return an incorrect certification in the 404 response.
  - after setting a custom "etag" header in .ic-assets.json, the asset canister will return an incorrect certification in the 200 response.
  - assets with certain characters in the filename (example: "æ") will no longer be served correctly.  The definition of "certain characters" is not yet known.

### Candid UI

- Module hash: 934756863c010898a24345ce4842d173b3ea7639a8eb394a0d027a9423c70b5c
- Add `merge_init_args` method in Candid UI.
- Draw flamegraph for canister upgrade.

### Frontend canister

For certification v1, if none of the requested encoding are certified but another encoding is certified, then the frontend canister once again returns the certificatie even though the response hash won't match.
This allows the verifying side to try to transform the response such that it matches the response hash.
For example, if only the encoding `gzip` is requested but the `identity` encoding is certified, the `gzip` encoding is returned with the certificate for the `identity` encoding.
The verifying side can then unzip the response and will have a valid certificate for the `identity` response.

- Module hash: baf9bcab2ebc2883f850b965af658e66725087933df012ebd35c03929c39efe3
- https://github.com/dfinity/sdk/pull/3369
- https://github.com/dfinity/sdk/pull/3298
- https://github.com/dfinity/sdk/pull/3281

### Replica

Updated replica to elected commit 91bf38ff3cb927cb94027d9da513cd15f91a5b04.
This incorporates the following executed proposals:

- [124795](https://dashboard.internetcomputer.org/proposal/124795)
- [124790](https://dashboard.internetcomputer.org/proposal/124790)
- [124538](https://dashboard.internetcomputer.org/proposal/124538)
- [124537](https://dashboard.internetcomputer.org/proposal/124537)
- [124488](https://dashboard.internetcomputer.org/proposal/124488)
- [124487](https://dashboard.internetcomputer.org/proposal/124487)
  
# 0.15.0

## DFX

### chore: add `--use-old-metering` flag

The `use-old-metering` flag enables old metering in replica. The new metering is enabled in the `starter` by default, so this flag is to compare the default new metering with the old one.

The flag is temporary and will be removed in a few months.

### fix: added https://icp-api.io to the default Content-Security-Policy header

Existing projects will need to change this value in .ic-assets.json or .ic-assets.json5 to include https://icp-api.io

All projects will need to redeploy.

### fix: access to raw assets is now enabled by default

The default value for `allow_raw_access` is now `true`.  This means that by default, the frontend canister will no longer restrict the access of traffic to the `<canister-id>.raw.icp0.io` domain, and will no longer automatically redirect all requests to the certified domain (`<canister-id>.icp0.io`), unless configured explicitly.

Note that existing projects that specify `"allow_raw_access": false` in .ic-assets.json5 will need to change or remove this value manually in order to allow raw access.

### feat!: Removed dfx nns and dfx sns commands

Both have now been turned into the dfx extensions. In order to obtain them, please run `dfx extension install nns` and `dfx extension install sns` respectively. After the installation, you can use them as you did before: `dfx nns ...`, and `dfx sns ...`.

### feat!: Removed dfx replica and dfx bootstrap commands

Use `dfx start` instead.  If you have a good reason why we should keep these commands, please contribute to the discussion at https://github.com/dfinity/sdk/discussions/3163

### fix: Wait for new module hash when installing wallet

A previous change made dfx wait after installing a canister until the replica updated its reported module hash, but this change did not affect wallets. Now dfx waits for wallets too, to eliminate a class of wallet installation errors.

### fix: Ctrl-C right after dfx start will hang for minutes and panics

Early break out from actors starting procedure.

### feat: can disable the warnings about using an unencrypted identity on mainnet

It's now possible to suppress warnings of this form:

```
WARN: The <identity> identity is not stored securely. Do not use it to control a lot of cycles/ICP. Create a new identity with `dfx identity new` and use it in mainnet-facing commands with the `--identity` flag
```

To do so, export the environment variable `DFX_WARNING` with the value `-mainnet_plaintext_identity`.
```bash
export DFX_WARNING="-mainnet_plaintext_identity"
```

Note that this can be combined to also disable the dfx version check warning:
```bash
export DFX_WARNING="-version_check,-mainnet_plaintext_identity"
```

### fix!: restrict `dfx identity new` to safe characters

New identities like `dfx identity new my/identity` or `dfx identity new 'my identity'` can easily lead to problems, either for dfx internals or for usability.
New identities are now restricted to the characters `ABCDEFGHIJKLMNOPQRSTUVWXYZabcdefghijklmnopqrstuvwxyz.-_@0123456789`.
Existing identities are not affected by this change.

## Frontend canister

> **NOTE**: We've re-enabled response verification v2 in the asset canister.

### fix: Certification for aliasing updates on asset deletion

Best explained by an example: Two assets exist with aliasing enabled: `/content` and `/content.html`. Usually, when requesting `/content`, `/content.html` is served because it has aliasing enabled.
But in this scenario, because `/content` exists, it overwrites the alias and `/content` is served when requesting the path `/content`.
When the file `/content` is deleted, `/content` is once again a valid alias of `/content.html`.
Previously, the alias of `/content.html` was not properly updated in the certification tree, making `/content` inaccessible.

### fix: 404 response is now certified for certification v2

Certification v2 allows certifying arbitrary responses. If the requested file does not exist, and the fallback file (`/index.html`) does not exist either,
the frontend canister serves a HTTP 404 response. This response was previously not certified.

### fix!: The CreateAsset batch operation now fails if the asset already exists

Previously, the operation was a no-op if the content type matched, but ignored other, possibly different, asset properties. Now, it fails with an error.

### fix!: http_request_streaming_callback and get_chunk now require the sha256 parameter to be set

The `http_request_streaming_callback()` and `get_chunk()` methods use the `sha256` parameter to ensure that the chunks they return are part of the same asset contents returned by the initial call.  This parameter is now required to be Some(hash).

For `http_request()` and `http_request_streaming_callback()`, there should be no change: all callers of `http_request_streaming_callback()` are expected to pass the entire token returned by `http_request()`, which includes the sha256 parameter.

Any callers of `get_chunk()` should make sure to always pass the `sha256` value returned by the `get()` method.  It will always be present.

## Dependencies

### Motoko

Updated Motoko to [0.9.7](https://github.com/dfinity/motoko/releases/tag/0.9.7)

### Updated candid to 0.9.0

### Candid UI

- Module hash: b9173bb25dabe5e2b736a8f2816e68fba14ca72132f5485ce7b8f16a85737a17
- https://github.com/dfinity/sdk/pull/3260
- https://github.com/dfinity/sdk/pull/3252
- https://github.com/dfinity/candid/pull/449
- https://github.com/dfinity/candid/pull/453

### Frontend canister

- Module hash: e20be8df2c392937a6ae0f70d20ff23b75e8c71d9085a8b8bb438b8c2d4eafe5
- https://github.com/dfinity/sdk/pull/3337
- https://github.com/dfinity/sdk/pull/3298
- https://github.com/dfinity/sdk/pull/3256
- https://github.com/dfinity/sdk/pull/3252
- https://github.com/dfinity/sdk/pull/3249
- https://github.com/dfinity/sdk/pull/3212
- https://github.com/dfinity/sdk/pull/3227

### Replica

Updated replica to elected commit cabe2ae3ca115b1a3f24d75814d4f8e317b2964d.
This incorporates the following executed proposals:

- [124331](https://dashboard.internetcomputer.org/proposal/124331)
- [124330](https://dashboard.internetcomputer.org/proposal/124330)
- [124272](https://dashboard.internetcomputer.org/proposal/124272)
- [124021](https://dashboard.internetcomputer.org/proposal/124021)
- [123977](https://dashboard.internetcomputer.org/proposal/123977)
- [123976](https://dashboard.internetcomputer.org/proposal/123976)
- [123922](https://dashboard.internetcomputer.org/proposal/123922)
- [123784](https://dashboard.internetcomputer.org/proposal/123784)
- [123730](https://dashboard.internetcomputer.org/proposal/123730)
- [123711](https://dashboard.internetcomputer.org/proposal/123711)
- [123474](https://dashboard.internetcomputer.org/proposal/123474)
- [123410](https://dashboard.internetcomputer.org/proposal/123410)
- [123311](https://dashboard.internetcomputer.org/proposal/123311)

# 0.14.2

## DFX

### feat: deprecate `dfx bootstrap` and `dfx replica` commands

Please use `dfx start` instead, which is a combination of the two commands.

If you have a good reason why we should keep these commands, please contribute to the discussion at https://github.com/dfinity/sdk/discussions/3163

### feat: add optional custom build command for asset canisters

The custom build command can be set in `dfx.json` the same way it is set for `custom` type canisters. If the command is not provided, DFX will fallback to the default `npm run build` command.

```json
{
  "canisters": {
    "ui": {
      "type": "assets",
      "build": ["<custom build command>"]
    }
  }
}
```

### fix: Diagnose duplicate assets and display upgrade steps

If `dfx deploy` detects duplicate assets in the dist/ and frontend assets/ directories, it will now suggest upgrade steps.

### fix: motoko canisters can import other canisters with service constructor

After specific canister builder output wasm and candid file, `dfx` will do some post processing on the candid file.

The complete IDL will be copied into `.dfx` folder with name `constructor.did`.
It will be used for type checking during canister installation.

Then it is separated into two parts: `service.did` and `init_args.txt`, corresponding to canister metadata `candid:service` and `candid:args`.

`service.did` will be imported during dependent canisters building. And it will also be used by the Motoko LSP to provide IDE support.

### fix: dfx start now respects the network replica port configuration in dfx.json or networks.json

## Frontend canister

> **NOTE**: We've disabled response verification v2 in the asset canister while we improve test coverage.

The redirect from `.raw.ic0.app` now redirects to `.ic0.app` instead of `.icp0.io`

The `validate_commit_proposed_batch()` method no longer requires any permission to call.

The asset canister now enforces limits during upload.  These limits to not apply to assets already uploaded.

Unconditional limits:
- `create_batch()` now fails if `dfx deploy --by-proposal` got as far as calling `propose_commit_batch()`, and the batch has not since been committed or deleted.

Configurable limits:
- `max_batches`: limits number of batches being uploaded.
- `max_chunks`: limits total number of chunks across all batches being uploaded.
- `max_bytes`: limits total size of content bytes across all chunks being uploaded.

Added methods:
- `configure()` to set limits
- `validate_configure()`: companion method for SNS
- `get_configuration()`: to view limits

Suggestions for configured limits:
- dapps controlled by SNS: max_batches=1; max_chunks and max_bytes based on asset composition.
- dapps not controlled by SNS: unlimited (which is the default)

Note that as always, if `dfx deploy` does not completely upload and commit a batch, the asset canister will retain the batch until 5 minutes have passed since the last chunk was uploaded.  If you have configured limits and the combination of an unsuccessful deployment and a subsequent attempt would exceed those limits, you can either wait 5 minutes before running `dfx deploy` again, or delete the incomplete batch with `delete_batch()`.

### fix: return the correct expr_path for index.html fallback routes

Previously, the requested path was used to construct the `expr_path` for the `index.html` fallback route.  This was incorrect, as the `expr_path` should be the path of the `index.html` file itself in this case.

## Frontend canister assets synchronization

### fix: now retries failed `create_chunk()` calls

Previously, it would only retry when waiting for the request to complete.

### fix: now considers fewer error types to be retryable

Previously, errors were assumed to be retryable, except for a few specific error messages and 403/unauthorized responses.  This could cause deployment to appear to hang until timeout.

Now, only transport errors and timeout errors are considered retryable.

## Dependencies

### Frontend canister

- Module hash: 1286960c50eb7a773cfb5fdd77cc238588f39e21f189cc3eb0f35199a99b9c7e
- https://github.com/dfinity/sdk/pull/3205
- https://github.com/dfinity/sdk/pull/3198
- https://github.com/dfinity/sdk/pull/3154
- https://github.com/dfinity/sdk/pull/3158
- https://github.com/dfinity/sdk/pull/3144

### ic-ref

Updated ic-ref to 0.0.1-a9f73dba

### Cycles wallet

Updated cycles wallet to `20230530` release:
- Module hash: c1290ad65e6c9f840928637ed7672b688216a9c1e919eacbacc22af8c904a5e3
- https://github.com/dfinity/cycles-wallet/commit/313fb01d59689df90bd3381659d94164c2a61cf4

### Motoko

Updated Motoko to 0.9.3

### Replica

Updated replica to elected commit ef8ca68771baa20a14af650ab89c9b31b1dc9a5e.
This incorporates the following executed proposals:
- [123248](https://dashboard.internetcomputer.org/proposal/123248)
- [123021](https://dashboard.internetcomputer.org/proposal/123021)
- [123007](https://dashboard.internetcomputer.org/proposal/123007)
- [122923](https://dashboard.internetcomputer.org/proposal/122923)
- [122924](https://dashboard.internetcomputer.org/proposal/122924)
- [122910](https://dashboard.internetcomputer.org/proposal/122910)
- [122911](https://dashboard.internetcomputer.org/proposal/122911)
- [122746](https://dashboard.internetcomputer.org/proposal/122746)
- [122748](https://dashboard.internetcomputer.org/proposal/122748)
- [122617](https://dashboard.internetcomputer.org/proposal/122617)
- [122615](https://dashboard.internetcomputer.org/proposal/122615)

# 0.14.1

## DFX

### fix: `dfx canister delete` without stopping first

When running `dfx canister delete` on a canister that has not been stopped, dfx will now confirm the deletion instead of erroring.

### feat: gzip option in dfx.json

`dfx` can gzip wasm module as the final step in building canisters.

This behavior is disabled by default.

You can enable it in `dfx.json`:

```json
{
  "canisters" : {
    "app" : {
      "gzip" : true
    }
  }
}
```

You can still specify `.wasm.gz` file for custom canisters directly. If any metadata/optimize/shrink options are set in `dfx.json`, the `.wasm.gz` file will be decompressed, applied all the wasm modifications, and compressed as `.wasm.gz` in the end.

### fix: prevented using --argument with --all in canister installation

Removed `dfx deploy`'s behavior of providing the same argument to all canisters, and `dfx canister install`'s behavior of providing an empty argument to all canisters regardless of what was specified. Now installing multiple canisters and providing an installation argument is an error in both commands.

### chore: make `sns` subcommands visible in `dfx help`

### chore: upgraded to clap v4

Updated the command-parsing library to v4. Some colors may be different.

### feat: dfx deps subcommands

This feature was named `dfx pull` before. To make a complete, intuitive user experience, we present a set of subcommands under `dfx deps`:

- `dfx deps pull`: pull the dependencies from mainnet and generate `deps/pulled.json`, the candid files of direct dependencies will also be put into `deps/candid/`;
- `dfx deps init`: set the init arguments for the pulled dependencies and save the data in `deps/init.json`;
- `dfx deps deploy`: deploy the pulled dependencies on local replica with the init arguments recorded in `deps/init.json`;

All generated files in `deps/` are encouraged to be version controlled.

### chore: Add the `nns-dapp` and `internet_identity` to the local canister IDs set by `dfx nns import`
`dfx nns install` installs a set of canisters in a local replica.  `dfx nns import` complements this by setting the canister IDs so that they can be queried by the user.  But `dfx nns import` is incomplete.  Now it will also provide the IDs of the `nns-dapp` and `internet_identity` canisters.

### feat: `.env` file includes all created canister IDs
Previously the `.env` file only included canister IDs for canisters that were listed as explicit dependencies during the build process.
Now all canisters that have a canister ID for the specified network are included in `.env`.

### feat!: Ask for user consent when removing themselves as principal

Removing oneself (or the wallet one uses) can result in the loss of control over a canister.
Therefore `dfx canister update-settings` now asks for extra confirmation when removing the currently used principal/wallet from the list of controllers.
To skip this check in CI, use either the `--yes`/`-y` argument or use `echo "yes" | dfx canister update-settings <...>`.

### fix: dfx start will restart replica if it does not report healthy after launch

If the replica does not report healthy at least once after launch,
dfx will terminate and restart it.

### fix: dfx start now installs the bitcoin canister when bitcoin support is enabled

This is required for future replica versions.

Adds a new field `canister_init_arg` to the bitcoin configuration in dfx.json and networks.json.  Its default is documented in the JSON schema and is appropriate for the canister wasm bundled with dfx.

### fix: no longer enable the bitcoin_regtest feature

### docs: cleanup of documentation

Cleaned up documentation of IC SDK.

## Asset Canister Synchronization

### feat: Added more detailed logging to `ic-asset`.

Now, `dfx deploy -v` (or `-vv`) will print the following information:
- The count for each `BatchOperationKind` in `CommitBatchArgs`
- The number of chunks uploaded and the total bytes
- The API version of both the `ic-asset` and the canister
- (Only for `-vv`) The value of `CommitBatchArgs`

### fix: Commit batches incrementally in order to account for more expensive v2 certification calculation

In order to allow larger changes without exceeding the per-message instruction limit, the sync process now:
- sets properties of assets already in the canister separately from the rest of the batch.
- splits up the rest of the batch into groups of up to 500 operations.

### fix: now retries failed `create_chunk()` calls

Previously, it would only retry when waiting for the request to complete.

### fix: now considers fewer error types to be retryable

Previously, errors were assumed to be retryable, except for a few specific error messages and 403/unauthorized responses.  This could cause deployment to appear to hang until timeout.

Now, only transport errors and timeout errors are considered retryable.

## Dependencies

### Frontend canister

The asset canister now properly removes the v2-certified response when `/index.html` is deleted.

Fix: The fallback file (`/index.html`) will now be served when using certification v2 if the requested path was not found.

The HttpResponse type now explicitly mentions the `upgrade : Option<bool>` field instead of implicitly returning `None` all the time.

The asset canister no longer needs to use `await` for access control checks. This will speed up certain operations.

- Module hash: 651425d92d3796ddae581191452e0e87484eeff4ff6352fe9a59c7e1f97a2310
- https://github.com/dfinity/sdk/pull/3120
- https://github.com/dfinity/sdk/pull/3112

### Motoko

Updated Motoko to 0.8.8

### Replica

Updated replica to elected commit b3b00ba59c366384e3e0cd53a69457e9053ec987.
This incorporates the following executed proposals:
- [122529](https://dashboard.internetcomputer.org/proposal/122529)
- [122284](https://dashboard.internetcomputer.org/proposal/122284)
- [122198](https://dashboard.internetcomputer.org/proposal/122198)
- [120591](https://dashboard.internetcomputer.org/proposal/120591)
- [119318](https://dashboard.internetcomputer.org/proposal/119318)
- [118023](https://dashboard.internetcomputer.org/proposal/118023)
- [116294](https://dashboard.internetcomputer.org/proposal/116294)
- [116135](https://dashboard.internetcomputer.org/proposal/116135)
- [114479](https://dashboard.internetcomputer.org/proposal/114479)
- [113136](https://dashboard.internetcomputer.org/proposal/113136)
- [111932](https://dashboard.internetcomputer.org/proposal/111932)
- [111724](https://dashboard.internetcomputer.org/proposal/111724)
- [110724](https://dashboard.internetcomputer.org/proposal/110724)
- [109500](https://dashboard.internetcomputer.org/proposal/109500)
- [108153](https://dashboard.internetcomputer.org/proposal/108153)
- [107668](https://dashboard.internetcomputer.org/proposal/107668)
- [107667](https://dashboard.internetcomputer.org/proposal/107667)
- [106868](https://dashboard.internetcomputer.org/proposal/106868)
- [106817](https://dashboard.internetcomputer.org/proposal/106817)
- [105666](https://dashboard.internetcomputer.org/proposal/105666)
- [104470](https://dashboard.internetcomputer.org/proposal/104470)
- [103281](https://dashboard.internetcomputer.org/proposal/103281)
- [103231](https://dashboard.internetcomputer.org/proposal/103231)
- [101987](https://dashboard.internetcomputer.org/proposal/101987)

# 0.14.0

## DFX

### fix: stop `dfx deploy` from creating a wallet if all canisters exist

### feat: expose `wasm-opt` optimizer in `ic-wasm` to users

Add option to specify an "optimize" field for canisters to invoke the `wasm-opt` optimizer through `ic-wasm`.

This behavior is disabled by default.

If you want to enable this behavior, you can do so in dfx.json:

    "canisters" : {
        "app" : {
            "optimize" : "cycles"
        }
    }

The options are "cycles", "size", "O4", "O3", "O2", "O1", "O0", "Oz", and "Os".  The options starting with "O" are the optimization levels that `wasm-opt` provides. The "cycles" and "size" options are recommended defaults for optimizing for cycle usage and binary size respectively.

### feat: updates the dfx new starter project for env vars

- Updates the starter project for env vars to use the new `dfx build` & `dfx deploy` environment variables
- Changes the format of the canister id env vars to be `CANISTER_ID_<canister_name_uppercase>`, for the frontend declaraction file to be consistent with the dfx environment variables. `CANISTER_ID` as both a prefix and suffix are supported for backwards compatibility.

### fix!: --clean required when network configuration changes

If the network configuration has changed since last time `dfx start` was run, `dfx start` will now error if you try to run it without `--clean`, to avoid spurious errors. You can provide the `--force` flag if you are sure you want to start it without cleaning state.

### feat: --artificial-delay flag

The local replica uses a 600ms delay by default when performing update calls. With `dfx start --artificial-delay <ms>`, you can decrease this value (e.g. 100ms) for faster integration tests, or increase it (e.g. 2500ms) to mimick mainnet latency for e.g. UI responsiveness checks.

### fix: make sure assetstorage did file is created as writeable.

### feat: specify id when provisional create canister

When creating a canister on non-mainnet replica, you can now specify the canister ID.

`dfx canister create <CANISTER_NAME> --specified-id <PRINCIPAL>`

`dfx deploy <CANISTER_NAME> --specified-id <PRINCIPAL>`

You can specify the ID in the range of `[0, u64::MAX / 2]`.
If not specify the ID, the canister will be created in the range of `[u64::MAX / 2 + 1, u64::MAX]`.
This canister ID allocation behavior only applies to the replica, not the emulator (ic-ref).

### feat: dfx nns install --ledger-accounts

`dfx nns install` now takes an option `--ledger-accounts` to initialize the ledger canister with these accounts.

### fix: update Rust canister template.

`ic-cdk-timers` is included in the dependencies.

### chore: change the default Internet Computer gateway domain to `icp0.io`

By default, DFX now uses the `icp0.io` domain to connect to Internet Computer as opposed to using `ic0.app`.
Canisters communicating with `ic0.app` will continue to function nominally.

### feat: --no-asset-upgrade

### feat: confirmation dialogues are no longer case sensitive and accept 'y' in addition to 'yes'

### fix: `dfx generate` no longer requires canisters to have a canister ID
Previously, canisters required that the canister was created before `dfx generate` could be called.

As a result, the `--network` parameter does not have an impact on the result of `dfx generate` anymore.
This means that `dfx generate` now also generates type declarations for remote canisters.

### fix: Make `build` field optional in dfx.json

The `build` field in custom canisters was already optional in code, but this fixes it in the schema.

By specifying the `--no-asset-upgrade` flag in `dfx deploy` or `dfx canister install`, you can ensure that the asset canister itself is not upgraded, but instead only the assets themselves are installed.

### feat: Get identity from env var if present

The identity may be specified using the environment variable `DFX_IDENTITY`.

### feat: Add DFX_ASSETS_WASM

Added the ability to configure the WASM module used for assets canisters through the environment variable `DFX_ASSETS_WASM`.

### fix: dfx deploy and icx-asset no longer retry on permission failure

### feat: --created-at-time for the ledger functions: transfer, create-canister, and top-up

### fix: ledger transfer duplicate transaction prints the duplicate transaction response before returning success to differentiate between a new transaction response and between a duplicate transaction response.

Before it was possible that a user could send 2 ledger transfers with the same arguments at the same timestamp and both would show success but there would have been only 1 ledger transfer. Now dfx prints different messages when the ledger returns a duplicate transaction response and when the ledger returns a new transaction response.

### chore: clarify `dfx identity new` help text

### chore: Add a message that `redeem_faucet_coupon` may take a while to complete

### feat: dfx deploy <frontend canister name> --by-proposal

This supports asset updates through SNS proposal.

Uploads asset changes to an asset canister (propose_commit_batch()), but does not commit them.

The SNS will call `commit_proposed_batch()` to commit the changes.  If the proposal fails, the caller of `dfx deploy --by-proposal` should call `delete_batch()`.

### feat: dfx deploy <frontend canister name> --compute-evidence

Builds the specified asset canister, determines the batch operations required to synchronize the assets, and computes a hash ("evidence") over those batch operations.  This evidence will match the evidence computed by `dfx deploy --by-proposal`, and which will be specified in the update proposal.

No permissions are required to compute evidence, so this can be called with `--identity anonymous` or any other identity.

## Asset Canister

Added `validate_take_ownership()` method so that an SNS is able to add a custom call to `take_ownership()`.

Added `is_aliased` field to `get_asset_properties` and `set_asset_properties`.

Added partial support for proposal-based asset updates:
- Batch ids are now stable.  With upcoming changes to support asset updates by proposal,
  having the asset canister not reuse batch ids will make it easier to verify that a particular
  batch has been proposed.
- Added methods:
  - `propose_commit_batch()` stores batch arguments for later commit
  - `delete_batch()` deletes a batch, intended for use after compute_evidence if cancellation needed
  - `compute_evidence()` computes a hash ("evidence") over the proposed batch arguments. Once evidence computation is complete, batch will not expire.
  - `commit_proposed_batch()` commits batch previously proposed (must have evidence computed)
  - `validate_commit_proposed_batch()` required validation method for SNS

Added `api_version` endpoint. With upcoming changes we will introduce breaking changes to asset canister's batch upload process. New endpoint will help `ic-asset` with differentiation between API version, and allow it to support all versions of the asset canister.

Added support for v2 asset certification. In comparison to v1, v2 asset certification not only certifies the http response body, but also the headers. The v2 spec is first published in [this PR](https://github.com/dfinity/interface-spec/pull/147)

Added canister metadata field `supported_certificate_versions`, which contains a comma-separated list of all asset certification protocol versions. You can query it e.g. using `dfx canister --network ic metadata <canister name or id> supported_certificate_versions`. In this release, the value of this metadata field value is `1,2` because certification v1 and v2 are supported.

Fixed a bug in `http_request` that served assets with the wrong certificate. If no encoding specified in the `Accept-Encoding` header is available with a certificate, an available encoding is returned without a certificate (instead of a wrong certificate, which was the case previously). Otherwise, nothing changed.
For completeness' sake, the new behavior is as follows:
- If one of the encodings specified in the `Accept-Encoding` header is available with certification, it now is served with the correct certificate.
- If no requested encoding is available with certification, one of the requested encodings is returned without a certificate (instead of a wrong certificate, which was the case previously).
- If no encoding specified in the `Accept-Encoding` header is available, a certified encoding that is available is returned instead.

Added support for API versioning of the asset canister in `ic-asset`.

Added functionality that allows you to set asset properties during `dfx deploy`, even if the asset has already been deployed to a canister in the past. This eliminates the need to delete and re-deploy assets to modify properties - great news! This feature is also available when deploying assets using the `--by-proposal` flag. As a result, the API version of the frontend canister has been incremented from `0` to `1`. The updated `ic-asset` version (which is what is being used during `dfx deploy`) will remain compatible with frontend canisters implementing both API `0` and `1`. However, please note that the new frontend canister version (with API `v1`) will not work with tooling from before the dfx release (0.14.0).

## Dependencies

### Frontend canister

- API version: 1
- Module hash: e7866e1949e3688a78d8d29bd63e1c13cd6bfb8fbe29444fa606a20e0b1e33f0
- https://github.com/dfinity/sdk/pull/3094
- https://github.com/dfinity/sdk/pull/3002
- https://github.com/dfinity/sdk/pull/3065
- https://github.com/dfinity/sdk/pull/3058
- https://github.com/dfinity/sdk/pull/3057
- https://github.com/dfinity/sdk/pull/2960
- https://github.com/dfinity/sdk/pull/3051
- https://github.com/dfinity/sdk/pull/3034
- https://github.com/dfinity/sdk/pull/3023
- https://github.com/dfinity/sdk/pull/3022
- https://github.com/dfinity/sdk/pull/3021
- https://github.com/dfinity/sdk/pull/3019
- https://github.com/dfinity/sdk/pull/3016
- https://github.com/dfinity/sdk/pull/3015
- https://github.com/dfinity/sdk/pull/3001
- https://github.com/dfinity/sdk/pull/2987
- https://github.com/dfinity/sdk/pull/2982

### Motoko

Updated Motoko to 0.8.7

### ic-ref

Updated ic-ref to 0.0.1-ca6aca90

### ic-btc-canister

Started bundling ic-btc-canister, release 2023-03-31

# 0.13.1

## Asset Canister

Added validate_grant_permission() and validate_revoke_permission() methods per SNS requirements.

## Dependencies

### Frontend canister

- Module hash: 98863747bb8b1366ae5e3c5721bfe08ce6b7480fe4c3864d4fec3d9827255480
- https://github.com/dfinity/sdk/pull/2958

# 0.13.0

## DFX

### feat: Add dfx sns download

This allows users to download SNS canister WASMs.

### fix: fixed error text
- `dfx nns install` had the wrong instructions for setting up the local replica type

### fix: creating an identity with `--force` no longer switches to the newly created identity

### feat(frontend-canister)!: reworked to use permissions-based access control

The permissions are as follows:
- ManagePermissions: Can grant and revoke permissions to any principal.  Controllers implicitly have this permission.
- Prepare: Can call create_batch and create_chunk
- Commit: Can call commit_batch and methods that manipulate assets directly, as well as any method permitted by Prepare.

For upgraded frontend canisters, all authorized principals will be granted the Commit permission.
For newly deployed frontend canisters, the initializer (first deployer of the canister) will be granted the Commit permission.

Added three new methods:
- list_permitted: lists principals with a given permission.
  - Callable by anyone.
- grant_permission: grants a single permission to a principal
  - Callable by Controllers and principals with the ManagePermissions permission.
- revoke_permission: removes a single permission from a principal
  - Any principal can revoke its own permissions.
  - Only Controllers and principals with the ManagePermissions permission can revoke the permissions of other principals.

Altered the behavior of the existing authorization-related methods to operate only on the "Commit" permission.  In this way, they are backwards-compatible.
- authorize(principal): same as grant_permission(principal, Commit)
- deauthorize(principal): same as revoke_permission(permission, Commit)
- list_authorized(): same as list_permitted(Commit)

### fix(frontend-canister)!: removed ability of some types of authorized principals to manage the ACL

It used to be the case that any authorized principal could authorize and deauthorize any other principal.
This is no longer the case.  See rules above for grant_permission and revoke_permission.

### feat(frontend-canister)!: default secure configuration for assets in frontend project template

- Secure HTTP headers, preventing several typical security vulnerabilities (e.g. XSS, clickjacking, and many more). For more details, see comments in `headers` section in [default `.ic-assets.json5`](https://raw.githubusercontent.com/dfinity/sdk/master/src/dfx/assets/new_project_node_files/src/__project_name___frontend/src/.ic-assets.json5).
- Configures `allow_raw_access` option in starter `.ic-assets.json5` config files, with the value set to its default value (which is `false`). We are showing that configuration in the default starter projects for the sake of easier discoverability, even though its value is set to the default.

### feat(frontend-canister)!: add `allow_raw_access` config option

By default, the frontend canister will now restrict the access of traffic to the `<canister-id>.raw.ic0.app` domain, and will automatically redirect all requests to the certified domain (`<canister-id>.ic0.app`), unless configured explicitly. Below is an example configuration to allow access to the `robots.txt` file from the "raw" domain:
```json
[
  {
    "match": "robots.txt",
    "allow_raw_access": true
  }
]
```

**Important**: Note that any assets already uploaded to an asset canister will be protected by this redirection, because at present the asset synchronization process does not update the `allow_raw_access` property, or any other properties, after creating an asset.  This also applies to assets that are deployed without any configuration, and later configured to allow raw access.
At the present time, there are two ways to reconfigure an existing asset:
1. re-create the asset
    1. delete the asset in your project's directory
    1. execute `dfx deploy`
    1. re-create the asset in your project's directory
    1. modify `.ic-assets.json` acordingly
    1. execute `dfx deploy`
2. via manual candid call
    ```
    dfx canister call PROJECT_NAME_frontend set_asset_properties '( record { key="/robots.txt"; allow_raw_access=opt(opt(true)) })'
    ```

### feat(frontend-canister): pretty print asset properties when deploying assets to the canister

### feat(frontend-canister): add take_ownership() method

Callable only by a controller.  Clears list of authorized principals and adds the caller (controller) as the only authorized principal.

### feat(ic-ref):
- `effective_canister_id` used for `provisional_create_canister_with_cycles` is passed as an command-line argument (defaults to `rwlgt-iiaaa-aaaaa-aaaaa-cai` if not provided or upon parse failure)

### feat(frontend-canister): add `get_asset_properties` and `set_asset_properties` to frontend canister

As part of creating the support for future work, it's now possible to get and set AssetProperties for assets in frontend canister.

### feat: add `--argument-file` argument to the `dfx canister sign` command

Similar to how this argument works in `dfx canister call`, this argument allows providing arguments for the request from a file.

### feat: Add support for a default network key

A remote canister ID can now be specified for the `__default` network.  If specified, `dfx` will assume that the canister is remote at the specified canister ID for all networks that don't have a dedicated entry.

### feat: use OS-native keyring for pem file storage

If keyring integration is available, PEM files (except for the default identity) are now by default stored in the OS-provided keyring.
If it is not available, it will fall back on the already existing password-encrypted PEM files.
Plaintext PEM files are still available (e.g. for use in non-interactive situations like CI), but not recommended for use since they put the keys at risk.

To force the use of one specific storage mode, use the `--storage-mode` flag with either `--storage-mode password-protected` or `--storage-mode plaintext`.
This works for both `dfx identity new` and `dfx identity import`.

The flag `--disable-encryption` is deprecated in favour of `--storage-mode plaintext`. It has the same behavior.

### feat(frontend-canister): better control and overview for asset canister authorized principals

The asset canister now has two new functions:
- Query function `list_authorized` displays a list of all principals that are currently authorized to change assets and the list of authorized principals.
- Update function `deauthorize` that removes a principal from the list of authorized principals. It can be called by authorized principals and cotrollers of the canister.

In addition, the update function `authorize` has new behavior:
Now, controllers of the asset canister are always allowed to authorize new principals (including themselves).

### fix: add retry logic to `dfx canister delete`

`dfx canister delete` tries to withdraw as many cycles as possible from a canister before deleting it.
To do so, dfx has to manually send all cycles in the canister, minus some margin.
The margin was previously hard-coded, meaning that withdrawals can fail if the margin is not generous enough.
Now, upon failure with some margin, dfx will retry withdrawing cycles with a continuously larger margin until withdrawing succeeds or the margin becomes larger than the cycles balance.

### fix: dfx deploy --mode reinstall for a single Motoko canister fails to compile

The Motoko compiler expects all imported canisters' .did files to be in one folder when it compiles a canister.
`dfx` failed to organize the .did files correctly when running `dfx deploy <single Motoko canister>` in combintaion with the `--mode reinstall` flag.

### fix: give more cycles margin when deleting canisters

There have been a few reports of people not being able to delete canisters.
The error happens if the temporary wallet tries to transfer out too many cycles.
The number of cycles left in the canister is bumped a little bit so that people can again reliably delete their canisters.

## Dependencies

Updated candid to 0.8.4
- Bug fix in TS bindings
- Pretty print numbers

### Frontend canister

- Module hash: d12e4493878911c21364c550ca90b81be900ebde43e7956ae1873c51504a8757
- https://github.com/dfinity/sdk/pull/2942

### ic-ref

Updated ic-ref to master commit `3cc51be5`

### Motoko

Updated Motoko to 0.7.6

### Replica

Updated replica to elected commit b5a1a8c0e005216f2d945f538fc27163bafc3bf7.
This incorporates the following executed proposals:

- [100821](https://dashboard.internetcomputer.org/proposal/100821)
- [97472](https://dashboard.internetcomputer.org/proposal/97472)
- [96114](https://dashboard.internetcomputer.org/proposal/96114)
- [94953](https://dashboard.internetcomputer.org/proposal/94953)
- [94852](https://dashboard.internetcomputer.org/proposal/94852)
- [93761](https://dashboard.internetcomputer.org/proposal/93761)
- [93507](https://dashboard.internetcomputer.org/proposal/93507)
- [92573](https://dashboard.internetcomputer.org/proposal/92573)
- [92338](https://dashboard.internetcomputer.org/proposal/92338)
- [91732](https://dashboard.internetcomputer.org/proposal/91732)
- [91257](https://dashboard.internetcomputer.org/proposal/91257)

# 0.12.1

## DFX

### fix: default not shrink for custom canisters

## Dependencies

### Replica

Updated replica to elected commit dcbf401f27d9b48354e68389c6d8293c4233b055.
This incorporates the following executed proposals:

- [90485](https://dashboard.internetcomputer.org/proposal/90485)
- [90008](https://dashboard.internetcomputer.org/proposal/90008)

### Frontend canister

- Module hash: db07e7e24f6f8ddf53c33a610713259a7c1eb71c270b819ebd311e2d223267f0
- https://github.com/dfinity/sdk/pull/2753

# 0.12.0

## DFX

### feat(frontend-canister): add warning if config is provided in `.ic-assets.json` but not used

### fix(frontend-canister): Allow overwriting default HTTP Headers for assets in frontend canister

Allows to overwrite `Content-Type`, `Content-Encoding`, and `Cache-Control` HTTP headers with custom values via `.ic-assets.json5` config file. Example `.ic-assets.json5` file:
```json5
[
    {
        "match": "web-gz.data.gz",
        "headers": {
            "Content-Type": "application/octet-stream",
            "Content-Encoding": "gzip"
        }
    }
]
```
This change will trigger the update process for frontend canister (new module hash: `2ff0513123f11c57716d889ca487083fac7d94a4c9434d5879f8d0342ad9d759`).

### feat: warn if an unencrypted identity is used on mainnet

### fix: Save SNS canister IDs

SNS canister IDs were not being parsed reliably.  Now the candid file is being specified explicitly, which resolves the issue in at least some cases.

### feat: NNS usability improvements

The command line interface for nns commands has been updated to:

- Give better help when the subnet type is incorrect
- Not offer --network as a flag given that it is unused
- List nns subcommands

### feat: -y flag for canister installation

`dfx canister install` and `dfx deploy` now have a `-y` flag that will automatically confirm any y/n checks made during canister installation.

### fix: Compute Motoko dependencies in linear (not exponential) time by detecting visited imports.

### fix(generate): add missing typescript types and fix issues with bindings array in dfx.json

### chore: update Candid UI canister with commit 79d55e7f568aec00e16dd0329926cc7ea8e3a28b

### refactor: Factor out code for calling arbitrary bundled binaries

The function for calling sns can now call any bundled binary.

### docs: Document dfx nns subcommands

`dfx nns` commands are used to deploy and manage local NNS canisters, such as:

- Governance for integration with the Internet Computer voting system
- Ledger for financial integration testing
- Internet Identity for user registration and authenttication

### feat(frontend-canister): Add simple aliases from `<asset>` to `<asset>.html` and `<asset>/index.html`

The asset canister now by default aliases any request to `<asset>` to `<asset>.html` or `<asset>/index.html`.
This can be disabled by setting the field `"enable_aliasing"` to `false` in a rule for that asset in .ic-assets.json.
This change will trigger frontend canister upgrades upon redeploying any asset canister.

### fix: Only kill main process on `dfx stop`
Removes misleading panics when running `dfx stop`.

### feat: `dfx nns install` works offline if all assets have been cached.

### feat: Initialise the nns with an account controlled by a secp256k1 key

This enables easy access to toy ICP using command line tools and this key:
```
-----BEGIN EC PRIVATE KEY-----
MHQCAQEEICJxApEbuZznKFpV+VKACRK30i6+7u5Z13/DOl18cIC+oAcGBSuBBAAK
oUQDQgAEPas6Iag4TUx+Uop+3NhE6s3FlayFtbwdhRVjvOar0kPTfE/N8N6btRnd
74ly5xXEBNSXiENyxhEuzOZrIWMCNQ==
-----END EC PRIVATE KEY-----
```
For example, you can create an identity in dfx by putting this key in the file `ident-1.pem` and importing it:
```
dfx identity import ident-1 ident-1.pem
dfx --identity ident-1 ledger balance
```

### feat: default to run ic-wasm shrink when build canisters
This behavior applies to Motoko, Rust and Custom canisters.
If you want to disable this behavior, you can config it in dfx.json:

    "canisters" : {
        "app" : {
            "shrink" : false,
        }
    }

### feat: configurable custom wasm sections

It's now possible to define custom wasm metadata sections and their visibility in dfx.json.

At present, dfx can only add wasm metadata sections to canisters that are in wasm format.  It cannot add metadata sections to compressed canisters.  Since the frontend canister is now compressed, this means that at present it is not possible to add custom metadata sections to the frontend canister.

dfx no longer adds `candid:service` metadata to canisters of type `"custom"` by default.  If you want dfx to add your canister's candid definition to your custom canister, you can do so like this:

```
    "my_canister_name": {
      "type": "custom",
      "candid": "main.did",
      "wasm": "main.wasm",
      "metadata": [
        {
          "name": "candid:service"
        }
      ]
    },
```

This changelog entry doesn't go into all of the details of the possible configuration.  For that, please see [concepts/canister-metadata](docs/concepts/canister-metadata.md) and the docs in the JSON schema.

### fix: Valid canister-based env vars

Hyphens are not valid in shell environment variables, but do occur in canister names such as `smiley-dapp`. This poses a problem for vars with names such as `CANISTER_ID_${CANISTER_NAME}`.  With this change, hyphens are replaced with underscores in environment variables.  The canister id of `smiley-dapp` will be available as `CANISTER_ID_smiley_dapp`.  Other environment variables are unaffected.

### feat: Add dfx sns deploy

This allows users to deploy a set of SNS canisters.

### fix: `cargo run -p dfx -- --version` prints correct version

### feat: add --mode=auto

When using `dfx canister install`, you can now pass `auto` for the `--mode` flag, which will auto-select `install` or `upgrade` depending on need, the same way `dfx deploy` does. The default remains `install` to prevent mistakes.

### feat: add `--network` flag to `dfx generate`

`dfx generate`'s generated bindings use network-specific canister IDs depending on the generated language, but there was previously no way to configure which network this was, so it defaulted to local. A `--network` flag has been added for this purpose.

### feat: sns config validate

There is a new command that verifies that an SNS initialization config is valid.

### feat: sns config create

There is a new command that creates an sns config template.

### fix: remove $ from wasms dir

The wasms dir path had a $ which is unwanted and now gone.

### fix: Correct wasm for the SNS swap canister

Previously the incorrect wasm canister was installed.

### fix: Use NNS did files that matches the wasms

Previously the did files and wasms could be incompatible.

### fix: allow users to skip compatibility check if parsing fails

### feat: canister HTTP support is now enabled by default.

`dfx start` and `dfx replica` now ignore the `--enable-canister-http` parameter.

You can still disable the canister http feature through configuration:
- ~/.config/dfx/networks.json: `.local.canister_http.enabled=false`
- dfx.json (project-specific networks) : `.networks.local.canister_http.enabled=false`

### feat: custom canister `wasm` field can now specify a URL from which to download

- note that dfx will report an error if a custom canister's `wasm` field is a URL and the canister also has `build` steps.

### feat: custom canister `candid` field can now specify a URL from which to download

### feat: deploy NNS canisters

A developer is now able to install NNS canisters, including back end canisters such as ledger and governance, and front end canisters such as nns-dapp and internet-identity, on their local DFX server.  Usage:
```
dfx start --clean --background
dfx nns install
```

This feature currently requires that the network 'local' is used and that it runs on port 8080.
The network's port can be controlled by using the field `"provider"` in the network's definition, e.g. by setting it to `"127.0.0.1:8080"`.

### feat: configure logging level of http adapter

It is now possible to set the http adapter's log level in dfx.json or in networks.json:

    "http": {
      "enabled": true,
      "log_level": "info"
    }

By default, a log level of "error" is used, in order to keep the output of a first-time `dfx start` minimal. Change it to "debug" for more verbose logging.

### fix(typescript): add index.d.ts file for type safety when importing generated declarations

Adds an index.d.ts file to the generated declarations, allowing for better type safety in TypeScript projects.

### chore: reduce verbosity of dfx start

`dfx start` produces a lot of log output that is at best irrelevant for most users.
Most output is no longer visible unless either `--verbose` is used with dfx or the relevant part's (e.g. http adapter, btc adapter, or replica) log level is changed in dfx.json or networks.json.

### feat: generate secp256k1 keys by default

When creating a new identity with `dfx identity new`, whereas previously it would have generated an Ed25519 key, it now generates a secp256k1 key. This is to enable users to write down a BIP39-style seed phrase, to recover their key in case of emergency, which will be printed when the key is generated and can be used with a new `--seed-phrase` flag in `dfx identity import`. `dfx identity import` is however still capable of importing an Ed25519 key.

### chore: update Candid UI canister with commit 528a4b04807904899f67b919a88597656e0cd6fa

* Allow passing did files larger than 2KB.
* Better integration with Motoko Playground.

### feat: simplify verification of assets served by asset canister

* SHA256 hashes of all assets are displayed when deploying the asset canister.
* A query method is added to the asset canister that returns the entire asset hash tree together with the certificate containing the certified variables of the asset canister.

### breaking change: dfx canister update-settings --compute-allocation always fails

See https://forum.dfinity.org/t/fixing-incorrect-compute-allocation-fee/14830

Until the rollout is complete, `dfx canister update-settings --compute-allocation <N>`
will fail with an error from the replica such as the following:
```
The Replica returned an error: code 1, message: "Canister requested a compute allocation of 1% which cannot be satisfied because the Subnet's remaining compute capacity is 0%"
```

### fix: For default node starter template: copy `ic-assets.json5` file from `src` to `dist`

### fix: For `dfx start --clean --background`, the background process no longer cleans a second time.

### fix: do not build or generate remote canisters

Canisters that specify a remote id for the network that's getting built falsely had their build steps run, blocking some normal use patterns of `dfx deploy`.
Canisters with a remote id specified no longer get built.
The same applies to `dfx generate`.

### refactor: Move replica URL functions into a module for reuse

The running replica port and url are generally useful information. Previously the code to get the URL was embedded in the network proxy code. This moves it out into a library for reuse.

### chore: Frontend canister build process no longer depends on `dfx` or `ic-cdk-optimizer`

Instead, the build process relies on `ic-wasm` to provide candid metadata for the canister, and
shrinking the canister size by stripping debug symbols and unused fuctions.
Additionally, after build step, the `.wasm` file is archived with `gzip`.

### chore: Move all `frontend canister`-related code into the SDK repo

| from (`repository` `path`)                  | to (path in `dfinity/sdk` repository)          | summary                                                                                     |
|:--------------------------------------------|:-----------------------------------------------|:--------------------------------------------------------------------------------------------|
| `dfinity/cdk-rs` `/src/ic-certified-assets` | `/src/canisters/frontend/ic-certified-asset`   | the core of the frontend canister                                                           |
| `dfinity/certified-assets` `/`              | `/src/canisters/frontend/ic-frontend-canister` | wraps `ic-certified-assets` to build the canister wasm                                      |
| `dfinity/agent-rs` `/ic-asset`              | `/src/canisters/frontend/ic-asset`             | library facilitating interactions with frontend canister (e.g. uploading or listing assets) |
| `dfinity/agent-rs` `/icx-asset`             | `/src/canisters/frontend/icx-asset`            | CLI executable tool - wraps `ic-asset`                                                      |

### feat: use JSON5 file format for frontend canister asset configuration

Both `.ic-assets.json` and `.ic-assets.json5` are valid filenames config filename, though both will get parsed
as if they were [JSON5](https://json5.org/) format. Example content of the `.ic-assets.json5` file:
```json5
// comment
[
  {
    "match": "*", // comment
    /*
    keys below not wrapped in quotes
*/  cache: { max_age: 999 }, // trailing comma
  },
]
```
- Learn more about JSON5: https://json5.org/

### fix: Update nns binaries unless `NO_CLOBBER` is set

Previously existing NNS binaries were not updated regardless of the `NO_CLOBBER` setting.

### feat!: Support installing canisters not in dfx.json

`install_canister_wasm` used to fail if installing a canister not listed in dfx.json.  This use case is now supported.

### feat: print the dashboard URL on startup

When running `dfx start` or `dfx replica`, the path to the dashboard page is now printed.

### feat!: changed the default port of the shared local network from 8000 to 4943.

This is so dfx doesn't connect to a project-specific network instead of the local shared network.

In combination with the "system-wide dfx start" feature, there is a potential difference to be aware of with respect to existing projects.

Since previous versions of dfx populate dfx.json with a `networks.local` definition that specifies port 8000, the behavior for existing projects won't change.

However, if you've edited dfx.json and removed the `networks.local` definition, the behavior within the project will change: dfx will connect to the shared local network on port 4943 rather than to the project-specific network on port 8000.  You would need to edit webpack.config.js to match.  If you have scripts, you can run the new command `dfx info webserver-port` from the project directory to retrieve the port value.

### feat!: "system-wide dfx start"

By default, dfx now manages the replica process in a way that is independent of any given dfx project.  We've called this feature "system-wide dfx", even though it's actually specific to your user
(storing data files under $HOME), because we think it communicates the idea adequately.

The intended benefits:
- deploying dapps from separate projects alongside one another, similar to working with separate dapps on mainnet
- run `dfx start` from any directory
- run `dfx stop` from any directory, rather than having to remember where you last ran `dfx start`

We're calling this the "shared local network."  `dfx start` and `dfx stop` will manage this network when run outside any project directory, or when a project's dfx.json does not define the `local` network.  The dfx.json template for new projects no longer defines any networks.

We recommend that you remove the `local` network definition from dfx.json and instead use the shared local network.  As mentioned above, doing so will make dfx use port 4943 rather than port 8000.

See [Local Server Configuration](docs/cli-reference/dfx-start.md#local-server-configuration) for details.

dfx now stores data and control files in one of three places, rather than directly under `.dfx/`:
- `.dfx/network/local` (for projects in which dfx.json defines the local network)
- `$HOME/.local/share/dfx/network/local` (for the shared local network on Linux)
- `$HOME/Library/Application Support/org.dfinity.dfx/network/local` (for the shared local network on MacOS)

There is also a new configuration file: `$HOME/.config/dfx/networks.json`.  Its [schema](docs/networks-json-schema.json) is the same as the `networks` element in dfx.json.  Any networks you define here will be available from any project, unless a project's dfx.json defines a network with the same name.  See [The Shared Local Network](docs/cli-reference/dfx-start.md#the-shared-local-network) for the default definitions that dfx provides if this file does not exist or does not define a `local` network.

### fix: `dfx start` and `dfx stop` will take into account dfx/replica processes from dfx <= 0.11.x

### feat: added command `dfx info`

#### feat: `dfx info webserver-port`

This displays the port that the icx-proxy process listens on, meaning the port to connect to with curl or from a web browser.

#### feat: `dfx info replica-port`

This displays the listening port of the replica.

#### feat: `dfx info replica-rev`

This displays the revision of the replica bundled with dfx, which is the same revision referenced in replica election governance proposals.

#### feat: `dfx info networks-json-path`

This displays the path to your user's `networks.json` file where all networks are defined.

### feat: added ic-nns-init, ic-admin, and sns executables to the binary cache

### fix: improved responsiveness of `greet` method call in default Motoko project template

`greet` method was marked as an `update` call, but it performs no state updates. Changing it to `query` call will result in faster execution.

### feat: dfx schema --for networks

The `dfx schema` command can now display the schema for either dfx.json or for networks.json.  By default, it still displays the schema for dfx.json.

```bash
dfx schema --for networks
```

### feat: createActor options accept pre-initialized agent

If you have a pre-initialized agent in your JS code, you can now pass it to createActor's options. Conflicts with the agentOptions config - if you pass both the agent option will be used and you will receive a warning.

```js
const plugActor = createActor(canisterId, {
  agent: plugAgent
})
```

### feat!: option for nodejs compatibility in dfx generate

Users can now specify `node_compatibility: true` in `declarations`. The flag introduces `node.js` enhancements, which include importing `isomorphic-fetch` and configuring the default actor with `isomorphic-fetch` and `host`.

```json
// dfx.json
"declarations": {
  "output": "src/declarations",
  "node_compatibility": true
}
```

#### JS codegen location deprecation

DFX new template now uses `dfx generate` instead of `rsync`. Adds deprecation warning to `index.js` in `.dfx/<network-name>/<canister-name>` encouringing developers to migrate to the `dfx generate` command instead. If you have a `package.json` file that uses `rsync` from `.dfx`, consider switching to something like this:

```json
"scripts": {
  "build": "webpack",
  "prebuild": "npm run generate",
  "start": "webpack serve --mode development --env development",
  "prestart": "npm run generate",
  // It's faster to only generate canisters you depend on, omitting the frontend canister
  "generate": "dfx generate hello_backend"
},
```

### feat: simple cycles faucet code redemption

Using `dfx wallet --network ic redeem-faucet-coupon <my coupon>` faucet users have a much easier time to redeem their codes.
If the active identity has no wallet configured, the faucet supplies a wallet to the user that this command will automatically configure.
If the active identity has a wallet configured already, the faucet will top up the existing wallet.

Alternative faucets can be used, assuming they follow the same interface. To direct dfx to a different faucet, use the `--faucet <alternative faucet id>` flag.
The expected interface looks like the following candid functions:
``` candid
redeem: (text) -> (principal);
redeem_to_wallet: (text, principal) -> (nat);
```
The function `redeem` takes a coupon code and returns the principal to an already-installed wallet that is controlled by the identity that called the function.
The function `redeem_to_wallet` takes a coupon code and a wallet (or any other canister) principal, deposits the cycles into that canister and returns how many cycles were deposited.

### feat: disable automatic wallet creation on non-ic networks

By default, if dfx is not running on the `ic` (or networks with a different name but the same configuration), it will automatically create a cycles wallet in case it hasn't been created yet.
It is now possible to inhibit automatic wallet creation by setting the `DFX_DISABLE_AUTO_WALLET` environment variable.

### fix!: removed unused --root parameter from dfx bootstrap

### feat: canister installation now waits for the replica

When installing a new WASM module to a canister, DFX will now wait for the updated state (i.e. the new module hash) to be visible in the replica's certified state tree before proceeding with post-installation tasks or producing a success status.

### feat!: remove `dfx config`

`dfx config` has been removed. Please update Bash scripts to use `jq`, PowerShell scripts to use `ConvertTo-Json`, nushell scripts to use `to json`, etc.

### feat: move all the flags to the end

Command flags have been moved to a more traditional location; they are no longer positioned per subcommand, but instead are able to be all positioned after the final subcommand. In prior versions, a command might look like:
```bash
dfx --identity alice canister --network ic --wallet "$WALLET" create --all
```
This command can now be written:
```bash
dfx canister create --all --network ic --wallet "$WALLET" --identity alice
```
The old syntax is still available, though, so you don't need to migrate your scripts.

### feat!: changed update-settings syntax

When using `dfx canister update-settings`, it is easy to mistake `--controller` for `--add-controller`. For this reason `--controller` has been renamed to `--set-controller`.

### feat!: removed the internal webserver

This is a breaking change.  The only thing this was still serving was the /_/candid endpoint.  If you need to retrieve the candid interface for a local canister, you can use `dfx canister metadata <canister> candid:service`.

### fix: dfx wallet upgrade: improved error messages:

- if there is no wallet to upgrade
- if trying to upgrade a local wallet from outside of a project directory

### fix: canister creation cost is 0.1T cycles

Canister creation fee was calculated with 1T cycles instead of 0.1T.

### fix: dfx deploy and dfx canister install write .old.did files under .dfx/

When dfx deploy and dfx canister install upgrade a canister, they ensure that the
new candid interface is compatible with the previous candid interface.  They write
a file with extension .old.did that contains the previous interface.  In some
circumstances these files could be written in the project directory.  dfx now
always writes them under the .dfx/ directory.

### fix: dfx canister install now accepts arbitrary canister ids

This fixes the following error:
``` bash
> dfx canister install --wasm ~/counter.wasm eop7r-riaaa-aaaak-qasxq-cai
Error: Failed while determining if canister 'eop7r-riaaa-aaaak-qasxq-cai' is remote on network 'ic'.
Caused by: Failed while determining if canister 'eop7r-riaaa-aaaak-qasxq-cai' is remote on network 'ic'.
  Failed to figure out if canister 'eop7r-riaaa-aaaak-qasxq-cai' has a remote id on network 'ic'.
    Invalid argument: Canister eop7r-riaaa-aaaak-qasxq-cai not found in dfx.json
```

### feat: allow replica log level to be configured

It is now possible to specify the replica's log level. Possible values are `critical`, `error`, `warning`, `info`, `debug`, and `trace`.
The log level defaults to the level 'error'. Debug prints (e.g. `Debug.print("...")` in Motoko) still show up in the console.
The log level can be specified in the following places (See [system-wide dfx start](#feat-system-wide-dfx-start) for more detailed explanations on the network types):
- In file `networks.json` in the field `<network name>.replica.log_level` for shared networks.
- In file `dfx.json` in the field `networks.<network name>.replica.log_level` for project-specific networks.
- In file `dfx.json` in the field `defaults.replica.log_level` for project-specific networks. Requires a project-specific network to be run, otherwise this will have no effect.

### feat: enable canister sandboxing

Canister sandboxing is enabled to be consistent with the mainnet.

### chore: dfx ledger account-id --of-canister also accepts principal

It is now possible to do e.g. `dfx ledger account-id --of-canister fg7gi-vyaaa-aaaal-qadca-cai` as well as `dfx ledger account-id --of-canister my_canister_name` when checking the ledger account id of a canister.
Previously, dfx only accepted canister aliases and produced an error message that was hard to understand.

### chore: dfx canister deposit-cycles uses default wallet if none is specified

Motivated by [this forum post](https://forum.dfinity.org/t/dfx-0-10-0-dfx-canister-deposit-cycles-returns-error/13251/6).

### chore: projects created with `dfx new` are not pinned to a specific dfx version anymore

It is still possible to pin the dfx version by adding `"dfx":"<dfx version to pin to>"` to a project's `dfx.json`.

### fix: print links to cdk-rs docs in dfx new

### fix: broken link in new .mo project README

### fix: Small grammar change to identity password decryption prompt

The prompt for entering your passphrase in order to decrypt an identity password read:
    "Please enter a passphrase for your identity"
However, at that point, it isn't "a" passphrase.  It's either your passphrase, or incorrect.
Changed the text in this case to read:
    "Please enter the passphrase for your identity"

### chore: add retry logic to dfx download script

### feat: Add subnet type argument when creating canisters

`dfx ledger create-canister` gets a new option `--subnet-type` that allows users to choose a type of subnet that their canister can be created on. Additionally, a `dfx ledger show-subnet-types` is introduced which allows to list the available subnet types.

## Dependencies

### Replica

Updated replica to release candidate 93dcf2a2026c34330c76149dd713d89e37daa533.

This also incorporates the following executed proposals:

- [88831](https://dashboard.internetcomputer.org/proposal/88831)
- [88629](https://dashboard.internetcomputer.org/proposal/88629)
- [88109](https://dashboard.internetcomputer.org/proposal/88109)
- [87631](https://dashboard.internetcomputer.org/proposal/87631)
- [86738](https://dashboard.internetcomputer.org/proposal/86738)
- [86279](https://dashboard.internetcomputer.org/proposal/86279)
* [85007](https://dashboard.internetcomputer.org/proposal/85007)
* [84391](https://dashboard.internetcomputer.org/proposal/84391)
* [83786](https://dashboard.internetcomputer.org/proposal/83786)
* [82425](https://dashboard.internetcomputer.org/proposal/82425)
* [81788](https://dashboard.internetcomputer.org/proposal/81788)
* [81571](https://dashboard.internetcomputer.org/proposal/81571)
* [80992](https://dashboard.internetcomputer.org/proposal/80992)
* [79816](https://dashboard.internetcomputer.org/proposal/79816)
* [78693](https://dashboard.internetcomputer.org/proposal/78693)
* [77589](https://dashboard.internetcomputer.org/proposal/77589)
* [76228](https://dashboard.internetcomputer.org/proposal/76228)
* [75700](https://dashboard.internetcomputer.org/proposal/75700)
* [75109](https://dashboard.internetcomputer.org/proposal/75109)
* [74395](https://dashboard.internetcomputer.org/proposal/74395)
* [73959](https://dashboard.internetcomputer.org/proposal/73959)
* [73714](https://dashboard.internetcomputer.org/proposal/73714)
* [73368](https://dashboard.internetcomputer.org/proposal/73368)
* [72764](https://dashboard.internetcomputer.org/proposal/72764)

### ic-ref

Updated ic-ref to 0.0.1-1fba03ee
- introduce awaitKnown
- trivial implementation of idle_cycles_burned_per_day

### Updated Motoko from 0.6.29 to 0.7.3

- See https://github.com/dfinity/motoko/blob/master/Changelog.md#073-2022-11-01


### Cycles wallet

- Module hash: b944b1e5533064d12e951621d5045d5291bcfd8cf9d60c28fef02c8fdb68e783
- https://github.com/dfinity/cycles-wallet/commit/fa86dd3a65b2509ca1e0c2bb9d7d4c5be95de378

### Frontend canister:
- Module hash: 6c8f7a094060b096c35e4c4499551e7a8a29ee0f86c456e521c09480ebbaa8ab
- https://github.com/dfinity/sdk/pull/2720

# 0.11.2

## DFX

### fix: disable asset canister redirection of all HTTP traffic from `.raw.ic0.app` to `.ic0.app`

### fix: disable asset canister's ETag HTTP headers

The feature is not yet implemented on `icx-proxy`-level, and is causing 500 HTTP response for some type of assets every second request.

# 0.11.1

## DFX

### fix: dfx now only adds candid:service metadata to custom canisters that have at least one build step

This way, if a canister uses a premade canister wasm, dfx will use it as-is.

### fix: "canister alias not defined" in the Motoko language server

It is now possible to develop multiple-canister projects using the [Motoko VSCode extension](https://marketplace.visualstudio.com/items?itemName=dfinity-foundation.vscode-motoko).

### fix: improve browser compatibility for the JavaScript language binding

Patches a JavaScript language binding compatibility issue encountered in web browsers which do not support the (?.) operator.

### feat: print dfx.json schema

dfx is now capable of displaying the schema for `dfx.json`. You can see the schema by running `dfx schema` or write the schema to a file with `dfx schema --outfile path/to/file/schema.json`.

### feat: support for configuring assets in assets canister
- The `.ic-assets.json` file should be placed inside directory with assets, or its subdirectories. Multiple config files can be used (nested in subdirectories). Example of `.ic-assets.json` file format:
``` json
[
    {
        "match": ".*",
        "cache": {
            "max_age": 20
        },
        "headers": {
            "X-Content-Type-Options": "nosniff"
        },
        "ignore": false
    },
    {
        "match": "**/*",
        "headers": null
    },
    {
        "match": "file.json",
        "ignore": true
    }
]
```
- Configuring assets works only during asset creation - any changes to `.ic-assets.json` files won't have any effect effect for assets that have already been created. We are working on follow up implementation with improvements to handle updating these properties.
- `headers` from multiple applicable rules are being stacked/concatenated, unless `null` is specified, which resets/empties the headers.
- Both `"headers": {}` and absence of `headers` field don't have any effect on end result.
- Valid JSON format is required, i.e. the array of maps, `match` field is required. Only the following fields are accepted: `cache`, `ignore`, `headers`, `match`. The glob pattern has to be valid.
- The way matching rules work:
  1. The most deeply nested config file takes precedence over the one in parent dir. In other words, properties from a rule matching a file in a subdirectory override properties from a rule matching a file in a parent directory
  2. Order of rules within file matters - last rule in config file takes precedence over the first one

- The way `ignore` field works:
  1. By default, files that begin with a `.` are ignored, while all other files are included.
  2. The `.ignore` field overrides this, if present.
  3. If a directory is ignored, file and directories within it cannot be un-ignored.
  4. A file can be ignored and un-ignored many times, as long as any of its parent directories haven't been ignored.


### fix: Allow `dfx deploy` to not take arguments for canisters not being installed

A longstanding bug with `dfx deploy` is that if an installation is skipped (usually an implicitly included dependency), it still requires arguments even if the installed canister doesn't. As of this release that bug is now fixed.

### feat: Add additional logging from bitcoin canister in replica.

Configures the replica to emit additional logging from the bitcoin canister whenever the bitcoin feature is enabled. This helps show useful information to developers, such as the bitcoin height that the replica currently sees.

### fix: make `build` field optional for custom canisters

Prior to 0.11.0, a custom canister's `build` field could be left off if `dfx build` was never invoked. To aid in deploying prebuilt canisters, this behavior is now formalized; omitting `build` is equivalent to `build: []`.

### feat: Use `--locked` for Rust canisters

`dfx build`, in Rust canisters, now uses the `--locked` flag when building with Cargo. To offset this, `dfx new --type rust` now runs `cargo update` on the resulting project.

### feat: Enable threshold ecdsa signature

ECDSA signature signing is now enabled by default in new projects, or by running `dfx start --clean`.
A test key id "Secp256k1:dfx_test_key" is ready to be used by locally created canisters.

## Dependencies

### Updated `agent-rs` to 0.20.0

### Updated `candid` to 0.7.15

### Replica

Updated replica to elected commit 6e86169e98904047833ba6133e5413d2758d90eb.
This incorporates the following executed proposals:

* [72225](https://dashboard.internetcomputer.org/proposal/72225)
* [71669](https://dashboard.internetcomputer.org/proposal/71669)
* [71164](https://dashboard.internetcomputer.org/proposal/71164)
* [70375](https://dashboard.internetcomputer.org/proposal/70375)
* [70002](https://dashboard.internetcomputer.org/proposal/70002)

# 0.11.0

## DFX

### feat: renamed canisters in new projects to <project>_frontend and <project>_backend

The names of canisters created for new projects have changed.
After `dfx new <project>`, the canister names are:

- `<project>_backend` (previously `<project>`)
- `<project>_frontend` (previously `<project>_assets`)

### feat: Enable threshold ecdsa signature

### feat: new command: dfx canister metadata <canister> <name>

For example, to query a canister's candid service definition: `dfx canister metadata hello_backend candid:service`

### refactor: deprecate /_/candid internal webserver

The dfx internal webserver now only services the /_/candid endpoint.  This
is now deprecated.  If you were using this to query candid definitions, you
can instead use `dfx canister metadata`.

### refactor: optimize from ic-wasm

Optimize Rust canister WASM module via ic-wasm library instead of ic-cdk-optimizer. A separate installation of ic-cdk-optimizer is no longer needed.

The actual optimization was kept the same.

### feat: Read dfx canister call argument from a file or stdin

Enables passing large arguments that cannot be passed directly in the command line using the `--argument-file` flag. For example:
 * Named file: `dfx canister call --argument-file ./my/argument/file.txt my_canister_name greet`
 * Stdin: `echo '( null )' | dfx canister call --argument-file - my_canister_name greet`

### fix: Use default setting for BTC adapter idle seconds

A lower threshold was no longer necessary.

### feat: Allow users to configure logging level of bitcoin adapter

The bitcoin adapter's logging can be very verbose if debug logging is enabled, making it difficult to make sense of what's going on. On the other hand, these logs are useful for triaging problems.

To get the best of both worlds, this release adds support for an additional configuration option in dfx.json:

    "bitcoin": {
      "enabled": true,
      "nodes": ["127.0.0.1:18444"],
      "log_level": "info" <------- users can now configure the log level
    }

By default, a log level of "info" is used, which is relatively quiet. Users can change it to "debug" for more verbose logging.

### chore: update Candid UI canister with commit bffa0ae3c416e8aa3c92c33722a6b1cb31d0f1c3

This includes the following changes:

* Fetch did file from canister metadata
* Better flamegraph support
* Fix bigint error for vec nat8 type

### feat: dfx will look up the port of the running webserver from .dfx/webserver-port, if present

After `dfx start --host 127.0.0.1:0`, the dfx webserver will listen on an ephemeral port.  It stores the port value in .dfx/webserver-port.  dfx will now look for this file, and if a port is contained within, use that port to connect to the dfx webserver.

### fix: dfx commands once again work from any subdirectory of a dfx project

Running `dfx deploy`, `dfx canister id`, `dfx canister call` and so forth work as expected
if run from within any subdirectory of a dfx project.  Previously, this would create
canister_ids.json or .dfx/local/canister_ids.json within the subdirectory.

### feat: Post-installation tasks

You can now add your own custom post-installation/post-deployment tasks to any canister type. The new `post-install` key for canister objects in `dfx.json` can be a command or list of commands, similar to the `build` key of `custom` canisters, and receives all the same environment variables. For example, to replicate the upload task performed with `assets` canisters, you might set `"post-install": "icx-asset sync $CANISTER_ID dist"`.

### feat: assets are no longer copied from source directories before being uploaded to asset canister

Assets are now uploaded directly from their source directories, rather than first being copied
to an output directory.

If you're using `dfx deploy`, you won't see any change in functionality.  If you're running
`dfx canister install --mode=upgrade`, changed files in asset source directories will
be detected and uploaded even without an intervening `dfx build`.

### fix: Added src/declarations to .gitignore for new projects

### fix: remove deprecated candid path environment variable

The environment variable format `CANISTER_CANDID_{name}`, used in Rust projects, was deprecated in 0.9.2, to be unified with the variables `CANISTER_CANDID_PATH_{name}` which are used in other project types. It has now been removed. Note that you will need to update `ic-cdk-macros` if you use the `#[import]` macro.

### feat: deprecate `dfx config` for removal

The `dfx config` command has several issues and is ultimately a poor replacement for [`jq`](https://stedolan.github.io/jq). The command is being deprecated, and will be removed in a later release; we recommend switching to `jq` or similar tools (e.g. `ConvertTo-Json` in PowerShell, `to json` in nushell, etc.)

### feat: Better build scripts for type:custom

Build scripts now always receive a CWD of the DFX project root, instead of wherever `dfx` was invoked from, and a bare script `script.sh` can be specified without needing to prefix with `./`.

### feat: rust, custom, and asset canisters now include candid:service metadata

Motoko canisters already included this metadata.

Also added this metadata to the asset canister wasm, which will cause the next deploy to
install this new version.

### feat: Add safeguard to freezing threshold

Some developers mistakenly think that the freezing threshold is measured in cycles, but it is actually measured in seconds. To stop them from accidentally freezing their canisters, setting a freezing threshold above 50M seconds (~1.5 years) now requires a confirmation.

### fix: restores assets to webpack devserver

### chore: updates webpack dependencies for dfx new project

Resolves an issue where `webpack-cli` was was breaking when users tried to run `npm start` in a fresh project. For affected users of 0.10.1, you can resolve this issue manually by running `npm install webpack@latest webpack-cli@latest terser-webpack-plugin@latest`.

### feat: Support for new ledger notify function

Ledger 7424ea8 deprecates the existing `notify` function with a switch parameter between creating and topping up a canister, and introduces two
functions for doing the same. This should *mostly* be invisible to users, except that previously, if `dfx ledger create-canister` or `dfx ledger top-up`
failed, you would call `dfx ledger notify` after correcting the issue. In order to support the change, this command has been changed to two subcommands:
`dfx ledger notify create-canister` and `dfx ledger notify top-up`.

### feat: `--from-subaccount`

Previously, the ledger commands assumed all transfers were made from the default subaccount for the identity principal. This feature adds a `--from-subaccount` flag to `dfx ledger transfer`, `dfx ledger create-canister`, and `dfx ledger top-up`, to enable making transfers from a selected subaccount. A `--subaccount` flag is also added to `dfx ledger balance` for convenience. Subaccounts are expected as 64-character hex-strings (i.e. 32 bytes).

### feat: cargo audit when building rust canisters

When a canister with type `rust` is built and `cargo-audit` is installed, dfx will now check for vulnerabilities in the dependencies. If a vulnerability is found, dfx will recommend that the user update to a version without known vulnerabilities.

### fix: Freezing Threshold now documented

Calls made to retrieve the help output for `canister update-settings` was missing the `freezing-threshold` parameter.

### chore: warnings and errors are more visible

`WARN` and `ERROR` messages are now clearly labelled as such, and the labels are colored accordingly.
This is now included when running `dfx canister update-settings -h`.

### fix: `dfx schema` does not require valid dfx.json

There is no real reason for `dfx schema` to not work when a broken dfx.json is in the current folder - this is actually a very common scenario when `dfx schema` gets used.

### fix: canister call uses candid file if canister type cannot be determined

The candid file specified in the field `canisters.<canister name>.candid` of dfx.json, or if that not exists `canisters.<canister name>.remote.candid`, is now used when running `dfx canister call`, even when dfx fails to determine the canister type.

### fix: btc/canister http adapter socket not found by replica after restart

After running `dfx start --enable-bitcoin` twice in a row (stopping dfx in between), the second
launched replica would fail to connect to the btc adapter.  This is because ic-starter
does not write a new configuration file if one already exists, so the configuration file
used by the replica referred to one socket path, while dfx passed a different socket path
to the btc adapter.

Now dfx reuses the previously-used unix domain socket path, for both the btc adapter
and for the canister http adapter.

### fix: dfx stop now waits until dfx and any child processes exit

Previously, `dfx stop` would send the TERM signal to the running dfx and its child processes,
and then exit immediately.

This avoids interference between a dfx process performing cleanup at shutdown and
a dfx process that is starting.

### fix: dfx ping no longer creates a default identity

dfx ping now uses the anonymous identity, and no longer requires dfx.json to be present.


### fix: Initialize replica with bitcoin regtest flag

When the bitcoin feature is enabled, dfx was launching the replica with the "bitcoin_testnet" feature.
The correct feature to use is "bitcoin_regtest".

### dfx bootstrap now looks up the port of the local replica

`dfx replica` writes the port of the running replica to one of these locations:

- .dfx/replica-configuration/replica-1.port
- .dfx/ic-ref.port

`dfx bootstrap` will now use this port value, so it's no longer necessary to edit dfx.json after running `dfx replica`.

### feat: dfx.json local network settings can be set on the local network, rather than defaults

In `dfx.json`, the `bootstrap`, `bitcoin`, `canister_http`, and `replica` settings can
now be specified on the local network, rather than in the `defaults` field.
If one of these four fields is set for the local network, the corresponding field
in `defaults` will be ignored.

Example:
``` json
{
  "networks": {
    "local": {
      "bind": "127.0.0.1:8000",
      "canister_http": {
        "enabled": true
      }
    }
  }
}
```

## Dependencies

### Rust Agent

Updated agent-rs to 0.18.0

### Motoko

Updated Motoko from 0.6.28 to 0.6.29.

### Replica

Updated replica to elected commit 8993849de5fab76e796d67750facee55a0bf6649.
This incorporates the following executed proposals:

* [69804](https://dashboard.internetcomputer.org/proposal/69804)
* [67990](https://dashboard.internetcomputer.org/proposal/67990)
* [67483](https://dashboard.internetcomputer.org/proposal/67483)
* [66895](https://dashboard.internetcomputer.org/proposal/66895)
* [66888](https://dashboard.internetcomputer.org/proposal/66888)
* [65530](https://dashboard.internetcomputer.org/proposal/65530)
* [65327](https://dashboard.internetcomputer.org/proposal/65327)
* [65043](https://dashboard.internetcomputer.org/proposal/65043)
* [64355](https://dashboard.internetcomputer.org/proposal/64355)
* [63228](https://dashboard.internetcomputer.org/proposal/63228)
* [62143](https://dashboard.internetcomputer.org/proposal/62143)

### ic-ref

Updated ic-ref to 0.0.1-173cbe84
 - add ic0.performance_counter system interface
 - add system API for ECDSA signing
 - allow optional "error_code" field in responses
 - support gzip-compressed canister modules
 - enable canisters to send HTTP requests

# 0.10.1

## DFX

### fix: Webpack config no longer uses CopyPlugin

Dfx already points to the asset canister's assets directory, and copying to disk could sometimes
lead to an annoying "too many open files" error.

### fix: HSMs are once again supported on Linux

On Linux, dfx 0.10.0 failed any operation with an HSM with the following error:
```
Error: IO: Dynamic loading not supported
```
The fix was to once again dynamically-link the Linux build.

### feat: error explanation and fixing instructions engine

Dfx is now capable of providing explanations and remediation suggestions for entire categories of errors at a time.
Explanations and suggestions will slowly be added over time.
To see an example of an already existing suggestion, run `dfx deploy --network ic` while using an identity that has no wallet configured.

### chore: add context to errors

Most errors that happen within dfx are now reported in much more detail. No more plain `File not found` without explanation what even was attempted.

### fix: identities with configured wallets are not broken anymore and removed only when using the --drop-wallets flag

When an identity has a configured wallet, dfx no longer breaks the identity without actually removing it.
Instead, if the --drop-wallets flag is specified, it properly removes everything and logs what wallets were linked,
and when the flag is not specified, it does not remove anything.

The behavior for identities without any configured wallets is unchanged.

### feat: bitcoin integration: dfx now generates the bitcoin adapter config file

dfx command-line parameters for bitcoin integration:
``` bash
dfx start   --enable-bitcoin  # use default node 127.0.0.1:18444
dfx start   --enable-bitcoin --bitcoin-node <node>
```

The above examples also work for dfx replica.

These default to values from dfx.json:
```
.defaults.bitcoin.nodes
.defaults.bitcoin.enabled
```

The --bitcoin-node parameter, if specified on the command line, implies --enable-bitcoin.

If --enable-bitcoin or .defaults.bitcoin.enabled is set, then dfx start/replica will launch the ic-btc-adapter process and configure the replica to communicate with it.


### feat: print wallet balance in a human readable form #2184

Default behaviour changed for `dfx wallet balance`, it will now print cycles amount upscaled to trillions.

New flag `--precise` added to `dfx wallet balance`. Allows to get exact amount of cycles in wallet (without upscaling).

### feat: canister http integration

dfx command-line parameters for canister http requests integration:
```
dfx start --enable-canister-http
dfx replica --enable-canister-http
```

This defaults to the following value in dfx.json:
```
.defaults.canister_http.enabled
```

### fix: specifying ic provider with a trailing slash is recognised correctly

Specifying the network provider as `https://ic0.app/` instead of `https://ic0.app` is now recognised as the real IC network.

### Binary cache

Added ic-canister-http-adapter to the binary cache.

## Dependencies

### Updated agent-rs to 0.17.0

## Motoko

Updated Motoko from 0.6.26 to 0.6.28.

## Replica

Updated replica to elected commit b90edb9897718730f65e92eb4ff6057b1b25f766.
This incorporates the following executed proposals:

* [61004](https://dashboard.internetcomputer.org/proposal/61004)
* [60222](https://dashboard.internetcomputer.org/proposal/60222)
* [59187](https://dashboard.internetcomputer.org/proposal/59187)
* [58479](https://dashboard.internetcomputer.org/proposal/58479)
* [58376](https://dashboard.internetcomputer.org/proposal/58376)
* [57843](https://dashboard.internetcomputer.org/proposal/57843)
* [57395](https://dashboard.internetcomputer.org/proposal/57395)

## icx-proxy

Updated icx-proxy to commit c312760a62b20931431ba45e5b0168ee79ea5cda

* Added gzip and deflate body decoding before certification validation.
* Fixed unzip and streaming bugs
* Added Prometheus metrics endpoint
* Added root and invalid ssl and dns mapping

# 0.10.0

## DFX

### feat: Use null as default value for opt arguments


Before this, `deploy`ing a canister with an `opt Foo` init argument without specifying an `--argument` would lead to an error:

``` bash
$ dfx deploy
Error: Invalid data: Expected arguments but found none.
```

With this change, this isn't an error anymore, but instead `null` is passed as a value. In general, if the user does _not_ provide an `--argument`, and if the init method expects only `opt` arguments, then `dfx` will supply `null` for each argument.

Note in particular that this does not try to match `opt` arguments for heterogeneous (`opt`/non-`opt`) signatures. Note moreover that this only impacts a case that would previously error out, so no existing (working) workflows should be affected.

### feat: dfx identity set-wallet now checks that the provided canister is actually a wallet

This check was previously performed on local networks, but not on mainnet.

### feat: dfx canister call --candid <path to candid file> ...

Allows one to provide the .did file for calls to an arbitrary canister.

### feat: Install arbitrary wasm into canisters

You no longer need a DFX project setup with a build task to install an already-built wasm module into a canister ID. The new `--wasm <path>` flag to `dfx canister install` will bypass project configuration and install the wasm module at `<path>`. A DFX project setup is still recommended for general use; this should mostly be used for installing pre-built canisters. Note that DFX will also not perform its usual checks for API/ABI/stable-memory compatibility in this mode.

### feat: Support for 128-bit cycle counts

Cycle counts can now exceed the previously set maximum of 2^64. The new limit is 2^128. A new wallet version has been bundled with this release that supports the new cycle count. You will not be able to use this feature with your existing wallets without running `dfx wallet upgrade`, but old wallets will still work just fine with old cycle counts.

### fix: dfx start will once again notice if dfx is already running

dfx will once again display 'dfx is already running' if dfx is already running,
rather than 'Address already in use'.

As a consequence, after `dfx start` failed to notice that dfx was already running,
it would replace .dfx/pid with an empty file.  Later invocations of `dfx stop`
would display no output and return a successful exit code, but leave dfx running.

### fix: dfx canister update-settings <canister id> works even if the canister id is not known to the project.

This makes the behavior match the usage text of the command:
`<CANISTER> Specifies the canister name or id to update. You must specify either canister name/id or the --all option`

### feat: dfx deploy --upgrade-unchanged or dfx canister install --mode upgrade --upgrade-unchanged

When upgrading a canister, `dfx deploy` and `dfx canister install` skip installing the .wasm
if the wasm hash did not change.  This avoids a round trip through stable memory for all
assets on every dfx deploy, for example.  By passing this argument, dfx will instead
install the wasm even if its hash matches the already-installed wasm.

### feat: Introduce DFX_CACHE_ROOT environment variable

A new environment variable, `DFX_CACHE_ROOT`, has been introduced to allow setting the cache root directory to a different location than the configuration root directory. Previously `DFX_CONFIG_ROOT` was repurposed for this which only allowed one location to be set for both the cache and configuration root directories.

This is a breaking change since setting `DFX_CONFIG_ROOT` will no longer set the cache root directory to that location.

### fix: Error if nonzero cycles are passed without a wallet proxy

Previously, `dfx canister call --with-cycles 1` would silently ignore the `--with-cycles` argument as the DFX principal has no way to pass cycles and the call must be forwarded through the wallet. Now it will error instead of silently ignoring it. To forward a call through the wallet, use `--wallet $(dfx identity get-wallet)`, or `--wallet $(dfx identity --network ic get-wallet)` for mainnet.

### feat: Configure subnet type of local replica

The local replica sets its parameters according to the subnet type defined in defaults.replica.subnet_type, defaulting to 'application' when none is specified.
This makes it less likely to accidentally hit the 'cycles limit exceeded' error in production.  Since the previous default was `system`, you may see these types errors in development instead.
Possible values for defaults.replica.subnet_type are: "application", "verifiedapplication", "system"

Example how to specify the subnet type:
``` json
{
  "defaults": {
    "replica": {
      "subnet_type": "verifiedapplication"
    }
  }
}
```

### feat: Introduce command for local cycles top-up

`dfx ledger fabricate-cycles <canister (id)> <optional amount>` can be used during local development to create cycles out of thin air and add them to a canister. Instead of supplying a canister name or id it is also possible to use `--all` to add the cycles to every canister in the current project. When no amount is supplied, the command uses 10T cycles as default. Using this command with `--network ic` will result in an error.

### feat: Private keys can be stored in encrypted format

`dfx identity new` and `dfx identity import` now ask you for a password to encrypt the private key (PEM file) when it is stored on disk.
If you decide to use a password, your key will never be written to disk in plain text.
In case you don't want to enter your password all the time and want to take the risk of storing your private key in plain text, you can use the `--disable-encryption` flag.

The `default` identity as well as already existing identities will NOT be encrypted. If you want to encrypt an existing identity, use the following commands:
``` bash
dfx identity export identity_name > identity.pem
# if you have set old_identity_name as the identity that is used by default, switch to a different one
dfx identity use other_identity
dfx identity remove identity_name
dfx identity import identity_name identity.pem
```

### feat: Identity export

If you want to get your identity out of dfx, you can use `dfx identity export identityname > exported_identity.pem`. But be careful with storing this file as it is not protected with your password.

### feat: Identity new/import now has a --force flag

If you want to script identity creation and don't care about overwriting existing identities, you now can use the `--force` flag for the commands `dfx identity new` and `dfx identity import`.

### fix: Do not automatically create a wallet on IC

When running `dfx deploy --network ic`, `dfx canister --network ic create`, or `dfx identity --network ic get-wallet` dfx no longer automatically creates a cycles wallet for the user if none is configured. Instead, it will simply report that no wallet was found for that user.

Dfx still creates the wallet automatically when running on a local network, so the typical workflow of `dfx start --clean` and `dfx deploy` will still work without having to manually create the wallet.

### fix: Identities cannot exist and not at the same time

When something went wrong during identity creation, the identity was not listed as existing.
But when trying to create an identity with that name, it was considered to be already existing.

### feat: dfx start and dfx replica can now launch the ic-btc-adapter process

Added command-line parameters:
``` bash
dfx start   --enable-bitcoin --btc-adapter-config <path>
dfx replica --enable-bitcoin --btc-adapter-config <path>
```

These default to values from dfx.json:
```
.defaults.bitcoin.btc_adapter_config
.defaults.bitcoin.enabled
```

The --btc-adapter-config parameter, if specified on the command line, implies --enable-bitcoin.

If --enable-bitcoin or .defaults.bitcoin.enabled is set, and a btc adapter configuration is specified,
then dfx start/replica will launch the ic-btc-adapter process.

This integration is not yet complete, pending upcoming functionality in ic-starter.

### fix: report context of errors

dfx now displays the context of an error in several places where previously the only error
message would be something like "No such file or directory."

### chore: updates starter project for Node 18

Webpack dev server now works for Node 18 (and should work for Node 17). A few packages are also upgraded

## updating dependencies

Updated to version 0.14.0 of agent-rs

## Cycles wallet

- Module hash: bb001d1ebff044ba43c060956859f614963d05c77bd778468fce4de095fe8f92
- https://github.com/dfinity/cycles-wallet/commit/f18e9f5c2f96e9807b6f149c975e25638cc3356b

## Replica

Updated replica to elected commit b3788091fbdb8bed7e527d2df4cc5e50312f476c.
This incorporates the following executed proposals:

* [57150](https://dashboard.internetcomputer.org/proposal/57150)
* [54964](https://dashboard.internetcomputer.org/proposal/54964)
* [53702](https://dashboard.internetcomputer.org/proposal/53702)
* [53231](https://dashboard.internetcomputer.org/proposal/53231)
* [53134](https://dashboard.internetcomputer.org/proposal/53134)
* [52627](https://dashboard.internetcomputer.org/proposal/52627)
* [52144](https://dashboard.internetcomputer.org/proposal/52144)
* [50282](https://dashboard.internetcomputer.org/proposal/50282)

Added the ic-btc-adapter binary to the cache.

## Motoko

Updated Motoko from 0.6.25 to 0.6.26.

# 0.9.3

## DFX

### feat: dfx deploy now displays URLs for the frontend and candid interface

### dfx.json

In preparation for BTC integration, added configuration for the bitcoind port:

``` json
{
  "canisters": {},
  "defaults": {
    "bitcoind": {
      "port": 18333
    }
  }
}
```

## icx-proxy

Updated icx-proxy to commit 594b6c81cde6da4e08faee8aa8e5a2e6ae815602, now static-linked.

* upgrade HTTP calls upon canister request
* no longer proxies /_/raw to the dfx internal webserver
* allows for generic StreamingCallback tokens

## Replica

Updated replica to blessed commit d004accc3904e24dddb13a11d93451523e1a8a5f.
This incorporates the following executed proposals:

* [49653](https://dashboard.internetcomputer.org/proposal/49653)
* [49011](https://dashboard.internetcomputer.org/proposal/49011)
* [48427](https://dashboard.internetcomputer.org/proposal/48427)
* [47611](https://dashboard.internetcomputer.org/proposal/47611)
* [47512](https://dashboard.internetcomputer.org/proposal/47512)
* [47472](https://dashboard.internetcomputer.org/proposal/47472)
* [45984](https://dashboard.internetcomputer.org/proposal/45984)
* [45982](https://dashboard.internetcomputer.org/proposal/45982)

## Motoko

Updated Motoko from 0.6.21 to 0.6.25.

# 0.9.2

## DFX

### feat: Verify Candid and Motoko stable variable type safety of canister upgrades

Newly deployed Motoko canisters now embed the Candid interface and Motoko stable signatures in the Wasm module.
`dfx deploy` and `dfx canister install` will automatically check

	1) the backward compatible of Candid interface in both upgrade and reinstall mode;
	2) the type safety of Motoko stable variable type in upgrade mode to avoid accidentally lossing data;

See [Upgrade compatibility](https://internetcomputer.org/docs/language-guide/compatibility) for more details.

### feat: Unified environment variables across build commands

The three canister types that use a custom build tool - `assets`, `rust`, and `custom` - now all support the same set of environment variables during the build task:

* `DFX_VERSION` - The version of DFX that was used to build the canister.
* `DFX_NETWORK` - The network name being built for. Usually `ic` or `local`.
* `CANISTER_ID_{canister}` - The canister principal ID of the canister `{canister}` registered in `dfx.json`.
* `CANISTER_CANDID_PATH_{canister}` - The path to the Candid interface file for the canister `{canister}` among your canister's dependencies.
* `CANISTER_CANDID_{canister}` (deprecated) - the same as `CANISTER_CANDID_PATH_{canister}`.  This is provided for backwards compatibility with `rust` and `custom` canisters, and will be removed in dfx 0.10.0.
* `CANISTER_ID` - Same as `CANISTER_ID_{self}`, where `{self}` is the name of _this_ canister.
* `CANISTER_CANDID_PATH` - Same as `CANISTER_CANDID_PATH_{self}`, where `{self}` is the name of _this_ canister.

### feat: Support for local ledger calls

If you have an installation of the ICP Ledger (see [Ledger Installation Guide](https://github.com/dfinity/ic/tree/master/rs/rosetta-api/ledger_canister#deploying-locally)), `dfx ledger balance` and `dfx ledger transfer` now support
`--ledger-canister-id` parameter.

Some examples:
``` bash
$ dfx ledger \
  --network local \
  balance \
  --ledger-canister-id  rrkah-fqaaa-aaaaa-aaaaq-cai
1000.00000000 ICP

$ dfx ledger \
  --network local \
  transfer --amount 0.1 --memo 0 \
  --ledger-canister-id  rrkah-fqaaa-aaaaa-aaaaq-cai 8af54f1fa09faeca18d294e0787346264f9f1d6189ed20ff14f029a160b787e8
Transfer sent at block height: 1
```

### feat: `dfx ledger account-id` can now compute canister addresses

The `dfx ledger account-id` can now compute addresses of principals and canisters.
The command also supports ledger subaccounts now.

``` bash
dfx ledger account-id --of-principal 53zcu-tiaaa-aaaaa-qaaba-cai
dfx ledger --network small02 account-id --of-canister ledger_demo
dfx ledger account-id --of-principal 53zcu-tiaaa-aaaaa-qaaba-cai --subaccount 0000000000000000000000000000000000000000000000000000000000000001
```

### feat: Print the full error chain in case of a failure

All `dfx` commands will now print the full stack of errors that led to the problem, not just the most recent error.
Example:

```
Error: Subaccount '00000000000000000000000000000000000000000000000000000000000000000' is not a valid hex string
Caused by:
  Odd number of digits
```

### fix: dfx import will now import pem files created by `quill generate`

`quill generate` currently outputs .pem files without an `EC PARAMETERS` section.
`dfx identity import` will now correctly identify these as EC keys, rather than Ed25519.

### fix: retry on failure for ledger create-canister, top-up, transfer

dfx now calls `transfer` rather than `send_dfx`, and sets the created_at_time field in order to retry the following commands:

* dfx ledger create-canister
* dfx ledger top-up
* dfx ledger transfer

### feat: Remote canister support

It's now possible to specify that a canister in dfx.json references a "remote" canister on a specific network,
that is, a canister that already exists on that network and is managed by some other project.

Motoko, Rust, and custom canisters may be configured in this way.

This is the general format of the configuration in dfx.json:
``` json
{
  "canisters": {
    "<canister name>": {
      "remote": {
        "candid": "<path to candid file to use when building on remote networks>",
        "id": {
          "<network name>": "<principal on network>"
        }
      }
    }
  }
}
```

The "id" field, if set for a given network, specifies the canister ID for the canister on that network.
The canister will not be created or installed on these remote networks.
For other networks, the canister will be created and installed as usual.

The "candid" field, if set within the remote object, specifies the candid file to build against when
building other canisters on a network for which the canister is remote.  This definition can differ
from the candid definitions for local builds.

For example, if have an installation of the ICP Ledger (see [Ledger Installation Guide](https://github.com/dfinity/ic/tree/master/rs/rosetta-api/ledger_canister#deploying-locally))
in your dfx.json, you could configure the canister ID of the Ledger canister on the ic network as below.  In this case,
the private interfaces would be available for local builds, but only the public interfaces would be available
when building for `--network ic`.
``` json
{
  "canisters": {
    "ledger": {
      "type": "custom",
      "wasm": "ledger.wasm",
      "candid": "ledger.private.did",
      "remote": {
        "candid": "ledger.public.did",
        "id": {
          "ic": "ryjl3-tyaaa-aaaaa-aaaba-cai"
        }
      }
    },
    "app": {
      "type": "motoko",
      "main": "src/app/main.mo",
      "dependencies": [ "ledger" ]
    }
  }
}
```

As a second example, suppose that you wanted to write a mock of the ledger in Motoko.
In this case, since the candid definition is provided for remote networks,
`dfx build` (with implicit `--network local`) will build app against the candid
definitions defined by mock.mo, but `dfx build --network ic` will build app against
`ledger.public.did`.

This way, you can define public update/query functions to aid in local testing, but
when building/deploying to mainnet, references to methods not found in `ledger.public.did`
will be reports as compilation errors.

``` json
{
  "canisters": {
    "ledger": {
      "type": "motoko",
      "main": "src/ledger/mock.mo",
      "remote": {
        "candid": "ledger.public.did",
        "id": {
          "ic": "ryjl3-tyaaa-aaaaa-aaaba-cai"
        }
      }
    },
    "app": {
      "type": "motoko",
      "main": "src/app/main.mo",
      "dependencies": [ "ledger" ]
    }
  }
}
```

### feat: Generating remote canister bindings

It's now possible to generate the interface of a remote canister using a .did file using the `dfx remote generate-binding <canister name>|--all` command. This makes it easier to write mocks for local development.

Currently, dfx can generate .mo, .rs, .ts, and .js bindings.

This is how you specify how to generate the bindings in dfx.json:
``` json
{
  "canisters": {
    "<canister name>": {
      "main": "<path to mo/rs/ts/js file that will be generated>",
      "remote": {
        "candid": "<path to candid file to use when generating bindings>"
        "id": {}
      }
    }
  }
}
```

## ic-ref

Upgraded from a432156f24faa16d387c9d36815f7ddc5d50e09f to ab8e3f5a04f0f061b8157c2889f8f5de05f952bb

* Support 128-bit system api for cycles
* Include canister_ranges in the state tree
* Removed limit on cycles in a canister

## Replica

Updated replica to blessed commit 04fe8b0a1262f07c0cec1fdfa838a37607370a61.
This incorporates the following executed proposals:

* [45091](https://dashboard.internetcomputer.org/proposal/45091)
* [43635](https://dashboard.internetcomputer.org/proposal/43635)
* [43633](https://dashboard.internetcomputer.org/proposal/43633)
* [42783](https://dashboard.internetcomputer.org/proposal/42783)
* [42410](https://dashboard.internetcomputer.org/proposal/42410)
* [40908](https://dashboard.internetcomputer.org/proposal/40908)
* [40647](https://dashboard.internetcomputer.org/proposal/40647)
* [40328](https://dashboard.internetcomputer.org/proposal/40328)
* [39791](https://dashboard.internetcomputer.org/proposal/39791)
* [38541](https://dashboard.internetcomputer.org/proposal/38541)

## Motoko

Updated Motoko from 0.6.20 to 0.6.21.

# 0.9.0

## DFX

### feat!: Remove the wallet proxy and the --no-wallet flag

Breaking change: Canister commands, except for `dfx canister create`, will make the call directly, rather than via the user's wallet. The `--no-wallet` flag is thus removed from `dfx canister` as its behavior is the default.

When working with existing canisters, use the `--wallet` flag in conjunction with `dfx identity get-wallet` in order to restore the old behavior.

You will need to upgrade your wallet and each of your existing canisters to work with the new system.  To do so, execute the following in each of your dfx projects:
``` bash
dfx wallet upgrade
dfx canister --wallet "$(dfx identity get-wallet)" update-settings --all --add-controller "$(dfx identity get-principal)"
```
To upgrade projects that you have deployed to the IC mainnet, execute the following:
``` bash
dfx wallet --network ic upgrade
dfx canister --network ic --wallet "$(dfx identity --network ic get-wallet)" update-settings --all --add-controller "$(dfx identity get-principal)"
```

### feat: Add --add-controller and --remove-controller flags for "canister update-settings"

`dfx canister update-settings` previously only let you overwrite the entire controller list; `--add-controller` and `--remove-controller` instead add or remove from the list.

### feat: Add --no-withdrawal flag for "canister delete" for when the canister is out of cycles

`dfx canister delete --no-withdrawal <canister>` can be used to delete a canister without attempting to withdraw cycles.

### fix: set RUST_MIN_STACK to 8MB for ic-starter (and therefore replica)

This matches the value used in production and is meant to exceed the configured 5 MB wasmtime stack.

### fix: asset uploads will retry failed requests as expected

Fixed a defect in asset synchronization where no retries would be attempted after the first 30 seconds overall.

## Motoko

Updated Motoko from 0.6.11 to 0.6.20.

* Implement type union/intersection
* Transform for-loops on arrays into while-loops
* Tighten typing rules for type annotations in patterns
* Candid decoding: skip vec any fast
* Bump up MAX_HP_FOR_GC from 1GB to 3GB
* Candid decoder: Trap if a principal value is too large
* Eliminate bignum calls from for-iteration on arrays
* Improve scheduling
* Improve performance of bignum equality
* Stable signatures: frontend, metadata, command-line args
* Added heartbeat support

## Cycles wallet

- Module hash: 53ec1b030f1891bf8fd3877773b15e66ca040da539412cc763ff4ebcaf4507c5
- https://github.com/dfinity/cycles-wallet/commit/57e53fcb679d1ea33cc713d2c0c24fc5848a9759

## Replica

Updated replica to blessed commit 75138bbf11e201aac47266f07bee289dc18a082b.
This incorporates the following executed proposals:

* [33828](https://dashboard.internetcomputer.org/proposal/33828)
* [31275](https://dashboard.internetcomputer.org/proposal/31275)
* [31165](https://dashboard.internetcomputer.org/proposal/31165)
* [30392](https://dashboard.internetcomputer.org/proposal/30392)
* [30078](https://dashboard.internetcomputer.org/proposal/30078)
* [29235](https://dashboard.internetcomputer.org/proposal/29235)
* [28784](https://dashboard.internetcomputer.org/proposal/28784)
* [27975](https://dashboard.internetcomputer.org/proposal/27975)
* [26833](https://dashboard.internetcomputer.org/proposal/26833)
* [25343](https://dashboard.internetcomputer.org/proposal/25343)
* [23633](https://dashboard.internetcomputer.org/proposal/23633)

# 0.8.4

## DFX

### feat: "rust" canister type

You can now declare "rust" canisters in dfx.json.
``` json
{
  "canisters": {
    "canister_name": {
      "type": "rust",
      "package": "crate_name",
      "candid": "path/to/canister_name.did"
    }
  }
}
```

Don't forget to place a `Cargo.toml` in your project root.
Then dfx will build the rust canister with your rust toolchain.
Please also make sure that you have added the WebAssembly compilation target.

``` bash
rustup target add wasm32-unknown-unknown
```

You can also create new dfx project with a default rust canister.

``` bash
dfx new --type=rust <project-name>
```

### chore: updating dfx new template

Updates dependencies to latest for Webpack, and updates config. Additionally simplifies environment variables for canister ID's in config.

Additionally adds some polish to the starter template, including a favicon and using more semantic html in the example app

### feat: environment variable overrides for executable pathnames

You can now override the location of any executable normally called from the cache by specifying
an environment variable. For example, DFX_ICX_PROXY_PATH will specify the path for `icx-proxy`.

### feat: dfx deploy --mode=reinstall <canister>

`dfx deploy` can now reinstall a single canister, controlled by a new `--mode=reinstall` parameter.
This is destructive (it resets the state of the canister), so it requires a confirmation
and can only be performed on a single canister at a time.

`dfx canister install --mode=reinstall <canister>` also requires the same confirmation,
and no longer works with `--all`.

## Replica

The included replica now supports canister_heartbeat.  This only works with rust canisters for the time being,
and does not work with the emulator (`dfx start --emulator`).

# 0.8.3

## DFX

### fix: ic-ref linux binary no longer references /nix/store

This means `dfx start --emulator` has a chance of working if nix is not installed.
This has always been broken, even before dfx 0.7.0.

### fix: replica and ic-starter linux binaries no longer reference /nix/store

This means `dfx start` will work again on linux.  This bug was introduced in dfx 0.8.2.

### feat: replaced --no_artificial_delay option with a sensible default.

The `--no-artificial-delay` option not being the default has been causing a lot of confusion.
Now that we have measured in production and already applied a default of 600ms to most subnets deployed out there,
we have set the same default for dfx and removed the option.

## Motoko

Updated Motoko from 0.6.10 to 0.6.11.

* Assertion error messages are now reproducible (#2821)

# 0.8.2

## DFX

### feat: dfx canister delete can now return cycles to a wallet or dank

By default `dfx canister delete` will return cycles to the default cycles wallet.
Cycles can be returned to a designated canister with `--withdraw-cycles-to-canister` and
cycles can be returned to dank at the current identity principal with `--withdraw-cycles-to-dank`
and to a designated principal with `--withdraw-cycles-to-dank-principal`.

### feat: dfx canister create now accepts multiple instances of --controller argument

It is now possible to create canisters with more than one controller by
passing multiple instances of the `--controller parameter to `dfx canister create`.

You will need to upgrade your wallet with `dfx wallet upgrade`, or `dfx wallet --network ic upgrade`

### feat: dfx canister update-settings now accepts multiple instance of --controller argument

It is now possible to configure a canister to have more than one controller by
passing multiple instances of the `--controller parameter to `dfx canister update-settings`.

### feat: dfx canister info and dfx canister status now display all controllers

### feat!: dfx canister create --controller <controller> named parameter

Breaking change: The controller parameter for `dfx canister create` is now passed as a named parameter,
rather than optionally following the canister name.

Old: dfx canister create [canister name] [controller]
New: dfx canister create --controller <controller> [canister name]

### fix: dfx now respects $DFX_CONFIG_ROOT when looking for legacy credentials

Previously this would always look in `$HOME/.dfinity/identity/creds.pem`.

### fix: changed dfx canister (create|update-settings) --memory-allocation limit to 12 GiB

Updated the maximum value for the --memory-allocation value to be 12 GiB (12,884,901,888 bytes)

## Cycles Wallet

- Module hash: 9183a38dd2eb1a4295f360990f87e67aa006f225910ab14880748e091248e086
- https://github.com/dfinity/cycles-wallet/commit/9ef38bb7cd0fe17cda749bf8e9bbec5723da0e95

### Added support for multiple controllers

You will need to upgrade your wallet with `dfx wallet upgrade`, or `dfx wallet --network ic upgrade`

## Replica

The included replica now supports public spec 0.18.0

* Canisters can now have more than one controller
* Adds support for 64-bit stable memory
* The replica now goes through an initialization sequence, reported in its status
as `replica_health_status`.  Until this reports as `healthy`, queries or updates will
fail.
** `dfx start --background` waits to exit until `replica_health_status` is `healthy`.
** If you run `dfx start` without `--background`, you can call `dfx ping --wait-healthy`
to wait until the replica is healthy.

## Motoko

Updated Motoko from 0.6.7 to 0.6.10

* add Debug.trap : Text -> None (motoko-base #288)
* Introduce primitives for `Int` ⇔ `Float` conversions (#2733)
* Fix crashing bug for formatting huge floats (#2737)

# 0.8.1

## DFX

### feat: dfx generate types command

``` bash
dfx generate
```

This new command will generate type declarations for canisters in dfx.json.

You can control what will be generated and how with corresponding configuration in dfx.json.

Under dfx.json → "canisters" → "<canister_name>", developers can add a "declarations" config. Options are:

* "output" → directory to place declarations for that canister | default is "src/declarations/<canister_name>"

* "bindings" → [] list of options, ("js", "ts", "did", "mo") | default is "js", "ts", "did"

* "env_override" → a string that will replace process.env.{canister_name_uppercase}_CANISTER_ID in the "src/dfx/assets/language_bindings/canister.js" template.

js declarations output

* index.js (generated from "src/dfx/assets/language_bindings/canister.js" template)

* <canister_name>.did.js - candid js binding output

ts declarations output

  * <canister_name>.did.d.ts - candid ts binding output

did declarations output

  * <canister_name>.did - candid did binding output

mo declarations output

  * <canister_name>.mo - candid mo binding output

### feat: dfx now supports the anonymous identity

Use it with either of these forms:
``` bash
dfx identity use anonymous
dfx --identity anonymous ...
```

### feat: import default identities

Default identities are the pem files generated by `dfx identity new ...` which contain Ed25519 private keys.
They are located at `~/.config/dfx/identity/xxx/identity.pem`.
Now, you can copy such pem file to another computer and import it there.

``` bash
dfx identity new alice
cp ~/.config/dfx/identity/xxx/identity.pem alice.pem
# copy the pem file to another computer, then
dfx identity import alice alice.pem
```

Before, people can manually copy the pem files to the target directory to "import". Such workaround still works.
We suggest to use the `import` subcommand since it also validate the private key.

### feat: Can now provide a nonstandard wallet module with DFX_WALLET_WASM environment variable

Define DFX_WALLET_WASM in the environment to use a different wasm module when creating or upgrading the wallet.

## Asset Canister

### fix: trust full asset SHA-256 hashes provided by the caller

When the caller provides SHA-256 hashes (which dfx does), the asset canister will no longer
recompute these hashes when committing the changes.  These recomputations were causing
canisters to run out of cycles, or to attempt to exceed the maximum cycle limit per update.

# 0.8.0

The 0.8.0 release includes updates and fixes that are primarily internal to improve existing features and functions rather than user-visible.

## DFX

### fix: dfx identity set-wallet no longer requires --force when used with --network ic

This was intended to skip verification of the wallet canister on the IC network,
but ended up only writing to the wallets.json file if --force was passed.

### chore: updating dependencies

* Support for the latest version of the {IC} specification and replica.

* Updating to latest versions of Motoko, Candid, and agent-rs

### feat: Type Inference Update

* Changes to `dfx new` project template and JavaScript codegen to support type inference in IDE's

* Adding webpack dev server to project template

* Migration path documented at https://sdk.dfinity.org/docs/release-notes/0.8.0-rn.html

# 0.7.7

Breaking changes to frontend code generation, documented in 0.8.0

## DFX

### feat: deploy and canister install will now only upgrade a canister if the wasm actually changed

dfx deploy and dfx canister install now compare the hash of the already-installed module
with the hash of the built canister's wasm output.  If they are the same, they leave the canister
in place rather than upgrade it.  They will still synchronize assets to an asset canister regardless
of the result of this comparison.


# 0.7.6

## icx-proxy

The streaming callback mechanism now requires the following record structure for the token:
```
type StreamingCallbackToken = record {
    key: text;
    content_encoding: text;
    index: nat;
    sha256: opt blob;
};
```

Previously, the token could be a record with any set of fields.

# 0.7.2

## DFX

### fix: set default cycle balance to 3T

Change the default cycle balance of a canister from 10T cycles to 3T cycles.

## Cycles Wallet

- Module hash: 1404b28b1c66491689b59e184a9de3c2be0dbdd75d952f29113b516742b7f898
- https://github.com/dfinity/cycles-wallet/commit/e902708853ab621e52cb68342866d36e437a694b

### fix: It is no longer possible to remove the last controller.

Fixed an issue where the controller can remove itself from the list of controllers even if it's the only one,
leaving the wallet uncontrolled.
Added defensive checks to the wallet's remove_controller and deauthorize methods.

# 0.7.1

## DFX

### feat: sign request_status for update call

When using `dfx canister sign` to generate a update message, a corresponding
request_status message is also signed and append to the json as `signed_request_status`.
Then after sending the update message, the user can check the request_status using
`dfx canister send message.json --status`.

### fix: wallet will not proxy dfx canister call by default

Previously, `dfx canister call` would proxy queries and update calls via the wallet canister by default.
(There was the `--no-wallet` flag to bypass the proxy and perform the calls as the selected identity.)
However, this behavior had drawbacks, namely each `dfx canister call` was an inter-canister call
by default and calls would take a while to resolve. This fix makes it so that `dfx canister call` no longer
proxies via the wallet by default. To proxy calls via the wallet, you can do
`dfx canister --wallet=<wallet-id> call`.

### feat: add --no-artificial-delay to dfx replica and start

This change adds the `--no-artificial-delay` flag to `dfx start` and `dfx replica`.
The replica shipped with dfx has always had an artificial consensus delay (introduced to simulate
a delay users might see in a networked environment.) With this new flag, that delay can
be lessened. However, you might see increased CPU utilization by the replica process.

### feat: add deposit cycles and uninstall code

This change introduces the `deposit_cycles` and `uninstall_code` management canister
methods as dedicated `dfx canister` subcommands.

### fix: allow consistent use of canisters ids in canister command

This change updates the dfx commands so that they will accept either a canister name
(sourced from your local project) or a valid canister id.

# 0.7.0

## DFX

### feat: add output type to request-status

This change allows you to specify the format the return result for `dfx canister request-status`.

### fix: deleting a canister on a network removes entries for other networks

This change fixes a bug where deleting a canister on a network removed all other entries for
the canister in the canister_ids.json file.

### feat: point built-in `ic` network provider at mainnet

`--network ic` now points to the mainnet IC (as Sodium has been deprecated.)

### feat: add candid UI canister

The dedicated candid UI canister is installed on a local network when doing a `dfx canister install`
or `dfx deploy`.

### fix: Address already in use (os error 48) when issuing dfx start

This fixes an error which occurred when starting a replica right after stopping it.

### feat: ledger subcommands

dfx now supports a dedicated `dfx ledger` subcommand. This allows you to interact with the ledger
canister installed on the Internet Computer. Example commands include `dfx ledger account-id` which
prints the Account Identifier associated with your selected identity, `dfx ledger transfer` which
allows you to transfer ICP from your ledger account to another, and `dfx ledger create-canister` which
allows you to create a canister from ICP.

### feat: update to 0.17.0 of the Interface Spec

This is a breaking change to support 0.17.0 of the Interface Spec. Compute & memory allocation values
are set when creating a canister. An optional controller can also be specified when creating a canister.
Furthermore, `dfx canister set-controller` is removed, in favor of `dfx canister update-settings` which
allows the controller to update the controller, the compute allocation, and the memory allocation of the
canister. The freezing threshold value isn't exposed via dfx cli yet, but it may still be modified by
calling the management canister via `dfx canister call aaaaa-aa update-settings`

### feat: add wallet subcommands

dfx now supports a dedicated `dfx wallet` subcommand. This allows you to interact with the cycles wallet
associated with your selected identity. For example, `dfx wallet balance` to get the cycle balance,
`dfx wallet list-addresses` to display the associated controllers & custodians, and `dfx wallet send <destination> <amount>`
to send cycles to another wallet.

## Cycles Wallet

- Module Hash: a609400f2576d1d6df72ce868b359fd08e1d68e58454ef17db2361d2f1c242a1
- https://github.com/dfinity/cycles-wallet/commit/06bb256ca0738640be51cf84caaced7ea02ca29d

### feat: Use Internet Identity Service.

# 0.7.0-beta.5

## Cycles Wallet

- Module Hash: 3d5b221387875574a9fd75b3165403cf1b301650a602310e9e4229d2f6766dcc
- https://github.com/dfinity/cycles-wallet/commit/c3cbfc501564da89e669a2d9de810d32240baf5f

### feat: Updated to Public Interface 0.17.0

### feat: The wallet_create_canister method now takes a single record argument, which includes canister settings.

### fix: Return correct content type and encoding for non-gz files.

### fix: Updated frontend for changes to canister creation interface.

# 0.7.0-beta.3

## DFX

### fix: assets with an unrecognized file extension will use content-type "application/octet-stream"

# 0.7.0-beta.2

## DFX

### feat: synchronize assets rather than uploading even assets that did not change

DFX will now also delete assets from the container that do not exist in the project.
This means if you stored assets in the container, and they are not in the project,
dfx deploy or dfx install will delete them.

## Asset Canister

### Breaking change: change to store() method signature

- now takes arguments as a single record parameter
- must now specify content type and content encoding, and may specify the sha256

# 0.7.0-beta.1

## DFX

### fix: now deletes from the asset canister assets that no longer exist in the project

### feat: get certified canister info from read state #1514

Added `dfx canister info` command to get certified canister information. Currently this information is limited to the controller of the canister and the SHA256 hash of its WASM module. If there is no WASM module installed, the hash will be None.

## Asset Canister

### Breaking change: change to list() method signature

- now takes a parameter, which is an empty record
- now returns an array of records

### Breaking change: removed the keys() method

- use list() instead

# 0.7.0-beta.0

## DFX

### feat: webserver can now serve large assets

# 0.6.26

## DFX

### feat: add --no-wallet flag and --wallet option to allow Users to bypass Wallet or specify a Wallet to use for calls (#1476)

Added `--no-wallet` flag to `dfx canister` and `dfx deploy`. This allows users to call canister management functionality with their Identity as the Sender (bypassing their Wallet canister.)
Added `--wallet` option to `dfx canister` and `dfx deploy`. This allows users to specify a wallet canister id to use as the Sender for calls.
`--wallet` and `--no-wallet` conflict with each other. Omitting both will invoke the selected Identity's wallet canister to perform calls.

### feat: add canister subcommands `sign` and `send`

Users can use `dfx canister sign ...` to generated a signed canister call in a json file. Then `dfx canister send [message.json]` to the network.

Users can sign the message on an air-gapped computer which is secure to host private keys.

#### Note

* `sign` and `send` currently don't proxy through wallet canister. Users should use the subcommands with `dfx canister --no-wallet sign ...`.

* The `sign` option `--expire-after` will set the `ingress_expiry` to a future timestamp which is current plus the duration.
Then users can send the message during a 5 minutes time window ending in that `ingress_expiry` timestamp. Sending the message earlier or later than the time window will both result in a replica error.

### feat: implement the HTTP Request proposal in dfx' bootstrap webserver. +
And add support for http requests in the base storage canister (with a default to `/index.html`).

This does not support other encodings than `identity` for now (and doesn't even return any headers). This support will be added to the upgraded asset storage canister built in #1482.

Added a test that uses `curl localhost` to test that the asset storage AND the webserver properly support the http requests.

This commit also upgrades tokio and reqwest in order to work correctly. There are also _some_ performance issues noted (this is slower than the `icx-http-server` for some reason), but those are not considered criticals and could be improved later on.

Renamed the `project_name` in our own generated assets to `canister_name`, for things that are generated during canister build (and not project generation).

### feat: add support for ECDSA on secp256k1

You can now a generate private key via OpenSSL or a simlar tool, import it into dfx, and use it to sign an ingress message.

``` bash
openssl ecparam -name secp256k1 -genkey -out identity.pem
dfx identity import <name> identity.pem
dfx identity use <name>
dfx canister call ...
```

## Asset Canister

### feat: The asset canister can now store assets that exceed the message ingress limit (2 MB)

* Please note that neither the JS agent nor the HTTP server have been updated yet to server such large assets.
* The existing interface is left in place for backwards-compatibility, but deprecated:
** retrieve(): use get() and get_chunk() instead
** store(): use create_batch(), create_chunk(), and commit_batch() instead
** list(): use keys() instead

# 0.6.25

## DFX

- feat: dfx now provides CANISTER_ID_<canister_name> environment variables for all canisters to "npm build" when building the frontend.

## Agents

### Rust Agent

- feat: AgentError due to request::Error will now include the reqwest error message
in addition to "Could not reach the server"
- feat: Add secp256k1 support (dfx support to follow)

# 0.6.24

## DFX

- feat: add option to specify initial cycles for newly created canisters (#1433)

Added option to `dfx canister create` and `dfx deploy` commands: `--with-cycles <with-cycles>`.
This allows the user to specify the initial cycle balance of a canister created by their wallet.
This option is a no-op for the Sodium network.

``` bash
dfx canister create --with-cycles 8000000000 some_canister
dfx deploy --with-cycles 8000000000
```

Help string:
```
Specifies the initial cycle balance to deposit into the newly
created canister. The specified amount needs to take the
canister create fee into account. This amount is deducted
from the wallet's cycle balance
```

- feat: install `dfx` by version or tag (#1426)

This feature adds a new dfx command `toolchain` which have intuitive subcommands.
The toolchain specifiers can be a complete version number, major minor version, or a tag name.

``` bash
dfx toolchain install 0.6.24 # complete version
dfx toolchain install 0.6    # major minor
dfx toolchain install latest # tag name
dfx toolchain default latest
dfx toolchain list
dfx toolchain uninstall latest
```

- fix: onboarding related fixups (#1420)

Now that the Mercury Alpha application subnetwork is up and we are getting ready to onboard devs, the dfx error message for wallet creation has changed:
For example,
``` bash
dfx canister --network=alpha create hello
Creating canister "hello"...
Creating the canister using the wallet canister...
Creating a wallet canister on the alpha network.
Unable to create a wallet canister on alpha:
The Replica returned an error: code 3, message: "Sender not authorized to use method."
Wallet canisters on alpha may only be created by an administrator.
Please submit your Principal ("dfx identity get-principal") in the intake form to have one created for you.
```

- feat: add deploy wallet subcommand to identity (#1414)

This feature adds the deploy-wallet subcommand to the dfx identity.
The User provides the ID of the canister onto which the wallet WASM is deployed.

``` bash
dfx identity deploy-wallet --help
dfx-identity-deploy-wallet
Installs the wallet WASM to the provided canister id

USAGE:
    dfx identity deploy-wallet <canister-id>

ARGS:
    <canister-id>    The ID of the canister where the wallet WASM will be deployed

FLAGS:
    -h, --help       Prints help information
    -V, --version    Prints version information
```

# 0.6.22

## DFX

- feat: dfx call random value when argument is not provided (#1376)

- fix: canister call can take canister ids for local canisters even if … (#1368)
- fix: address panic in dfx replica command (#1338)
- fix: dfx new webpack.config.js does not encourage running 'js' through ts-… (#1341)

## Sample apps

- There have been updates, improvements, and new sample apps added to the [examples](https://github.com/dfinity/examples/tree/master/motoko) repository.

    All of Motoko sample apps in the [examples](https://github.com/dfinity/examples/tree/master/motoko) repository have been updated to work with the latest release of the SDK.

    There are new sample apps to illustrate using arrays ([Quicksort](https://github.com/dfinity/examples/tree/master/motoko/quicksort)) and building create/read/update/delete (CRUD) operations for a web application [Superheroes](https://github.com/dfinity/examples/tree/master/motoko/superheroes).

- The [LinkedUp](https://github.com/dfinity/linkedup) sample application has been updated to work with the latest release of Motoko and the SDK.

## Motoko

## Agents

## Canister Development Kit (CDK)<|MERGE_RESOLUTION|>--- conflicted
+++ resolved
@@ -2,7 +2,6 @@
 
 # UNRELEASED
 
-<<<<<<< HEAD
 ### feat: add tech_stack to the Canister Metadata Standard
 
 The standardized `dfx` metadata is extended with another object: `tech_stack`.
@@ -10,7 +9,7 @@
 It consists of name/version pairs corresponding to tech stack items.
 
 Please check [tech-stack](docs/concepts/tech-stack.md) for more details.
-=======
+
 ### feat(beta): enable cycles ledger support
 
 If the environment variable `DFX_CYCLES_LEDGER_SUPPORT_ENABLE` is set and no cycles wallet is configured, then dfx will try to use the cycles ledger to perform any operation that the cycles wallet usually is used for.
@@ -22,7 +21,6 @@
 - `--to-subaccount` for `dfx canister delete` to control into which subaccount cycles are withdrawn before the canister is deleted
 
 The cycles ledger will not be supported by default until the cycles ledger canister is under NNS control.
->>>>>>> 810732b2
 
 ### feat: dfx canister call ... --output json
 
