--- conflicted
+++ resolved
@@ -2,17 +2,15 @@
 
 # UNRELEASED
 
-<<<<<<< HEAD
+### feat!: enable cycles ledger support unconditionally
+
 ### chore!: removed `unsafe-eval` CSP from default starter template
 
 To do this, the `@dfinity/agent` version was updated as well.
-=======
-### feat!: enable cycles ledger support unconditionally
 
 ### feat: add `dfx schema --for extension-manifest`
 
 The schema command can now output the schema for extension.json files.
->>>>>>> 7bf1adcc
 
 # 0.21.0
 
