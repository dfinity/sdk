--- conflicted
+++ resolved
@@ -2,7 +2,6 @@
 
 # UNRELEASED
 
-<<<<<<< HEAD
 ### feat: rebuild only necessary canisters
 
 Cache `get_imports()` (renamed to `add_imports()`) results.
@@ -12,13 +11,10 @@
 Don't compile canisters for which all dependencies are elder than the `.wasm` file.
 This results in big compilation speedups.
 
-=======
->>>>>>> b27c8a2f
 ### feat: specify canisters not to deploy
 
 `"deploy": false` canister option makes it not to deploy, unless explicitly specified on the command line.
 
-<<<<<<< HEAD
 # 0.20.1
 
 ### feat: reformatted error output
@@ -57,10 +53,7 @@
 ```
 
 ### fix: "Failed to decrypt PEM file" errors messages will now include the cause
->>>>>>> upstream/master
-
-=======
->>>>>>> b27c8a2f
+
 ### feat: WASM memory soft-limit
 
 Adds support for the `wasm_memory_limit` canister setting, which limits the canister's heap during most calls but does not affect queries. As with other canister settings, it can be set in `dfx canister create` or `dfx canister update-settings` via the `--wasm-memory-limit` flag, as well as in `dfx.json` under `canisters[].initialization_values.wasm_memory_limit`.
