--- conflicted
+++ resolved
@@ -4,9 +4,8 @@
 
 ## DFX
 
-<<<<<<< HEAD
 ### feat(frontend-canister): add `get_asset_properties` and `set_asset_properties` to frontend canister
-=======
+
 ### feat: write canister metadata sections for dfx pull
 
 ## Dependenies
@@ -23,7 +22,6 @@
 # 0.12.1
 
 ## DFX
->>>>>>> 980f2d51
 
 ### fix: default not shrink for custom canisters
 
