--- conflicted
+++ resolved
@@ -2,11 +2,10 @@
 
 # UNRELEASED
 
-<<<<<<< HEAD
 ### chore: bump candid to 0.10.4
 
 Fix the Typescript binding for init args.
-=======
+
 ## fix!: Remove fallback .env formats
 
 In dfx 0.14.0, we standardized on `CANISTER_ID_<CANISTER_NAME_UPPERCASE>` and
@@ -22,8 +21,6 @@
 For reference, these formats were removed (any '-' characters were replaced by '_'):
 - `CANISTER_CANDID_PATH_<canister_name_case_from_dfx_json>`
 - `<CANISTER_NAME_UPPERCASE>_CANISTER_ID`
-- `CANISTER_ID_<canister_name_case_from_dfx_json>`
->>>>>>> f67de32a
 
 ### feat: add `dfx canister logs <canister_id>` for fetching canister's logs
 
