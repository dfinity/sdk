--- conflicted
+++ resolved
@@ -2,12 +2,11 @@
 
 # UNRELEASED
 
-<<<<<<< HEAD
 ### feat: support for canister ID migration
 
 Canister ID migration can be performed using `dfx canister migrate-id`
 and its status can be checked out using `dfx canister migration-status`.
-=======
+
 # 0.30.2
 
 ### Improve frontend canister sync logic
@@ -24,7 +23,6 @@
 ### Candid
 
 Updated candid_parser to 0.2.4.
->>>>>>> 9d53322a
 
 # 0.30.1
 
