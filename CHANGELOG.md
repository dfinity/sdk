# dfx changelog

# UNRELEASED

### feat: `dfx start` for the shared local network stores replica state files in unique directories by options

The state files for different replica versions are often incompatible,
so `dfx start` requires the `--clean` argument in order to reset data when
using different replica versions or different replica options.

For the local shared network, dfx now stores replica state files in different
directories, split up by replica version and options.

As an example, you'll be able to do things like this going forward:
```bash
dfx +0.21.0 start
(cd project1 && dfx deploy && dfx canister call ...)
dfx stop

dfx +0.22.0 start
# notice --clean is not required.
# even if --clean were passed, the canisters for project1 would be unaffected.
(cd project2 && dfx deploy)
# project1 won't be affected unless you call dfx in its directory
dfx stop

dfx +0.21.0 start
# the canisters are still deployed
(cd project1 && dfx canister call ...)
```

Prior to this change, the second `dfx start` would have had to include `--clean`,
which would have reset the state of the shared local network, affecting all projects.

This also means `dfx start` for the shared local network won't ever require you to pass `--clean`.

`dfx start` will delete old replica state directories.  At present, it retains the 10 most recently used.

This doesn't apply to project-specific networks, and it doesn't apply with `--pocketic`.

It doesn't apply to project-specific networks because the project's canister ids would
reset anyway on first access. If you run `dfx start` in a project directory where dfx.json
defines the local network, you'll still be prompted to run with `--clean` if using a
different replica version or different replica options.

It doesn't apply to `--pocketic` because PocketIC does not yet persist any data.

<<<<<<< HEAD
### feat: `dfx canister url`

Add `dfx canister url` subcommand to display the url of a given canister. Basic usage as below:

``` bash
dfx canister url <canister>
```

The `<canister>` argument specifies the name or id of the canister for which you want to display the url.
=======
## Dependencies

### Frontend canister

**fix!: URL decoding follows the whatwg standard**

Previously, the frontend canister used custom logic to decode URLs.
The logic was replaced with a dependency that follows https://url.spec.whatwg.org/#percent-decode, which is what JavaScript's `new Request("https://example.com/% $").url` also uses.
This also drops support for decoding `%%` to `%`. `%` does no longer need to be encoded.

URLs that contain invalid encodings now return `400 Bad Request` instead of `500 Internal Server Error`

- Module hash: 2cc4ec4381dee231379270a08403c984986c9fc0c2eaadb64488b704a3104cc0
- https://github.com/dfinity/sdk/pull/3767
>>>>>>> e28a8780

# 0.20.2

### fix: `dfx canister delete` fails

`dfx canister delete` occasionally fails because it attempts to withdraw too many cycles from the canister before it is deleted.
Usually, `dfx` tries again with a larger margin of cycles, but sometimes this gets stuck.
It is now possible to use `--initial-margin` to manually supply a margin in case the automatic margin does not work.

### perf: improve sync command performance

Improves `sync` (eg. `dfx deploy`, `icx-asset sync`) performance by parallelization:
- Make asset properties query faster by parallelization, significant improvement for canisters that have many assets
- Make chunk creation process faster, by increasing parallelization 4=>25, significant improvement when deploying lots of small assets

`icx-asset`: add support for log levels, defaulting to `info`

### PocketIC support

Passing `--pocketic` to `dfx start` now starts a PocketIC server instead of the replica. PocketIC is lighter-weight than the replica and execution environment internals can be manipulated by REST commands. For more information, see the [PocketIC readme](https://github.com/dfinity/pocketic).

### feat: subaccount can be derived from principal in `dfx ledger account-id`

### feat: `dfx info candid-ui-url`

`dfx info candid-ui-url` displays the URL to the Candid UI canister for an explicitly specified `--network <network name>` (or `local` by default).

### chore: Improve help text of `dfx identity new` to include which characters are valid in identity names

### fix: Capitalization of "Wasm" in docs and messages

The output of `dfx canister status` has been also changed to use consistent capitalization of words.

### fix!(frontend-canister): include `.well-known` directory by default for asset upload

When uploading assets to an asset canister, `dfx` by default excludes directories and files with names that start with `.`.
`dfx` will start including folders with the name `.well-known` by default.
It is possible to override this in `.ic-assets.json` like this:

``` json
{
  "match": ".well-known",
  "ignore": true
}
```

### fix: Transferring funds too early in `dfx ledger create-canister` with --next-to

When creating a canister with `dfx ledger create-canister --next-to` on a canister that does not exist (e.g., 2vxsx-fae), then the funds are first transferred away from the users account, but the call then fails to create the new canister, and the funds are not returned to the user's account.

## Dependencies

### Updated to [agent-rs 0.35.0](https://github.com/dfinity/agent-rs/blob/main/CHANGELOG.md#0350---2024-05-10)

### Replica

Updated replica to elected commit ec35ebd252d4ffb151d2cfceba3a86c4fb87c6d6.
This incorporates the following executed proposals:

- [130083](https://dashboard.internetcomputer.org/proposal/130083)
- [129747](https://dashboard.internetcomputer.org/proposal/129747)
- [129746](https://dashboard.internetcomputer.org/proposal/129746)
- [129706](https://dashboard.internetcomputer.org/proposal/129706)
- [129697](https://dashboard.internetcomputer.org/proposal/129697)
- [129696](https://dashboard.internetcomputer.org/proposal/129696)
- [129628](https://dashboard.internetcomputer.org/proposal/129628)
- [129627](https://dashboard.internetcomputer.org/proposal/129627)

# 0.20.1

### feat: reformatted error output

Rather than increasing indentation, dfx now aligns the error causes with a "Caused by: " prefix.

Also changed error types to report error causes as causes, rather than embedding their error cause in the error text.

Before:
```bash
Error: Failed while trying to deploy canisters.
Caused by: Failed while trying to deploy canisters.
  Failed to build all canisters.
    Failed while trying to build all canisters.
      The build step failed for canister 'bw4dl-smaaa-aaaaa-qaacq-cai' (wasminst_backend) with an embedded error: Failed to build Motoko canister 'wasminst_backend'.: Failed to compile Motoko.: Failed to run 'moc'.: The command '"/Users/ericswanson/.cache/dfinity/versions/0.19.0/moc" ... params ...  failed with exit status 'exit status: 1'.
Stdout:

Stderr:
/Users/ericswanson/w/wasminst/src/wasminst_backend/main2.mo: No such file or directory
```

After:
```bash
Error: Failed while trying to deploy canisters.
Caused by: Failed to build all canisters.
Caused by: Failed while trying to build all canisters.
Caused by: The build step failed for canister 'bw4dl-smaaa-aaaaa-qaacq-cai' (wasminst_backend)
Caused by: Failed to build Motoko canister 'wasminst_backend'.
Caused by: Failed to compile Motoko.
Caused by: Failed to run 'moc'.
Caused by: The command '"/Users/ericswanson/.cache/dfinity/versions/0.20.0/moc" ... params ... failed with exit status 'exit status: 1'.
Stdout:

Stderr:
/Users/ericswanson/w/wasminst/src/wasminst_backend/main2.mo: No such file or directory
```

### fix: "Failed to decrypt PEM file" errors messages will now include the cause

### feat: Wasm memory soft-limit

Adds support for the `wasm_memory_limit` canister setting, which limits the canister's heap during most calls but does not affect queries. As with other canister settings, it can be set in `dfx canister create` or `dfx canister update-settings` via the `--wasm-memory-limit` flag, as well as in `dfx.json` under `canisters[].initialization_values.wasm_memory_limit`.

### feat: extensions can define a canister type

Please see [extension-defined-canister-types](docs/concepts/extension-defined-canister-types.md) for details.

### feat: init_arg_file in dfx.json

Introduces support for the `init_arg_file` field in `dfx.json`, providing an alternative method to specify initialization arguments.

This field accepts a relative path, from the directory containing the `dfx.json` file.

**Note**

- Only one of `init_arg` and `init_arg_file` can be defined at a time.
- If `--argument` or `--argument-file` are set, the argument from the command line takes precedence over the one in dfx.json.

### fix: dfx new failure when node is available but npm is not

`dfx new` could fail with "Failed to scaffold frontend code" if node was installed but npm was not installed.

## Dependencies

### Cycles wallet

Updated cycles wallet to a gzipped version of `20240410` release:
- Module hash: `7745d3114e3e5fbafe8a7150a0a8c15a5b8dc9257f294d5ced67d41be76065bc`, in gzipped form: `664df1045e093084f4ebafedd3a793cc3b3be0a7ef1b245d8d3defe20b33057c`
- https://github.com/dfinity/cycles-wallet/commit/b013764dd827560d8538ee2b7be9ecf66bed6be7

### Replica

Updated replica to elected commit 5e285dcaf77db014ac85d6f96ff392fe461945f5.
This incorporates the following executed proposals:

- [129494](https://dashboard.internetcomputer.org/proposal/129494)
- [129493](https://dashboard.internetcomputer.org/proposal/129493)
- [129428](https://dashboard.internetcomputer.org/proposal/129428)
- [129427](https://dashboard.internetcomputer.org/proposal/129427)
- [129423](https://dashboard.internetcomputer.org/proposal/129423)
- [129408](https://dashboard.internetcomputer.org/proposal/129408)
- [129379](https://dashboard.internetcomputer.org/proposal/129379)
- [129378](https://dashboard.internetcomputer.org/proposal/129378)

# 0.20.0

### fix: set `CANISTER_CANDID_PATH_<canister name>` properly for remote canisters

In the remote canister declaration it is possible to set a candid file to use when the canister is remote on a specific network.
`dfx` now correctly sets the `CANISTER_CANDID_PATH_<canister name>` environment variable during the build process on remote networks if the file exists.

### feat: display schema for dfx metadata json

`dfx schema --for dfx-metadata` to display JSON schema of the "dfx" metadata.

### feat: add tech_stack to the Canister Metadata Standard

The standardized `dfx` metadata is extended with another object: `tech_stack`.

Please check [tech-stack](docs/concepts/tech-stack.md) for more details.

### chore: updated management canister .did file

### feat: added `dfx completion` command

This command generates shell completion scripts for `bash`, `elvish`, `fish`, `zsh`, or PowerShell.

Describing how to install shell completion scripts is beyond the scope of this document.
Here are two commands that would enable command completion in the current shell:

In zsh:

```bash
source <(dfx completion zsh)
```

In bash:

```bash
source <(dfx completion)
```

### fix: dfx no longer always creates .dfx directory if dfx.json is present

Previously, `dfx` would always create a `.dfx` directory in the project root if `dfx.json` was present.
Now, it only does so if the command accesses the .dfx directory in some way.

### fix: dfx only loads dfx.json for commands that need it

For example, this will work now:
```bash
echo garbage >dfx.json && dfx identity get-principal
```

## Dependencies

### Replica

Updated replica to elected commit 02dcaf3ccdfe46bd959d683d43c5513d37a1420d.
This incorporates the following executed proposals:

- [129084](https://dashboard.internetcomputer.org/proposal/129084)
- [129081](https://dashboard.internetcomputer.org/proposal/129081)
- [129035](https://dashboard.internetcomputer.org/proposal/129035)
- [128876](https://dashboard.internetcomputer.org/proposal/128876)
- [128904](https://dashboard.internetcomputer.org/proposal/128904)
- [128864](https://dashboard.internetcomputer.org/proposal/128864)
- [128816](https://dashboard.internetcomputer.org/proposal/128816)
- [128846](https://dashboard.internetcomputer.org/proposal/128846)

# 0.19.0

### fix: call management canister Bitcoin query API without replica-signed query

`dfx canister call --query` defaults to use "Replica-signed query" feature.

It doesn't work with bitcoin query calls to the management canister because the Boundary Nodes cannot route the `read_state` call.

Only for these particular queries, `dfx` will make the query calls without checking the replica signatures.

If the response reliability is a concern, you can make update calls to the secure alternatives.

### feat(beta): enable cycles ledger support

If the environment variable `DFX_CYCLES_LEDGER_SUPPORT_ENABLE` is set and no cycles wallet is configured, then dfx will try to use the cycles ledger to perform any operation that the cycles wallet usually is used for.

The following commands/options have been unhidden:
- `dfx cycles`
- `--from-subaccount` for `dfx deploy`, `dfx canister create`, `dfx canister deposit-cycles` to determine which cycles ledger subaccount the used cycles should be used from
- `--created-at-time` for `dfx deploy`, `dfx create canister`, `dfx canister deposit-cycles` to control transaction deduplication on the cycles ledger
- `--to-subaccount` for `dfx canister delete` to control into which subaccount cycles are withdrawn before the canister is deleted

The cycles ledger will not be supported by default until the cycles ledger canister is under NNS control.

### feat: dfx canister call ... --output json

This is the same as `dfx canister call ... | idl2json`, for convenience.

See also: https://github.com/dfinity/idl2json

### fix: Output of dfx ping is now valid JSON

Added commas in between fields, and newlines to improve formatting.

### fix: canister status output to be grep compatible

`dfx canister status` now outputs to `stdout`, rather than `stderr`, so that its output is `grep` compatible.

### fix: fetching canister logs to be grep & tail compatible

`dfx canister logs` now outputs to stdout, rather than stderr, so that its output is `grep` and `tail` compatible.

### fix: fetching canister logs

The management canister method `fetch_canister_logs` can be called only as a query, not as an update call. Therefore, `dfx canister logs <canister_id>` now uses a query call for this purpose.

### `dfx wallet set-name` now actually sets the name of the wallet

### feat: hyphenated project names

DFX no longer forbids hyphens in project names. Anywhere they appear as the name of a variable, e.g. environment variables or generated JS variables, they will be replaced with underscores.

### fix: .ic-assets.json configuration entries no longer overwrite the default for `allow_raw_access`

Previously, any configuration element in .ic-assets.json functioned as if a setting of
`"allow_raw_access": true` were present in the json object.

For example, given the following configuration, all files would be configured
with `allow_raw_access` set to `true`, as if the second entry specified
`"allow_raw_access": true` (which is the default), even though it does not.

```json
[
  {
    "match": "**/*",
    "allow_raw_access": false
  },
  {
    "match": "**/*",
    "headers": {
      "X-Anything": "Something"
    }
  }
]
```

Now, given the same configuration, all files would be configured with `allow_raw_access` set to false, as expected.

Note that the default value of `allow_raw_access` is still `true`.

### fix: removed version switching logic

Removed the logic for calling a different version of dfx based on DFX_VERSION or the `dfx` field in
dfx.json.  This is now performed by dfxvm.

### feat: --always-assist flag for `dfx canister call/install/sign and dfx deploy`

When all the arguments are optional, dfx automatically provides a `null` value when no arguments are provided.
`--always-assist` flag enables the candid assist feature for optional arguments, instead of providing a default `null` value.

### fix(deps): the second pull forget to set wasm_hash_download in pulled.json

When the dependency has been in the cache, `dfx deps pull` forgot to set correct `wasm_hash_download` in `pulled.json`.

It caused the following `init/deploy` commands to fail.

## Dependencies

### Replica

Updated replica to elected commit 425a0012aeb40008e2e72d913318bc9dbdf3b4f4.
This incorporates the following executed proposals:

- [128806](https://dashboard.internetcomputer.org/proposal/128806)
- [128805](https://dashboard.internetcomputer.org/proposal/128805)
- [128296](https://dashboard.internetcomputer.org/proposal/128296)
- [128295](https://dashboard.internetcomputer.org/proposal/128295)
- [128171](https://dashboard.internetcomputer.org/proposal/128171)

### Bitcoin canister

Downgraded Bitcoin canister to [release/2023-10-13](https://github.com/dfinity/bitcoin-canister/releases/tag/release%2F2023-10-13)

### Motoko

Updated Motoko to [0.11.1](https://github.com/dfinity/motoko/releases/tag/0.11.1)

# 0.18.0

### fix!: removed the `dfx upgrade` command

The `dfx upgrade` command now prints a message directing the user to install dfxvm.

### fix!: Remove fallback .env formats

In dfx 0.14.0, we standardized on `CANISTER_ID_<CANISTER_NAME_UPPERCASE>` and
`CANISTER_CANDID_PATH_<CANISTER_NAME_UPPERCASE>` for
environment variables for canister IDs and candid paths respectively,
and deprecated the old formats.  This version removes the old formats.

The only variable names now provided are the following,
all uppercase, with any '-' replaced by '_':
- `CANISTER_CANDID_PATH_<CANISTER_NAME>`
- `CANISTER_ID_<CANISTER_NAME>`

For reference, these formats were removed (any '-' characters were replaced by '_'):
- `CANISTER_CANDID_PATH_<canister_name_case_from_dfx_json>`
- `<CANISTER_NAME_UPPERCASE>_CANISTER_ID`

### feat: add `dfx canister logs <canister_id>` for fetching canister's logs (preview)

There is a new subcommand `logs` to fetch canister's logs. 
When printing the log entries it tries to guess if the content can be converted to UTF-8 text and prints an array of hex bytes if it fails.

**Note**

This feature is still in development. Changes may occur in following releases.

### feat: display local asset canister URLs in subdomain format

Locally, canisters can either be accessed via `<canister_id>.localhost:<port>` or `localhost:<port>?canisterId=<canister_id>`.
The query parameter format is annoying to handle in SPAs, therefore the subdomain format is now displayed alongside the subdomain version after deployments.

The query parameter format is not removed because Safari does not support localhost subdomains.

### fix: .env files sometimes missing some canister ids

Made it so `dfx deploy` and `dfx canister install` will always write 
environment variables for all canisters in the project that have canister ids
to the .env file, even if they aren't being deployed/installed
or a dependency of a canister being deployed/installed.

### feat: unify CLI options to specify arguments

There are a few subcommands that take `--argument`/`--argument-file` options to set canister call/init arguments.

We unify the related logic to provide consistent user experience.
 
The notable changes are:

- `dfx deploy` now accepts `--argument-file`.
- `dfx deps init` now accepts `--argument-file`.

### feat: candid assist feature

Ask for user input when Candid argument is not provided in `dfx canister call`, `dfx canister install` and `dfx deploy`. 
Previously, we cannot call `dfx deploy --all` when multiple canisters require init args, unless the init args are specified in `dfx.json`. With the Candid assist feature, dfx now asks for init args in terminal when a canister requires init args.

### fix: restored access to URLs like http://localhost:8080/api/v2/status through icx-proxy

Pinned icx-proxy at 69e1408347723dbaa7a6cd2faa9b65c42abbe861, shipped with dfx 0.15.2

This means commands like the following will work again:
```
curl -v --http2-prior-knowledge "http://localhost:$(dfx info webserver-port)/api/v2/status" --output -
```

### feat: `dfx cycles approve` and `transfer --from`

It is now possible to approve other principals to spend cycles on your behalf using `dfx cycles approve <spender> <amount>`.
`dfx cycles transfer` now also supports `--from`, `--from-subaccount`, and `--spender-subaccount`.
For detailed explanations on how these fields work please refer to the [ICRC-2 specification](https://github.com/dfinity/ICRC-1/blob/main/standards/ICRC-2/README.md).

### feat: cut over to dfxvm

The script at https://internetcomputer.org/install.sh now installs
the [dfxvm version manager](https://github.com/dfinity/dfxvm) instead of the dfx binary.

### fix(deps): init/deploy still requires hash check

`dfx deps pull` was recently changed to allow hash mismatch wasm. But `init` and `deploy` weren't change accordingly.

Also the warning of hash mismatch is removed since it scares users and users can't fix it locally.

### fix(generate): Rust canister source candid wrongly deleted

Fixed a bug where `dfx generate` would delete a canister's source candid file if the `declarations.bindings` in `dfx.json` did not include "did".

### fix: failed to install when specify id without dfx.json

Fixed a bug where `dfx canister install` would fail when specify a canister id and there is no dfx.json.

### fix: failed to call a canister removed from dfx.json

Fixed a bug where `dfx canister call` would fail when the deployed canister was removed from dfx.json.

### chore: bump candid to 0.10.4

Fix the Typescript binding for init args.

## Dependencies

### Replica

Updated replica to elected commit d966b2737ca75f1bfaa84f21e7f3f7c54b5d7f33.
This incorporates the following executed proposals:

- [128155](https://dashboard.internetcomputer.org/proposal/128155)
- [128154](https://dashboard.internetcomputer.org/proposal/128154)
- [128099](https://dashboard.internetcomputer.org/proposal/128099)
- [128088](https://dashboard.internetcomputer.org/proposal/128088)
- [127707](https://dashboard.internetcomputer.org/proposal/127707)
- [127706](https://dashboard.internetcomputer.org/proposal/127706)

### Motoko

Updated Motoko to [0.11.0](https://github.com/dfinity/motoko/releases/tag/0.11.0)

### Asset canister

Module hash: 32e92f1190d8321e97f8d8f3e793019e4fd2812bfc595345d46d2c23f74c1ab5

bump ic-cdk to 0.13.1

### Candid UI

Module hash: 1208093dcc5b31286a073f00f748ac6612dbae17b66c22332762705960a8aaad

bump ic-cdk to 0.13.1

### Bitcoin canister

Updated Bitcoin canister to [release/2024-01-22](https://github.com/dfinity/bitcoin-canister/releases/tag/release%2F2024-01-22)

# 0.17.0

### feat: new starter templates

`dfx new` now has a new set of customizable project templates and an interactive menu for selecting them. Supports the Svelte, Vue, and React frameworks, and Azle and Kybra backends.

### fix: --no-frontend no longer creates a frontend

Previously `dfx new --no-frontend` still created a frontend canister. This behavior is now accessed via `--frontend simple-assets`.

### feat: `dfx cycles redeem-faucet-coupon`

It is now possible to redeem faucet coupons to cycles ledger accounts.

### feat: `dfx cycles convert`

It is now possible to turn ICP into cycles that are stored on the cycles ledger using `dfx cycles convert --amount <amount of ICP>`

### feat: specified_id in dfx.json

In addition to passing `--specified-id` in `dfx deploy` and `dfx canister create`, `specified_id` can be set in `dfx.json`.

If it is set in both places, the specified ID from the command line takes precedence over the one in dfx.json.

### feat: create canister on same subnet as other canisters

`dfx deploy`, `dfx canister create`, and `dfx ledger create-canister` now support the option `--next-to <canister principal>` to create canisters on the same subnet as other canisters.
The [registry canister](https://dashboard.internetcomputer.org/canister/rwlgt-iiaaa-aaaaa-aaaaa-cai#get_subnet_for_canister) is used as the source of truth to figure out the subnet id.

### feat: init_arg in dfx.json

In addition to passing `--argument` or `--argument-file` in `dfx deploy` and `dfx canister install`, `init_arg` can be set in `dfx.json`.

If it is set in both places, the argument from the command line takes precedence over the one in dfx.json.

### feat(deps): init_arg in pullable metadata

Providers can set an optional `init_arg` field in `pullable` metadata.

When consumers run `dfx deps init` without `--argument`, the value in `init_arg` will be used automatically.

Consumers won't have to figure out the init argument by themselves. It can be overwritten by `dfx deps init --argument`.

### fix(deps): dfx deps init will try to set "(null)" init argument

For pulled canisters which have no `init_arg` in `pullable` metadata, `dfx deps init` without `--argument` will try to set `"(null)"` automatically.

This works for canisters with top-level `opt` in init argument. This behavior is consistent with `dfx deploy` and `dfx canister install`.

The init argument can be overwritten by `dfx deps init --argument`.

### fix(deps): content of wasm_hash_url can have extra fields than the hash

It is natural to point `wasm_hash_url` to the `<FILE>.sha256` file generated by `shasum` or `sha256sum` which consists of the hash and the file name.

Now when `dfx deps pull`, such content will be accept properly.

### feat: dfx upgrade will direct the user to install dfxvm if it has been released.

If the latest release of https://github.com/dfinity/dfxvm is \>\= 1.0, `dfx upgrade` will
direct the user to install dfxvm and then exit.

### feat: fetch did file from canister metadata when making canister calls

`dfx canister call` will always fetch the `.did` file from the canister metadata. If the canister doesn't have the `candid:service` metadata, dfx will fallback to the current behavior of reading the `.did` file from the local build artifact. This fallback behavior is deprecated and we will remove it in a future release. This should not affect Motoko and Rust canisters built from dfx, as `dfx build` automatically writes the Candid metadata into the canister.

If you build with custom canister type, add the following into `dfx.json`:

```
"metadata": [
  { 
    "name": "candid:service"
  }
]
```

If you build the canister without using `dfx`, you can use [ic-wasm](https://github.com/dfinity/ic-wasm/releases) to store the metadata:

```
ic-wasm canister.wasm -o canister.wasm metadata candid:service -f service.did -v public
```

### fix: removed the `dfx toolchain` command

Please use the [dfx version manager](https://github.com/dfinity/dfxvm) instead.

### feat: allow dfxvm install script to bypass confirmation

The dfxvm install script now accepts `DFXVM_INIT_YES=<non empty string>` to skip confirmation.

### chore: bump `ic-agent`, `ic-utils` and `ic-identity-hsm` to 0.32.0

# 0.16.1

### feat: query stats support

When using `dfx canister status`, the output now includes the new query statistics. Those might initially be 0, if the feature is not yet enabled on the subnet the canister is installed in.

### fix: Candid parser when parsing `vec \{number\}` with `blob` type

Fix the bug that when parsing `vec \{1;2;3\}` with `blob` type, dfx silently ignores the numbers.

### fix: support `import` for local did file

If the local did file contains `import` or init args, dfx will rewrite the did file when storing in canister metadata.
Due to current limitations of the Candid parser, comments will be dropped during rewriting. 
If the local did file doesn't contain `import` or init args, we will not perform the rewriting, thus preserving the comments.

### fix: subtyping check reports the special opt rule as error

### fix: can now run several dfx canister commands outside of a project

The following commands now work outside of a project:
- `dfx canister start <specific canister id>`
- `dfx canister stop <specific canister id>`
- `dfx canister deposit-cycles <amount> <specific canister id>`
- `dfx canister uninstall-code <specific canister id>`

## Dependencies

### Replica

Updated replica to elected commit 044cfd5147fc97d7e5a214966941b6580c325d72.
This incorporates the following executed proposals:

- [127463](https://dashboard.internetcomputer.org/proposal/127463)
- [127461](https://dashboard.internetcomputer.org/proposal/127461)
- [127104](https://dashboard.internetcomputer.org/proposal/127104)

### Candid UI

Module hash: e5f049a97041217554c1849791c093c4103a6844625be3d6453df2e91abeed35

Fix the HTTP header for deploying in remote environments

# 0.16.0

### feat: large canister modules now supported

When using `dfx deploy` or `dfx canister install`, previously Wasm modules larger than 2MiB would be rejected.
They are now automatically submitted via the chunking API if they are large enough.
From a user perspective the limitation will simply have been lifted.

### feat: dfx deps: wasm_hash_url and loose the hash check

Providers can provide the hash through `wasm_hash_url` instead of hard coding the hash directly.

If the hash of downloaded wasm doesn’t match the provided hash (`wasm_hash`, `wasm_hash_url` or read from mainnet state tree), dfx deps won’t abort. Instead, it will print a warning message.

### feat: create canister on specific subnets or subnet types

`dfx deploy`, `dfx canister create`, and `dfx ledger create-canister` now support the option `--subnet <subnet principal>` to create canisters on specific subnets.

`dfx canister create` and `dfx deploy` now support the option `--subnet-type <subnet type>` to create canisters on a random subnet of a certain type.
Use `dfx ledger show-subnet-types` to list the available subnet types

### feat!: update `dfx cycles` commands with mainnet `cycles-ledger` canister ID

The `dfx cycles` command no longer needs nor accepts the `--cycles-ledger-canister-id <canister id>` parameter.

### chore: removed the dfx start --emulator mode

This was deprecated in dfx 0.15.1.

### chore: removed ic-ref from the binary cache

### chore: updated dependencies for new rust projects

Updated to candid 0.10, ic-cdk 0.12, and ic-cdk-timers 0.6

### fix: store playground canister acquisition timestamps with nanosecond precision on all platforms

They've always been stored with nanosecond precisions on Linux and Macos.
Now they are stored with nanosecond precision on Windows too.

### fix: dfx canister delete, when using an HSM identity, no longer fails by trying to open two sessions to the HSM

Previously, this would fail with a PKCS#11: CKR_CRYPTOKI_ALREADY_INITIALIZED error.

## Dependencies

### Motoko

Updated Motoko to [0.10.4](https://github.com/dfinity/motoko/releases/tag/0.10.4)

### Frontend canister

Module hash: 3c86d912ead6de7133b9f787df4ca9feee07bea8835d3ed594b47ee89e6cb730

### Candid UI

Module hash: b91e3dd381aedb002633352f8ebad03b6eee330b7e30c3d15a5657e6f428d815

Fix the routing error when deploying to gitpod/github workspace.
Fix that Candid UI cannot be opened using localhost URL.

### Replica

Updated replica to elected commit 324eb99eb7531369a5ef75560f1a1a652d123714.
This incorporates the following executed proposals:

- [127096](https://dashboard.internetcomputer.org/proposal/127096)
- [127094](https://dashboard.internetcomputer.org/proposal/127094)
- [127034](https://dashboard.internetcomputer.org/proposal/127034)
- [127031](https://dashboard.internetcomputer.org/proposal/127031)
- [126879](https://dashboard.internetcomputer.org/proposal/126879)
- [126878](https://dashboard.internetcomputer.org/proposal/126878)
- [126730](https://dashboard.internetcomputer.org/proposal/126730)
- [126729](https://dashboard.internetcomputer.org/proposal/126729)
- [126727](https://dashboard.internetcomputer.org/proposal/126727)
- [126366](https://dashboard.internetcomputer.org/proposal/126366)
- [126365](https://dashboard.internetcomputer.org/proposal/126365)
- [126293](https://dashboard.internetcomputer.org/proposal/126293)

# 0.15.3

### fix: allow `http://localhost:*` as `connect-src` in the asset canister's CSP

This will enable browsing the asset canister at `http://<canister-id>.localhost:<port>` in most browsers.

### fix: frontend code crashing when there is no canister ID

### feat: `dfx ledger top-up` also accepts canister names

Previously, `dfx ledger top-up` only accepted canister principals. Now it accepts both principals and canister names.

### fix: installer once again detects if curl supports tlsv1.2

A change to `curl --help` output made it so the install script did not detect
that the `--proto` and `--tlsv1.2` options are available.

### chore: skip reserving 8GB of memory when deleting a canister

When dfx deletes a canister, it first withdraws as many cycles as possible from the canister.
While doing so, dfx previously set the memory allocation of the canister to 8GB in order to not run into any memory problems while withdrawing.
This, however, lead to problems with dynamic memory pricing in subnets with a lot of data because then it becomes very expensive to reserve that much data.
dfx now no longer sets a memory allocation. We anticipate fewer problems this way.

### feat: Added support for icx-proxy `--domain` parameter

In order to access a local replica through a domain name or domain names,
it's necessary to pass the `--domain` parameter to icx-proxy.  dfx now supports
this in configuration and as a parameter to dfx start.  You can specify a single
domain or a list of domains in any of the following ways:

- in networks.json, in `.<network>.proxy.domain`
- in dfx.json, in `.networks.<network>.proxy.domain`
- in dfx.json, in `.defaults.proxy.domain`
- to dfx start, as `dfx start --domain <domain1> --domain <domain2> ...`

## Dependencies

### Candid UI

- Module hash: d172df265a14397a460b752ff07598380bc7ebd9c43ece1e82495ae478a88719c
- Internet identity integration in Candid UI. Thanks to @Web3NL!
  + You can customize the II url and derivationOrigin via URL parameter `ii` and `origin` respectively.
- Update with the new profiling API

### Motoko

Updated Motoko to [0.10.3](https://github.com/dfinity/motoko/releases/tag/0.10.3)

# 0.15.2

### fix: `dfx canister delete <canister id>` removes the related entry from the canister id store

Previously, deleting a canister in the project by id rather than by name
would leave the canister id in the canister id store. This would cause
`dfx deploy` to fail.

### fix: dfx extension install can no longer create a corrupt cache directory

Running `dfx cache delete && dfx extension install nns` would previously
create a cache directory containing only an `extensions` subdirectory.
dfx only looks for the existence of a cache version subdirectory to
determine whether it has been installed. The end result was that later
commands would fail when the cache did not contain expected files.

### fix: output_env_file is now considered relative to project root

The .env file location, whether specified as `output_env_file` in dfx.json
or `--output-env-file <file>` on the commandline, is now considered relative
to the project root, rather than relative to the current working directory.

### feat: Read dfx canister install argument from a file

Enables passing large arguments that cannot be passed directly in the command line using the `--argument-file` flag. For example `dfx canister install --argument-file ./my/argument/file.txt my_canister_name`.


### feat: change `list_permitted` and `list_authorized` to an update call.

This requires the `list_authorized` and `list_permitted` methods to be called as an update and disables the ability to
call it as a query call. This resolves a potential security risk.

### fix: `dfx ledger transfer` now logs to stderr messages about duplicates rather than printing them to stdout

The message "transaction is a duplicate of another transaction in block ...", previously printed to stdout, is now logged to stderr. This means that the output of `dfx ledger transfer` to stdout will contain only `Transfer sent at block height <block height>`.

### feat: accept more ways to specify cycle and e8s amounts

Underscores (`_`) can now be used to make large numbers more readable. For example: `dfx canister deposit-cycles 1_234_567 mycanister`

Certain suffixes that replace a number of zeros are now supported. The (case-insensitive) suffixes are:
- `k` for `000`, e.g. `500k`
- `m` for `000_000`, e.g. `5m`
- `b` for `000_000_000`, e.g. `50B`
- `t` for `000_000_000_000`, e.g. `0.3T`

For cycles an additional `c` or `C` is also acceptable. For example: `dfx canister deposit-cycles 3TC mycanister`

### feat: added `dfx cycles` command

This won't work on mainnet yet, but can work locally after installing the cycles ledger.

Added the following subcommands:
 - `dfx cycles balance`
 - `dfx cycles transfer <to> <amount>` (transfer cycles from one account to another account)
 - `dfx cycles top-up <to> <amount>` (send cycles from an account to a canister)

## Dependencies

### Motoko

Updated Motoko to [0.10.2](https://github.com/dfinity/motoko/releases/tag/0.10.2)

### Frontend canister

Defining a custom `etag` header no longer breaks certification.

Fixed a certification issue where under certain conditions the fallback file (`/index.html`) was served with an incomplete certificate tree, not proving sufficiently that the fallback file may be used as a replacement.

Add the option to (re)set all permissions using upgrade arguments. This is especially useful for SNSes that cannot make calls as the canister's controller.

- Module hash: 657938477f1dee46db70b5a9f0bd167ec5ffcd2f930a1d96593c17dcddef61b3
- https://github.com/dfinity/sdk/pull/3443
- https://github.com/dfinity/sdk/pull/3451
- https://github.com/dfinity/sdk/pull/3429
- https://github.com/dfinity/sdk/pull/3428
- https://github.com/dfinity/sdk/pull/3421

### Replica

Updated replica to elected commit 69e1408347723dbaa7a6cd2faa9b65c42abbe861.
This incorporates the following executed proposals:

- [126095](https://dashboard.internetcomputer.org/proposal/126095)
- [126000](https://dashboard.internetcomputer.org/proposal/126000)
- [125592](https://dashboard.internetcomputer.org/proposal/125592)
- [125591](https://dashboard.internetcomputer.org/proposal/125591)
- [125504](https://dashboard.internetcomputer.org/proposal/125504)
- [125503](https://dashboard.internetcomputer.org/proposal/125503)
- [125343](https://dashboard.internetcomputer.org/proposal/125343)
- [125342](https://dashboard.internetcomputer.org/proposal/125342)
- [125321](https://dashboard.internetcomputer.org/proposal/125321)
- [125320](https://dashboard.internetcomputer.org/proposal/125320)
- [125002](https://dashboard.internetcomputer.org/proposal/125002)
- [125001](https://dashboard.internetcomputer.org/proposal/125001)
- [124858](https://dashboard.internetcomputer.org/proposal/124858)
- [124857](https://dashboard.internetcomputer.org/proposal/124857)

### Bitcoin canister

Updated Bitcoin canister to [release/2023-10-13](https://github.com/dfinity/bitcoin-canister/releases/tag/release%2F2023-10-13)

# 0.15.1

### feat: Added support for reserved_cycles and reserved_cycles_limit

`dfx canister status` will now display the reserved cycles balance and reserved cycles limit for a canister.

Added command-line options:
  - `dfx canister create --reserved-cycles-limit <limit>`
  - `dfx canister update-settings --reserved-cycles-limit <limit>`

In addition, `dfx deploy` will set `reserved_cycles_limit` when creating canisters if specified in `canisters.<canister>.initialization_values.reserved_cycles_limit` in dfx.json.

### feat: emit management canister idl when imported by Motoko canister

`import management "ic:aaaaa-aa;`

This will automatically produce the idl in the `.dfx` folder.

### fix: Include remote canisters in canisters_to_generate

Generate frontend declarations for remote canisters too because frontend JS code may want to call them.

### feat: `dfx extension install <extension> --version <specific version>`

Install a specific version of an extension, bypassing version checks.

### feat: Updated handling of missing values in state tree certificates

The `Unknown` lookup of a path in a certificate results in an `AgentError` (the IC returns `Absent` for non-existing paths).

### fix: dfx deploy urls printed for asset canisters

### chore: --emulator parameter is deprecated and will be discontinued soon

Added warning that the `--emulator` is deprecated and will be discontinued soon.

### fix: node engines in starter

Updates node engines to reflect the same engines supported in agent-js.
```
"node": "^12 || ^14 || ^16 || >=17",
"npm": "^7.17 || >=8"
```

### feat: deploy to playground

Introduced a new network type called `playground`. Canisters on such networks are not created through standard means, but are instead borrowed from a canister pool.
The canisters time out after a while and new canisters need to be borrowed for further deployments.
To define custom playground networks, use a network definition that includes the `playground` key:
```json
"<network name>": {
  "playground": {
    "playground_canister": "<canister pool id>",
    "timeout_seconds": <amount of seconds after which a canister is returned to the pool>
  }
}
```

Introduced a new network that is available by default called `playground`. Additionally, `--playground` is an alias for `--network playground`.
By default, this network targets the Motoko Playground backend to borrow canisters. The borrowed canisters will be available for 20 minutes, and the timer restarts on new deployments.
When the timer runs out the canister(s) will be uninstalled and are returned to the pool.
Any commands that allow choosing a target network (e.g. `dfx canister call`) require `--playground` or `--network playground` in order to target the borrowed canister(s).
Use `dfx deploy --playground` to deploy simple projects to a canister borrowed from the Motoko Playground.

### feat: `--ic` is shorthand for `--network ic`

For example, `dfx deploy --ic` rather than `dfx deploy --network ic`.

### fix: Motoko base library files in cache are no longer executable

### feat: `dfx start` for shared network warns if ignoring 'defaults' in dfx.json

Background: In order to determine whether to start a project-specific network or the shared network, `dfx start` looks for the `local` network in dfx.json.
   - If found, `dfx start` starts the project-specific local network, applying any `defaults` from dfx.json.
   - If there is no dfx.json, or if dfx.json does not define a `local` network, `dfx start` starts the shared network.  Because the shared network is not specific to any project, `dfx start` ignores any other settings from dfx.json, including `defaults`.

If `dfx start` is starting the shared network from within a dfx project, and that dfx.json contains settings in the `defaults` key for `bitcoin`, `replica`, or `canister_http`, then `dfx start` will warn that it is ignoring those settings.  It will also describe how to define equivalent settings in networks.json.

### fix: dfx canister call --wallet no longer passes the parameter twice

The parameter was erroneously passed twice.  Now it is passed only once.

### fix: Removed deprecation warning about project-specific networks

Removed this warning: "Project-specific networks are deprecated and will be removed after February 2023." While we may remove project-specific networks in the future, it is not imminent.  One key requirement is the ability to run more than one subnet type at one time.

## Dependencies

### icx-proxy

Updated to a version of the icx-proxy that is released with the replica and other related binaries.

Changes in behavior:
- "%%" is no longer accepted when url-decoding filenames for the asset canister.  Though curl supports this, it's not part of the standard. Please replace with %25.
- The icx-proxy now performs response verification.  This has exposed some bugs in the asset canister.  However, since this new icx-proxy matches what the boundary nodes use, this will better match the behavior seen on the mainnet.
- Bugs that this has exposed in the asset canister:
  - after disabling aliasing for an asset, the asset canister will return an incorrect certification in the 404 response.
  - after setting a custom "etag" header in .ic-assets.json, the asset canister will return an incorrect certification in the 200 response.
  - assets with certain characters in the filename (example: "æ") will no longer be served correctly.  The definition of "certain characters" is not yet known.

### Candid UI

- Module hash: 934756863c010898a24345ce4842d173b3ea7639a8eb394a0d027a9423c70b5c
- Add `merge_init_args` method in Candid UI.
- Draw flamegraph for canister upgrade.

### Frontend canister

For certification v1, if none of the requested encoding are certified but another encoding is certified, then the frontend canister once again returns the certificatie even though the response hash won't match.
This allows the verifying side to try to transform the response such that it matches the response hash.
For example, if only the encoding `gzip` is requested but the `identity` encoding is certified, the `gzip` encoding is returned with the certificate for the `identity` encoding.
The verifying side can then unzip the response and will have a valid certificate for the `identity` response.

- Module hash: baf9bcab2ebc2883f850b965af658e66725087933df012ebd35c03929c39efe3
- https://github.com/dfinity/sdk/pull/3369
- https://github.com/dfinity/sdk/pull/3298
- https://github.com/dfinity/sdk/pull/3281

### Replica

Updated replica to elected commit 91bf38ff3cb927cb94027d9da513cd15f91a5b04.
This incorporates the following executed proposals:

- [124795](https://dashboard.internetcomputer.org/proposal/124795)
- [124790](https://dashboard.internetcomputer.org/proposal/124790)
- [124538](https://dashboard.internetcomputer.org/proposal/124538)
- [124537](https://dashboard.internetcomputer.org/proposal/124537)
- [124488](https://dashboard.internetcomputer.org/proposal/124488)
- [124487](https://dashboard.internetcomputer.org/proposal/124487)
  
# 0.15.0

## DFX

### chore: add `--use-old-metering` flag

The `use-old-metering` flag enables old metering in replica. The new metering is enabled in the `starter` by default, so this flag is to compare the default new metering with the old one.

The flag is temporary and will be removed in a few months.

### fix: added https://icp-api.io to the default Content-Security-Policy header

Existing projects will need to change this value in .ic-assets.json or .ic-assets.json5 to include https://icp-api.io

All projects will need to redeploy.

### fix: access to raw assets is now enabled by default

The default value for `allow_raw_access` is now `true`.  This means that by default, the frontend canister will no longer restrict the access of traffic to the `<canister-id>.raw.icp0.io` domain, and will no longer automatically redirect all requests to the certified domain (`<canister-id>.icp0.io`), unless configured explicitly.

Note that existing projects that specify `"allow_raw_access": false` in .ic-assets.json5 will need to change or remove this value manually in order to allow raw access.

### feat!: Removed dfx nns and dfx sns commands

Both have now been turned into the dfx extensions. In order to obtain them, please run `dfx extension install nns` and `dfx extension install sns` respectively. After the installation, you can use them as you did before: `dfx nns ...`, and `dfx sns ...`.

### feat!: Removed dfx replica and dfx bootstrap commands

Use `dfx start` instead.  If you have a good reason why we should keep these commands, please contribute to the discussion at https://github.com/dfinity/sdk/discussions/3163

### fix: Wait for new module hash when installing wallet

A previous change made dfx wait after installing a canister until the replica updated its reported module hash, but this change did not affect wallets. Now dfx waits for wallets too, to eliminate a class of wallet installation errors.

### fix: Ctrl-C right after dfx start will hang for minutes and panics

Early break out from actors starting procedure.

### feat: can disable the warnings about using an unencrypted identity on mainnet

It's now possible to suppress warnings of this form:

```
WARN: The <identity> identity is not stored securely. Do not use it to control a lot of cycles/ICP. Create a new identity with `dfx identity new` and use it in mainnet-facing commands with the `--identity` flag
```

To do so, export the environment variable `DFX_WARNING` with the value `-mainnet_plaintext_identity`.
```bash
export DFX_WARNING="-mainnet_plaintext_identity"
```

Note that this can be combined to also disable the dfx version check warning:
```bash
export DFX_WARNING="-version_check,-mainnet_plaintext_identity"
```

### fix!: restrict `dfx identity new` to safe characters

New identities like `dfx identity new my/identity` or `dfx identity new 'my identity'` can easily lead to problems, either for dfx internals or for usability.
New identities are now restricted to the characters `ABCDEFGHIJKLMNOPQRSTUVWXYZabcdefghijklmnopqrstuvwxyz.-_@0123456789`.
Existing identities are not affected by this change.

## Frontend canister

> **NOTE**: We've re-enabled response verification v2 in the asset canister.

### fix: Certification for aliasing updates on asset deletion

Best explained by an example: Two assets exist with aliasing enabled: `/content` and `/content.html`. Usually, when requesting `/content`, `/content.html` is served because it has aliasing enabled.
But in this scenario, because `/content` exists, it overwrites the alias and `/content` is served when requesting the path `/content`.
When the file `/content` is deleted, `/content` is once again a valid alias of `/content.html`.
Previously, the alias of `/content.html` was not properly updated in the certification tree, making `/content` inaccessible.

### fix: 404 response is now certified for certification v2

Certification v2 allows certifying arbitrary responses. If the requested file does not exist, and the fallback file (`/index.html`) does not exist either,
the frontend canister serves a HTTP 404 response. This response was previously not certified.

### fix!: The CreateAsset batch operation now fails if the asset already exists

Previously, the operation was a no-op if the content type matched, but ignored other, possibly different, asset properties. Now, it fails with an error.

### fix!: http_request_streaming_callback and get_chunk now require the sha256 parameter to be set

The `http_request_streaming_callback()` and `get_chunk()` methods use the `sha256` parameter to ensure that the chunks they return are part of the same asset contents returned by the initial call.  This parameter is now required to be Some(hash).

For `http_request()` and `http_request_streaming_callback()`, there should be no change: all callers of `http_request_streaming_callback()` are expected to pass the entire token returned by `http_request()`, which includes the sha256 parameter.

Any callers of `get_chunk()` should make sure to always pass the `sha256` value returned by the `get()` method.  It will always be present.

## Dependencies

### Motoko

Updated Motoko to [0.9.7](https://github.com/dfinity/motoko/releases/tag/0.9.7)

### Updated candid to 0.9.0

### Candid UI

- Module hash: b9173bb25dabe5e2b736a8f2816e68fba14ca72132f5485ce7b8f16a85737a17
- https://github.com/dfinity/sdk/pull/3260
- https://github.com/dfinity/sdk/pull/3252
- https://github.com/dfinity/candid/pull/449
- https://github.com/dfinity/candid/pull/453

### Frontend canister

- Module hash: e20be8df2c392937a6ae0f70d20ff23b75e8c71d9085a8b8bb438b8c2d4eafe5
- https://github.com/dfinity/sdk/pull/3337
- https://github.com/dfinity/sdk/pull/3298
- https://github.com/dfinity/sdk/pull/3256
- https://github.com/dfinity/sdk/pull/3252
- https://github.com/dfinity/sdk/pull/3249
- https://github.com/dfinity/sdk/pull/3212
- https://github.com/dfinity/sdk/pull/3227

### Replica

Updated replica to elected commit cabe2ae3ca115b1a3f24d75814d4f8e317b2964d.
This incorporates the following executed proposals:

- [124331](https://dashboard.internetcomputer.org/proposal/124331)
- [124330](https://dashboard.internetcomputer.org/proposal/124330)
- [124272](https://dashboard.internetcomputer.org/proposal/124272)
- [124021](https://dashboard.internetcomputer.org/proposal/124021)
- [123977](https://dashboard.internetcomputer.org/proposal/123977)
- [123976](https://dashboard.internetcomputer.org/proposal/123976)
- [123922](https://dashboard.internetcomputer.org/proposal/123922)
- [123784](https://dashboard.internetcomputer.org/proposal/123784)
- [123730](https://dashboard.internetcomputer.org/proposal/123730)
- [123711](https://dashboard.internetcomputer.org/proposal/123711)
- [123474](https://dashboard.internetcomputer.org/proposal/123474)
- [123410](https://dashboard.internetcomputer.org/proposal/123410)
- [123311](https://dashboard.internetcomputer.org/proposal/123311)

# 0.14.2

## DFX

### feat: deprecate `dfx bootstrap` and `dfx replica` commands

Please use `dfx start` instead, which is a combination of the two commands.

If you have a good reason why we should keep these commands, please contribute to the discussion at https://github.com/dfinity/sdk/discussions/3163

### feat: add optional custom build command for asset canisters

The custom build command can be set in `dfx.json` the same way it is set for `custom` type canisters. If the command is not provided, DFX will fallback to the default `npm run build` command.

```json
{
  "canisters": {
    "ui": {
      "type": "assets",
      "build": ["<custom build command>"]
    }
  }
}
```

### fix: Diagnose duplicate assets and display upgrade steps

If `dfx deploy` detects duplicate assets in the dist/ and frontend assets/ directories, it will now suggest upgrade steps.

### fix: motoko canisters can import other canisters with service constructor

After specific canister builder output wasm and candid file, `dfx` will do some post processing on the candid file.

The complete IDL will be copied into `.dfx` folder with name `constructor.did`.
It will be used for type checking during canister installation.

Then it is separated into two parts: `service.did` and `init_args.txt`, corresponding to canister metadata `candid:service` and `candid:args`.

`service.did` will be imported during dependent canisters building. And it will also be used by the Motoko LSP to provide IDE support.

### fix: dfx start now respects the network replica port configuration in dfx.json or networks.json

## Frontend canister

> **NOTE**: We've disabled response verification v2 in the asset canister while we improve test coverage.

The redirect from `.raw.ic0.app` now redirects to `.ic0.app` instead of `.icp0.io`

The `validate_commit_proposed_batch()` method no longer requires any permission to call.

The asset canister now enforces limits during upload.  These limits to not apply to assets already uploaded.

Unconditional limits:
- `create_batch()` now fails if `dfx deploy --by-proposal` got as far as calling `propose_commit_batch()`, and the batch has not since been committed or deleted.

Configurable limits:
- `max_batches`: limits number of batches being uploaded.
- `max_chunks`: limits total number of chunks across all batches being uploaded.
- `max_bytes`: limits total size of content bytes across all chunks being uploaded.

Added methods:
- `configure()` to set limits
- `validate_configure()`: companion method for SNS
- `get_configuration()`: to view limits

Suggestions for configured limits:
- dapps controlled by SNS: max_batches=1; max_chunks and max_bytes based on asset composition.
- dapps not controlled by SNS: unlimited (which is the default)

Note that as always, if `dfx deploy` does not completely upload and commit a batch, the asset canister will retain the batch until 5 minutes have passed since the last chunk was uploaded.  If you have configured limits and the combination of an unsuccessful deployment and a subsequent attempt would exceed those limits, you can either wait 5 minutes before running `dfx deploy` again, or delete the incomplete batch with `delete_batch()`.

### fix: return the correct expr_path for index.html fallback routes

Previously, the requested path was used to construct the `expr_path` for the `index.html` fallback route.  This was incorrect, as the `expr_path` should be the path of the `index.html` file itself in this case.

## Frontend canister assets synchronization

### fix: now retries failed `create_chunk()` calls

Previously, it would only retry when waiting for the request to complete.

### fix: now considers fewer error types to be retryable

Previously, errors were assumed to be retryable, except for a few specific error messages and 403/unauthorized responses.  This could cause deployment to appear to hang until timeout.

Now, only transport errors and timeout errors are considered retryable.

## Dependencies

### Frontend canister

- Module hash: 1286960c50eb7a773cfb5fdd77cc238588f39e21f189cc3eb0f35199a99b9c7e
- https://github.com/dfinity/sdk/pull/3205
- https://github.com/dfinity/sdk/pull/3198
- https://github.com/dfinity/sdk/pull/3154
- https://github.com/dfinity/sdk/pull/3158
- https://github.com/dfinity/sdk/pull/3144

### ic-ref

Updated ic-ref to 0.0.1-a9f73dba

### Cycles wallet

Updated cycles wallet to `20230530` release:
- Module hash: c1290ad65e6c9f840928637ed7672b688216a9c1e919eacbacc22af8c904a5e3
- https://github.com/dfinity/cycles-wallet/commit/313fb01d59689df90bd3381659d94164c2a61cf4

### Motoko

Updated Motoko to 0.9.3

### Replica

Updated replica to elected commit ef8ca68771baa20a14af650ab89c9b31b1dc9a5e.
This incorporates the following executed proposals:
- [123248](https://dashboard.internetcomputer.org/proposal/123248)
- [123021](https://dashboard.internetcomputer.org/proposal/123021)
- [123007](https://dashboard.internetcomputer.org/proposal/123007)
- [122923](https://dashboard.internetcomputer.org/proposal/122923)
- [122924](https://dashboard.internetcomputer.org/proposal/122924)
- [122910](https://dashboard.internetcomputer.org/proposal/122910)
- [122911](https://dashboard.internetcomputer.org/proposal/122911)
- [122746](https://dashboard.internetcomputer.org/proposal/122746)
- [122748](https://dashboard.internetcomputer.org/proposal/122748)
- [122617](https://dashboard.internetcomputer.org/proposal/122617)
- [122615](https://dashboard.internetcomputer.org/proposal/122615)

# 0.14.1

## DFX

### fix: `dfx canister delete` without stopping first

When running `dfx canister delete` on a canister that has not been stopped, dfx will now confirm the deletion instead of erroring.

### feat: gzip option in dfx.json

`dfx` can gzip wasm module as the final step in building canisters.

This behavior is disabled by default.

You can enable it in `dfx.json`:

```json
{
  "canisters" : {
    "app" : {
      "gzip" : true
    }
  }
}
```

You can still specify `.wasm.gz` file for custom canisters directly. If any metadata/optimize/shrink options are set in `dfx.json`, the `.wasm.gz` file will be decompressed, applied all the wasm modifications, and compressed as `.wasm.gz` in the end.

### fix: prevented using --argument with --all in canister installation

Removed `dfx deploy`'s behavior of providing the same argument to all canisters, and `dfx canister install`'s behavior of providing an empty argument to all canisters regardless of what was specified. Now installing multiple canisters and providing an installation argument is an error in both commands.

### chore: make `sns` subcommands visible in `dfx help`

### chore: upgraded to clap v4

Updated the command-parsing library to v4. Some colors may be different.

### feat: dfx deps subcommands

This feature was named `dfx pull` before. To make a complete, intuitive user experience, we present a set of subcommands under `dfx deps`:

- `dfx deps pull`: pull the dependencies from mainnet and generate `deps/pulled.json`, the candid files of direct dependencies will also be put into `deps/candid/`;
- `dfx deps init`: set the init arguments for the pulled dependencies and save the data in `deps/init.json`;
- `dfx deps deploy`: deploy the pulled dependencies on local replica with the init arguments recorded in `deps/init.json`;

All generated files in `deps/` are encouraged to be version controlled.

### chore: Add the `nns-dapp` and `internet_identity` to the local canister IDs set by `dfx nns import`
`dfx nns install` installs a set of canisters in a local replica.  `dfx nns import` complements this by setting the canister IDs so that they can be queried by the user.  But `dfx nns import` is incomplete.  Now it will also provide the IDs of the `nns-dapp` and `internet_identity` canisters.

### feat: `.env` file includes all created canister IDs
Previously the `.env` file only included canister IDs for canisters that were listed as explicit dependencies during the build process.
Now all canisters that have a canister ID for the specified network are included in `.env`.

### feat!: Ask for user consent when removing themselves as principal

Removing oneself (or the wallet one uses) can result in the loss of control over a canister.
Therefore `dfx canister update-settings` now asks for extra confirmation when removing the currently used principal/wallet from the list of controllers.
To skip this check in CI, use either the `--yes`/`-y` argument or use `echo "yes" | dfx canister update-settings <...>`.

### fix: dfx start will restart replica if it does not report healthy after launch

If the replica does not report healthy at least once after launch,
dfx will terminate and restart it.

### fix: dfx start now installs the bitcoin canister when bitcoin support is enabled

This is required for future replica versions.

Adds a new field `canister_init_arg` to the bitcoin configuration in dfx.json and networks.json.  Its default is documented in the JSON schema and is appropriate for the canister wasm bundled with dfx.

### fix: no longer enable the bitcoin_regtest feature

### docs: cleanup of documentation

Cleaned up documentation of IC SDK.

## Asset Canister Synchronization

### feat: Added more detailed logging to `ic-asset`.

Now, `dfx deploy -v` (or `-vv`) will print the following information:
- The count for each `BatchOperationKind` in `CommitBatchArgs`
- The number of chunks uploaded and the total bytes
- The API version of both the `ic-asset` and the canister
- (Only for `-vv`) The value of `CommitBatchArgs`

### fix: Commit batches incrementally in order to account for more expensive v2 certification calculation

In order to allow larger changes without exceeding the per-message instruction limit, the sync process now:
- sets properties of assets already in the canister separately from the rest of the batch.
- splits up the rest of the batch into groups of up to 500 operations.

### fix: now retries failed `create_chunk()` calls

Previously, it would only retry when waiting for the request to complete.

### fix: now considers fewer error types to be retryable

Previously, errors were assumed to be retryable, except for a few specific error messages and 403/unauthorized responses.  This could cause deployment to appear to hang until timeout.

Now, only transport errors and timeout errors are considered retryable.

## Dependencies

### Frontend canister

The asset canister now properly removes the v2-certified response when `/index.html` is deleted.

Fix: The fallback file (`/index.html`) will now be served when using certification v2 if the requested path was not found.

The HttpResponse type now explicitly mentions the `upgrade : Option<bool>` field instead of implicitly returning `None` all the time.

The asset canister no longer needs to use `await` for access control checks. This will speed up certain operations.

- Module hash: 651425d92d3796ddae581191452e0e87484eeff4ff6352fe9a59c7e1f97a2310
- https://github.com/dfinity/sdk/pull/3120
- https://github.com/dfinity/sdk/pull/3112

### Motoko

Updated Motoko to 0.8.8

### Replica

Updated replica to elected commit b3b00ba59c366384e3e0cd53a69457e9053ec987.
This incorporates the following executed proposals:
- [122529](https://dashboard.internetcomputer.org/proposal/122529)
- [122284](https://dashboard.internetcomputer.org/proposal/122284)
- [122198](https://dashboard.internetcomputer.org/proposal/122198)
- [120591](https://dashboard.internetcomputer.org/proposal/120591)
- [119318](https://dashboard.internetcomputer.org/proposal/119318)
- [118023](https://dashboard.internetcomputer.org/proposal/118023)
- [116294](https://dashboard.internetcomputer.org/proposal/116294)
- [116135](https://dashboard.internetcomputer.org/proposal/116135)
- [114479](https://dashboard.internetcomputer.org/proposal/114479)
- [113136](https://dashboard.internetcomputer.org/proposal/113136)
- [111932](https://dashboard.internetcomputer.org/proposal/111932)
- [111724](https://dashboard.internetcomputer.org/proposal/111724)
- [110724](https://dashboard.internetcomputer.org/proposal/110724)
- [109500](https://dashboard.internetcomputer.org/proposal/109500)
- [108153](https://dashboard.internetcomputer.org/proposal/108153)
- [107668](https://dashboard.internetcomputer.org/proposal/107668)
- [107667](https://dashboard.internetcomputer.org/proposal/107667)
- [106868](https://dashboard.internetcomputer.org/proposal/106868)
- [106817](https://dashboard.internetcomputer.org/proposal/106817)
- [105666](https://dashboard.internetcomputer.org/proposal/105666)
- [104470](https://dashboard.internetcomputer.org/proposal/104470)
- [103281](https://dashboard.internetcomputer.org/proposal/103281)
- [103231](https://dashboard.internetcomputer.org/proposal/103231)
- [101987](https://dashboard.internetcomputer.org/proposal/101987)

# 0.14.0

## DFX

### fix: stop `dfx deploy` from creating a wallet if all canisters exist

### feat: expose `wasm-opt` optimizer in `ic-wasm` to users

Add option to specify an "optimize" field for canisters to invoke the `wasm-opt` optimizer through `ic-wasm`.

This behavior is disabled by default.

If you want to enable this behavior, you can do so in dfx.json:
```json
"canisters": {
  "app": {
    "optimize" : "cycles"
  }
}
```

The options are "cycles", "size", "O4", "O3", "O2", "O1", "O0", "Oz", and "Os".  The options starting with "O" are the optimization levels that `wasm-opt` provides. The "cycles" and "size" options are recommended defaults for optimizing for cycle usage and binary size respectively.

### feat: updates the dfx new starter project for env vars

- Updates the starter project for env vars to use the new `dfx build` & `dfx deploy` environment variables
- Changes the format of the canister id env vars to be `CANISTER_ID_<canister_name_uppercase>`, for the frontend declaraction file to be consistent with the dfx environment variables. `CANISTER_ID` as both a prefix and suffix are supported for backwards compatibility.

### fix!: --clean required when network configuration changes

If the network configuration has changed since last time `dfx start` was run, `dfx start` will now error if you try to run it without `--clean`, to avoid spurious errors. You can provide the `--force` flag if you are sure you want to start it without cleaning state.

### feat: --artificial-delay flag

The local replica uses a 600ms delay by default when performing update calls. With `dfx start --artificial-delay <ms>`, you can decrease this value (e.g. 100ms) for faster integration tests, or increase it (e.g. 2500ms) to mimick mainnet latency for e.g. UI responsiveness checks.

### fix: make sure assetstorage did file is created as writeable.

### feat: specify id when provisional create canister

When creating a canister on non-mainnet replica, you can now specify the canister ID.

`dfx canister create <CANISTER_NAME> --specified-id <PRINCIPAL>`

`dfx deploy <CANISTER_NAME> --specified-id <PRINCIPAL>`

You can specify the ID in the range of `[0, u64::MAX / 2]`.
If not specify the ID, the canister will be created in the range of `[u64::MAX / 2 + 1, u64::MAX]`.
This canister ID allocation behavior only applies to the replica, not the emulator (ic-ref).

### feat: dfx nns install --ledger-accounts

`dfx nns install` now takes an option `--ledger-accounts` to initialize the ledger canister with these accounts.

### fix: update Rust canister template.

`ic-cdk-timers` is included in the dependencies.

### chore: change the default Internet Computer gateway domain to `icp0.io`

By default, DFX now uses the `icp0.io` domain to connect to Internet Computer as opposed to using `ic0.app`.
Canisters communicating with `ic0.app` will continue to function nominally.

### feat: --no-asset-upgrade

### feat: confirmation dialogues are no longer case sensitive and accept 'y' in addition to 'yes'

### fix: `dfx generate` no longer requires canisters to have a canister ID
Previously, canisters required that the canister was created before `dfx generate` could be called.

As a result, the `--network` parameter does not have an impact on the result of `dfx generate` anymore.
This means that `dfx generate` now also generates type declarations for remote canisters.

### fix: Make `build` field optional in dfx.json

The `build` field in custom canisters was already optional in code, but this fixes it in the schema.

By specifying the `--no-asset-upgrade` flag in `dfx deploy` or `dfx canister install`, you can ensure that the asset canister itself is not upgraded, but instead only the assets themselves are installed.

### feat: Get identity from env var if present

The identity may be specified using the environment variable `DFX_IDENTITY`.

### feat: Add DFX_ASSETS_WASM

Added the ability to configure the Wasm module used for assets canisters through the environment variable `DFX_ASSETS_WASM`.

### fix: dfx deploy and icx-asset no longer retry on permission failure

### feat: --created-at-time for the ledger functions: transfer, create-canister, and top-up

### fix: ledger transfer duplicate transaction prints the duplicate transaction response before returning success to differentiate between a new transaction response and between a duplicate transaction response.

Before it was possible that a user could send 2 ledger transfers with the same arguments at the same timestamp and both would show success but there would have been only 1 ledger transfer. Now dfx prints different messages when the ledger returns a duplicate transaction response and when the ledger returns a new transaction response.

### chore: clarify `dfx identity new` help text

### chore: Add a message that `redeem_faucet_coupon` may take a while to complete

### feat: `dfx deploy <frontend canister name> --by-proposal`

This supports asset updates through SNS proposal.

Uploads asset changes to an asset canister (propose_commit_batch()), but does not commit them.

The SNS will call `commit_proposed_batch()` to commit the changes.  If the proposal fails, the caller of `dfx deploy --by-proposal` should call `delete_batch()`.

### feat: `dfx deploy <frontend canister name> --compute-evidence`

Builds the specified asset canister, determines the batch operations required to synchronize the assets, and computes a hash ("evidence") over those batch operations.  This evidence will match the evidence computed by `dfx deploy --by-proposal`, and which will be specified in the update proposal.

No permissions are required to compute evidence, so this can be called with `--identity anonymous` or any other identity.

## Asset Canister

Added `validate_take_ownership()` method so that an SNS is able to add a custom call to `take_ownership()`.

Added `is_aliased` field to `get_asset_properties` and `set_asset_properties`.

Added partial support for proposal-based asset updates:
- Batch ids are now stable.  With upcoming changes to support asset updates by proposal,
  having the asset canister not reuse batch ids will make it easier to verify that a particular
  batch has been proposed.
- Added methods:
  - `propose_commit_batch()` stores batch arguments for later commit
  - `delete_batch()` deletes a batch, intended for use after compute_evidence if cancellation needed
  - `compute_evidence()` computes a hash ("evidence") over the proposed batch arguments. Once evidence computation is complete, batch will not expire.
  - `commit_proposed_batch()` commits batch previously proposed (must have evidence computed)
  - `validate_commit_proposed_batch()` required validation method for SNS

Added `api_version` endpoint. With upcoming changes we will introduce breaking changes to asset canister's batch upload process. New endpoint will help `ic-asset` with differentiation between API version, and allow it to support all versions of the asset canister.

Added support for v2 asset certification. In comparison to v1, v2 asset certification not only certifies the http response body, but also the headers. The v2 spec is first published in [this PR](https://github.com/dfinity/interface-spec/pull/147)

Added canister metadata field `supported_certificate_versions`, which contains a comma-separated list of all asset certification protocol versions. You can query it e.g. using `dfx canister --network ic metadata <canister name or id> supported_certificate_versions`. In this release, the value of this metadata field value is `1,2` because certification v1 and v2 are supported.

Fixed a bug in `http_request` that served assets with the wrong certificate. If no encoding specified in the `Accept-Encoding` header is available with a certificate, an available encoding is returned without a certificate (instead of a wrong certificate, which was the case previously). Otherwise, nothing changed.
For completeness' sake, the new behavior is as follows:
- If one of the encodings specified in the `Accept-Encoding` header is available with certification, it now is served with the correct certificate.
- If no requested encoding is available with certification, one of the requested encodings is returned without a certificate (instead of a wrong certificate, which was the case previously).
- If no encoding specified in the `Accept-Encoding` header is available, a certified encoding that is available is returned instead.

Added support for API versioning of the asset canister in `ic-asset`.

Added functionality that allows you to set asset properties during `dfx deploy`, even if the asset has already been deployed to a canister in the past. This eliminates the need to delete and re-deploy assets to modify properties - great news! This feature is also available when deploying assets using the `--by-proposal` flag. As a result, the API version of the frontend canister has been incremented from `0` to `1`. The updated `ic-asset` version (which is what is being used during `dfx deploy`) will remain compatible with frontend canisters implementing both API `0` and `1`. However, please note that the new frontend canister version (with API `v1`) will not work with tooling from before the dfx release (0.14.0).

## Dependencies

### Frontend canister

- API version: 1
- Module hash: e7866e1949e3688a78d8d29bd63e1c13cd6bfb8fbe29444fa606a20e0b1e33f0
- https://github.com/dfinity/sdk/pull/3094
- https://github.com/dfinity/sdk/pull/3002
- https://github.com/dfinity/sdk/pull/3065
- https://github.com/dfinity/sdk/pull/3058
- https://github.com/dfinity/sdk/pull/3057
- https://github.com/dfinity/sdk/pull/2960
- https://github.com/dfinity/sdk/pull/3051
- https://github.com/dfinity/sdk/pull/3034
- https://github.com/dfinity/sdk/pull/3023
- https://github.com/dfinity/sdk/pull/3022
- https://github.com/dfinity/sdk/pull/3021
- https://github.com/dfinity/sdk/pull/3019
- https://github.com/dfinity/sdk/pull/3016
- https://github.com/dfinity/sdk/pull/3015
- https://github.com/dfinity/sdk/pull/3001
- https://github.com/dfinity/sdk/pull/2987
- https://github.com/dfinity/sdk/pull/2982

### Motoko

Updated Motoko to 0.8.7

### ic-ref

Updated ic-ref to 0.0.1-ca6aca90

### ic-btc-canister

Started bundling ic-btc-canister, release 2023-03-31

# 0.13.1

## Asset Canister

Added validate_grant_permission() and validate_revoke_permission() methods per SNS requirements.

## Dependencies

### Frontend canister

- Module hash: 98863747bb8b1366ae5e3c5721bfe08ce6b7480fe4c3864d4fec3d9827255480
- https://github.com/dfinity/sdk/pull/2958

# 0.13.0

## DFX

### feat: Add dfx sns download

This allows users to download SNS canister Wasm binaries.

### fix: fixed error text
- `dfx nns install` had the wrong instructions for setting up the local replica type

### fix: creating an identity with `--force` no longer switches to the newly created identity

### feat(frontend-canister)!: reworked to use permissions-based access control

The permissions are as follows:
- ManagePermissions: Can grant and revoke permissions to any principal.  Controllers implicitly have this permission.
- Prepare: Can call create_batch and create_chunk
- Commit: Can call commit_batch and methods that manipulate assets directly, as well as any method permitted by Prepare.

For upgraded frontend canisters, all authorized principals will be granted the Commit permission.
For newly deployed frontend canisters, the initializer (first deployer of the canister) will be granted the Commit permission.

Added three new methods:
- list_permitted: lists principals with a given permission.
  - Callable by anyone.
- grant_permission: grants a single permission to a principal
  - Callable by Controllers and principals with the ManagePermissions permission.
- revoke_permission: removes a single permission from a principal
  - Any principal can revoke its own permissions.
  - Only Controllers and principals with the ManagePermissions permission can revoke the permissions of other principals.

Altered the behavior of the existing authorization-related methods to operate only on the "Commit" permission.  In this way, they are backwards-compatible.
- authorize(principal): same as grant_permission(principal, Commit)
- deauthorize(principal): same as revoke_permission(permission, Commit)
- list_authorized(): same as list_permitted(Commit)

### fix(frontend-canister)!: removed ability of some types of authorized principals to manage the ACL

It used to be the case that any authorized principal could authorize and deauthorize any other principal.
This is no longer the case.  See rules above for grant_permission and revoke_permission.

### feat(frontend-canister)!: default secure configuration for assets in frontend project template

- Secure HTTP headers, preventing several typical security vulnerabilities (e.g. XSS, clickjacking, and many more). For more details, see comments in `headers` section in [default `.ic-assets.json5`](https://raw.githubusercontent.com/dfinity/sdk/master/src/dfx/assets/new_project_node_files/src/__project_name___frontend/src/.ic-assets.json5).
- Configures `allow_raw_access` option in starter `.ic-assets.json5` config files, with the value set to its default value (which is `false`). We are showing that configuration in the default starter projects for the sake of easier discoverability, even though its value is set to the default.

### feat(frontend-canister)!: add `allow_raw_access` config option

By default, the frontend canister will now restrict the access of traffic to the `<canister-id>.raw.ic0.app` domain, and will automatically redirect all requests to the certified domain (`<canister-id>.ic0.app`), unless configured explicitly. Below is an example configuration to allow access to the `robots.txt` file from the "raw" domain:
```json
[
  {
    "match": "robots.txt",
    "allow_raw_access": true
  }
]
```

**Important**: Note that any assets already uploaded to an asset canister will be protected by this redirection, because at present the asset synchronization process does not update the `allow_raw_access` property, or any other properties, after creating an asset.  This also applies to assets that are deployed without any configuration, and later configured to allow raw access.
At the present time, there are two ways to reconfigure an existing asset:
1. re-create the asset
    1. delete the asset in your project's directory
    1. execute `dfx deploy`
    1. re-create the asset in your project's directory
    1. modify `.ic-assets.json` acordingly
    1. execute `dfx deploy`
2. via manual candid call
    ```
    dfx canister call PROJECT_NAME_frontend set_asset_properties '( record { key="/robots.txt"; allow_raw_access=opt(opt(true)) })'
    ```

### feat(frontend-canister): pretty print asset properties when deploying assets to the canister

### feat(frontend-canister): add take_ownership() method

Callable only by a controller.  Clears list of authorized principals and adds the caller (controller) as the only authorized principal.

### feat(ic-ref):
- `effective_canister_id` used for `provisional_create_canister_with_cycles` is passed as an command-line argument (defaults to `rwlgt-iiaaa-aaaaa-aaaaa-cai` if not provided or upon parse failure)

### feat(frontend-canister): add `get_asset_properties` and `set_asset_properties` to frontend canister

As part of creating the support for future work, it's now possible to get and set AssetProperties for assets in frontend canister.

### feat: add `--argument-file` argument to the `dfx canister sign` command

Similar to how this argument works in `dfx canister call`, this argument allows providing arguments for the request from a file.

### feat: Add support for a default network key

A remote canister ID can now be specified for the `__default` network.  If specified, `dfx` will assume that the canister is remote at the specified canister ID for all networks that don't have a dedicated entry.

### feat: use OS-native keyring for pem file storage

If keyring integration is available, PEM files (except for the default identity) are now by default stored in the OS-provided keyring.
If it is not available, it will fall back on the already existing password-encrypted PEM files.
Plaintext PEM files are still available (e.g. for use in non-interactive situations like CI), but not recommended for use since they put the keys at risk.

To force the use of one specific storage mode, use the `--storage-mode` flag with either `--storage-mode password-protected` or `--storage-mode plaintext`.
This works for both `dfx identity new` and `dfx identity import`.

The flag `--disable-encryption` is deprecated in favour of `--storage-mode plaintext`. It has the same behavior.

### feat(frontend-canister): better control and overview for asset canister authorized principals

The asset canister now has two new functions:
- Query function `list_authorized` displays a list of all principals that are currently authorized to change assets and the list of authorized principals.
- Update function `deauthorize` that removes a principal from the list of authorized principals. It can be called by authorized principals and cotrollers of the canister.

In addition, the update function `authorize` has new behavior:
Now, controllers of the asset canister are always allowed to authorize new principals (including themselves).

### fix: add retry logic to `dfx canister delete`

`dfx canister delete` tries to withdraw as many cycles as possible from a canister before deleting it.
To do so, dfx has to manually send all cycles in the canister, minus some margin.
The margin was previously hard-coded, meaning that withdrawals can fail if the margin is not generous enough.
Now, upon failure with some margin, dfx will retry withdrawing cycles with a continuously larger margin until withdrawing succeeds or the margin becomes larger than the cycles balance.

### fix: dfx deploy --mode reinstall for a single Motoko canister fails to compile

The Motoko compiler expects all imported canisters' .did files to be in one folder when it compiles a canister.
`dfx` failed to organize the .did files correctly when running `dfx deploy <single Motoko canister>` in combintaion with the `--mode reinstall` flag.

### fix: give more cycles margin when deleting canisters

There have been a few reports of people not being able to delete canisters.
The error happens if the temporary wallet tries to transfer out too many cycles.
The number of cycles left in the canister is bumped a little bit so that people can again reliably delete their canisters.

## Dependencies

Updated candid to 0.8.4
- Bug fix in TS bindings
- Pretty print numbers

### Frontend canister

- Module hash: d12e4493878911c21364c550ca90b81be900ebde43e7956ae1873c51504a8757
- https://github.com/dfinity/sdk/pull/2942

### ic-ref

Updated ic-ref to master commit `3cc51be5`

### Motoko

Updated Motoko to 0.7.6

### Replica

Updated replica to elected commit b5a1a8c0e005216f2d945f538fc27163bafc3bf7.
This incorporates the following executed proposals:

- [100821](https://dashboard.internetcomputer.org/proposal/100821)
- [97472](https://dashboard.internetcomputer.org/proposal/97472)
- [96114](https://dashboard.internetcomputer.org/proposal/96114)
- [94953](https://dashboard.internetcomputer.org/proposal/94953)
- [94852](https://dashboard.internetcomputer.org/proposal/94852)
- [93761](https://dashboard.internetcomputer.org/proposal/93761)
- [93507](https://dashboard.internetcomputer.org/proposal/93507)
- [92573](https://dashboard.internetcomputer.org/proposal/92573)
- [92338](https://dashboard.internetcomputer.org/proposal/92338)
- [91732](https://dashboard.internetcomputer.org/proposal/91732)
- [91257](https://dashboard.internetcomputer.org/proposal/91257)

# 0.12.1

## DFX

### fix: default not shrink for custom canisters

## Dependencies

### Replica

Updated replica to elected commit dcbf401f27d9b48354e68389c6d8293c4233b055.
This incorporates the following executed proposals:

- [90485](https://dashboard.internetcomputer.org/proposal/90485)
- [90008](https://dashboard.internetcomputer.org/proposal/90008)

### Frontend canister

- Module hash: db07e7e24f6f8ddf53c33a610713259a7c1eb71c270b819ebd311e2d223267f0
- https://github.com/dfinity/sdk/pull/2753

# 0.12.0

## DFX

### feat(frontend-canister): add warning if config is provided in `.ic-assets.json` but not used

### fix(frontend-canister): Allow overwriting default HTTP Headers for assets in frontend canister

Allows to overwrite `Content-Type`, `Content-Encoding`, and `Cache-Control` HTTP headers with custom values via `.ic-assets.json5` config file. Example `.ic-assets.json5` file:
```json5
[
    {
        "match": "web-gz.data.gz",
        "headers": {
            "Content-Type": "application/octet-stream",
            "Content-Encoding": "gzip"
        }
    }
]
```
This change will trigger the update process for frontend canister (new module hash: `2ff0513123f11c57716d889ca487083fac7d94a4c9434d5879f8d0342ad9d759`).

### feat: warn if an unencrypted identity is used on mainnet

### fix: Save SNS canister IDs

SNS canister IDs were not being parsed reliably.  Now the candid file is being specified explicitly, which resolves the issue in at least some cases.

### feat: NNS usability improvements

The command line interface for nns commands has been updated to:

- Give better help when the subnet type is incorrect
- Not offer --network as a flag given that it is unused
- List nns subcommands

### feat: -y flag for canister installation

`dfx canister install` and `dfx deploy` now have a `-y` flag that will automatically confirm any y/n checks made during canister installation.

### fix: Compute Motoko dependencies in linear (not exponential) time by detecting visited imports.

### fix(generate): add missing typescript types and fix issues with bindings array in dfx.json

### chore: update Candid UI canister with commit 79d55e7f568aec00e16dd0329926cc7ea8e3a28b

### refactor: Factor out code for calling arbitrary bundled binaries

The function for calling sns can now call any bundled binary.

### docs: Document dfx nns subcommands

`dfx nns` commands are used to deploy and manage local NNS canisters, such as:

- Governance for integration with the Internet Computer voting system
- Ledger for financial integration testing
- Internet Identity for user registration and authenttication

### feat(frontend-canister): Add simple aliases from `<asset>` to `<asset>.html` and `<asset>/index.html`

The asset canister now by default aliases any request to `<asset>` to `<asset>.html` or `<asset>/index.html`.
This can be disabled by setting the field `"enable_aliasing"` to `false` in a rule for that asset in .ic-assets.json.
This change will trigger frontend canister upgrades upon redeploying any asset canister.

### fix: Only kill main process on `dfx stop`
Removes misleading panics when running `dfx stop`.

### feat: `dfx nns install` works offline if all assets have been cached.

### feat: Initialise the nns with an account controlled by a secp256k1 key

This enables easy access to toy ICP using command line tools and this key:
```
-----BEGIN EC PRIVATE KEY-----
MHQCAQEEICJxApEbuZznKFpV+VKACRK30i6+7u5Z13/DOl18cIC+oAcGBSuBBAAK
oUQDQgAEPas6Iag4TUx+Uop+3NhE6s3FlayFtbwdhRVjvOar0kPTfE/N8N6btRnd
74ly5xXEBNSXiENyxhEuzOZrIWMCNQ==
-----END EC PRIVATE KEY-----
```
For example, you can create an identity in dfx by putting this key in the file `ident-1.pem` and importing it:
```
dfx identity import ident-1 ident-1.pem
dfx --identity ident-1 ledger balance
```

### feat: default to run ic-wasm shrink when build canisters
This behavior applies to Motoko, Rust and Custom canisters.
If you want to disable this behavior, you can config it in dfx.json:
```json
"canisters" : {
  "app" : {
    "shrink" : false,
  }
}
```

### feat: configurable custom wasm sections

It's now possible to define custom wasm metadata sections and their visibility in dfx.json.

At present, dfx can only add wasm metadata sections to canisters that are in wasm format.  It cannot add metadata sections to compressed canisters.  Since the frontend canister is now compressed, this means that at present it is not possible to add custom metadata sections to the frontend canister.

dfx no longer adds `candid:service` metadata to canisters of type `"custom"` by default.  If you want dfx to add your canister's candid definition to your custom canister, you can do so like this:

```
    "my_canister_name": {
      "type": "custom",
      "candid": "main.did",
      "wasm": "main.wasm",
      "metadata": [
        {
          "name": "candid:service"
        }
      ]
    },
```

This changelog entry doesn't go into all of the details of the possible configuration.  For that, please see [concepts/canister-metadata](docs/concepts/canister-metadata.md) and the docs in the JSON schema.

### fix: Valid canister-based env vars

Hyphens are not valid in shell environment variables, but do occur in canister names such as `smiley-dapp`. This poses a problem for vars with names such as `CANISTER_ID_$\{CANISTER_NAME\}`.  With this change, hyphens are replaced with underscores in environment variables.  The canister id of `smiley-dapp` will be available as `CANISTER_ID_smiley_dapp`.  Other environment variables are unaffected.

### feat: Add dfx sns deploy

This allows users to deploy a set of SNS canisters.

### fix: `cargo run -p dfx -- --version` prints correct version

### feat: add --mode=auto

When using `dfx canister install`, you can now pass `auto` for the `--mode` flag, which will auto-select `install` or `upgrade` depending on need, the same way `dfx deploy` does. The default remains `install` to prevent mistakes.

### feat: add `--network` flag to `dfx generate`

`dfx generate`'s generated bindings use network-specific canister IDs depending on the generated language, but there was previously no way to configure which network this was, so it defaulted to local. A `--network` flag has been added for this purpose.

### feat: sns config validate

There is a new command that verifies that an SNS initialization config is valid.

### feat: sns config create

There is a new command that creates an sns config template.

### fix: remove $ from wasms dir

The wasms dir path had a $ which is unwanted and now gone.

### fix: Correct wasm for the SNS swap canister

Previously the incorrect wasm canister was installed.

### fix: Use NNS did files that matches the wasms

Previously the did files and wasms could be incompatible.

### fix: allow users to skip compatibility check if parsing fails

### feat: canister HTTP support is now enabled by default.

`dfx start` and `dfx replica` now ignore the `--enable-canister-http` parameter.

You can still disable the canister http feature through configuration:
- ~/.config/dfx/networks.json: `.local.canister_http.enabled=false`
- dfx.json (project-specific networks) : `.networks.local.canister_http.enabled=false`

### feat: custom canister `wasm` field can now specify a URL from which to download

- note that dfx will report an error if a custom canister's `wasm` field is a URL and the canister also has `build` steps.

### feat: custom canister `candid` field can now specify a URL from which to download

### feat: deploy NNS canisters

A developer is now able to install NNS canisters, including back end canisters such as ledger and governance, and front end canisters such as nns-dapp and internet-identity, on their local DFX server.  Usage:
```
dfx start --clean --background
dfx nns install
```

This feature currently requires that the network 'local' is used and that it runs on port 8080.
The network's port can be controlled by using the field `"provider"` in the network's definition, e.g. by setting it to `"127.0.0.1:8080"`.

### feat: configure logging level of http adapter

It is now possible to set the http adapter's log level in dfx.json or in networks.json:
```
"http": {
  "enabled": true,
  "log_level": "info"
}
```

By default, a log level of "error" is used, in order to keep the output of a first-time `dfx start` minimal. Change it to "debug" for more verbose logging.

### fix(typescript): add index.d.ts file for type safety when importing generated declarations

Adds an index.d.ts file to the generated declarations, allowing for better type safety in TypeScript projects.

### chore: reduce verbosity of dfx start

`dfx start` produces a lot of log output that is at best irrelevant for most users.
Most output is no longer visible unless either `--verbose` is used with dfx or the relevant part's (e.g. http adapter, btc adapter, or replica) log level is changed in dfx.json or networks.json.

### feat: generate secp256k1 keys by default

When creating a new identity with `dfx identity new`, whereas previously it would have generated an Ed25519 key, it now generates a secp256k1 key. This is to enable users to write down a BIP39-style seed phrase, to recover their key in case of emergency, which will be printed when the key is generated and can be used with a new `--seed-phrase` flag in `dfx identity import`. `dfx identity import` is however still capable of importing an Ed25519 key.

### chore: update Candid UI canister with commit 528a4b04807904899f67b919a88597656e0cd6fa

* Allow passing did files larger than 2KB.
* Better integration with Motoko Playground.

### feat: simplify verification of assets served by asset canister

* SHA256 hashes of all assets are displayed when deploying the asset canister.
* A query method is added to the asset canister that returns the entire asset hash tree together with the certificate containing the certified variables of the asset canister.

### breaking change: dfx canister update-settings --compute-allocation always fails

See https://forum.dfinity.org/t/fixing-incorrect-compute-allocation-fee/14830

Until the rollout is complete, `dfx canister update-settings --compute-allocation <N>`
will fail with an error from the replica such as the following:
```
The Replica returned an error: code 1, message: "Canister requested a compute allocation of 1% which cannot be satisfied because the Subnet's remaining compute capacity is 0%"
```

### fix: For default node starter template: copy `ic-assets.json5` file from `src` to `dist`

### fix: For `dfx start --clean --background`, the background process no longer cleans a second time.

### fix: do not build or generate remote canisters

Canisters that specify a remote id for the network that's getting built falsely had their build steps run, blocking some normal use patterns of `dfx deploy`.
Canisters with a remote id specified no longer get built.
The same applies to `dfx generate`.

### refactor: Move replica URL functions into a module for reuse

The running replica port and url are generally useful information. Previously the code to get the URL was embedded in the network proxy code. This moves it out into a library for reuse.

### chore: Frontend canister build process no longer depends on `dfx` or `ic-cdk-optimizer`

Instead, the build process relies on `ic-wasm` to provide candid metadata for the canister, and
shrinking the canister size by stripping debug symbols and unused fuctions.
Additionally, after build step, the `.wasm` file is archived with `gzip`.

### chore: Move all `frontend canister`-related code into the SDK repo

| from (`repository` `path`)                  | to (path in `dfinity/sdk` repository)          | summary                                                                                     |
|:--------------------------------------------|:-----------------------------------------------|:--------------------------------------------------------------------------------------------|
| `dfinity/cdk-rs` `/src/ic-certified-assets` | `/src/canisters/frontend/ic-certified-asset`   | the core of the frontend canister                                                           |
| `dfinity/certified-assets` `/`              | `/src/canisters/frontend/ic-frontend-canister` | wraps `ic-certified-assets` to build the canister wasm                                      |
| `dfinity/agent-rs` `/ic-asset`              | `/src/canisters/frontend/ic-asset`             | library facilitating interactions with frontend canister (e.g. uploading or listing assets) |
| `dfinity/agent-rs` `/icx-asset`             | `/src/canisters/frontend/icx-asset`            | CLI executable tool - wraps `ic-asset`                                                      |

### feat: use JSON5 file format for frontend canister asset configuration

Both `.ic-assets.json` and `.ic-assets.json5` are valid filenames config filename, though both will get parsed
as if they were [JSON5](https://json5.org/) format. Example content of the `.ic-assets.json5` file:
```json5
// comment
[
  {
    "match": "*", // comment
    /*
    keys below not wrapped in quotes
*/  cache: { max_age: 999 }, // trailing comma
  },
]
```
- Learn more about JSON5: https://json5.org/

### fix: Update nns binaries unless `NO_CLOBBER` is set

Previously existing NNS binaries were not updated regardless of the `NO_CLOBBER` setting.

### feat!: Support installing canisters not in dfx.json

`install_canister_wasm` used to fail if installing a canister not listed in dfx.json.  This use case is now supported.

### feat: print the dashboard URL on startup

When running `dfx start` or `dfx replica`, the path to the dashboard page is now printed.

### feat!: changed the default port of the shared local network from 8000 to 4943.

This is so dfx doesn't connect to a project-specific network instead of the local shared network.

In combination with the "system-wide dfx start" feature, there is a potential difference to be aware of with respect to existing projects.

Since previous versions of dfx populate dfx.json with a `networks.local` definition that specifies port 8000, the behavior for existing projects won't change.

However, if you've edited dfx.json and removed the `networks.local` definition, the behavior within the project will change: dfx will connect to the shared local network on port 4943 rather than to the project-specific network on port 8000.  You would need to edit webpack.config.js to match.  If you have scripts, you can run the new command `dfx info webserver-port` from the project directory to retrieve the port value.

### feat!: "system-wide dfx start"

By default, dfx now manages the replica process in a way that is independent of any given dfx project.  We've called this feature "system-wide dfx", even though it's actually specific to your user
(storing data files under $HOME), because we think it communicates the idea adequately.

The intended benefits:
- deploying dapps from separate projects alongside one another, similar to working with separate dapps on mainnet
- run `dfx start` from any directory
- run `dfx stop` from any directory, rather than having to remember where you last ran `dfx start`

We're calling this the "shared local network."  `dfx start` and `dfx stop` will manage this network when run outside any project directory, or when a project's dfx.json does not define the `local` network.  The dfx.json template for new projects no longer defines any networks.

We recommend that you remove the `local` network definition from dfx.json and instead use the shared local network.  As mentioned above, doing so will make dfx use port 4943 rather than port 8000.

See [Local Server Configuration](docs/cli-reference/dfx-start.md#local-server-configuration) for details.

dfx now stores data and control files in one of three places, rather than directly under `.dfx/`:
- `.dfx/network/local` (for projects in which dfx.json defines the local network)
- `$HOME/.local/share/dfx/network/local` (for the shared local network on Linux)
- `$HOME/Library/Application Support/org.dfinity.dfx/network/local` (for the shared local network on MacOS)

There is also a new configuration file: `$HOME/.config/dfx/networks.json`.  Its [schema](docs/networks-json-schema.json) is the same as the `networks` element in dfx.json.  Any networks you define here will be available from any project, unless a project's dfx.json defines a network with the same name.  See [The Shared Local Network](docs/cli-reference/dfx-start.md#the-shared-local-network) for the default definitions that dfx provides if this file does not exist or does not define a `local` network.

### fix: `dfx start` and `dfx stop` will take into account dfx/replica processes from dfx \<\= 0.11.x

### feat: added command `dfx info`

#### feat: `dfx info webserver-port`

This displays the port that the icx-proxy process listens on, meaning the port to connect to with curl or from a web browser.

#### feat: `dfx info replica-port`

This displays the listening port of the replica.

#### feat: `dfx info replica-rev`

This displays the revision of the replica bundled with dfx, which is the same revision referenced in replica election governance proposals.

#### feat: `dfx info networks-json-path`

This displays the path to your user's `networks.json` file where all networks are defined.

### feat: added ic-nns-init, ic-admin, and sns executables to the binary cache

### fix: improved responsiveness of `greet` method call in default Motoko project template

`greet` method was marked as an `update` call, but it performs no state updates. Changing it to `query` call will result in faster execution.

### feat: dfx schema --for networks

The `dfx schema` command can now display the schema for either dfx.json or for networks.json.  By default, it still displays the schema for dfx.json.

```bash
dfx schema --for networks
```

### feat: createActor options accept pre-initialized agent

If you have a pre-initialized agent in your JS code, you can now pass it to createActor's options. Conflicts with the agentOptions config - if you pass both the agent option will be used and you will receive a warning.

```js
const plugActor = createActor(canisterId, {
  agent: plugAgent
})
```

### feat!: option for nodejs compatibility in dfx generate

Users can now specify `node_compatibility: true` in `declarations`. The flag introduces `node.js` enhancements, which include importing `isomorphic-fetch` and configuring the default actor with `isomorphic-fetch` and `host`.

```json
// dfx.json
"declarations": {
  "output": "src/declarations",
  "node_compatibility": true
}
```

#### JS codegen location deprecation

DFX new template now uses `dfx generate` instead of `rsync`. Adds deprecation warning to `index.js` in `.dfx/<network-name>/<canister-name>` encouringing developers to migrate to the `dfx generate` command instead. If you have a `package.json` file that uses `rsync` from `.dfx`, consider switching to something like this:

```json
"scripts": {
  "build": "webpack",
  "prebuild": "npm run generate",
  "start": "webpack serve --mode development --env development",
  "prestart": "npm run generate",
  // It's faster to only generate canisters you depend on, omitting the frontend canister
  "generate": "dfx generate hello_backend"
},
```

### feat: simple cycles faucet code redemption

Using `dfx wallet --network ic redeem-faucet-coupon <my coupon>` faucet users have a much easier time to redeem their codes.
If the active identity has no wallet configured, the faucet supplies a wallet to the user that this command will automatically configure.
If the active identity has a wallet configured already, the faucet will top up the existing wallet.

Alternative faucets can be used, assuming they follow the same interface. To direct dfx to a different faucet, use the `--faucet <alternative faucet id>` flag.
The expected interface looks like the following candid functions:
``` candid
redeem: (text) -> (principal);
redeem_to_wallet: (text, principal) -> (nat);
```
The function `redeem` takes a coupon code and returns the principal to an already-installed wallet that is controlled by the identity that called the function.
The function `redeem_to_wallet` takes a coupon code and a wallet (or any other canister) principal, deposits the cycles into that canister and returns how many cycles were deposited.

### feat: disable automatic wallet creation on non-ic networks

By default, if dfx is not running on the `ic` (or networks with a different name but the same configuration), it will automatically create a cycles wallet in case it hasn't been created yet.
It is now possible to inhibit automatic wallet creation by setting the `DFX_DISABLE_AUTO_WALLET` environment variable.

### fix!: removed unused --root parameter from dfx bootstrap

### feat: canister installation now waits for the replica

When installing a new Wasm module to a canister, DFX will now wait for the updated state (i.e. the new module hash) to be visible in the replica's certified state tree before proceeding with post-installation tasks or producing a success status.

### feat!: remove `dfx config`

`dfx config` has been removed. Please update Bash scripts to use `jq`, PowerShell scripts to use `ConvertTo-Json`, nushell scripts to use `to json`, etc.

### feat: move all the flags to the end

Command flags have been moved to a more traditional location; they are no longer positioned per subcommand, but instead are able to be all positioned after the final subcommand. In prior versions, a command might look like:
```bash
dfx --identity alice canister --network ic --wallet "$WALLET" create --all
```
This command can now be written:
```bash
dfx canister create --all --network ic --wallet "$WALLET" --identity alice
```
The old syntax is still available, though, so you don't need to migrate your scripts.

### feat!: changed update-settings syntax

When using `dfx canister update-settings`, it is easy to mistake `--controller` for `--add-controller`. For this reason `--controller` has been renamed to `--set-controller`.

### feat!: removed the internal webserver

This is a breaking change.  The only thing this was still serving was the /_/candid endpoint.  If you need to retrieve the candid interface for a local canister, you can use `dfx canister metadata <canister> candid:service`.

### fix: dfx wallet upgrade: improved error messages:

- if there is no wallet to upgrade
- if trying to upgrade a local wallet from outside of a project directory

### fix: canister creation cost is 0.1T cycles

Canister creation fee was calculated with 1T cycles instead of 0.1T.

### fix: dfx deploy and dfx canister install write .old.did files under .dfx/

When dfx deploy and dfx canister install upgrade a canister, they ensure that the
new candid interface is compatible with the previous candid interface.  They write
a file with extension .old.did that contains the previous interface.  In some
circumstances these files could be written in the project directory.  dfx now
always writes them under the .dfx/ directory.

### fix: dfx canister install now accepts arbitrary canister ids

This fixes the following error:
``` bash
> dfx canister install --wasm ~/counter.wasm eop7r-riaaa-aaaak-qasxq-cai
Error: Failed while determining if canister 'eop7r-riaaa-aaaak-qasxq-cai' is remote on network 'ic'.
Caused by: Failed while determining if canister 'eop7r-riaaa-aaaak-qasxq-cai' is remote on network 'ic'.
  Failed to figure out if canister 'eop7r-riaaa-aaaak-qasxq-cai' has a remote id on network 'ic'.
    Invalid argument: Canister eop7r-riaaa-aaaak-qasxq-cai not found in dfx.json
```

### feat: allow replica log level to be configured

It is now possible to specify the replica's log level. Possible values are `critical`, `error`, `warning`, `info`, `debug`, and `trace`.
The log level defaults to the level 'error'. Debug prints (e.g. `Debug.print("...")` in Motoko) still show up in the console.
The log level can be specified in the following places (See [system-wide dfx start](#feat-system-wide-dfx-start) for more detailed explanations on the network types):
- In file `networks.json` in the field `<network name>.replica.log_level` for shared networks.
- In file `dfx.json` in the field `networks.<network name>.replica.log_level` for project-specific networks.
- In file `dfx.json` in the field `defaults.replica.log_level` for project-specific networks. Requires a project-specific network to be run, otherwise this will have no effect.

### feat: enable canister sandboxing

Canister sandboxing is enabled to be consistent with the mainnet.

### chore: dfx ledger account-id --of-canister also accepts principal

It is now possible to do e.g. `dfx ledger account-id --of-canister fg7gi-vyaaa-aaaal-qadca-cai` as well as `dfx ledger account-id --of-canister my_canister_name` when checking the ledger account id of a canister.
Previously, dfx only accepted canister aliases and produced an error message that was hard to understand.

### chore: dfx canister deposit-cycles uses default wallet if none is specified

Motivated by [this forum post](https://forum.dfinity.org/t/dfx-0-10-0-dfx-canister-deposit-cycles-returns-error/13251/6).

### chore: projects created with `dfx new` are not pinned to a specific dfx version anymore

It is still possible to pin the dfx version by adding `"dfx":"<dfx version to pin to>"` to a project's `dfx.json`.

### fix: print links to cdk-rs docs in dfx new

### fix: broken link in new .mo project README

### fix: Small grammar change to identity password decryption prompt

The prompt for entering your passphrase in order to decrypt an identity password read:
    "Please enter a passphrase for your identity"
However, at that point, it isn't "a" passphrase.  It's either your passphrase, or incorrect.
Changed the text in this case to read:
    "Please enter the passphrase for your identity"

### chore: add retry logic to dfx download script

### feat: Add subnet type argument when creating canisters

`dfx ledger create-canister` gets a new option `--subnet-type` that allows users to choose a type of subnet that their canister can be created on. Additionally, a `dfx ledger show-subnet-types` is introduced which allows to list the available subnet types.

## Dependencies

### Replica

Updated replica to release candidate 93dcf2a2026c34330c76149dd713d89e37daa533.

This also incorporates the following executed proposals:

- [88831](https://dashboard.internetcomputer.org/proposal/88831)
- [88629](https://dashboard.internetcomputer.org/proposal/88629)
- [88109](https://dashboard.internetcomputer.org/proposal/88109)
- [87631](https://dashboard.internetcomputer.org/proposal/87631)
- [86738](https://dashboard.internetcomputer.org/proposal/86738)
- [86279](https://dashboard.internetcomputer.org/proposal/86279)
* [85007](https://dashboard.internetcomputer.org/proposal/85007)
* [84391](https://dashboard.internetcomputer.org/proposal/84391)
* [83786](https://dashboard.internetcomputer.org/proposal/83786)
* [82425](https://dashboard.internetcomputer.org/proposal/82425)
* [81788](https://dashboard.internetcomputer.org/proposal/81788)
* [81571](https://dashboard.internetcomputer.org/proposal/81571)
* [80992](https://dashboard.internetcomputer.org/proposal/80992)
* [79816](https://dashboard.internetcomputer.org/proposal/79816)
* [78693](https://dashboard.internetcomputer.org/proposal/78693)
* [77589](https://dashboard.internetcomputer.org/proposal/77589)
* [76228](https://dashboard.internetcomputer.org/proposal/76228)
* [75700](https://dashboard.internetcomputer.org/proposal/75700)
* [75109](https://dashboard.internetcomputer.org/proposal/75109)
* [74395](https://dashboard.internetcomputer.org/proposal/74395)
* [73959](https://dashboard.internetcomputer.org/proposal/73959)
* [73714](https://dashboard.internetcomputer.org/proposal/73714)
* [73368](https://dashboard.internetcomputer.org/proposal/73368)
* [72764](https://dashboard.internetcomputer.org/proposal/72764)

### ic-ref

Updated ic-ref to 0.0.1-1fba03ee
- introduce awaitKnown
- trivial implementation of idle_cycles_burned_per_day

### Updated Motoko from 0.6.29 to 0.7.3

- See https://github.com/dfinity/motoko/blob/master/Changelog.md#073-2022-11-01


### Cycles wallet

- Module hash: b944b1e5533064d12e951621d5045d5291bcfd8cf9d60c28fef02c8fdb68e783
- https://github.com/dfinity/cycles-wallet/commit/fa86dd3a65b2509ca1e0c2bb9d7d4c5be95de378

### Frontend canister:
- Module hash: 6c8f7a094060b096c35e4c4499551e7a8a29ee0f86c456e521c09480ebbaa8ab
- https://github.com/dfinity/sdk/pull/2720

# 0.11.2

## DFX

### fix: disable asset canister redirection of all HTTP traffic from `.raw.ic0.app` to `.ic0.app`

### fix: disable asset canister's ETag HTTP headers

The feature is not yet implemented on `icx-proxy`-level, and is causing 500 HTTP response for some type of assets every second request.

# 0.11.1

## DFX

### fix: dfx now only adds candid:service metadata to custom canisters that have at least one build step

This way, if a canister uses a premade canister wasm, dfx will use it as-is.

### fix: "canister alias not defined" in the Motoko language server

It is now possible to develop multiple-canister projects using the [Motoko VSCode extension](https://marketplace.visualstudio.com/items?itemName=dfinity-foundation.vscode-motoko).

### fix: improve browser compatibility for the JavaScript language binding

Patches a JavaScript language binding compatibility issue encountered in web browsers which do not support the (?.) operator.

### feat: print dfx.json schema

dfx is now capable of displaying the schema for `dfx.json`. You can see the schema by running `dfx schema` or write the schema to a file with `dfx schema --outfile path/to/file/schema.json`.

### feat: support for configuring assets in assets canister
- The `.ic-assets.json` file should be placed inside directory with assets, or its subdirectories. Multiple config files can be used (nested in subdirectories). Example of `.ic-assets.json` file format:
``` json
[
    {
        "match": ".*",
        "cache": {
            "max_age": 20
        },
        "headers": {
            "X-Content-Type-Options": "nosniff"
        },
        "ignore": false
    },
    {
        "match": "**/*",
        "headers": null
    },
    {
        "match": "file.json",
        "ignore": true
    }
]
```
- Configuring assets works only during asset creation - any changes to `.ic-assets.json` files won't have any effect effect for assets that have already been created. We are working on follow up implementation with improvements to handle updating these properties.
- `headers` from multiple applicable rules are being stacked/concatenated, unless `null` is specified, which resets/empties the headers.
- Both `"headers": {}` and absence of `headers` field don't have any effect on end result.
- Valid JSON format is required, i.e. the array of maps, `match` field is required. Only the following fields are accepted: `cache`, `ignore`, `headers`, `match`. The glob pattern has to be valid.
- The way matching rules work:
  1. The most deeply nested config file takes precedence over the one in parent dir. In other words, properties from a rule matching a file in a subdirectory override properties from a rule matching a file in a parent directory
  2. Order of rules within file matters - last rule in config file takes precedence over the first one

- The way `ignore` field works:
  1. By default, files that begin with a `.` are ignored, while all other files are included.
  2. The `.ignore` field overrides this, if present.
  3. If a directory is ignored, file and directories within it cannot be un-ignored.
  4. A file can be ignored and un-ignored many times, as long as any of its parent directories haven't been ignored.


### fix: Allow `dfx deploy` to not take arguments for canisters not being installed

A longstanding bug with `dfx deploy` is that if an installation is skipped (usually an implicitly included dependency), it still requires arguments even if the installed canister doesn't. As of this release that bug is now fixed.

### feat: Add additional logging from bitcoin canister in replica.

Configures the replica to emit additional logging from the bitcoin canister whenever the bitcoin feature is enabled. This helps show useful information to developers, such as the bitcoin height that the replica currently sees.

### fix: make `build` field optional for custom canisters

Prior to 0.11.0, a custom canister's `build` field could be left off if `dfx build` was never invoked. To aid in deploying prebuilt canisters, this behavior is now formalized; omitting `build` is equivalent to `build: []`.

### feat: Use `--locked` for Rust canisters

`dfx build`, in Rust canisters, now uses the `--locked` flag when building with Cargo. To offset this, `dfx new --type rust` now runs `cargo update` on the resulting project.

### feat: Enable threshold ecdsa signature

ECDSA signature signing is now enabled by default in new projects, or by running `dfx start --clean`.
A test key id "Secp256k1:dfx_test_key" is ready to be used by locally created canisters.

## Dependencies

### Updated `agent-rs` to 0.20.0

### Updated `candid` to 0.7.15

### Replica

Updated replica to elected commit 6e86169e98904047833ba6133e5413d2758d90eb.
This incorporates the following executed proposals:

* [72225](https://dashboard.internetcomputer.org/proposal/72225)
* [71669](https://dashboard.internetcomputer.org/proposal/71669)
* [71164](https://dashboard.internetcomputer.org/proposal/71164)
* [70375](https://dashboard.internetcomputer.org/proposal/70375)
* [70002](https://dashboard.internetcomputer.org/proposal/70002)

# 0.11.0

## DFX

### feat: renamed canisters in new projects to `<project>_frontend` and `<project>_backend`

The names of canisters created for new projects have changed.
After `dfx new <project>`, the canister names are:

- `<project>_backend` (previously `<project>`)
- `<project>_frontend` (previously `<project>_assets`)

### feat: Enable threshold ecdsa signature

### feat: new command: `dfx canister metadata <canister> <name>`

For example, to query a canister's candid service definition: `dfx canister metadata hello_backend candid:service`

### refactor: deprecate /_/candid internal webserver

The dfx internal webserver now only services the /_/candid endpoint.  This
is now deprecated.  If you were using this to query candid definitions, you
can instead use `dfx canister metadata`.

### refactor: optimize from ic-wasm

Optimize Rust canister Wasm module via ic-wasm library instead of ic-cdk-optimizer. A separate installation of ic-cdk-optimizer is no longer needed.

The actual optimization was kept the same.

### feat: Read dfx canister call argument from a file or stdin

Enables passing large arguments that cannot be passed directly in the command line using the `--argument-file` flag. For example:
 * Named file: `dfx canister call --argument-file ./my/argument/file.txt my_canister_name greet`
 * Stdin: `echo '( null )' | dfx canister call --argument-file - my_canister_name greet`

### fix: Use default setting for BTC adapter idle seconds

A lower threshold was no longer necessary.

### feat: Allow users to configure logging level of bitcoin adapter

The bitcoin adapter's logging can be very verbose if debug logging is enabled, making it difficult to make sense of what's going on. On the other hand, these logs are useful for triaging problems.

To get the best of both worlds, this release adds support for an additional configuration option in dfx.json:

```
"bitcoin": {
  "enabled": true,
  "nodes": ["127.0.0.1:18444"],
  "log_level": "info" <------- users can now configure the log level
}
```

By default, a log level of "info" is used, which is relatively quiet. Users can change it to "debug" for more verbose logging.

### chore: update Candid UI canister with commit bffa0ae3c416e8aa3c92c33722a6b1cb31d0f1c3

This includes the following changes:

* Fetch did file from canister metadata
* Better flamegraph support
* Fix bigint error for vec nat8 type

### feat: dfx will look up the port of the running webserver from .dfx/webserver-port, if present

After `dfx start --host 127.0.0.1:0`, the dfx webserver will listen on an ephemeral port.  It stores the port value in .dfx/webserver-port.  dfx will now look for this file, and if a port is contained within, use that port to connect to the dfx webserver.

### fix: dfx commands once again work from any subdirectory of a dfx project

Running `dfx deploy`, `dfx canister id`, `dfx canister call` and so forth work as expected
if run from within any subdirectory of a dfx project.  Previously, this would create
canister_ids.json or .dfx/local/canister_ids.json within the subdirectory.

### feat: Post-installation tasks

You can now add your own custom post-installation/post-deployment tasks to any canister type. The new `post-install` key for canister objects in `dfx.json` can be a command or list of commands, similar to the `build` key of `custom` canisters, and receives all the same environment variables. For example, to replicate the upload task performed with `assets` canisters, you might set `"post-install": "icx-asset sync $CANISTER_ID dist"`.

### feat: assets are no longer copied from source directories before being uploaded to asset canister

Assets are now uploaded directly from their source directories, rather than first being copied
to an output directory.

If you're using `dfx deploy`, you won't see any change in functionality.  If you're running
`dfx canister install --mode=upgrade`, changed files in asset source directories will
be detected and uploaded even without an intervening `dfx build`.

### fix: Added src/declarations to .gitignore for new projects

### fix: remove deprecated candid path environment variable

The environment variable format `CANISTER_CANDID_{name}`, used in Rust projects, was deprecated in 0.9.2, to be unified with the variables `CANISTER_CANDID_PATH_{name}` which are used in other project types. It has now been removed. Note that you will need to update `ic-cdk-macros` if you use the `#[import]` macro.

### feat: deprecate `dfx config` for removal

The `dfx config` command has several issues and is ultimately a poor replacement for [`jq`](https://stedolan.github.io/jq). The command is being deprecated, and will be removed in a later release; we recommend switching to `jq` or similar tools (e.g. `ConvertTo-Json` in PowerShell, `to json` in nushell, etc.)

### feat: Better build scripts for type:custom

Build scripts now always receive a CWD of the DFX project root, instead of wherever `dfx` was invoked from, and a bare script `script.sh` can be specified without needing to prefix with `./`.

### feat: rust, custom, and asset canisters now include candid:service metadata

Motoko canisters already included this metadata.

Also added this metadata to the asset canister wasm, which will cause the next deploy to
install this new version.

### feat: Add safeguard to freezing threshold

Some developers mistakenly think that the freezing threshold is measured in cycles, but it is actually measured in seconds. To stop them from accidentally freezing their canisters, setting a freezing threshold above 50M seconds (~1.5 years) now requires a confirmation.

### fix: restores assets to webpack devserver

### chore: updates webpack dependencies for dfx new project

Resolves an issue where `webpack-cli` was was breaking when users tried to run `npm start` in a fresh project. For affected users of 0.10.1, you can resolve this issue manually by running `npm install webpack@latest webpack-cli@latest terser-webpack-plugin@latest`.

### feat: Support for new ledger notify function

Ledger 7424ea8 deprecates the existing `notify` function with a switch parameter between creating and topping up a canister, and introduces two
functions for doing the same. This should *mostly* be invisible to users, except that previously, if `dfx ledger create-canister` or `dfx ledger top-up`
failed, you would call `dfx ledger notify` after correcting the issue. In order to support the change, this command has been changed to two subcommands:
`dfx ledger notify create-canister` and `dfx ledger notify top-up`.

### feat: `--from-subaccount`

Previously, the ledger commands assumed all transfers were made from the default subaccount for the identity principal. This feature adds a `--from-subaccount` flag to `dfx ledger transfer`, `dfx ledger create-canister`, and `dfx ledger top-up`, to enable making transfers from a selected subaccount. A `--subaccount` flag is also added to `dfx ledger balance` for convenience. Subaccounts are expected as 64-character hex-strings (i.e. 32 bytes).

### feat: cargo audit when building rust canisters

When a canister with type `rust` is built and `cargo-audit` is installed, dfx will now check for vulnerabilities in the dependencies. If a vulnerability is found, dfx will recommend that the user update to a version without known vulnerabilities.

### fix: Freezing Threshold now documented

Calls made to retrieve the help output for `canister update-settings` was missing the `freezing-threshold` parameter.

### chore: warnings and errors are more visible

`WARN` and `ERROR` messages are now clearly labelled as such, and the labels are colored accordingly.
This is now included when running `dfx canister update-settings -h`.

### fix: `dfx schema` does not require valid dfx.json

There is no real reason for `dfx schema` to not work when a broken dfx.json is in the current folder - this is actually a very common scenario when `dfx schema` gets used.

### fix: canister call uses candid file if canister type cannot be determined

The candid file specified in the field `canisters.<canister name>.candid` of dfx.json, or if that not exists `canisters.<canister name>.remote.candid`, is now used when running `dfx canister call`, even when dfx fails to determine the canister type.

### fix: btc/canister http adapter socket not found by replica after restart

After running `dfx start --enable-bitcoin` twice in a row (stopping dfx in between), the second
launched replica would fail to connect to the btc adapter.  This is because ic-starter
does not write a new configuration file if one already exists, so the configuration file
used by the replica referred to one socket path, while dfx passed a different socket path
to the btc adapter.

Now dfx reuses the previously-used unix domain socket path, for both the btc adapter
and for the canister http adapter.

### fix: dfx stop now waits until dfx and any child processes exit

Previously, `dfx stop` would send the TERM signal to the running dfx and its child processes,
and then exit immediately.

This avoids interference between a dfx process performing cleanup at shutdown and
a dfx process that is starting.

### fix: dfx ping no longer creates a default identity

dfx ping now uses the anonymous identity, and no longer requires dfx.json to be present.


### fix: Initialize replica with bitcoin regtest flag

When the bitcoin feature is enabled, dfx was launching the replica with the "bitcoin_testnet" feature.
The correct feature to use is "bitcoin_regtest".

### dfx bootstrap now looks up the port of the local replica

`dfx replica` writes the port of the running replica to one of these locations:

- .dfx/replica-configuration/replica-1.port
- .dfx/ic-ref.port

`dfx bootstrap` will now use this port value, so it's no longer necessary to edit dfx.json after running `dfx replica`.

### feat: dfx.json local network settings can be set on the local network, rather than defaults

In `dfx.json`, the `bootstrap`, `bitcoin`, `canister_http`, and `replica` settings can
now be specified on the local network, rather than in the `defaults` field.
If one of these four fields is set for the local network, the corresponding field
in `defaults` will be ignored.

Example:
``` json
{
  "networks": {
    "local": {
      "bind": "127.0.0.1:8000",
      "canister_http": {
        "enabled": true
      }
    }
  }
}
```

## Dependencies

### Rust Agent

Updated agent-rs to 0.18.0

### Motoko

Updated Motoko from 0.6.28 to 0.6.29.

### Replica

Updated replica to elected commit 8993849de5fab76e796d67750facee55a0bf6649.
This incorporates the following executed proposals:

* [69804](https://dashboard.internetcomputer.org/proposal/69804)
* [67990](https://dashboard.internetcomputer.org/proposal/67990)
* [67483](https://dashboard.internetcomputer.org/proposal/67483)
* [66895](https://dashboard.internetcomputer.org/proposal/66895)
* [66888](https://dashboard.internetcomputer.org/proposal/66888)
* [65530](https://dashboard.internetcomputer.org/proposal/65530)
* [65327](https://dashboard.internetcomputer.org/proposal/65327)
* [65043](https://dashboard.internetcomputer.org/proposal/65043)
* [64355](https://dashboard.internetcomputer.org/proposal/64355)
* [63228](https://dashboard.internetcomputer.org/proposal/63228)
* [62143](https://dashboard.internetcomputer.org/proposal/62143)

### ic-ref

Updated ic-ref to 0.0.1-173cbe84
 - add ic0.performance_counter system interface
 - add system API for ECDSA signing
 - allow optional "error_code" field in responses
 - support gzip-compressed canister modules
 - enable canisters to send HTTP requests

# 0.10.1

## DFX

### fix: Webpack config no longer uses CopyPlugin

Dfx already points to the asset canister's assets directory, and copying to disk could sometimes
lead to an annoying "too many open files" error.

### fix: HSMs are once again supported on Linux

On Linux, dfx 0.10.0 failed any operation with an HSM with the following error:
```
Error: IO: Dynamic loading not supported
```
The fix was to once again dynamically-link the Linux build.

### feat: error explanation and fixing instructions engine

Dfx is now capable of providing explanations and remediation suggestions for entire categories of errors at a time.
Explanations and suggestions will slowly be added over time.
To see an example of an already existing suggestion, run `dfx deploy --network ic` while using an identity that has no wallet configured.

### chore: add context to errors

Most errors that happen within dfx are now reported in much more detail. No more plain `File not found` without explanation what even was attempted.

### fix: identities with configured wallets are not broken anymore and removed only when using the --drop-wallets flag

When an identity has a configured wallet, dfx no longer breaks the identity without actually removing it.
Instead, if the --drop-wallets flag is specified, it properly removes everything and logs what wallets were linked,
and when the flag is not specified, it does not remove anything.

The behavior for identities without any configured wallets is unchanged.

### feat: bitcoin integration: dfx now generates the bitcoin adapter config file

dfx command-line parameters for bitcoin integration:
``` bash
dfx start   --enable-bitcoin  # use default node 127.0.0.1:18444
dfx start   --enable-bitcoin --bitcoin-node <node>
```

The above examples also work for dfx replica.

These default to values from dfx.json:
```
.defaults.bitcoin.nodes
.defaults.bitcoin.enabled
```

The --bitcoin-node parameter, if specified on the command line, implies --enable-bitcoin.

If --enable-bitcoin or .defaults.bitcoin.enabled is set, then dfx start/replica will launch the ic-btc-adapter process and configure the replica to communicate with it.


### feat: print wallet balance in a human readable form #2184

Default behaviour changed for `dfx wallet balance`, it will now print cycles amount upscaled to trillions.

New flag `--precise` added to `dfx wallet balance`. Allows to get exact amount of cycles in wallet (without upscaling).

### feat: canister http integration

dfx command-line parameters for canister http requests integration:
```
dfx start --enable-canister-http
dfx replica --enable-canister-http
```

This defaults to the following value in dfx.json:
```
.defaults.canister_http.enabled
```

### fix: specifying ic provider with a trailing slash is recognised correctly

Specifying the network provider as `https://ic0.app/` instead of `https://ic0.app` is now recognised as the real IC network.

### Binary cache

Added ic-canister-http-adapter to the binary cache.

## Dependencies

### Updated agent-rs to 0.17.0

## Motoko

Updated Motoko from 0.6.26 to 0.6.28.

## Replica

Updated replica to elected commit b90edb9897718730f65e92eb4ff6057b1b25f766.
This incorporates the following executed proposals:

* [61004](https://dashboard.internetcomputer.org/proposal/61004)
* [60222](https://dashboard.internetcomputer.org/proposal/60222)
* [59187](https://dashboard.internetcomputer.org/proposal/59187)
* [58479](https://dashboard.internetcomputer.org/proposal/58479)
* [58376](https://dashboard.internetcomputer.org/proposal/58376)
* [57843](https://dashboard.internetcomputer.org/proposal/57843)
* [57395](https://dashboard.internetcomputer.org/proposal/57395)

## icx-proxy

Updated icx-proxy to commit c312760a62b20931431ba45e5b0168ee79ea5cda

* Added gzip and deflate body decoding before certification validation.
* Fixed unzip and streaming bugs
* Added Prometheus metrics endpoint
* Added root and invalid ssl and dns mapping

# 0.10.0

## DFX

### feat: Use null as default value for opt arguments


Before this, `deploy`ing a canister with an `opt Foo` init argument without specifying an `--argument` would lead to an error:

``` bash
$ dfx deploy
Error: Invalid data: Expected arguments but found none.
```

With this change, this isn't an error anymore, but instead `null` is passed as a value. In general, if the user does _not_ provide an `--argument`, and if the init method expects only `opt` arguments, then `dfx` will supply `null` for each argument.

Note in particular that this does not try to match `opt` arguments for heterogeneous (`opt`/non-`opt`) signatures. Note moreover that this only impacts a case that would previously error out, so no existing (working) workflows should be affected.

### feat: dfx identity set-wallet now checks that the provided canister is actually a wallet

This check was previously performed on local networks, but not on mainnet.

### feat: `dfx canister call --candid <path to candid file> ...`

Allows one to provide the .did file for calls to an arbitrary canister.

### feat: Install arbitrary wasm into canisters

You no longer need a DFX project setup with a build task to install an already-built wasm module into a canister ID. The new `--wasm <path>` flag to `dfx canister install` will bypass project configuration and install the wasm module at `<path>`. A DFX project setup is still recommended for general use; this should mostly be used for installing pre-built canisters. Note that DFX will also not perform its usual checks for API/ABI/stable-memory compatibility in this mode.

### feat: Support for 128-bit cycle counts

Cycle counts can now exceed the previously set maximum of 2^64. The new limit is 2^128. A new wallet version has been bundled with this release that supports the new cycle count. You will not be able to use this feature with your existing wallets without running `dfx wallet upgrade`, but old wallets will still work just fine with old cycle counts.

### fix: dfx start will once again notice if dfx is already running

dfx will once again display 'dfx is already running' if dfx is already running,
rather than 'Address already in use'.

As a consequence, after `dfx start` failed to notice that dfx was already running,
it would replace .dfx/pid with an empty file.  Later invocations of `dfx stop`
would display no output and return a successful exit code, but leave dfx running.

### fix: `dfx canister update-settings <canister id>` works even if the canister id is not known to the project.

This makes the behavior match the usage text of the command:
`<CANISTER> Specifies the canister name or id to update. You must specify either canister name/id or the --all option`

### feat: dfx deploy --upgrade-unchanged or dfx canister install --mode upgrade --upgrade-unchanged

When upgrading a canister, `dfx deploy` and `dfx canister install` skip installing the .wasm
if the wasm hash did not change.  This avoids a round trip through stable memory for all
assets on every dfx deploy, for example.  By passing this argument, dfx will instead
install the wasm even if its hash matches the already-installed wasm.

### feat: Introduce DFX_CACHE_ROOT environment variable

A new environment variable, `DFX_CACHE_ROOT`, has been introduced to allow setting the cache root directory to a different location than the configuration root directory. Previously `DFX_CONFIG_ROOT` was repurposed for this which only allowed one location to be set for both the cache and configuration root directories.

This is a breaking change since setting `DFX_CONFIG_ROOT` will no longer set the cache root directory to that location.

### fix: Error if nonzero cycles are passed without a wallet proxy

Previously, `dfx canister call --with-cycles 1` would silently ignore the `--with-cycles` argument as the DFX principal has no way to pass cycles and the call must be forwarded through the wallet. Now it will error instead of silently ignoring it. To forward a call through the wallet, use `--wallet $(dfx identity get-wallet)`, or `--wallet $(dfx identity --network ic get-wallet)` for mainnet.

### feat: Configure subnet type of local replica

The local replica sets its parameters according to the subnet type defined in defaults.replica.subnet_type, defaulting to 'application' when none is specified.
This makes it less likely to accidentally hit the 'cycles limit exceeded' error in production.  Since the previous default was `system`, you may see these types errors in development instead.
Possible values for defaults.replica.subnet_type are: "application", "verifiedapplication", "system"

Example how to specify the subnet type:
``` json
{
  "defaults": {
    "replica": {
      "subnet_type": "verifiedapplication"
    }
  }
}
```

### feat: Introduce command for local cycles top-up

`dfx ledger fabricate-cycles <canister (id)> <optional amount>` can be used during local development to create cycles out of thin air and add them to a canister. Instead of supplying a canister name or id it is also possible to use `--all` to add the cycles to every canister in the current project. When no amount is supplied, the command uses 10T cycles as default. Using this command with `--network ic` will result in an error.

### feat: Private keys can be stored in encrypted format

`dfx identity new` and `dfx identity import` now ask you for a password to encrypt the private key (PEM file) when it is stored on disk.
If you decide to use a password, your key will never be written to disk in plain text.
In case you don't want to enter your password all the time and want to take the risk of storing your private key in plain text, you can use the `--disable-encryption` flag.

The `default` identity as well as already existing identities will NOT be encrypted. If you want to encrypt an existing identity, use the following commands:
``` bash
dfx identity export identity_name > identity.pem
# if you have set old_identity_name as the identity that is used by default, switch to a different one
dfx identity use other_identity
dfx identity remove identity_name
dfx identity import identity_name identity.pem
```

### feat: Identity export

If you want to get your identity out of dfx, you can use `dfx identity export identityname > exported_identity.pem`. But be careful with storing this file as it is not protected with your password.

### feat: Identity new/import now has a --force flag

If you want to script identity creation and don't care about overwriting existing identities, you now can use the `--force` flag for the commands `dfx identity new` and `dfx identity import`.

### fix: Do not automatically create a wallet on IC

When running `dfx deploy --network ic`, `dfx canister --network ic create`, or `dfx identity --network ic get-wallet` dfx no longer automatically creates a cycles wallet for the user if none is configured. Instead, it will simply report that no wallet was found for that user.

Dfx still creates the wallet automatically when running on a local network, so the typical workflow of `dfx start --clean` and `dfx deploy` will still work without having to manually create the wallet.

### fix: Identities cannot exist and not at the same time

When something went wrong during identity creation, the identity was not listed as existing.
But when trying to create an identity with that name, it was considered to be already existing.

### feat: dfx start and dfx replica can now launch the ic-btc-adapter process

Added command-line parameters:
``` bash
dfx start   --enable-bitcoin --btc-adapter-config <path>
dfx replica --enable-bitcoin --btc-adapter-config <path>
```

These default to values from dfx.json:
```
.defaults.bitcoin.btc_adapter_config
.defaults.bitcoin.enabled
```

The --btc-adapter-config parameter, if specified on the command line, implies --enable-bitcoin.

If --enable-bitcoin or .defaults.bitcoin.enabled is set, and a btc adapter configuration is specified,
then dfx start/replica will launch the ic-btc-adapter process.

This integration is not yet complete, pending upcoming functionality in ic-starter.

### fix: report context of errors

dfx now displays the context of an error in several places where previously the only error
message would be something like "No such file or directory."

### chore: updates starter project for Node 18

Webpack dev server now works for Node 18 (and should work for Node 17). A few packages are also upgraded

## updating dependencies

Updated to version 0.14.0 of agent-rs

## Cycles wallet

- Module hash: bb001d1ebff044ba43c060956859f614963d05c77bd778468fce4de095fe8f92
- https://github.com/dfinity/cycles-wallet/commit/f18e9f5c2f96e9807b6f149c975e25638cc3356b

## Replica

Updated replica to elected commit b3788091fbdb8bed7e527d2df4cc5e50312f476c.
This incorporates the following executed proposals:

* [57150](https://dashboard.internetcomputer.org/proposal/57150)
* [54964](https://dashboard.internetcomputer.org/proposal/54964)
* [53702](https://dashboard.internetcomputer.org/proposal/53702)
* [53231](https://dashboard.internetcomputer.org/proposal/53231)
* [53134](https://dashboard.internetcomputer.org/proposal/53134)
* [52627](https://dashboard.internetcomputer.org/proposal/52627)
* [52144](https://dashboard.internetcomputer.org/proposal/52144)
* [50282](https://dashboard.internetcomputer.org/proposal/50282)

Added the ic-btc-adapter binary to the cache.

## Motoko

Updated Motoko from 0.6.25 to 0.6.26.

# 0.9.3

## DFX

### feat: dfx deploy now displays URLs for the frontend and candid interface

### dfx.json

In preparation for BTC integration, added configuration for the bitcoind port:

``` json
{
  "canisters": {},
  "defaults": {
    "bitcoind": {
      "port": 18333
    }
  }
}
```

## icx-proxy

Updated icx-proxy to commit 594b6c81cde6da4e08faee8aa8e5a2e6ae815602, now static-linked.

* upgrade HTTP calls upon canister request
* no longer proxies /_/raw to the dfx internal webserver
* allows for generic StreamingCallback tokens

## Replica

Updated replica to blessed commit d004accc3904e24dddb13a11d93451523e1a8a5f.
This incorporates the following executed proposals:

* [49653](https://dashboard.internetcomputer.org/proposal/49653)
* [49011](https://dashboard.internetcomputer.org/proposal/49011)
* [48427](https://dashboard.internetcomputer.org/proposal/48427)
* [47611](https://dashboard.internetcomputer.org/proposal/47611)
* [47512](https://dashboard.internetcomputer.org/proposal/47512)
* [47472](https://dashboard.internetcomputer.org/proposal/47472)
* [45984](https://dashboard.internetcomputer.org/proposal/45984)
* [45982](https://dashboard.internetcomputer.org/proposal/45982)

## Motoko

Updated Motoko from 0.6.21 to 0.6.25.

# 0.9.2

## DFX

### feat: Verify Candid and Motoko stable variable type safety of canister upgrades

Newly deployed Motoko canisters now embed the Candid interface and Motoko stable signatures in the Wasm module.
`dfx deploy` and `dfx canister install` will automatically check

	1) the backward compatible of Candid interface in both upgrade and reinstall mode;
	2) the type safety of Motoko stable variable type in upgrade mode to avoid accidentally lossing data;

See [Upgrade compatibility](https://internetcomputer.org/docs/language-guide/compatibility) for more details.

### feat: Unified environment variables across build commands

The three canister types that use a custom build tool - `assets`, `rust`, and `custom` - now all support the same set of environment variables during the build task:

* `DFX_VERSION` - The version of DFX that was used to build the canister.
* `DFX_NETWORK` - The network name being built for. Usually `ic` or `local`.
* `CANISTER_ID_{canister}` - The canister principal ID of the canister `{canister}` registered in `dfx.json`.
* `CANISTER_CANDID_PATH_{canister}` - The path to the Candid interface file for the canister `{canister}` among your canister's dependencies.
* `CANISTER_CANDID_{canister}` (deprecated) - the same as `CANISTER_CANDID_PATH_{canister}`.  This is provided for backwards compatibility with `rust` and `custom` canisters, and will be removed in dfx 0.10.0.
* `CANISTER_ID` - Same as `CANISTER_ID_{self}`, where `{self}` is the name of _this_ canister.
* `CANISTER_CANDID_PATH` - Same as `CANISTER_CANDID_PATH_{self}`, where `{self}` is the name of _this_ canister.

### feat: Support for local ledger calls

If you have an installation of the ICP Ledger (see [Ledger Installation Guide](https://github.com/dfinity/ic/tree/master/rs/rosetta-api/ledger_canister#deploying-locally)), `dfx ledger balance` and `dfx ledger transfer` now support
`--ledger-canister-id` parameter.

Some examples:
``` bash
$ dfx ledger \
  --network local \
  balance \
  --ledger-canister-id  rrkah-fqaaa-aaaaa-aaaaq-cai
1000.00000000 ICP

$ dfx ledger \
  --network local \
  transfer --amount 0.1 --memo 0 \
  --ledger-canister-id  rrkah-fqaaa-aaaaa-aaaaq-cai 8af54f1fa09faeca18d294e0787346264f9f1d6189ed20ff14f029a160b787e8
Transfer sent at block height: 1
```

### feat: `dfx ledger account-id` can now compute canister addresses

The `dfx ledger account-id` can now compute addresses of principals and canisters.
The command also supports ledger subaccounts now.

``` bash
dfx ledger account-id --of-principal 53zcu-tiaaa-aaaaa-qaaba-cai
dfx ledger --network small02 account-id --of-canister ledger_demo
dfx ledger account-id --of-principal 53zcu-tiaaa-aaaaa-qaaba-cai --subaccount 0000000000000000000000000000000000000000000000000000000000000001
```

### feat: Print the full error chain in case of a failure

All `dfx` commands will now print the full stack of errors that led to the problem, not just the most recent error.
Example:

```
Error: Subaccount '00000000000000000000000000000000000000000000000000000000000000000' is not a valid hex string
Caused by:
  Odd number of digits
```

### fix: dfx import will now import pem files created by `quill generate`

`quill generate` currently outputs .pem files without an `EC PARAMETERS` section.
`dfx identity import` will now correctly identify these as EC keys, rather than Ed25519.

### fix: retry on failure for ledger create-canister, top-up, transfer

dfx now calls `transfer` rather than `send_dfx`, and sets the created_at_time field in order to retry the following commands:

* dfx ledger create-canister
* dfx ledger top-up
* dfx ledger transfer

### feat: Remote canister support

It's now possible to specify that a canister in dfx.json references a "remote" canister on a specific network,
that is, a canister that already exists on that network and is managed by some other project.

Motoko, Rust, and custom canisters may be configured in this way.

This is the general format of the configuration in dfx.json:
``` json
{
  "canisters": {
    "<canister name>": {
      "remote": {
        "candid": "<path to candid file to use when building on remote networks>",
        "id": {
          "<network name>": "<principal on network>"
        }
      }
    }
  }
}
```

The "id" field, if set for a given network, specifies the canister ID for the canister on that network.
The canister will not be created or installed on these remote networks.
For other networks, the canister will be created and installed as usual.

The "candid" field, if set within the remote object, specifies the candid file to build against when
building other canisters on a network for which the canister is remote.  This definition can differ
from the candid definitions for local builds.

For example, if have an installation of the ICP Ledger (see [Ledger Installation Guide](https://github.com/dfinity/ic/tree/master/rs/rosetta-api/ledger_canister#deploying-locally))
in your dfx.json, you could configure the canister ID of the Ledger canister on the ic network as below.  In this case,
the private interfaces would be available for local builds, but only the public interfaces would be available
when building for `--network ic`.
``` json
{
  "canisters": {
    "ledger": {
      "type": "custom",
      "wasm": "ledger.wasm",
      "candid": "ledger.private.did",
      "remote": {
        "candid": "ledger.public.did",
        "id": {
          "ic": "ryjl3-tyaaa-aaaaa-aaaba-cai"
        }
      }
    },
    "app": {
      "type": "motoko",
      "main": "src/app/main.mo",
      "dependencies": [ "ledger" ]
    }
  }
}
```

As a second example, suppose that you wanted to write a mock of the ledger in Motoko.
In this case, since the candid definition is provided for remote networks,
`dfx build` (with implicit `--network local`) will build app against the candid
definitions defined by mock.mo, but `dfx build --network ic` will build app against
`ledger.public.did`.

This way, you can define public update/query functions to aid in local testing, but
when building/deploying to mainnet, references to methods not found in `ledger.public.did`
will be reports as compilation errors.

``` json
{
  "canisters": {
    "ledger": {
      "type": "motoko",
      "main": "src/ledger/mock.mo",
      "remote": {
        "candid": "ledger.public.did",
        "id": {
          "ic": "ryjl3-tyaaa-aaaaa-aaaba-cai"
        }
      }
    },
    "app": {
      "type": "motoko",
      "main": "src/app/main.mo",
      "dependencies": [ "ledger" ]
    }
  }
}
```

### feat: Generating remote canister bindings

It's now possible to generate the interface of a remote canister using a .did file using the `dfx remote generate-binding <canister name>|--all` command. This makes it easier to write mocks for local development.

Currently, dfx can generate .mo, .rs, .ts, and .js bindings.

This is how you specify how to generate the bindings in dfx.json:
``` json
{
  "canisters": {
    "<canister name>": {
      "main": "<path to mo/rs/ts/js file that will be generated>",
      "remote": {
        "candid": "<path to candid file to use when generating bindings>"
        "id": {}
      }
    }
  }
}
```

## ic-ref

Upgraded from a432156f24faa16d387c9d36815f7ddc5d50e09f to ab8e3f5a04f0f061b8157c2889f8f5de05f952bb

* Support 128-bit system api for cycles
* Include canister_ranges in the state tree
* Removed limit on cycles in a canister

## Replica

Updated replica to blessed commit 04fe8b0a1262f07c0cec1fdfa838a37607370a61.
This incorporates the following executed proposals:

* [45091](https://dashboard.internetcomputer.org/proposal/45091)
* [43635](https://dashboard.internetcomputer.org/proposal/43635)
* [43633](https://dashboard.internetcomputer.org/proposal/43633)
* [42783](https://dashboard.internetcomputer.org/proposal/42783)
* [42410](https://dashboard.internetcomputer.org/proposal/42410)
* [40908](https://dashboard.internetcomputer.org/proposal/40908)
* [40647](https://dashboard.internetcomputer.org/proposal/40647)
* [40328](https://dashboard.internetcomputer.org/proposal/40328)
* [39791](https://dashboard.internetcomputer.org/proposal/39791)
* [38541](https://dashboard.internetcomputer.org/proposal/38541)

## Motoko

Updated Motoko from 0.6.20 to 0.6.21.

# 0.9.0

## DFX

### feat!: Remove the wallet proxy and the --no-wallet flag

Breaking change: Canister commands, except for `dfx canister create`, will make the call directly, rather than via the user's wallet. The `--no-wallet` flag is thus removed from `dfx canister` as its behavior is the default.

When working with existing canisters, use the `--wallet` flag in conjunction with `dfx identity get-wallet` in order to restore the old behavior.

You will need to upgrade your wallet and each of your existing canisters to work with the new system.  To do so, execute the following in each of your dfx projects:
``` bash
dfx wallet upgrade
dfx canister --wallet "$(dfx identity get-wallet)" update-settings --all --add-controller "$(dfx identity get-principal)"
```
To upgrade projects that you have deployed to the IC mainnet, execute the following:
``` bash
dfx wallet --network ic upgrade
dfx canister --network ic --wallet "$(dfx identity --network ic get-wallet)" update-settings --all --add-controller "$(dfx identity get-principal)"
```

### feat: Add --add-controller and --remove-controller flags for "canister update-settings"

`dfx canister update-settings` previously only let you overwrite the entire controller list; `--add-controller` and `--remove-controller` instead add or remove from the list.

### feat: Add --no-withdrawal flag for "canister delete" for when the canister is out of cycles

`dfx canister delete --no-withdrawal <canister>` can be used to delete a canister without attempting to withdraw cycles.

### fix: set RUST_MIN_STACK to 8MB for ic-starter (and therefore replica)

This matches the value used in production and is meant to exceed the configured 5 MB wasmtime stack.

### fix: asset uploads will retry failed requests as expected

Fixed a defect in asset synchronization where no retries would be attempted after the first 30 seconds overall.

## Motoko

Updated Motoko from 0.6.11 to 0.6.20.

* Implement type union/intersection
* Transform for-loops on arrays into while-loops
* Tighten typing rules for type annotations in patterns
* Candid decoding: skip vec any fast
* Bump up MAX_HP_FOR_GC from 1GB to 3GB
* Candid decoder: Trap if a principal value is too large
* Eliminate bignum calls from for-iteration on arrays
* Improve scheduling
* Improve performance of bignum equality
* Stable signatures: frontend, metadata, command-line args
* Added heartbeat support

## Cycles wallet

- Module hash: 53ec1b030f1891bf8fd3877773b15e66ca040da539412cc763ff4ebcaf4507c5
- https://github.com/dfinity/cycles-wallet/commit/57e53fcb679d1ea33cc713d2c0c24fc5848a9759

## Replica

Updated replica to blessed commit 75138bbf11e201aac47266f07bee289dc18a082b.
This incorporates the following executed proposals:

* [33828](https://dashboard.internetcomputer.org/proposal/33828)
* [31275](https://dashboard.internetcomputer.org/proposal/31275)
* [31165](https://dashboard.internetcomputer.org/proposal/31165)
* [30392](https://dashboard.internetcomputer.org/proposal/30392)
* [30078](https://dashboard.internetcomputer.org/proposal/30078)
* [29235](https://dashboard.internetcomputer.org/proposal/29235)
* [28784](https://dashboard.internetcomputer.org/proposal/28784)
* [27975](https://dashboard.internetcomputer.org/proposal/27975)
* [26833](https://dashboard.internetcomputer.org/proposal/26833)
* [25343](https://dashboard.internetcomputer.org/proposal/25343)
* [23633](https://dashboard.internetcomputer.org/proposal/23633)

# 0.8.4

## DFX

### feat: "rust" canister type

You can now declare "rust" canisters in dfx.json.
``` json
{
  "canisters": {
    "canister_name": {
      "type": "rust",
      "package": "crate_name",
      "candid": "path/to/canister_name.did"
    }
  }
}
```

Don't forget to place a `Cargo.toml` in your project root.
Then dfx will build the rust canister with your rust toolchain.
Please also make sure that you have added the WebAssembly compilation target.

``` bash
rustup target add wasm32-unknown-unknown
```

You can also create new dfx project with a default rust canister.

``` bash
dfx new --type=rust <project-name>
```

### chore: updating dfx new template

Updates dependencies to latest for Webpack, and updates config. Additionally simplifies environment variables for canister ID's in config.

Additionally adds some polish to the starter template, including a favicon and using more semantic html in the example app

### feat: environment variable overrides for executable pathnames

You can now override the location of any executable normally called from the cache by specifying
an environment variable. For example, DFX_ICX_PROXY_PATH will specify the path for `icx-proxy`.

### feat: `dfx deploy --mode=reinstall <canister>`

`dfx deploy` can now reinstall a single canister, controlled by a new `--mode=reinstall` parameter.
This is destructive (it resets the state of the canister), so it requires a confirmation
and can only be performed on a single canister at a time.

`dfx canister install --mode=reinstall <canister>` also requires the same confirmation,
and no longer works with `--all`.

## Replica

The included replica now supports canister_heartbeat.  This only works with rust canisters for the time being,
and does not work with the emulator (`dfx start --emulator`).

# 0.8.3

## DFX

### fix: ic-ref linux binary no longer references /nix/store

This means `dfx start --emulator` has a chance of working if nix is not installed.
This has always been broken, even before dfx 0.7.0.

### fix: replica and ic-starter linux binaries no longer reference /nix/store

This means `dfx start` will work again on linux.  This bug was introduced in dfx 0.8.2.

### feat: replaced --no_artificial_delay option with a sensible default.

The `--no-artificial-delay` option not being the default has been causing a lot of confusion.
Now that we have measured in production and already applied a default of 600ms to most subnets deployed out there,
we have set the same default for dfx and removed the option.

## Motoko

Updated Motoko from 0.6.10 to 0.6.11.

* Assertion error messages are now reproducible (#2821)

# 0.8.2

## DFX

### feat: dfx canister delete can now return cycles to a wallet or dank

By default `dfx canister delete` will return cycles to the default cycles wallet.
Cycles can be returned to a designated canister with `--withdraw-cycles-to-canister` and
cycles can be returned to dank at the current identity principal with `--withdraw-cycles-to-dank`
and to a designated principal with `--withdraw-cycles-to-dank-principal`.

### feat: dfx canister create now accepts multiple instances of --controller argument

It is now possible to create canisters with more than one controller by
passing multiple instances of the `--controller parameter to `dfx canister create`.

You will need to upgrade your wallet with `dfx wallet upgrade`, or `dfx wallet --network ic upgrade`

### feat: dfx canister update-settings now accepts multiple instance of --controller argument

It is now possible to configure a canister to have more than one controller by
passing multiple instances of the `--controller parameter to `dfx canister update-settings`.

### feat: dfx canister info and dfx canister status now display all controllers

### feat!: `dfx canister create --controller <controller>` named parameter

Breaking change: The controller parameter for `dfx canister create` is now passed as a named parameter,
rather than optionally following the canister name.

Old: `dfx canister create [canister name] [controller]`
New: `dfx canister create --controller <controller> [canister name]`

### fix: dfx now respects $DFX_CONFIG_ROOT when looking for legacy credentials

Previously this would always look in `$HOME/.dfinity/identity/creds.pem`.

### fix: changed dfx canister (create|update-settings) --memory-allocation limit to 12 GiB

Updated the maximum value for the --memory-allocation value to be 12 GiB (12,884,901,888 bytes)

## Cycles Wallet

- Module hash: 9183a38dd2eb1a4295f360990f87e67aa006f225910ab14880748e091248e086
- https://github.com/dfinity/cycles-wallet/commit/9ef38bb7cd0fe17cda749bf8e9bbec5723da0e95

### Added support for multiple controllers

You will need to upgrade your wallet with `dfx wallet upgrade`, or `dfx wallet --network ic upgrade`

## Replica

The included replica now supports public spec 0.18.0

* Canisters can now have more than one controller
* Adds support for 64-bit stable memory
* The replica now goes through an initialization sequence, reported in its status
as `replica_health_status`.  Until this reports as `healthy`, queries or updates will
fail.
** `dfx start --background` waits to exit until `replica_health_status` is `healthy`.
** If you run `dfx start` without `--background`, you can call `dfx ping --wait-healthy`
to wait until the replica is healthy.

## Motoko

Updated Motoko from 0.6.7 to 0.6.10

* add Debug.trap : Text -> None (motoko-base #288)
* Introduce primitives for `Int` ⇔ `Float` conversions (#2733)
* Fix crashing bug for formatting huge floats (#2737)

# 0.8.1

## DFX

### feat: dfx generate types command

``` bash
dfx generate
```

This new command will generate type declarations for canisters in dfx.json.

You can control what will be generated and how with corresponding configuration in dfx.json.

Under dfx.json → `canisters` → `<canister_name>`, developers can add a "declarations" config. Options are:

* "output" → directory to place declarations for that canister | default is `src/declarations/<canister_name>`

* "bindings" → [] list of options, ("js", "ts", "did", "mo") | default is "js", "ts", "did"

* "env_override" → a string that will replace process.env.\{canister_name_uppercase\}_CANISTER_ID in the "src/dfx/assets/language_bindings/canister.js" template.

js declarations output

* index.js (generated from "src/dfx/assets/language_bindings/canister.js" template)

* `<canister_name>.did.js` - candid js binding output

ts declarations output

  * `<canister_name>.did.d.ts` - candid ts binding output

did declarations output

  * `<canister_name>.did` - candid did binding output

mo declarations output

  * `<canister_name>.mo` - candid mo binding output

### feat: dfx now supports the anonymous identity

Use it with either of these forms:
``` bash
dfx identity use anonymous
dfx --identity anonymous ...
```

### feat: import default identities

Default identities are the pem files generated by `dfx identity new ...` which contain Ed25519 private keys.
They are located at `~/.config/dfx/identity/xxx/identity.pem`.
Now, you can copy such pem file to another computer and import it there.

``` bash
dfx identity new alice
cp ~/.config/dfx/identity/xxx/identity.pem alice.pem
# copy the pem file to another computer, then
dfx identity import alice alice.pem
```

Before, people can manually copy the pem files to the target directory to "import". Such workaround still works.
We suggest to use the `import` subcommand since it also validate the private key.

### feat: Can now provide a nonstandard wallet module with DFX_WALLET_WASM environment variable

Define DFX_WALLET_WASM in the environment to use a different wasm module when creating or upgrading the wallet.

## Asset Canister

### fix: trust full asset SHA-256 hashes provided by the caller

When the caller provides SHA-256 hashes (which dfx does), the asset canister will no longer
recompute these hashes when committing the changes.  These recomputations were causing
canisters to run out of cycles, or to attempt to exceed the maximum cycle limit per update.

# 0.8.0

The 0.8.0 release includes updates and fixes that are primarily internal to improve existing features and functions rather than user-visible.

## DFX

### fix: dfx identity set-wallet no longer requires --force when used with --network ic

This was intended to skip verification of the wallet canister on the IC network,
but ended up only writing to the wallets.json file if --force was passed.

### chore: updating dependencies

* Support for the latest version of the \{IC\} specification and replica.

* Updating to latest versions of Motoko, Candid, and agent-rs

### feat: Type Inference Update

* Changes to `dfx new` project template and JavaScript codegen to support type inference in IDE's

* Adding webpack dev server to project template

* Migration path documented at https://sdk.dfinity.org/docs/release-notes/0.8.0-rn.html

# 0.7.7

Breaking changes to frontend code generation, documented in 0.8.0

## DFX

### feat: deploy and canister install will now only upgrade a canister if the wasm actually changed

dfx deploy and dfx canister install now compare the hash of the already-installed module
with the hash of the built canister's wasm output.  If they are the same, they leave the canister
in place rather than upgrade it.  They will still synchronize assets to an asset canister regardless
of the result of this comparison.


# 0.7.6

## icx-proxy

The streaming callback mechanism now requires the following record structure for the token:
```
type StreamingCallbackToken = record {
    key: text;
    content_encoding: text;
    index: nat;
    sha256: opt blob;
};
```

Previously, the token could be a record with any set of fields.

# 0.7.2

## DFX

### fix: set default cycle balance to 3T

Change the default cycle balance of a canister from 10T cycles to 3T cycles.

## Cycles Wallet

- Module hash: 1404b28b1c66491689b59e184a9de3c2be0dbdd75d952f29113b516742b7f898
- https://github.com/dfinity/cycles-wallet/commit/e902708853ab621e52cb68342866d36e437a694b

### fix: It is no longer possible to remove the last controller.

Fixed an issue where the controller can remove itself from the list of controllers even if it's the only one,
leaving the wallet uncontrolled.
Added defensive checks to the wallet's remove_controller and deauthorize methods.

# 0.7.1

## DFX

### feat: sign request_status for update call

When using `dfx canister sign` to generate a update message, a corresponding
request_status message is also signed and append to the json as `signed_request_status`.
Then after sending the update message, the user can check the request_status using
`dfx canister send message.json --status`.

### fix: wallet will not proxy dfx canister call by default

Previously, `dfx canister call` would proxy queries and update calls via the wallet canister by default.
(There was the `--no-wallet` flag to bypass the proxy and perform the calls as the selected identity.)
However, this behavior had drawbacks, namely each `dfx canister call` was an inter-canister call
by default and calls would take a while to resolve. This fix makes it so that `dfx canister call` no longer
proxies via the wallet by default. To proxy calls via the wallet, you can do
`dfx canister --wallet=<wallet-id> call`.

### feat: add --no-artificial-delay to dfx replica and start

This change adds the `--no-artificial-delay` flag to `dfx start` and `dfx replica`.
The replica shipped with dfx has always had an artificial consensus delay (introduced to simulate
a delay users might see in a networked environment.) With this new flag, that delay can
be lessened. However, you might see increased CPU utilization by the replica process.

### feat: add deposit cycles and uninstall code

This change introduces the `deposit_cycles` and `uninstall_code` management canister
methods as dedicated `dfx canister` subcommands.

### fix: allow consistent use of canisters ids in canister command

This change updates the dfx commands so that they will accept either a canister name
(sourced from your local project) or a valid canister id.

# 0.7.0

## DFX

### feat: add output type to request-status

This change allows you to specify the format the return result for `dfx canister request-status`.

### fix: deleting a canister on a network removes entries for other networks

This change fixes a bug where deleting a canister on a network removed all other entries for
the canister in the canister_ids.json file.

### feat: point built-in `ic` network provider at mainnet

`--network ic` now points to the mainnet IC (as Sodium has been deprecated.)

### feat: add candid UI canister

The dedicated candid UI canister is installed on a local network when doing a `dfx canister install`
or `dfx deploy`.

### fix: Address already in use (os error 48) when issuing dfx start

This fixes an error which occurred when starting a replica right after stopping it.

### feat: ledger subcommands

dfx now supports a dedicated `dfx ledger` subcommand. This allows you to interact with the ledger
canister installed on the Internet Computer. Example commands include `dfx ledger account-id` which
prints the Account Identifier associated with your selected identity, `dfx ledger transfer` which
allows you to transfer ICP from your ledger account to another, and `dfx ledger create-canister` which
allows you to create a canister from ICP.

### feat: update to 0.17.0 of the Interface Spec

This is a breaking change to support 0.17.0 of the Interface Spec. Compute & memory allocation values
are set when creating a canister. An optional controller can also be specified when creating a canister.
Furthermore, `dfx canister set-controller` is removed, in favor of `dfx canister update-settings` which
allows the controller to update the controller, the compute allocation, and the memory allocation of the
canister. The freezing threshold value isn't exposed via dfx cli yet, but it may still be modified by
calling the management canister via `dfx canister call aaaaa-aa update-settings`

### feat: add wallet subcommands

dfx now supports a dedicated `dfx wallet` subcommand. This allows you to interact with the cycles wallet
associated with your selected identity. For example, `dfx wallet balance` to get the cycle balance,
`dfx wallet list-addresses` to display the associated controllers & custodians, and `dfx wallet send <destination> <amount>`
to send cycles to another wallet.

## Cycles Wallet

- Module Hash: a609400f2576d1d6df72ce868b359fd08e1d68e58454ef17db2361d2f1c242a1
- https://github.com/dfinity/cycles-wallet/commit/06bb256ca0738640be51cf84caaced7ea02ca29d

### feat: Use Internet Identity Service.

# 0.7.0-beta.5

## Cycles Wallet

- Module Hash: 3d5b221387875574a9fd75b3165403cf1b301650a602310e9e4229d2f6766dcc
- https://github.com/dfinity/cycles-wallet/commit/c3cbfc501564da89e669a2d9de810d32240baf5f

### feat: Updated to Public Interface 0.17.0

### feat: The wallet_create_canister method now takes a single record argument, which includes canister settings.

### fix: Return correct content type and encoding for non-gz files.

### fix: Updated frontend for changes to canister creation interface.

# 0.7.0-beta.3

## DFX

### fix: assets with an unrecognized file extension will use content-type "application/octet-stream"

# 0.7.0-beta.2

## DFX

### feat: synchronize assets rather than uploading even assets that did not change

DFX will now also delete assets from the container that do not exist in the project.
This means if you stored assets in the container, and they are not in the project,
dfx deploy or dfx install will delete them.

## Asset Canister

### Breaking change: change to store() method signature

- now takes arguments as a single record parameter
- must now specify content type and content encoding, and may specify the sha256

# 0.7.0-beta.1

## DFX

### fix: now deletes from the asset canister assets that no longer exist in the project

### feat: get certified canister info from read state #1514

Added `dfx canister info` command to get certified canister information. Currently this information is limited to the controller of the canister and the SHA256 hash of its Wasm module. If there is no Wasm module installed, the hash will be None.

## Asset Canister

### Breaking change: change to list() method signature

- now takes a parameter, which is an empty record
- now returns an array of records

### Breaking change: removed the keys() method

- use list() instead

# 0.7.0-beta.0

## DFX

### feat: webserver can now serve large assets

# 0.6.26

## DFX

### feat: add --no-wallet flag and --wallet option to allow Users to bypass Wallet or specify a Wallet to use for calls (#1476)

Added `--no-wallet` flag to `dfx canister` and `dfx deploy`. This allows users to call canister management functionality with their Identity as the Sender (bypassing their Wallet canister.)
Added `--wallet` option to `dfx canister` and `dfx deploy`. This allows users to specify a wallet canister id to use as the Sender for calls.
`--wallet` and `--no-wallet` conflict with each other. Omitting both will invoke the selected Identity's wallet canister to perform calls.

### feat: add canister subcommands `sign` and `send`

Users can use `dfx canister sign ...` to generated a signed canister call in a json file. Then `dfx canister send [message.json]` to the network.

Users can sign the message on an air-gapped computer which is secure to host private keys.

#### Note

* `sign` and `send` currently don't proxy through wallet canister. Users should use the subcommands with `dfx canister --no-wallet sign ...`.

* The `sign` option `--expire-after` will set the `ingress_expiry` to a future timestamp which is current plus the duration.
Then users can send the message during a 5 minutes time window ending in that `ingress_expiry` timestamp. Sending the message earlier or later than the time window will both result in a replica error.

### feat: implement the HTTP Request proposal in dfx' bootstrap webserver. +
And add support for http requests in the base storage canister (with a default to `/index.html`).

This does not support other encodings than `identity` for now (and doesn't even return any headers). This support will be added to the upgraded asset storage canister built in #1482.

Added a test that uses `curl localhost` to test that the asset storage AND the webserver properly support the http requests.

This commit also upgrades tokio and reqwest in order to work correctly. There are also _some_ performance issues noted (this is slower than the `icx-http-server` for some reason), but those are not considered criticals and could be improved later on.

Renamed the `project_name` in our own generated assets to `canister_name`, for things that are generated during canister build (and not project generation).

### feat: add support for ECDSA on secp256k1

You can now a generate private key via OpenSSL or a simlar tool, import it into dfx, and use it to sign an ingress message.

``` bash
openssl ecparam -name secp256k1 -genkey -out identity.pem
dfx identity import <name> identity.pem
dfx identity use <name>
dfx canister call ...
```

## Asset Canister

### feat: The asset canister can now store assets that exceed the message ingress limit (2 MB)

* Please note that neither the JS agent nor the HTTP server have been updated yet to server such large assets.
* The existing interface is left in place for backwards-compatibility, but deprecated:
** retrieve(): use get() and get_chunk() instead
** store(): use create_batch(), create_chunk(), and commit_batch() instead
** list(): use keys() instead

# 0.6.25

## DFX

- feat: dfx now provides `CANISTER_ID_<canister_name>` environment variables for all canisters to "npm build" when building the frontend.

## Agents

### Rust Agent

- feat: AgentError due to request::Error will now include the reqwest error message
in addition to "Could not reach the server"
- feat: Add secp256k1 support (dfx support to follow)

# 0.6.24

## DFX

- feat: add option to specify initial cycles for newly created canisters (#1433)

Added option to `dfx canister create` and `dfx deploy` commands: `--with-cycles <with-cycles>`.
This allows the user to specify the initial cycle balance of a canister created by their wallet.
This option is a no-op for the Sodium network.

``` bash
dfx canister create --with-cycles 8000000000 some_canister
dfx deploy --with-cycles 8000000000
```

Help string:
```
Specifies the initial cycle balance to deposit into the newly
created canister. The specified amount needs to take the
canister create fee into account. This amount is deducted
from the wallet's cycle balance
```

- feat: install `dfx` by version or tag (#1426)

This feature adds a new dfx command `toolchain` which have intuitive subcommands.
The toolchain specifiers can be a complete version number, major minor version, or a tag name.

``` bash
dfx toolchain install 0.6.24 # complete version
dfx toolchain install 0.6    # major minor
dfx toolchain install latest # tag name
dfx toolchain default latest
dfx toolchain list
dfx toolchain uninstall latest
```

- fix: onboarding related fixups (#1420)

Now that the Mercury Alpha application subnetwork is up and we are getting ready to onboard devs, the dfx error message for wallet creation has changed:
For example,
``` bash
dfx canister --network=alpha create hello
Creating canister "hello"...
Creating the canister using the wallet canister...
Creating a wallet canister on the alpha network.
Unable to create a wallet canister on alpha:
The Replica returned an error: code 3, message: "Sender not authorized to use method."
Wallet canisters on alpha may only be created by an administrator.
Please submit your Principal ("dfx identity get-principal") in the intake form to have one created for you.
```

- feat: add deploy wallet subcommand to identity (#1414)

This feature adds the deploy-wallet subcommand to the dfx identity.
The User provides the ID of the canister onto which the wallet Wasm is deployed.

``` bash
dfx identity deploy-wallet --help
dfx-identity-deploy-wallet
Installs the wallet Wasm to the provided canister id

USAGE:
    dfx identity deploy-wallet <canister-id>

ARGS:
    <canister-id>    The ID of the canister where the wallet Wasm will be deployed

FLAGS:
    -h, --help       Prints help information
    -V, --version    Prints version information
```

# 0.6.22

## DFX

- feat: dfx call random value when argument is not provided (#1376)

- fix: canister call can take canister ids for local canisters even if … (#1368)
- fix: address panic in dfx replica command (#1338)
- fix: dfx new webpack.config.js does not encourage running 'js' through ts-… (#1341)

## Sample apps

- There have been updates, improvements, and new sample apps added to the [examples](https://github.com/dfinity/examples/tree/master/motoko) repository.

    All of Motoko sample apps in the [examples](https://github.com/dfinity/examples/tree/master/motoko) repository have been updated to work with the latest release of the SDK.

    There are new sample apps to illustrate using arrays ([Quicksort](https://github.com/dfinity/examples/tree/master/motoko/quicksort)) and building create/read/update/delete (CRUD) operations for a web application [Superheroes](https://github.com/dfinity/examples/tree/master/motoko/superheroes).

- The [LinkedUp](https://github.com/dfinity/linkedup) sample application has been updated to work with the latest release of Motoko and the SDK.

## Motoko

## Agents

## Canister Development Kit (CDK)<|MERGE_RESOLUTION|>--- conflicted
+++ resolved
@@ -45,7 +45,6 @@
 
 It doesn't apply to `--pocketic` because PocketIC does not yet persist any data.
 
-<<<<<<< HEAD
 ### feat: `dfx canister url`
 
 Add `dfx canister url` subcommand to display the url of a given canister. Basic usage as below:
@@ -55,7 +54,7 @@
 ```
 
 The `<canister>` argument specifies the name or id of the canister for which you want to display the url.
-=======
+
 ## Dependencies
 
 ### Frontend canister
@@ -70,7 +69,6 @@
 
 - Module hash: 2cc4ec4381dee231379270a08403c984986c9fc0c2eaadb64488b704a3104cc0
 - https://github.com/dfinity/sdk/pull/3767
->>>>>>> e28a8780
 
 # 0.20.2
 
