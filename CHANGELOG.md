--- conflicted
+++ resolved
@@ -4,15 +4,13 @@
 
 ## DFX
 
-<<<<<<< HEAD
+### fix: Correct wasm for the SNS swap canister
+
+Previously the incorrect wasm canister was installed.
+
 ### fix: Use NNS did files that matches the wasms
 
 Previously the did files and wasms could be incompatible.
-=======
-### fix: Correct wasm for the SNS swap canister
-
-Previously the incorrect wasm canister was installed.
->>>>>>> 52944a9d
 
 ### fix: allow users to skip compatibility check if parsing fails
 
