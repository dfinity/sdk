# dfx changelog

# UNRELEASED

### feat: subaccount can be derived from principal in `dfx ledger account-id`

### feat: `dfx info candid-ui-url`

`dfx info candid-ui-url` displays the URL to the Candid UI canister for an explicitly specified `--network <network name>` (or `local` by default).

### chore: Improve help text of `dfx identity new` to include which characters are valid in identity names

### fix: Capitalization of "Wasm" in docs and messages

The output of `dfx canister status` has been also changed to use consistent capitalization of words.

<<<<<<< HEAD
### fix: Transferring funds too early in `dfx ledger create-canister` with --next-to
When creating a canister with `dfx ledger create-canister --next-to` on a canister that does not exist (e.g., aaaa-aa), then the funds are first transferred away from the users account, but the call then fails to create the new canister, and the funds are not returned to the user's account.
=======
### fix!(frontend-canister): include `.well-known` directory by default for asset upload

When uploading assets to an asset canister, `dfx` by default excludes directories and files with names that start with `.`.
`dfx` will start including folders with the name `.well-known` by default.
It is possible to override this in `.ic-assets.json` like this:

``` json
{
  "match": ".well-known",
  "ignore": true
}
```
>>>>>>> fdd6ace2

## Dependencies

### Updated to [agent-rs 0.35.0](https://github.com/dfinity/agent-rs/blob/main/CHANGELOG.md#0350---2024-05-10)

# 0.20.1

### feat: reformatted error output

Rather than increasing indentation, dfx now aligns the error causes with a "Caused by: " prefix.

Also changed error types to report error causes as causes, rather than embedding their error cause in the error text.

Before:
```bash
Error: Failed while trying to deploy canisters.
Caused by: Failed while trying to deploy canisters.
  Failed to build all canisters.
    Failed while trying to build all canisters.
      The build step failed for canister 'bw4dl-smaaa-aaaaa-qaacq-cai' (wasminst_backend) with an embedded error: Failed to build Motoko canister 'wasminst_backend'.: Failed to compile Motoko.: Failed to run 'moc'.: The command '"/Users/ericswanson/.cache/dfinity/versions/0.19.0/moc" ... params ...  failed with exit status 'exit status: 1'.
Stdout:

Stderr:
/Users/ericswanson/w/wasminst/src/wasminst_backend/main2.mo: No such file or directory
```

After:
```bash
Error: Failed while trying to deploy canisters.
Caused by: Failed to build all canisters.
Caused by: Failed while trying to build all canisters.
Caused by: The build step failed for canister 'bw4dl-smaaa-aaaaa-qaacq-cai' (wasminst_backend)
Caused by: Failed to build Motoko canister 'wasminst_backend'.
Caused by: Failed to compile Motoko.
Caused by: Failed to run 'moc'.
Caused by: The command '"/Users/ericswanson/.cache/dfinity/versions/0.20.0/moc" ... params ... failed with exit status 'exit status: 1'.
Stdout:

Stderr:
/Users/ericswanson/w/wasminst/src/wasminst_backend/main2.mo: No such file or directory
```

### fix: "Failed to decrypt PEM file" errors messages will now include the cause

### feat: Wasm memory soft-limit

Adds support for the `wasm_memory_limit` canister setting, which limits the canister's heap during most calls but does not affect queries. As with other canister settings, it can be set in `dfx canister create` or `dfx canister update-settings` via the `--wasm-memory-limit` flag, as well as in `dfx.json` under `canisters[].initialization_values.wasm_memory_limit`.

### feat: extensions can define a canister type

Please see [extension-defined-canister-types](docs/concepts/extension-defined-canister-types.md) for details.

### feat: init_arg_file in dfx.json

Introduces support for the `init_arg_file` field in `dfx.json`, providing an alternative method to specify initialization arguments.

This field accepts a relative path, from the directory containing the `dfx.json` file.

**Note**

- Only one of `init_arg` and `init_arg_file` can be defined at a time.
- If `--argument` or `--argument-file` are set, the argument from the command line takes precedence over the one in dfx.json.

### fix: dfx new failure when node is available but npm is not

`dfx new` could fail with "Failed to scaffold frontend code" if node was installed but npm was not installed.

## Dependencies

### Cycles wallet

Updated cycles wallet to a gzipped version of `20240410` release:
- Module hash: `7745d3114e3e5fbafe8a7150a0a8c15a5b8dc9257f294d5ced67d41be76065bc`, in gzipped form: `664df1045e093084f4ebafedd3a793cc3b3be0a7ef1b245d8d3defe20b33057c`
- https://github.com/dfinity/cycles-wallet/commit/b013764dd827560d8538ee2b7be9ecf66bed6be7

### Replica

Updated replica to elected commit 5e285dcaf77db014ac85d6f96ff392fe461945f5.
This incorporates the following executed proposals:

- [129494](https://dashboard.internetcomputer.org/proposal/129494)
- [129493](https://dashboard.internetcomputer.org/proposal/129493)
- [129428](https://dashboard.internetcomputer.org/proposal/129428)
- [129427](https://dashboard.internetcomputer.org/proposal/129427)
- [129423](https://dashboard.internetcomputer.org/proposal/129423)
- [129408](https://dashboard.internetcomputer.org/proposal/129408)
- [129379](https://dashboard.internetcomputer.org/proposal/129379)
- [129378](https://dashboard.internetcomputer.org/proposal/129378)

# 0.20.0

### fix: set `CANISTER_CANDID_PATH_<canister name>` properly for remote canisters

In the remote canister declaration it is possible to set a candid file to use when the canister is remote on a specific network.
`dfx` now correctly sets the `CANISTER_CANDID_PATH_<canister name>` environment variable during the build process on remote networks if the file exists.

### feat: display schema for dfx metadata json

`dfx schema --for dfx-metadata` to display JSON schema of the "dfx" metadata.

### feat: add tech_stack to the Canister Metadata Standard

The standardized `dfx` metadata is extended with another object: `tech_stack`.

Please check [tech-stack](docs/concepts/tech-stack.md) for more details.

### chore: updated management canister .did file

### feat: added `dfx completion` command

This command generates shell completion scripts for `bash`, `elvish`, `fish`, `zsh`, or PowerShell.

Describing how to install shell completion scripts is beyond the scope of this document.
Here are two commands that would enable command completion in the current shell:

In zsh:

```bash
source <(dfx completion zsh)
```

In bash:

```bash
source <(dfx completion)
```

### fix: dfx no longer always creates .dfx directory if dfx.json is present

Previously, `dfx` would always create a `.dfx` directory in the project root if `dfx.json` was present.
Now, it only does so if the command accesses the .dfx directory in some way.

### fix: dfx only loads dfx.json for commands that need it

For example, this will work now:
```bash
echo garbage >dfx.json && dfx identity get-principal
```

## Dependencies

### Replica

Updated replica to elected commit 02dcaf3ccdfe46bd959d683d43c5513d37a1420d.
This incorporates the following executed proposals:

- [129084](https://dashboard.internetcomputer.org/proposal/129084)
- [129081](https://dashboard.internetcomputer.org/proposal/129081)
- [129035](https://dashboard.internetcomputer.org/proposal/129035)
- [128876](https://dashboard.internetcomputer.org/proposal/128876)
- [128904](https://dashboard.internetcomputer.org/proposal/128904)
- [128864](https://dashboard.internetcomputer.org/proposal/128864)
- [128816](https://dashboard.internetcomputer.org/proposal/128816)
- [128846](https://dashboard.internetcomputer.org/proposal/128846)

# 0.19.0

### fix: call management canister Bitcoin query API without replica-signed query

`dfx canister call --query` defaults to use "Replica-signed query" feature.

It doesn't work with bitcoin query calls to the management canister because the Boundary Nodes cannot route the `read_state` call.

Only for these particular queries, `dfx` will make the query calls without checking the replica signatures.

If the response reliability is a concern, you can make update calls to the secure alternatives.

### feat(beta): enable cycles ledger support

If the environment variable `DFX_CYCLES_LEDGER_SUPPORT_ENABLE` is set and no cycles wallet is configured, then dfx will try to use the cycles ledger to perform any operation that the cycles wallet usually is used for.

The following commands/options have been unhidden:
- `dfx cycles`
- `--from-subaccount` for `dfx deploy`, `dfx canister create`, `dfx canister deposit-cycles` to determine which cycles ledger subaccount the used cycles should be used from
- `--created-at-time` for `dfx deploy`, `dfx create canister`, `dfx canister deposit-cycles` to control transaction deduplication on the cycles ledger
- `--to-subaccount` for `dfx canister delete` to control into which subaccount cycles are withdrawn before the canister is deleted

The cycles ledger will not be supported by default until the cycles ledger canister is under NNS control.

### feat: dfx canister call ... --output json

This is the same as `dfx canister call ... | idl2json`, for convenience.

See also: https://github.com/dfinity/idl2json

### fix: Output of dfx ping is now valid JSON

Added commas in between fields, and newlines to improve formatting.

### fix: canister status output to be grep compatible

`dfx canister status` now outputs to `stdout`, rather than `stderr`, so that its output is `grep` compatible.

### fix: fetching canister logs to be grep & tail compatible

`dfx canister logs` now outputs to stdout, rather than stderr, so that its output is `grep` and `tail` compatible.

### fix: fetching canister logs

The management canister method `fetch_canister_logs` can be called only as a query, not as an update call. Therefore, `dfx canister logs <canister_id>` now uses a query call for this purpose.

### `dfx wallet set-name` now actually sets the name of the wallet

### feat: hyphenated project names

DFX no longer forbids hyphens in project names. Anywhere they appear as the name of a variable, e.g. environment variables or generated JS variables, they will be replaced with underscores.

### fix: .ic-assets.json configuration entries no longer overwrite the default for `allow_raw_access`

Previously, any configuration element in .ic-assets.json functioned as if a setting of
`"allow_raw_access": true` were present in the json object.

For example, given the following configuration, all files would be configured
with `allow_raw_access` set to `true`, as if the second entry specified
`"allow_raw_access": true` (which is the default), even though it does not.

```json
[
  {
    "match": "**/*",
    "allow_raw_access": false
  },
  {
    "match": "**/*",
    "headers": {
      "X-Anything": "Something"
    }
  }
]
```

Now, given the same configuration, all files would be configured with `allow_raw_access` set to false, as expected.

Note that the default value of `allow_raw_access` is still `true`.

### fix: removed version switching logic

Removed the logic for calling a different version of dfx based on DFX_VERSION or the `dfx` field in
dfx.json.  This is now performed by dfxvm.

### feat: --always-assist flag for `dfx canister call/install/sign and dfx deploy`

When all the arguments are optional, dfx automatically provides a `null` value when no arguments are provided.
`--always-assist` flag enables the candid assist feature for optional arguments, instead of providing a default `null` value.

### fix(deps): the second pull forget to set wasm_hash_download in pulled.json

When the dependency has been in the cache, `dfx deps pull` forgot to set correct `wasm_hash_download` in `pulled.json`.

It caused the following `init/deploy` commands to fail.

## Dependencies

### Replica

Updated replica to elected commit 425a0012aeb40008e2e72d913318bc9dbdf3b4f4.
This incorporates the following executed proposals:

- [128806](https://dashboard.internetcomputer.org/proposal/128806)
- [128805](https://dashboard.internetcomputer.org/proposal/128805)
- [128296](https://dashboard.internetcomputer.org/proposal/128296)
- [128295](https://dashboard.internetcomputer.org/proposal/128295)
- [128171](https://dashboard.internetcomputer.org/proposal/128171)

### Bitcoin canister

Downgraded Bitcoin canister to [release/2023-10-13](https://github.com/dfinity/bitcoin-canister/releases/tag/release%2F2023-10-13)

### Motoko

Updated Motoko to [0.11.1](https://github.com/dfinity/motoko/releases/tag/0.11.1)

# 0.18.0

### fix!: removed the `dfx upgrade` command

The `dfx upgrade` command now prints a message directing the user to install dfxvm.

### fix!: Remove fallback .env formats

In dfx 0.14.0, we standardized on `CANISTER_ID_<CANISTER_NAME_UPPERCASE>` and
`CANISTER_CANDID_PATH_<CANISTER_NAME_UPPERCASE>` for
environment variables for canister IDs and candid paths respectively,
and deprecated the old formats.  This version removes the old formats.

The only variable names now provided are the following,
all uppercase, with any '-' replaced by '_':
- `CANISTER_CANDID_PATH_<CANISTER_NAME>`
- `CANISTER_ID_<CANISTER_NAME>`

For reference, these formats were removed (any '-' characters were replaced by '_'):
- `CANISTER_CANDID_PATH_<canister_name_case_from_dfx_json>`
- `<CANISTER_NAME_UPPERCASE>_CANISTER_ID`

### feat: add `dfx canister logs <canister_id>` for fetching canister's logs (preview)

There is a new subcommand `logs` to fetch canister's logs. 
When printing the log entries it tries to guess if the content can be converted to UTF-8 text and prints an array of hex bytes if it fails.

**Note**

This feature is still in development. Changes may occur in following releases.

### feat: display local asset canister URLs in subdomain format

Locally, canisters can either be accessed via `<canister_id>.localhost:<port>` or `localhost:<port>?canisterId=<canister_id>`.
The query parameter format is annoying to handle in SPAs, therefore the subdomain format is now displayed alongside the subdomain version after deployments.

The query parameter format is not removed because Safari does not support localhost subdomains.

### fix: .env files sometimes missing some canister ids

Made it so `dfx deploy` and `dfx canister install` will always write 
environment variables for all canisters in the project that have canister ids
to the .env file, even if they aren't being deployed/installed
or a dependency of a canister being deployed/installed.

### feat: unify CLI options to specify arguments

There are a few subcommands that take `--argument`/`--argument-file` options to set canister call/init arguments.

We unify the related logic to provide consistent user experience.
 
The notable changes are:

- `dfx deploy` now accepts `--argument-file`.
- `dfx deps init` now accepts `--argument-file`.

### feat: candid assist feature

Ask for user input when Candid argument is not provided in `dfx canister call`, `dfx canister install` and `dfx deploy`. 
Previously, we cannot call `dfx deploy --all` when multiple canisters require init args, unless the init args are specified in `dfx.json`. With the Candid assist feature, dfx now asks for init args in terminal when a canister requires init args.

### fix: restored access to URLs like http://localhost:8080/api/v2/status through icx-proxy

Pinned icx-proxy at 69e1408347723dbaa7a6cd2faa9b65c42abbe861, shipped with dfx 0.15.2

This means commands like the following will work again:
```
curl -v --http2-prior-knowledge "http://localhost:$(dfx info webserver-port)/api/v2/status" --output -
```

### feat: `dfx cycles approve` and `transfer --from`

It is now possible to approve other principals to spend cycles on your behalf using `dfx cycles approve <spender> <amount>`.
`dfx cycles transfer` now also supports `--from`, `--from-subaccount`, and `--spender-subaccount`.
For detailed explanations on how these fields work please refer to the [ICRC-2 specification](https://github.com/dfinity/ICRC-1/blob/main/standards/ICRC-2/README.md).

### feat: cut over to dfxvm

The script at https://internetcomputer.org/install.sh now installs
the [dfxvm version manager](https://github.com/dfinity/dfxvm) instead of the dfx binary.

### fix(deps): init/deploy still requires hash check

`dfx deps pull` was recently changed to allow hash mismatch wasm. But `init` and `deploy` weren't change accordingly.

Also the warning of hash mismatch is removed since it scares users and users can't fix it locally.

### fix(generate): Rust canister source candid wrongly deleted

Fixed a bug where `dfx generate` would delete a canister's source candid file if the `declarations.bindings` in `dfx.json` did not include "did".

### fix: failed to install when specify id without dfx.json

Fixed a bug where `dfx canister install` would fail when specify a canister id and there is no dfx.json.

### fix: failed to call a canister removed from dfx.json

Fixed a bug where `dfx canister call` would fail when the deployed canister was removed from dfx.json.

### chore: bump candid to 0.10.4

Fix the Typescript binding for init args.

## Dependencies

### Replica

Updated replica to elected commit d966b2737ca75f1bfaa84f21e7f3f7c54b5d7f33.
This incorporates the following executed proposals:

- [128155](https://dashboard.internetcomputer.org/proposal/128155)
- [128154](https://dashboard.internetcomputer.org/proposal/128154)
- [128099](https://dashboard.internetcomputer.org/proposal/128099)
- [128088](https://dashboard.internetcomputer.org/proposal/128088)
- [127707](https://dashboard.internetcomputer.org/proposal/127707)
- [127706](https://dashboard.internetcomputer.org/proposal/127706)

### Motoko

Updated Motoko to [0.11.0](https://github.com/dfinity/motoko/releases/tag/0.11.0)

### Asset canister

Module hash: 32e92f1190d8321e97f8d8f3e793019e4fd2812bfc595345d46d2c23f74c1ab5

bump ic-cdk to 0.13.1

### Candid UI

Module hash: 1208093dcc5b31286a073f00f748ac6612dbae17b66c22332762705960a8aaad

bump ic-cdk to 0.13.1

### Bitcoin canister

Updated Bitcoin canister to [release/2024-01-22](https://github.com/dfinity/bitcoin-canister/releases/tag/release%2F2024-01-22)

# 0.17.0

### feat: new starter templates

`dfx new` now has a new set of customizable project templates and an interactive menu for selecting them. Supports the Svelte, Vue, and React frameworks, and Azle and Kybra backends.

### fix: --no-frontend no longer creates a frontend

Previously `dfx new --no-frontend` still created a frontend canister. This behavior is now accessed via `--frontend simple-assets`.

### feat: `dfx cycles redeem-faucet-coupon`

It is now possible to redeem faucet coupons to cycles ledger accounts.

### feat: `dfx cycles convert`

It is now possible to turn ICP into cycles that are stored on the cycles ledger using `dfx cycles convert --amount <amount of ICP>`

### feat: specified_id in dfx.json

In addition to passing `--specified-id` in `dfx deploy` and `dfx canister create`, `specified_id` can be set in `dfx.json`.

If it is set in both places, the specified ID from the command line takes precedence over the one in dfx.json.

### feat: create canister on same subnet as other canisters

`dfx deploy`, `dfx canister create`, and `dfx ledger create-canister` now support the option `--next-to <canister principal>` to create canisters on the same subnet as other canisters.
The [registry canister](https://dashboard.internetcomputer.org/canister/rwlgt-iiaaa-aaaaa-aaaaa-cai#get_subnet_for_canister) is used as the source of truth to figure out the subnet id.

### feat: init_arg in dfx.json

In addition to passing `--argument` or `--argument-file` in `dfx deploy` and `dfx canister install`, `init_arg` can be set in `dfx.json`.

If it is set in both places, the argument from the command line takes precedence over the one in dfx.json.

### feat(deps): init_arg in pullable metadata

Providers can set an optional `init_arg` field in `pullable` metadata.

When consumers run `dfx deps init` without `--argument`, the value in `init_arg` will be used automatically.

Consumers won't have to figure out the init argument by themselves. It can be overwritten by `dfx deps init --argument`.

### fix(deps): dfx deps init will try to set "(null)" init argument

For pulled canisters which have no `init_arg` in `pullable` metadata, `dfx deps init` without `--argument` will try to set `"(null)"` automatically.

This works for canisters with top-level `opt` in init argument. This behavior is consistent with `dfx deploy` and `dfx canister install`.

The init argument can be overwritten by `dfx deps init --argument`.

### fix(deps): content of wasm_hash_url can have extra fields than the hash

It is natural to point `wasm_hash_url` to the `<FILE>.sha256` file generated by `shasum` or `sha256sum` which consists of the hash and the file name.

Now when `dfx deps pull`, such content will be accept properly.

### feat: dfx upgrade will direct the user to install dfxvm if it has been released.

If the latest release of https://github.com/dfinity/dfxvm is \>\= 1.0, `dfx upgrade` will
direct the user to install dfxvm and then exit.

### feat: fetch did file from canister metadata when making canister calls

`dfx canister call` will always fetch the `.did` file from the canister metadata. If the canister doesn't have the `candid:service` metadata, dfx will fallback to the current behavior of reading the `.did` file from the local build artifact. This fallback behavior is deprecated and we will remove it in a future release. This should not affect Motoko and Rust canisters built from dfx, as `dfx build` automatically writes the Candid metadata into the canister.

If you build with custom canister type, add the following into `dfx.json`:

```
"metadata": [
  { 
    "name": "candid:service"
  }
]
```

If you build the canister without using `dfx`, you can use [ic-wasm](https://github.com/dfinity/ic-wasm/releases) to store the metadata:

```
ic-wasm canister.wasm -o canister.wasm metadata candid:service -f service.did -v public
```

### fix: removed the `dfx toolchain` command

Please use the [dfx version manager](https://github.com/dfinity/dfxvm) instead.

### feat: allow dfxvm install script to bypass confirmation

The dfxvm install script now accepts `DFXVM_INIT_YES=<non empty string>` to skip confirmation.

### chore: bump `ic-agent`, `ic-utils` and `ic-identity-hsm` to 0.32.0

# 0.16.1

### feat: query stats support

When using `dfx canister status`, the output now includes the new query statistics. Those might initially be 0, if the feature is not yet enabled on the subnet the canister is installed in.

### fix: Candid parser when parsing `vec \{number\}` with `blob` type

Fix the bug that when parsing `vec \{1;2;3\}` with `blob` type, dfx silently ignores the numbers.

### fix: support `import` for local did file

If the local did file contains `import` or init args, dfx will rewrite the did file when storing in canister metadata.
Due to current limitations of the Candid parser, comments will be dropped during rewriting. 
If the local did file doesn't contain `import` or init args, we will not perform the rewriting, thus preserving the comments.

### fix: subtyping check reports the special opt rule as error

### fix: can now run several dfx canister commands outside of a project

The following commands now work outside of a project:
- `dfx canister start <specific canister id>`
- `dfx canister stop <specific canister id>`
- `dfx canister deposit-cycles <amount> <specific canister id>`
- `dfx canister uninstall-code <specific canister id>`

## Dependencies

### Replica

Updated replica to elected commit 044cfd5147fc97d7e5a214966941b6580c325d72.
This incorporates the following executed proposals:

- [127463](https://dashboard.internetcomputer.org/proposal/127463)
- [127461](https://dashboard.internetcomputer.org/proposal/127461)
- [127104](https://dashboard.internetcomputer.org/proposal/127104)

### Candid UI

Module hash: e5f049a97041217554c1849791c093c4103a6844625be3d6453df2e91abeed35

Fix the HTTP header for deploying in remote environments

# 0.16.0

### feat: large canister modules now supported

When using `dfx deploy` or `dfx canister install`, previously Wasm modules larger than 2MiB would be rejected.
They are now automatically submitted via the chunking API if they are large enough.
From a user perspective the limitation will simply have been lifted.

### feat: dfx deps: wasm_hash_url and loose the hash check

Providers can provide the hash through `wasm_hash_url` instead of hard coding the hash directly.

If the hash of downloaded wasm doesn’t match the provided hash (`wasm_hash`, `wasm_hash_url` or read from mainnet state tree), dfx deps won’t abort. Instead, it will print a warning message.

### feat: create canister on specific subnets or subnet types

`dfx deploy`, `dfx canister create`, and `dfx ledger create-canister` now support the option `--subnet <subnet principal>` to create canisters on specific subnets.

`dfx canister create` and `dfx deploy` now support the option `--subnet-type <subnet type>` to create canisters on a random subnet of a certain type.
Use `dfx ledger show-subnet-types` to list the available subnet types

### feat!: update `dfx cycles` commands with mainnet `cycles-ledger` canister ID

The `dfx cycles` command no longer needs nor accepts the `--cycles-ledger-canister-id <canister id>` parameter.

### chore: removed the dfx start --emulator mode

This was deprecated in dfx 0.15.1.

### chore: removed ic-ref from the binary cache

### chore: updated dependencies for new rust projects

Updated to candid 0.10, ic-cdk 0.12, and ic-cdk-timers 0.6

### fix: store playground canister acquisition timestamps with nanosecond precision on all platforms

They've always been stored with nanosecond precisions on Linux and Macos.
Now they are stored with nanosecond precision on Windows too.

### fix: dfx canister delete, when using an HSM identity, no longer fails by trying to open two sessions to the HSM

Previously, this would fail with a PKCS#11: CKR_CRYPTOKI_ALREADY_INITIALIZED error.

## Dependencies

### Motoko

Updated Motoko to [0.10.4](https://github.com/dfinity/motoko/releases/tag/0.10.4)

### Frontend canister

Module hash: 3c86d912ead6de7133b9f787df4ca9feee07bea8835d3ed594b47ee89e6cb730

### Candid UI

Module hash: b91e3dd381aedb002633352f8ebad03b6eee330b7e30c3d15a5657e6f428d815

Fix the routing error when deploying to gitpod/github workspace.
Fix that Candid UI cannot be opened using localhost URL.

### Replica

Updated replica to elected commit 324eb99eb7531369a5ef75560f1a1a652d123714.
This incorporates the following executed proposals:

- [127096](https://dashboard.internetcomputer.org/proposal/127096)
- [127094](https://dashboard.internetcomputer.org/proposal/127094)
- [127034](https://dashboard.internetcomputer.org/proposal/127034)
- [127031](https://dashboard.internetcomputer.org/proposal/127031)
- [126879](https://dashboard.internetcomputer.org/proposal/126879)
- [126878](https://dashboard.internetcomputer.org/proposal/126878)
- [126730](https://dashboard.internetcomputer.org/proposal/126730)
- [126729](https://dashboard.internetcomputer.org/proposal/126729)
- [126727](https://dashboard.internetcomputer.org/proposal/126727)
- [126366](https://dashboard.internetcomputer.org/proposal/126366)
- [126365](https://dashboard.internetcomputer.org/proposal/126365)
- [126293](https://dashboard.internetcomputer.org/proposal/126293)

# 0.15.3

### fix: allow `http://localhost:*` as `connect-src` in the asset canister's CSP

This will enable browsing the asset canister at `http://<canister-id>.localhost:<port>` in most browsers.

### fix: frontend code crashing when there is no canister ID

### feat: `dfx ledger top-up` also accepts canister names

Previously, `dfx ledger top-up` only accepted canister principals. Now it accepts both principals and canister names.

### fix: installer once again detects if curl supports tlsv1.2

A change to `curl --help` output made it so the install script did not detect
that the `--proto` and `--tlsv1.2` options are available.

### chore: skip reserving 8GB of memory when deleting a canister

When dfx deletes a canister, it first withdraws as many cycles as possible from the canister.
While doing so, dfx previously set the memory allocation of the canister to 8GB in order to not run into any memory problems while withdrawing.
This, however, lead to problems with dynamic memory pricing in subnets with a lot of data because then it becomes very expensive to reserve that much data.
dfx now no longer sets a memory allocation. We anticipate fewer problems this way.

### feat: Added support for icx-proxy `--domain` parameter

In order to access a local replica through a domain name or domain names,
it's necessary to pass the `--domain` parameter to icx-proxy.  dfx now supports
this in configuration and as a parameter to dfx start.  You can specify a single
domain or a list of domains in any of the following ways:

- in networks.json, in `.<network>.proxy.domain`
- in dfx.json, in `.networks.<network>.proxy.domain`
- in dfx.json, in `.defaults.proxy.domain`
- to dfx start, as `dfx start --domain <domain1> --domain <domain2> ...`

## Dependencies

### Candid UI

- Module hash: d172df265a14397a460b752ff07598380bc7ebd9c43ece1e82495ae478a88719c
- Internet identity integration in Candid UI. Thanks to @Web3NL!
  + You can customize the II url and derivationOrigin via URL parameter `ii` and `origin` respectively.
- Update with the new profiling API

### Motoko

Updated Motoko to [0.10.3](https://github.com/dfinity/motoko/releases/tag/0.10.3)

# 0.15.2

### fix: `dfx canister delete <canister id>` removes the related entry from the canister id store

Previously, deleting a canister in the project by id rather than by name
would leave the canister id in the canister id store. This would cause
`dfx deploy` to fail.

### fix: dfx extension install can no longer create a corrupt cache directory

Running `dfx cache delete && dfx extension install nns` would previously
create a cache directory containing only an `extensions` subdirectory.
dfx only looks for the existence of a cache version subdirectory to
determine whether it has been installed. The end result was that later
commands would fail when the cache did not contain expected files.

### fix: output_env_file is now considered relative to project root

The .env file location, whether specified as `output_env_file` in dfx.json
or `--output-env-file <file>` on the commandline, is now considered relative
to the project root, rather than relative to the current working directory.

### feat: Read dfx canister install argument from a file

Enables passing large arguments that cannot be passed directly in the command line using the `--argument-file` flag. For example `dfx canister install --argument-file ./my/argument/file.txt my_canister_name`.


### feat: change `list_permitted` and `list_authorized` to an update call.

This requires the `list_authorized` and `list_permitted` methods to be called as an update and disables the ability to
call it as a query call. This resolves a potential security risk.

### fix: `dfx ledger transfer` now logs to stderr messages about duplicates rather than printing them to stdout

The message "transaction is a duplicate of another transaction in block ...", previously printed to stdout, is now logged to stderr. This means that the output of `dfx ledger transfer` to stdout will contain only `Transfer sent at block height <block height>`.

### feat: accept more ways to specify cycle and e8s amounts

Underscores (`_`) can now be used to make large numbers more readable. For example: `dfx canister deposit-cycles 1_234_567 mycanister`

Certain suffixes that replace a number of zeros are now supported. The (case-insensitive) suffixes are:
- `k` for `000`, e.g. `500k`
- `m` for `000_000`, e.g. `5m`
- `b` for `000_000_000`, e.g. `50B`
- `t` for `000_000_000_000`, e.g. `0.3T`

For cycles an additional `c` or `C` is also acceptable. For example: `dfx canister deposit-cycles 3TC mycanister`

### feat: added `dfx cycles` command

This won't work on mainnet yet, but can work locally after installing the cycles ledger.

Added the following subcommands:
 - `dfx cycles balance`
 - `dfx cycles transfer <to> <amount>` (transfer cycles from one account to another account)
 - `dfx cycles top-up <to> <amount>` (send cycles from an account to a canister)

## Dependencies

### Motoko

Updated Motoko to [0.10.2](https://github.com/dfinity/motoko/releases/tag/0.10.2)

### Frontend canister

Defining a custom `etag` header no longer breaks certification.

Fixed a certification issue where under certain conditions the fallback file (`/index.html`) was served with an incomplete certificate tree, not proving sufficiently that the fallback file may be used as a replacement.

Add the option to (re)set all permissions using upgrade arguments. This is especially useful for SNSes that cannot make calls as the canister's controller.

- Module hash: 657938477f1dee46db70b5a9f0bd167ec5ffcd2f930a1d96593c17dcddef61b3
- https://github.com/dfinity/sdk/pull/3443
- https://github.com/dfinity/sdk/pull/3451
- https://github.com/dfinity/sdk/pull/3429
- https://github.com/dfinity/sdk/pull/3428
- https://github.com/dfinity/sdk/pull/3421

### Replica

Updated replica to elected commit 69e1408347723dbaa7a6cd2faa9b65c42abbe861.
This incorporates the following executed proposals:

- [126095](https://dashboard.internetcomputer.org/proposal/126095)
- [126000](https://dashboard.internetcomputer.org/proposal/126000)
- [125592](https://dashboard.internetcomputer.org/proposal/125592)
- [125591](https://dashboard.internetcomputer.org/proposal/125591)
- [125504](https://dashboard.internetcomputer.org/proposal/125504)
- [125503](https://dashboard.internetcomputer.org/proposal/125503)
- [125343](https://dashboard.internetcomputer.org/proposal/125343)
- [125342](https://dashboard.internetcomputer.org/proposal/125342)
- [125321](https://dashboard.internetcomputer.org/proposal/125321)
- [125320](https://dashboard.internetcomputer.org/proposal/125320)
- [125002](https://dashboard.internetcomputer.org/proposal/125002)
- [125001](https://dashboard.internetcomputer.org/proposal/125001)
- [124858](https://dashboard.internetcomputer.org/proposal/124858)
- [124857](https://dashboard.internetcomputer.org/proposal/124857)

### Bitcoin canister

Updated Bitcoin canister to [release/2023-10-13](https://github.com/dfinity/bitcoin-canister/releases/tag/release%2F2023-10-13)

# 0.15.1

### feat: Added support for reserved_cycles and reserved_cycles_limit

`dfx canister status` will now display the reserved cycles balance and reserved cycles limit for a canister.

Added command-line options:
  - `dfx canister create --reserved-cycles-limit <limit>`
  - `dfx canister update-settings --reserved-cycles-limit <limit>`

In addition, `dfx deploy` will set `reserved_cycles_limit` when creating canisters if specified in `canisters.<canister>.initialization_values.reserved_cycles_limit` in dfx.json.

### feat: emit management canister idl when imported by Motoko canister

`import management "ic:aaaaa-aa;`

This will automatically produce the idl in the `.dfx` folder.

### fix: Include remote canisters in canisters_to_generate

Generate frontend declarations for remote canisters too because frontend JS code may want to call them.

### feat: `dfx extension install <extension> --version <specific version>`

Install a specific version of an extension, bypassing version checks.

### feat: Updated handling of missing values in state tree certificates

The `Unknown` lookup of a path in a certificate results in an `AgentError` (the IC returns `Absent` for non-existing paths).

### fix: dfx deploy urls printed for asset canisters

### chore: --emulator parameter is deprecated and will be discontinued soon

Added warning that the `--emulator` is deprecated and will be discontinued soon.

### fix: node engines in starter

Updates node engines to reflect the same engines supported in agent-js.
```
"node": "^12 || ^14 || ^16 || >=17",
"npm": "^7.17 || >=8"
```

### feat: deploy to playground

Introduced a new network type called `playground`. Canisters on such networks are not created through standard means, but are instead borrowed from a canister pool.
The canisters time out after a while and new canisters need to be borrowed for further deployments.
To define custom playground networks, use a network definition that includes the `playground` key:
```json
"<network name>": {
  "playground": {
    "playground_canister": "<canister pool id>",
    "timeout_seconds": <amount of seconds after which a canister is returned to the pool>
  }
}
```

Introduced a new network that is available by default called `playground`. Additionally, `--playground` is an alias for `--network playground`.
By default, this network targets the Motoko Playground backend to borrow canisters. The borrowed canisters will be available for 20 minutes, and the timer restarts on new deployments.
When the timer runs out the canister(s) will be uninstalled and are returned to the pool.
Any commands that allow choosing a target network (e.g. `dfx canister call`) require `--playground` or `--network playground` in order to target the borrowed canister(s).
Use `dfx deploy --playground` to deploy simple projects to a canister borrowed from the Motoko Playground.

### feat: `--ic` is shorthand for `--network ic`

For example, `dfx deploy --ic` rather than `dfx deploy --network ic`.

### fix: Motoko base library files in cache are no longer executable

### feat: `dfx start` for shared network warns if ignoring 'defaults' in dfx.json

Background: In order to determine whether to start a project-specific network or the shared network, `dfx start` looks for the `local` network in dfx.json.
   - If found, `dfx start` starts the project-specific local network, applying any `defaults` from dfx.json.
   - If there is no dfx.json, or if dfx.json does not define a `local` network, `dfx start` starts the shared network.  Because the shared network is not specific to any project, `dfx start` ignores any other settings from dfx.json, including `defaults`.

If `dfx start` is starting the shared network from within a dfx project, and that dfx.json contains settings in the `defaults` key for `bitcoin`, `replica`, or `canister_http`, then `dfx start` will warn that it is ignoring those settings.  It will also describe how to define equivalent settings in networks.json.

### fix: dfx canister call --wallet no longer passes the parameter twice

The parameter was erroneously passed twice.  Now it is passed only once.

### fix: Removed deprecation warning about project-specific networks

Removed this warning: "Project-specific networks are deprecated and will be removed after February 2023." While we may remove project-specific networks in the future, it is not imminent.  One key requirement is the ability to run more than one subnet type at one time.

## Dependencies

### icx-proxy

Updated to a version of the icx-proxy that is released with the replica and other related binaries.

Changes in behavior:
- "%%" is no longer accepted when url-decoding filenames for the asset canister.  Though curl supports this, it's not part of the standard. Please replace with %25.
- The icx-proxy now performs response verification.  This has exposed some bugs in the asset canister.  However, since this new icx-proxy matches what the boundary nodes use, this will better match the behavior seen on the mainnet.
- Bugs that this has exposed in the asset canister:
  - after disabling aliasing for an asset, the asset canister will return an incorrect certification in the 404 response.
  - after setting a custom "etag" header in .ic-assets.json, the asset canister will return an incorrect certification in the 200 response.
  - assets with certain characters in the filename (example: "æ") will no longer be served correctly.  The definition of "certain characters" is not yet known.

### Candid UI

- Module hash: 934756863c010898a24345ce4842d173b3ea7639a8eb394a0d027a9423c70b5c
- Add `merge_init_args` method in Candid UI.
- Draw flamegraph for canister upgrade.

### Frontend canister

For certification v1, if none of the requested encoding are certified but another encoding is certified, then the frontend canister once again returns the certificatie even though the response hash won't match.
This allows the verifying side to try to transform the response such that it matches the response hash.
For example, if only the encoding `gzip` is requested but the `identity` encoding is certified, the `gzip` encoding is returned with the certificate for the `identity` encoding.
The verifying side can then unzip the response and will have a valid certificate for the `identity` response.

- Module hash: baf9bcab2ebc2883f850b965af658e66725087933df012ebd35c03929c39efe3
- https://github.com/dfinity/sdk/pull/3369
- https://github.com/dfinity/sdk/pull/3298
- https://github.com/dfinity/sdk/pull/3281

### Replica

Updated replica to elected commit 91bf38ff3cb927cb94027d9da513cd15f91a5b04.
This incorporates the following executed proposals:

- [124795](https://dashboard.internetcomputer.org/proposal/124795)
- [124790](https://dashboard.internetcomputer.org/proposal/124790)
- [124538](https://dashboard.internetcomputer.org/proposal/124538)
- [124537](https://dashboard.internetcomputer.org/proposal/124537)
- [124488](https://dashboard.internetcomputer.org/proposal/124488)
- [124487](https://dashboard.internetcomputer.org/proposal/124487)
  
# 0.15.0

## DFX

### chore: add `--use-old-metering` flag

The `use-old-metering` flag enables old metering in replica. The new metering is enabled in the `starter` by default, so this flag is to compare the default new metering with the old one.

The flag is temporary and will be removed in a few months.

### fix: added https://icp-api.io to the default Content-Security-Policy header

Existing projects will need to change this value in .ic-assets.json or .ic-assets.json5 to include https://icp-api.io

All projects will need to redeploy.

### fix: access to raw assets is now enabled by default

The default value for `allow_raw_access` is now `true`.  This means that by default, the frontend canister will no longer restrict the access of traffic to the `<canister-id>.raw.icp0.io` domain, and will no longer automatically redirect all requests to the certified domain (`<canister-id>.icp0.io`), unless configured explicitly.

Note that existing projects that specify `"allow_raw_access": false` in .ic-assets.json5 will need to change or remove this value manually in order to allow raw access.

### feat!: Removed dfx nns and dfx sns commands

Both have now been turned into the dfx extensions. In order to obtain them, please run `dfx extension install nns` and `dfx extension install sns` respectively. After the installation, you can use them as you did before: `dfx nns ...`, and `dfx sns ...`.

### feat!: Removed dfx replica and dfx bootstrap commands

Use `dfx start` instead.  If you have a good reason why we should keep these commands, please contribute to the discussion at https://github.com/dfinity/sdk/discussions/3163

### fix: Wait for new module hash when installing wallet

A previous change made dfx wait after installing a canister until the replica updated its reported module hash, but this change did not affect wallets. Now dfx waits for wallets too, to eliminate a class of wallet installation errors.

### fix: Ctrl-C right after dfx start will hang for minutes and panics

Early break out from actors starting procedure.

### feat: can disable the warnings about using an unencrypted identity on mainnet

It's now possible to suppress warnings of this form:

```
WARN: The <identity> identity is not stored securely. Do not use it to control a lot of cycles/ICP. Create a new identity with `dfx identity new` and use it in mainnet-facing commands with the `--identity` flag
```

To do so, export the environment variable `DFX_WARNING` with the value `-mainnet_plaintext_identity`.
```bash
export DFX_WARNING="-mainnet_plaintext_identity"
```

Note that this can be combined to also disable the dfx version check warning:
```bash
export DFX_WARNING="-version_check,-mainnet_plaintext_identity"
```

### fix!: restrict `dfx identity new` to safe characters

New identities like `dfx identity new my/identity` or `dfx identity new 'my identity'` can easily lead to problems, either for dfx internals or for usability.
New identities are now restricted to the characters `ABCDEFGHIJKLMNOPQRSTUVWXYZabcdefghijklmnopqrstuvwxyz.-_@0123456789`.
Existing identities are not affected by this change.

## Frontend canister

> **NOTE**: We've re-enabled response verification v2 in the asset canister.

### fix: Certification for aliasing updates on asset deletion

Best explained by an example: Two assets exist with aliasing enabled: `/content` and `/content.html`. Usually, when requesting `/content`, `/content.html` is served because it has aliasing enabled.
But in this scenario, because `/content` exists, it overwrites the alias and `/content` is served when requesting the path `/content`.
When the file `/content` is deleted, `/content` is once again a valid alias of `/content.html`.
Previously, the alias of `/content.html` was not properly updated in the certification tree, making `/content` inaccessible.

### fix: 404 response is now certified for certification v2

Certification v2 allows certifying arbitrary responses. If the requested file does not exist, and the fallback file (`/index.html`) does not exist either,
the frontend canister serves a HTTP 404 response. This response was previously not certified.

### fix!: The CreateAsset batch operation now fails if the asset already exists

Previously, the operation was a no-op if the content type matched, but ignored other, possibly different, asset properties. Now, it fails with an error.

### fix!: http_request_streaming_callback and get_chunk now require the sha256 parameter to be set

The `http_request_streaming_callback()` and `get_chunk()` methods use the `sha256` parameter to ensure that the chunks they return are part of the same asset contents returned by the initial call.  This parameter is now required to be Some(hash).

For `http_request()` and `http_request_streaming_callback()`, there should be no change: all callers of `http_request_streaming_callback()` are expected to pass the entire token returned by `http_request()`, which includes the sha256 parameter.

Any callers of `get_chunk()` should make sure to always pass the `sha256` value returned by the `get()` method.  It will always be present.

## Dependencies

### Motoko

Updated Motoko to [0.9.7](https://github.com/dfinity/motoko/releases/tag/0.9.7)

### Updated candid to 0.9.0

### Candid UI

- Module hash: b9173bb25dabe5e2b736a8f2816e68fba14ca72132f5485ce7b8f16a85737a17
- https://github.com/dfinity/sdk/pull/3260
- https://github.com/dfinity/sdk/pull/3252
- https://github.com/dfinity/candid/pull/449
- https://github.com/dfinity/candid/pull/453

### Frontend canister

- Module hash: e20be8df2c392937a6ae0f70d20ff23b75e8c71d9085a8b8bb438b8c2d4eafe5
- https://github.com/dfinity/sdk/pull/3337
- https://github.com/dfinity/sdk/pull/3298
- https://github.com/dfinity/sdk/pull/3256
- https://github.com/dfinity/sdk/pull/3252
- https://github.com/dfinity/sdk/pull/3249
- https://github.com/dfinity/sdk/pull/3212
- https://github.com/dfinity/sdk/pull/3227

### Replica

Updated replica to elected commit cabe2ae3ca115b1a3f24d75814d4f8e317b2964d.
This incorporates the following executed proposals:

- [124331](https://dashboard.internetcomputer.org/proposal/124331)
- [124330](https://dashboard.internetcomputer.org/proposal/124330)
- [124272](https://dashboard.internetcomputer.org/proposal/124272)
- [124021](https://dashboard.internetcomputer.org/proposal/124021)
- [123977](https://dashboard.internetcomputer.org/proposal/123977)
- [123976](https://dashboard.internetcomputer.org/proposal/123976)
- [123922](https://dashboard.internetcomputer.org/proposal/123922)
- [123784](https://dashboard.internetcomputer.org/proposal/123784)
- [123730](https://dashboard.internetcomputer.org/proposal/123730)
- [123711](https://dashboard.internetcomputer.org/proposal/123711)
- [123474](https://dashboard.internetcomputer.org/proposal/123474)
- [123410](https://dashboard.internetcomputer.org/proposal/123410)
- [123311](https://dashboard.internetcomputer.org/proposal/123311)

# 0.14.2

## DFX

### feat: deprecate `dfx bootstrap` and `dfx replica` commands

Please use `dfx start` instead, which is a combination of the two commands.

If you have a good reason why we should keep these commands, please contribute to the discussion at https://github.com/dfinity/sdk/discussions/3163

### feat: add optional custom build command for asset canisters

The custom build command can be set in `dfx.json` the same way it is set for `custom` type canisters. If the command is not provided, DFX will fallback to the default `npm run build` command.

```json
{
  "canisters": {
    "ui": {
      "type": "assets",
      "build": ["<custom build command>"]
    }
  }
}
```

### fix: Diagnose duplicate assets and display upgrade steps

If `dfx deploy` detects duplicate assets in the dist/ and frontend assets/ directories, it will now suggest upgrade steps.

### fix: motoko canisters can import other canisters with service constructor

After specific canister builder output wasm and candid file, `dfx` will do some post processing on the candid file.

The complete IDL will be copied into `.dfx` folder with name `constructor.did`.
It will be used for type checking during canister installation.

Then it is separated into two parts: `service.did` and `init_args.txt`, corresponding to canister metadata `candid:service` and `candid:args`.

`service.did` will be imported during dependent canisters building. And it will also be used by the Motoko LSP to provide IDE support.

### fix: dfx start now respects the network replica port configuration in dfx.json or networks.json

## Frontend canister

> **NOTE**: We've disabled response verification v2 in the asset canister while we improve test coverage.

The redirect from `.raw.ic0.app` now redirects to `.ic0.app` instead of `.icp0.io`

The `validate_commit_proposed_batch()` method no longer requires any permission to call.

The asset canister now enforces limits during upload.  These limits to not apply to assets already uploaded.

Unconditional limits:
- `create_batch()` now fails if `dfx deploy --by-proposal` got as far as calling `propose_commit_batch()`, and the batch has not since been committed or deleted.

Configurable limits:
- `max_batches`: limits number of batches being uploaded.
- `max_chunks`: limits total number of chunks across all batches being uploaded.
- `max_bytes`: limits total size of content bytes across all chunks being uploaded.

Added methods:
- `configure()` to set limits
- `validate_configure()`: companion method for SNS
- `get_configuration()`: to view limits

Suggestions for configured limits:
- dapps controlled by SNS: max_batches=1; max_chunks and max_bytes based on asset composition.
- dapps not controlled by SNS: unlimited (which is the default)

Note that as always, if `dfx deploy` does not completely upload and commit a batch, the asset canister will retain the batch until 5 minutes have passed since the last chunk was uploaded.  If you have configured limits and the combination of an unsuccessful deployment and a subsequent attempt would exceed those limits, you can either wait 5 minutes before running `dfx deploy` again, or delete the incomplete batch with `delete_batch()`.

### fix: return the correct expr_path for index.html fallback routes

Previously, the requested path was used to construct the `expr_path` for the `index.html` fallback route.  This was incorrect, as the `expr_path` should be the path of the `index.html` file itself in this case.

## Frontend canister assets synchronization

### fix: now retries failed `create_chunk()` calls

Previously, it would only retry when waiting for the request to complete.

### fix: now considers fewer error types to be retryable

Previously, errors were assumed to be retryable, except for a few specific error messages and 403/unauthorized responses.  This could cause deployment to appear to hang until timeout.

Now, only transport errors and timeout errors are considered retryable.

## Dependencies

### Frontend canister

- Module hash: 1286960c50eb7a773cfb5fdd77cc238588f39e21f189cc3eb0f35199a99b9c7e
- https://github.com/dfinity/sdk/pull/3205
- https://github.com/dfinity/sdk/pull/3198
- https://github.com/dfinity/sdk/pull/3154
- https://github.com/dfinity/sdk/pull/3158
- https://github.com/dfinity/sdk/pull/3144

### ic-ref

Updated ic-ref to 0.0.1-a9f73dba

### Cycles wallet

Updated cycles wallet to `20230530` release:
- Module hash: c1290ad65e6c9f840928637ed7672b688216a9c1e919eacbacc22af8c904a5e3
- https://github.com/dfinity/cycles-wallet/commit/313fb01d59689df90bd3381659d94164c2a61cf4

### Motoko

Updated Motoko to 0.9.3

### Replica

Updated replica to elected commit ef8ca68771baa20a14af650ab89c9b31b1dc9a5e.
This incorporates the following executed proposals:
- [123248](https://dashboard.internetcomputer.org/proposal/123248)
- [123021](https://dashboard.internetcomputer.org/proposal/123021)
- [123007](https://dashboard.internetcomputer.org/proposal/123007)
- [122923](https://dashboard.internetcomputer.org/proposal/122923)
- [122924](https://dashboard.internetcomputer.org/proposal/122924)
- [122910](https://dashboard.internetcomputer.org/proposal/122910)
- [122911](https://dashboard.internetcomputer.org/proposal/122911)
- [122746](https://dashboard.internetcomputer.org/proposal/122746)
- [122748](https://dashboard.internetcomputer.org/proposal/122748)
- [122617](https://dashboard.internetcomputer.org/proposal/122617)
- [122615](https://dashboard.internetcomputer.org/proposal/122615)

# 0.14.1

## DFX

### fix: `dfx canister delete` without stopping first

When running `dfx canister delete` on a canister that has not been stopped, dfx will now confirm the deletion instead of erroring.

### feat: gzip option in dfx.json

`dfx` can gzip wasm module as the final step in building canisters.

This behavior is disabled by default.

You can enable it in `dfx.json`:

```json
{
  "canisters" : {
    "app" : {
      "gzip" : true
    }
  }
}
```

You can still specify `.wasm.gz` file for custom canisters directly. If any metadata/optimize/shrink options are set in `dfx.json`, the `.wasm.gz` file will be decompressed, applied all the wasm modifications, and compressed as `.wasm.gz` in the end.

### fix: prevented using --argument with --all in canister installation

Removed `dfx deploy`'s behavior of providing the same argument to all canisters, and `dfx canister install`'s behavior of providing an empty argument to all canisters regardless of what was specified. Now installing multiple canisters and providing an installation argument is an error in both commands.

### chore: make `sns` subcommands visible in `dfx help`

### chore: upgraded to clap v4

Updated the command-parsing library to v4. Some colors may be different.

### feat: dfx deps subcommands

This feature was named `dfx pull` before. To make a complete, intuitive user experience, we present a set of subcommands under `dfx deps`:

- `dfx deps pull`: pull the dependencies from mainnet and generate `deps/pulled.json`, the candid files of direct dependencies will also be put into `deps/candid/`;
- `dfx deps init`: set the init arguments for the pulled dependencies and save the data in `deps/init.json`;
- `dfx deps deploy`: deploy the pulled dependencies on local replica with the init arguments recorded in `deps/init.json`;

All generated files in `deps/` are encouraged to be version controlled.

### chore: Add the `nns-dapp` and `internet_identity` to the local canister IDs set by `dfx nns import`
`dfx nns install` installs a set of canisters in a local replica.  `dfx nns import` complements this by setting the canister IDs so that they can be queried by the user.  But `dfx nns import` is incomplete.  Now it will also provide the IDs of the `nns-dapp` and `internet_identity` canisters.

### feat: `.env` file includes all created canister IDs
Previously the `.env` file only included canister IDs for canisters that were listed as explicit dependencies during the build process.
Now all canisters that have a canister ID for the specified network are included in `.env`.

### feat!: Ask for user consent when removing themselves as principal

Removing oneself (or the wallet one uses) can result in the loss of control over a canister.
Therefore `dfx canister update-settings` now asks for extra confirmation when removing the currently used principal/wallet from the list of controllers.
To skip this check in CI, use either the `--yes`/`-y` argument or use `echo "yes" | dfx canister update-settings <...>`.

### fix: dfx start will restart replica if it does not report healthy after launch

If the replica does not report healthy at least once after launch,
dfx will terminate and restart it.

### fix: dfx start now installs the bitcoin canister when bitcoin support is enabled

This is required for future replica versions.

Adds a new field `canister_init_arg` to the bitcoin configuration in dfx.json and networks.json.  Its default is documented in the JSON schema and is appropriate for the canister wasm bundled with dfx.

### fix: no longer enable the bitcoin_regtest feature

### docs: cleanup of documentation

Cleaned up documentation of IC SDK.

## Asset Canister Synchronization

### feat: Added more detailed logging to `ic-asset`.

Now, `dfx deploy -v` (or `-vv`) will print the following information:
- The count for each `BatchOperationKind` in `CommitBatchArgs`
- The number of chunks uploaded and the total bytes
- The API version of both the `ic-asset` and the canister
- (Only for `-vv`) The value of `CommitBatchArgs`

### fix: Commit batches incrementally in order to account for more expensive v2 certification calculation

In order to allow larger changes without exceeding the per-message instruction limit, the sync process now:
- sets properties of assets already in the canister separately from the rest of the batch.
- splits up the rest of the batch into groups of up to 500 operations.

### fix: now retries failed `create_chunk()` calls

Previously, it would only retry when waiting for the request to complete.

### fix: now considers fewer error types to be retryable

Previously, errors were assumed to be retryable, except for a few specific error messages and 403/unauthorized responses.  This could cause deployment to appear to hang until timeout.

Now, only transport errors and timeout errors are considered retryable.

## Dependencies

### Frontend canister

The asset canister now properly removes the v2-certified response when `/index.html` is deleted.

Fix: The fallback file (`/index.html`) will now be served when using certification v2 if the requested path was not found.

The HttpResponse type now explicitly mentions the `upgrade : Option<bool>` field instead of implicitly returning `None` all the time.

The asset canister no longer needs to use `await` for access control checks. This will speed up certain operations.

- Module hash: 651425d92d3796ddae581191452e0e87484eeff4ff6352fe9a59c7e1f97a2310
- https://github.com/dfinity/sdk/pull/3120
- https://github.com/dfinity/sdk/pull/3112

### Motoko

Updated Motoko to 0.8.8

### Replica

Updated replica to elected commit b3b00ba59c366384e3e0cd53a69457e9053ec987.
This incorporates the following executed proposals:
- [122529](https://dashboard.internetcomputer.org/proposal/122529)
- [122284](https://dashboard.internetcomputer.org/proposal/122284)
- [122198](https://dashboard.internetcomputer.org/proposal/122198)
- [120591](https://dashboard.internetcomputer.org/proposal/120591)
- [119318](https://dashboard.internetcomputer.org/proposal/119318)
- [118023](https://dashboard.internetcomputer.org/proposal/118023)
- [116294](https://dashboard.internetcomputer.org/proposal/116294)
- [116135](https://dashboard.internetcomputer.org/proposal/116135)
- [114479](https://dashboard.internetcomputer.org/proposal/114479)
- [113136](https://dashboard.internetcomputer.org/proposal/113136)
- [111932](https://dashboard.internetcomputer.org/proposal/111932)
- [111724](https://dashboard.internetcomputer.org/proposal/111724)
- [110724](https://dashboard.internetcomputer.org/proposal/110724)
- [109500](https://dashboard.internetcomputer.org/proposal/109500)
- [108153](https://dashboard.internetcomputer.org/proposal/108153)
- [107668](https://dashboard.internetcomputer.org/proposal/107668)
- [107667](https://dashboard.internetcomputer.org/proposal/107667)
- [106868](https://dashboard.internetcomputer.org/proposal/106868)
- [106817](https://dashboard.internetcomputer.org/proposal/106817)
- [105666](https://dashboard.internetcomputer.org/proposal/105666)
- [104470](https://dashboard.internetcomputer.org/proposal/104470)
- [103281](https://dashboard.internetcomputer.org/proposal/103281)
- [103231](https://dashboard.internetcomputer.org/proposal/103231)
- [101987](https://dashboard.internetcomputer.org/proposal/101987)

# 0.14.0

## DFX

### fix: stop `dfx deploy` from creating a wallet if all canisters exist

### feat: expose `wasm-opt` optimizer in `ic-wasm` to users

Add option to specify an "optimize" field for canisters to invoke the `wasm-opt` optimizer through `ic-wasm`.

This behavior is disabled by default.

If you want to enable this behavior, you can do so in dfx.json:
```json
"canisters": {
  "app": {
    "optimize" : "cycles"
  }
}
```

The options are "cycles", "size", "O4", "O3", "O2", "O1", "O0", "Oz", and "Os".  The options starting with "O" are the optimization levels that `wasm-opt` provides. The "cycles" and "size" options are recommended defaults for optimizing for cycle usage and binary size respectively.

### feat: updates the dfx new starter project for env vars

- Updates the starter project for env vars to use the new `dfx build` & `dfx deploy` environment variables
- Changes the format of the canister id env vars to be `CANISTER_ID_<canister_name_uppercase>`, for the frontend declaraction file to be consistent with the dfx environment variables. `CANISTER_ID` as both a prefix and suffix are supported for backwards compatibility.

### fix!: --clean required when network configuration changes

If the network configuration has changed since last time `dfx start` was run, `dfx start` will now error if you try to run it without `--clean`, to avoid spurious errors. You can provide the `--force` flag if you are sure you want to start it without cleaning state.

### feat: --artificial-delay flag

The local replica uses a 600ms delay by default when performing update calls. With `dfx start --artificial-delay <ms>`, you can decrease this value (e.g. 100ms) for faster integration tests, or increase it (e.g. 2500ms) to mimick mainnet latency for e.g. UI responsiveness checks.

### fix: make sure assetstorage did file is created as writeable.

### feat: specify id when provisional create canister

When creating a canister on non-mainnet replica, you can now specify the canister ID.

`dfx canister create <CANISTER_NAME> --specified-id <PRINCIPAL>`

`dfx deploy <CANISTER_NAME> --specified-id <PRINCIPAL>`

You can specify the ID in the range of `[0, u64::MAX / 2]`.
If not specify the ID, the canister will be created in the range of `[u64::MAX / 2 + 1, u64::MAX]`.
This canister ID allocation behavior only applies to the replica, not the emulator (ic-ref).

### feat: dfx nns install --ledger-accounts

`dfx nns install` now takes an option `--ledger-accounts` to initialize the ledger canister with these accounts.

### fix: update Rust canister template.

`ic-cdk-timers` is included in the dependencies.

### chore: change the default Internet Computer gateway domain to `icp0.io`

By default, DFX now uses the `icp0.io` domain to connect to Internet Computer as opposed to using `ic0.app`.
Canisters communicating with `ic0.app` will continue to function nominally.

### feat: --no-asset-upgrade

### feat: confirmation dialogues are no longer case sensitive and accept 'y' in addition to 'yes'

### fix: `dfx generate` no longer requires canisters to have a canister ID
Previously, canisters required that the canister was created before `dfx generate` could be called.

As a result, the `--network` parameter does not have an impact on the result of `dfx generate` anymore.
This means that `dfx generate` now also generates type declarations for remote canisters.

### fix: Make `build` field optional in dfx.json

The `build` field in custom canisters was already optional in code, but this fixes it in the schema.

By specifying the `--no-asset-upgrade` flag in `dfx deploy` or `dfx canister install`, you can ensure that the asset canister itself is not upgraded, but instead only the assets themselves are installed.

### feat: Get identity from env var if present

The identity may be specified using the environment variable `DFX_IDENTITY`.

### feat: Add DFX_ASSETS_WASM

Added the ability to configure the Wasm module used for assets canisters through the environment variable `DFX_ASSETS_WASM`.

### fix: dfx deploy and icx-asset no longer retry on permission failure

### feat: --created-at-time for the ledger functions: transfer, create-canister, and top-up

### fix: ledger transfer duplicate transaction prints the duplicate transaction response before returning success to differentiate between a new transaction response and between a duplicate transaction response.

Before it was possible that a user could send 2 ledger transfers with the same arguments at the same timestamp and both would show success but there would have been only 1 ledger transfer. Now dfx prints different messages when the ledger returns a duplicate transaction response and when the ledger returns a new transaction response.

### chore: clarify `dfx identity new` help text

### chore: Add a message that `redeem_faucet_coupon` may take a while to complete

### feat: `dfx deploy <frontend canister name> --by-proposal`

This supports asset updates through SNS proposal.

Uploads asset changes to an asset canister (propose_commit_batch()), but does not commit them.

The SNS will call `commit_proposed_batch()` to commit the changes.  If the proposal fails, the caller of `dfx deploy --by-proposal` should call `delete_batch()`.

### feat: `dfx deploy <frontend canister name> --compute-evidence`

Builds the specified asset canister, determines the batch operations required to synchronize the assets, and computes a hash ("evidence") over those batch operations.  This evidence will match the evidence computed by `dfx deploy --by-proposal`, and which will be specified in the update proposal.

No permissions are required to compute evidence, so this can be called with `--identity anonymous` or any other identity.

## Asset Canister

Added `validate_take_ownership()` method so that an SNS is able to add a custom call to `take_ownership()`.

Added `is_aliased` field to `get_asset_properties` and `set_asset_properties`.

Added partial support for proposal-based asset updates:
- Batch ids are now stable.  With upcoming changes to support asset updates by proposal,
  having the asset canister not reuse batch ids will make it easier to verify that a particular
  batch has been proposed.
- Added methods:
  - `propose_commit_batch()` stores batch arguments for later commit
  - `delete_batch()` deletes a batch, intended for use after compute_evidence if cancellation needed
  - `compute_evidence()` computes a hash ("evidence") over the proposed batch arguments. Once evidence computation is complete, batch will not expire.
  - `commit_proposed_batch()` commits batch previously proposed (must have evidence computed)
  - `validate_commit_proposed_batch()` required validation method for SNS

Added `api_version` endpoint. With upcoming changes we will introduce breaking changes to asset canister's batch upload process. New endpoint will help `ic-asset` with differentiation between API version, and allow it to support all versions of the asset canister.

Added support for v2 asset certification. In comparison to v1, v2 asset certification not only certifies the http response body, but also the headers. The v2 spec is first published in [this PR](https://github.com/dfinity/interface-spec/pull/147)

Added canister metadata field `supported_certificate_versions`, which contains a comma-separated list of all asset certification protocol versions. You can query it e.g. using `dfx canister --network ic metadata <canister name or id> supported_certificate_versions`. In this release, the value of this metadata field value is `1,2` because certification v1 and v2 are supported.

Fixed a bug in `http_request` that served assets with the wrong certificate. If no encoding specified in the `Accept-Encoding` header is available with a certificate, an available encoding is returned without a certificate (instead of a wrong certificate, which was the case previously). Otherwise, nothing changed.
For completeness' sake, the new behavior is as follows:
- If one of the encodings specified in the `Accept-Encoding` header is available with certification, it now is served with the correct certificate.
- If no requested encoding is available with certification, one of the requested encodings is returned without a certificate (instead of a wrong certificate, which was the case previously).
- If no encoding specified in the `Accept-Encoding` header is available, a certified encoding that is available is returned instead.

Added support for API versioning of the asset canister in `ic-asset`.

Added functionality that allows you to set asset properties during `dfx deploy`, even if the asset has already been deployed to a canister in the past. This eliminates the need to delete and re-deploy assets to modify properties - great news! This feature is also available when deploying assets using the `--by-proposal` flag. As a result, the API version of the frontend canister has been incremented from `0` to `1`. The updated `ic-asset` version (which is what is being used during `dfx deploy`) will remain compatible with frontend canisters implementing both API `0` and `1`. However, please note that the new frontend canister version (with API `v1`) will not work with tooling from before the dfx release (0.14.0).

## Dependencies

### Frontend canister

- API version: 1
- Module hash: e7866e1949e3688a78d8d29bd63e1c13cd6bfb8fbe29444fa606a20e0b1e33f0
- https://github.com/dfinity/sdk/pull/3094
- https://github.com/dfinity/sdk/pull/3002
- https://github.com/dfinity/sdk/pull/3065
- https://github.com/dfinity/sdk/pull/3058
- https://github.com/dfinity/sdk/pull/3057
- https://github.com/dfinity/sdk/pull/2960
- https://github.com/dfinity/sdk/pull/3051
- https://github.com/dfinity/sdk/pull/3034
- https://github.com/dfinity/sdk/pull/3023
- https://github.com/dfinity/sdk/pull/3022
- https://github.com/dfinity/sdk/pull/3021
- https://github.com/dfinity/sdk/pull/3019
- https://github.com/dfinity/sdk/pull/3016
- https://github.com/dfinity/sdk/pull/3015
- https://github.com/dfinity/sdk/pull/3001
- https://github.com/dfinity/sdk/pull/2987
- https://github.com/dfinity/sdk/pull/2982

### Motoko

Updated Motoko to 0.8.7

### ic-ref

Updated ic-ref to 0.0.1-ca6aca90

### ic-btc-canister

Started bundling ic-btc-canister, release 2023-03-31

# 0.13.1

## Asset Canister

Added validate_grant_permission() and validate_revoke_permission() methods per SNS requirements.

## Dependencies

### Frontend canister

- Module hash: 98863747bb8b1366ae5e3c5721bfe08ce6b7480fe4c3864d4fec3d9827255480
- https://github.com/dfinity/sdk/pull/2958

# 0.13.0

## DFX

### feat: Add dfx sns download

This allows users to download SNS canister Wasm binaries.

### fix: fixed error text
- `dfx nns install` had the wrong instructions for setting up the local replica type

### fix: creating an identity with `--force` no longer switches to the newly created identity

### feat(frontend-canister)!: reworked to use permissions-based access control

The permissions are as follows:
- ManagePermissions: Can grant and revoke permissions to any principal.  Controllers implicitly have this permission.
- Prepare: Can call create_batch and create_chunk
- Commit: Can call commit_batch and methods that manipulate assets directly, as well as any method permitted by Prepare.

For upgraded frontend canisters, all authorized principals will be granted the Commit permission.
For newly deployed frontend canisters, the initializer (first deployer of the canister) will be granted the Commit permission.

Added three new methods:
- list_permitted: lists principals with a given permission.
  - Callable by anyone.
- grant_permission: grants a single permission to a principal
  - Callable by Controllers and principals with the ManagePermissions permission.
- revoke_permission: removes a single permission from a principal
  - Any principal can revoke its own permissions.
  - Only Controllers and principals with the ManagePermissions permission can revoke the permissions of other principals.

Altered the behavior of the existing authorization-related methods to operate only on the "Commit" permission.  In this way, they are backwards-compatible.
- authorize(principal): same as grant_permission(principal, Commit)
- deauthorize(principal): same as revoke_permission(permission, Commit)
- list_authorized(): same as list_permitted(Commit)

### fix(frontend-canister)!: removed ability of some types of authorized principals to manage the ACL

It used to be the case that any authorized principal could authorize and deauthorize any other principal.
This is no longer the case.  See rules above for grant_permission and revoke_permission.

### feat(frontend-canister)!: default secure configuration for assets in frontend project template

- Secure HTTP headers, preventing several typical security vulnerabilities (e.g. XSS, clickjacking, and many more). For more details, see comments in `headers` section in [default `.ic-assets.json5`](https://raw.githubusercontent.com/dfinity/sdk/master/src/dfx/assets/new_project_node_files/src/__project_name___frontend/src/.ic-assets.json5).
- Configures `allow_raw_access` option in starter `.ic-assets.json5` config files, with the value set to its default value (which is `false`). We are showing that configuration in the default starter projects for the sake of easier discoverability, even though its value is set to the default.

### feat(frontend-canister)!: add `allow_raw_access` config option

By default, the frontend canister will now restrict the access of traffic to the `<canister-id>.raw.ic0.app` domain, and will automatically redirect all requests to the certified domain (`<canister-id>.ic0.app`), unless configured explicitly. Below is an example configuration to allow access to the `robots.txt` file from the "raw" domain:
```json
[
  {
    "match": "robots.txt",
    "allow_raw_access": true
  }
]
```

**Important**: Note that any assets already uploaded to an asset canister will be protected by this redirection, because at present the asset synchronization process does not update the `allow_raw_access` property, or any other properties, after creating an asset.  This also applies to assets that are deployed without any configuration, and later configured to allow raw access.
At the present time, there are two ways to reconfigure an existing asset:
1. re-create the asset
    1. delete the asset in your project's directory
    1. execute `dfx deploy`
    1. re-create the asset in your project's directory
    1. modify `.ic-assets.json` acordingly
    1. execute `dfx deploy`
2. via manual candid call
    ```
    dfx canister call PROJECT_NAME_frontend set_asset_properties '( record { key="/robots.txt"; allow_raw_access=opt(opt(true)) })'
    ```

### feat(frontend-canister): pretty print asset properties when deploying assets to the canister

### feat(frontend-canister): add take_ownership() method

Callable only by a controller.  Clears list of authorized principals and adds the caller (controller) as the only authorized principal.

### feat(ic-ref):
- `effective_canister_id` used for `provisional_create_canister_with_cycles` is passed as an command-line argument (defaults to `rwlgt-iiaaa-aaaaa-aaaaa-cai` if not provided or upon parse failure)

### feat(frontend-canister): add `get_asset_properties` and `set_asset_properties` to frontend canister

As part of creating the support for future work, it's now possible to get and set AssetProperties for assets in frontend canister.

### feat: add `--argument-file` argument to the `dfx canister sign` command

Similar to how this argument works in `dfx canister call`, this argument allows providing arguments for the request from a file.

### feat: Add support for a default network key

A remote canister ID can now be specified for the `__default` network.  If specified, `dfx` will assume that the canister is remote at the specified canister ID for all networks that don't have a dedicated entry.

### feat: use OS-native keyring for pem file storage

If keyring integration is available, PEM files (except for the default identity) are now by default stored in the OS-provided keyring.
If it is not available, it will fall back on the already existing password-encrypted PEM files.
Plaintext PEM files are still available (e.g. for use in non-interactive situations like CI), but not recommended for use since they put the keys at risk.

To force the use of one specific storage mode, use the `--storage-mode` flag with either `--storage-mode password-protected` or `--storage-mode plaintext`.
This works for both `dfx identity new` and `dfx identity import`.

The flag `--disable-encryption` is deprecated in favour of `--storage-mode plaintext`. It has the same behavior.

### feat(frontend-canister): better control and overview for asset canister authorized principals

The asset canister now has two new functions:
- Query function `list_authorized` displays a list of all principals that are currently authorized to change assets and the list of authorized principals.
- Update function `deauthorize` that removes a principal from the list of authorized principals. It can be called by authorized principals and cotrollers of the canister.

In addition, the update function `authorize` has new behavior:
Now, controllers of the asset canister are always allowed to authorize new principals (including themselves).

### fix: add retry logic to `dfx canister delete`

`dfx canister delete` tries to withdraw as many cycles as possible from a canister before deleting it.
To do so, dfx has to manually send all cycles in the canister, minus some margin.
The margin was previously hard-coded, meaning that withdrawals can fail if the margin is not generous enough.
Now, upon failure with some margin, dfx will retry withdrawing cycles with a continuously larger margin until withdrawing succeeds or the margin becomes larger than the cycles balance.

### fix: dfx deploy --mode reinstall for a single Motoko canister fails to compile

The Motoko compiler expects all imported canisters' .did files to be in one folder when it compiles a canister.
`dfx` failed to organize the .did files correctly when running `dfx deploy <single Motoko canister>` in combintaion with the `--mode reinstall` flag.

### fix: give more cycles margin when deleting canisters

There have been a few reports of people not being able to delete canisters.
The error happens if the temporary wallet tries to transfer out too many cycles.
The number of cycles left in the canister is bumped a little bit so that people can again reliably delete their canisters.

## Dependencies

Updated candid to 0.8.4
- Bug fix in TS bindings
- Pretty print numbers

### Frontend canister

- Module hash: d12e4493878911c21364c550ca90b81be900ebde43e7956ae1873c51504a8757
- https://github.com/dfinity/sdk/pull/2942

### ic-ref

Updated ic-ref to master commit `3cc51be5`

### Motoko

Updated Motoko to 0.7.6

### Replica

Updated replica to elected commit b5a1a8c0e005216f2d945f538fc27163bafc3bf7.
This incorporates the following executed proposals:

- [100821](https://dashboard.internetcomputer.org/proposal/100821)
- [97472](https://dashboard.internetcomputer.org/proposal/97472)
- [96114](https://dashboard.internetcomputer.org/proposal/96114)
- [94953](https://dashboard.internetcomputer.org/proposal/94953)
- [94852](https://dashboard.internetcomputer.org/proposal/94852)
- [93761](https://dashboard.internetcomputer.org/proposal/93761)
- [93507](https://dashboard.internetcomputer.org/proposal/93507)
- [92573](https://dashboard.internetcomputer.org/proposal/92573)
- [92338](https://dashboard.internetcomputer.org/proposal/92338)
- [91732](https://dashboard.internetcomputer.org/proposal/91732)
- [91257](https://dashboard.internetcomputer.org/proposal/91257)

# 0.12.1

## DFX

### fix: default not shrink for custom canisters

## Dependencies

### Replica

Updated replica to elected commit dcbf401f27d9b48354e68389c6d8293c4233b055.
This incorporates the following executed proposals:

- [90485](https://dashboard.internetcomputer.org/proposal/90485)
- [90008](https://dashboard.internetcomputer.org/proposal/90008)

### Frontend canister

- Module hash: db07e7e24f6f8ddf53c33a610713259a7c1eb71c270b819ebd311e2d223267f0
- https://github.com/dfinity/sdk/pull/2753

# 0.12.0

## DFX

### feat(frontend-canister): add warning if config is provided in `.ic-assets.json` but not used

### fix(frontend-canister): Allow overwriting default HTTP Headers for assets in frontend canister

Allows to overwrite `Content-Type`, `Content-Encoding`, and `Cache-Control` HTTP headers with custom values via `.ic-assets.json5` config file. Example `.ic-assets.json5` file:
```json5
[
    {
        "match": "web-gz.data.gz",
        "headers": {
            "Content-Type": "application/octet-stream",
            "Content-Encoding": "gzip"
        }
    }
]
```
This change will trigger the update process for frontend canister (new module hash: `2ff0513123f11c57716d889ca487083fac7d94a4c9434d5879f8d0342ad9d759`).

### feat: warn if an unencrypted identity is used on mainnet

### fix: Save SNS canister IDs

SNS canister IDs were not being parsed reliably.  Now the candid file is being specified explicitly, which resolves the issue in at least some cases.

### feat: NNS usability improvements

The command line interface for nns commands has been updated to:

- Give better help when the subnet type is incorrect
- Not offer --network as a flag given that it is unused
- List nns subcommands

### feat: -y flag for canister installation

`dfx canister install` and `dfx deploy` now have a `-y` flag that will automatically confirm any y/n checks made during canister installation.

### fix: Compute Motoko dependencies in linear (not exponential) time by detecting visited imports.

### fix(generate): add missing typescript types and fix issues with bindings array in dfx.json

### chore: update Candid UI canister with commit 79d55e7f568aec00e16dd0329926cc7ea8e3a28b

### refactor: Factor out code for calling arbitrary bundled binaries

The function for calling sns can now call any bundled binary.

### docs: Document dfx nns subcommands

`dfx nns` commands are used to deploy and manage local NNS canisters, such as:

- Governance for integration with the Internet Computer voting system
- Ledger for financial integration testing
- Internet Identity for user registration and authenttication

### feat(frontend-canister): Add simple aliases from `<asset>` to `<asset>.html` and `<asset>/index.html`

The asset canister now by default aliases any request to `<asset>` to `<asset>.html` or `<asset>/index.html`.
This can be disabled by setting the field `"enable_aliasing"` to `false` in a rule for that asset in .ic-assets.json.
This change will trigger frontend canister upgrades upon redeploying any asset canister.

### fix: Only kill main process on `dfx stop`
Removes misleading panics when running `dfx stop`.

### feat: `dfx nns install` works offline if all assets have been cached.

### feat: Initialise the nns with an account controlled by a secp256k1 key

This enables easy access to toy ICP using command line tools and this key:
```
-----BEGIN EC PRIVATE KEY-----
MHQCAQEEICJxApEbuZznKFpV+VKACRK30i6+7u5Z13/DOl18cIC+oAcGBSuBBAAK
oUQDQgAEPas6Iag4TUx+Uop+3NhE6s3FlayFtbwdhRVjvOar0kPTfE/N8N6btRnd
74ly5xXEBNSXiENyxhEuzOZrIWMCNQ==
-----END EC PRIVATE KEY-----
```
For example, you can create an identity in dfx by putting this key in the file `ident-1.pem` and importing it:
```
dfx identity import ident-1 ident-1.pem
dfx --identity ident-1 ledger balance
```

### feat: default to run ic-wasm shrink when build canisters
This behavior applies to Motoko, Rust and Custom canisters.
If you want to disable this behavior, you can config it in dfx.json:
```json
"canisters" : {
  "app" : {
    "shrink" : false,
  }
}
```

### feat: configurable custom wasm sections

It's now possible to define custom wasm metadata sections and their visibility in dfx.json.

At present, dfx can only add wasm metadata sections to canisters that are in wasm format.  It cannot add metadata sections to compressed canisters.  Since the frontend canister is now compressed, this means that at present it is not possible to add custom metadata sections to the frontend canister.

dfx no longer adds `candid:service` metadata to canisters of type `"custom"` by default.  If you want dfx to add your canister's candid definition to your custom canister, you can do so like this:

```
    "my_canister_name": {
      "type": "custom",
      "candid": "main.did",
      "wasm": "main.wasm",
      "metadata": [
        {
          "name": "candid:service"
        }
      ]
    },
```

This changelog entry doesn't go into all of the details of the possible configuration.  For that, please see [concepts/canister-metadata](docs/concepts/canister-metadata.md) and the docs in the JSON schema.

### fix: Valid canister-based env vars

Hyphens are not valid in shell environment variables, but do occur in canister names such as `smiley-dapp`. This poses a problem for vars with names such as `CANISTER_ID_$\{CANISTER_NAME\}`.  With this change, hyphens are replaced with underscores in environment variables.  The canister id of `smiley-dapp` will be available as `CANISTER_ID_smiley_dapp`.  Other environment variables are unaffected.

### feat: Add dfx sns deploy

This allows users to deploy a set of SNS canisters.

### fix: `cargo run -p dfx -- --version` prints correct version

### feat: add --mode=auto

When using `dfx canister install`, you can now pass `auto` for the `--mode` flag, which will auto-select `install` or `upgrade` depending on need, the same way `dfx deploy` does. The default remains `install` to prevent mistakes.

### feat: add `--network` flag to `dfx generate`

`dfx generate`'s generated bindings use network-specific canister IDs depending on the generated language, but there was previously no way to configure which network this was, so it defaulted to local. A `--network` flag has been added for this purpose.

### feat: sns config validate

There is a new command that verifies that an SNS initialization config is valid.

### feat: sns config create

There is a new command that creates an sns config template.

### fix: remove $ from wasms dir

The wasms dir path had a $ which is unwanted and now gone.

### fix: Correct wasm for the SNS swap canister

Previously the incorrect wasm canister was installed.

### fix: Use NNS did files that matches the wasms

Previously the did files and wasms could be incompatible.

### fix: allow users to skip compatibility check if parsing fails

### feat: canister HTTP support is now enabled by default.

`dfx start` and `dfx replica` now ignore the `--enable-canister-http` parameter.

You can still disable the canister http feature through configuration:
- ~/.config/dfx/networks.json: `.local.canister_http.enabled=false`
- dfx.json (project-specific networks) : `.networks.local.canister_http.enabled=false`

### feat: custom canister `wasm` field can now specify a URL from which to download

- note that dfx will report an error if a custom canister's `wasm` field is a URL and the canister also has `build` steps.

### feat: custom canister `candid` field can now specify a URL from which to download

### feat: deploy NNS canisters

A developer is now able to install NNS canisters, including back end canisters such as ledger and governance, and front end canisters such as nns-dapp and internet-identity, on their local DFX server.  Usage:
```
dfx start --clean --background
dfx nns install
```

This feature currently requires that the network 'local' is used and that it runs on port 8080.
The network's port can be controlled by using the field `"provider"` in the network's definition, e.g. by setting it to `"127.0.0.1:8080"`.

### feat: configure logging level of http adapter

It is now possible to set the http adapter's log level in dfx.json or in networks.json:
```
"http": {
  "enabled": true,
  "log_level": "info"
}
```

By default, a log level of "error" is used, in order to keep the output of a first-time `dfx start` minimal. Change it to "debug" for more verbose logging.

### fix(typescript): add index.d.ts file for type safety when importing generated declarations

Adds an index.d.ts file to the generated declarations, allowing for better type safety in TypeScript projects.

### chore: reduce verbosity of dfx start

`dfx start` produces a lot of log output that is at best irrelevant for most users.
Most output is no longer visible unless either `--verbose` is used with dfx or the relevant part's (e.g. http adapter, btc adapter, or replica) log level is changed in dfx.json or networks.json.

### feat: generate secp256k1 keys by default

When creating a new identity with `dfx identity new`, whereas previously it would have generated an Ed25519 key, it now generates a secp256k1 key. This is to enable users to write down a BIP39-style seed phrase, to recover their key in case of emergency, which will be printed when the key is generated and can be used with a new `--seed-phrase` flag in `dfx identity import`. `dfx identity import` is however still capable of importing an Ed25519 key.

### chore: update Candid UI canister with commit 528a4b04807904899f67b919a88597656e0cd6fa

* Allow passing did files larger than 2KB.
* Better integration with Motoko Playground.

### feat: simplify verification of assets served by asset canister

* SHA256 hashes of all assets are displayed when deploying the asset canister.
* A query method is added to the asset canister that returns the entire asset hash tree together with the certificate containing the certified variables of the asset canister.

### breaking change: dfx canister update-settings --compute-allocation always fails

See https://forum.dfinity.org/t/fixing-incorrect-compute-allocation-fee/14830

Until the rollout is complete, `dfx canister update-settings --compute-allocation <N>`
will fail with an error from the replica such as the following:
```
The Replica returned an error: code 1, message: "Canister requested a compute allocation of 1% which cannot be satisfied because the Subnet's remaining compute capacity is 0%"
```

### fix: For default node starter template: copy `ic-assets.json5` file from `src` to `dist`

### fix: For `dfx start --clean --background`, the background process no longer cleans a second time.

### fix: do not build or generate remote canisters

Canisters that specify a remote id for the network that's getting built falsely had their build steps run, blocking some normal use patterns of `dfx deploy`.
Canisters with a remote id specified no longer get built.
The same applies to `dfx generate`.

### refactor: Move replica URL functions into a module for reuse

The running replica port and url are generally useful information. Previously the code to get the URL was embedded in the network proxy code. This moves it out into a library for reuse.

### chore: Frontend canister build process no longer depends on `dfx` or `ic-cdk-optimizer`

Instead, the build process relies on `ic-wasm` to provide candid metadata for the canister, and
shrinking the canister size by stripping debug symbols and unused fuctions.
Additionally, after build step, the `.wasm` file is archived with `gzip`.

### chore: Move all `frontend canister`-related code into the SDK repo

| from (`repository` `path`)                  | to (path in `dfinity/sdk` repository)          | summary                                                                                     |
|:--------------------------------------------|:-----------------------------------------------|:--------------------------------------------------------------------------------------------|
| `dfinity/cdk-rs` `/src/ic-certified-assets` | `/src/canisters/frontend/ic-certified-asset`   | the core of the frontend canister                                                           |
| `dfinity/certified-assets` `/`              | `/src/canisters/frontend/ic-frontend-canister` | wraps `ic-certified-assets` to build the canister wasm                                      |
| `dfinity/agent-rs` `/ic-asset`              | `/src/canisters/frontend/ic-asset`             | library facilitating interactions with frontend canister (e.g. uploading or listing assets) |
| `dfinity/agent-rs` `/icx-asset`             | `/src/canisters/frontend/icx-asset`            | CLI executable tool - wraps `ic-asset`                                                      |

### feat: use JSON5 file format for frontend canister asset configuration

Both `.ic-assets.json` and `.ic-assets.json5` are valid filenames config filename, though both will get parsed
as if they were [JSON5](https://json5.org/) format. Example content of the `.ic-assets.json5` file:
```json5
// comment
[
  {
    "match": "*", // comment
    /*
    keys below not wrapped in quotes
*/  cache: { max_age: 999 }, // trailing comma
  },
]
```
- Learn more about JSON5: https://json5.org/

### fix: Update nns binaries unless `NO_CLOBBER` is set

Previously existing NNS binaries were not updated regardless of the `NO_CLOBBER` setting.

### feat!: Support installing canisters not in dfx.json

`install_canister_wasm` used to fail if installing a canister not listed in dfx.json.  This use case is now supported.

### feat: print the dashboard URL on startup

When running `dfx start` or `dfx replica`, the path to the dashboard page is now printed.

### feat!: changed the default port of the shared local network from 8000 to 4943.

This is so dfx doesn't connect to a project-specific network instead of the local shared network.

In combination with the "system-wide dfx start" feature, there is a potential difference to be aware of with respect to existing projects.

Since previous versions of dfx populate dfx.json with a `networks.local` definition that specifies port 8000, the behavior for existing projects won't change.

However, if you've edited dfx.json and removed the `networks.local` definition, the behavior within the project will change: dfx will connect to the shared local network on port 4943 rather than to the project-specific network on port 8000.  You would need to edit webpack.config.js to match.  If you have scripts, you can run the new command `dfx info webserver-port` from the project directory to retrieve the port value.

### feat!: "system-wide dfx start"

By default, dfx now manages the replica process in a way that is independent of any given dfx project.  We've called this feature "system-wide dfx", even though it's actually specific to your user
(storing data files under $HOME), because we think it communicates the idea adequately.

The intended benefits:
- deploying dapps from separate projects alongside one another, similar to working with separate dapps on mainnet
- run `dfx start` from any directory
- run `dfx stop` from any directory, rather than having to remember where you last ran `dfx start`

We're calling this the "shared local network."  `dfx start` and `dfx stop` will manage this network when run outside any project directory, or when a project's dfx.json does not define the `local` network.  The dfx.json template for new projects no longer defines any networks.

We recommend that you remove the `local` network definition from dfx.json and instead use the shared local network.  As mentioned above, doing so will make dfx use port 4943 rather than port 8000.

See [Local Server Configuration](docs/cli-reference/dfx-start.md#local-server-configuration) for details.

dfx now stores data and control files in one of three places, rather than directly under `.dfx/`:
- `.dfx/network/local` (for projects in which dfx.json defines the local network)
- `$HOME/.local/share/dfx/network/local` (for the shared local network on Linux)
- `$HOME/Library/Application Support/org.dfinity.dfx/network/local` (for the shared local network on MacOS)

There is also a new configuration file: `$HOME/.config/dfx/networks.json`.  Its [schema](docs/networks-json-schema.json) is the same as the `networks` element in dfx.json.  Any networks you define here will be available from any project, unless a project's dfx.json defines a network with the same name.  See [The Shared Local Network](docs/cli-reference/dfx-start.md#the-shared-local-network) for the default definitions that dfx provides if this file does not exist or does not define a `local` network.

### fix: `dfx start` and `dfx stop` will take into account dfx/replica processes from dfx \<\= 0.11.x

### feat: added command `dfx info`

#### feat: `dfx info webserver-port`

This displays the port that the icx-proxy process listens on, meaning the port to connect to with curl or from a web browser.

#### feat: `dfx info replica-port`

This displays the listening port of the replica.

#### feat: `dfx info replica-rev`

This displays the revision of the replica bundled with dfx, which is the same revision referenced in replica election governance proposals.

#### feat: `dfx info networks-json-path`

This displays the path to your user's `networks.json` file where all networks are defined.

### feat: added ic-nns-init, ic-admin, and sns executables to the binary cache

### fix: improved responsiveness of `greet` method call in default Motoko project template

`greet` method was marked as an `update` call, but it performs no state updates. Changing it to `query` call will result in faster execution.

### feat: dfx schema --for networks

The `dfx schema` command can now display the schema for either dfx.json or for networks.json.  By default, it still displays the schema for dfx.json.

```bash
dfx schema --for networks
```

### feat: createActor options accept pre-initialized agent

If you have a pre-initialized agent in your JS code, you can now pass it to createActor's options. Conflicts with the agentOptions config - if you pass both the agent option will be used and you will receive a warning.

```js
const plugActor = createActor(canisterId, {
  agent: plugAgent
})
```

### feat!: option for nodejs compatibility in dfx generate

Users can now specify `node_compatibility: true` in `declarations`. The flag introduces `node.js` enhancements, which include importing `isomorphic-fetch` and configuring the default actor with `isomorphic-fetch` and `host`.

```json
// dfx.json
"declarations": {
  "output": "src/declarations",
  "node_compatibility": true
}
```

#### JS codegen location deprecation

DFX new template now uses `dfx generate` instead of `rsync`. Adds deprecation warning to `index.js` in `.dfx/<network-name>/<canister-name>` encouringing developers to migrate to the `dfx generate` command instead. If you have a `package.json` file that uses `rsync` from `.dfx`, consider switching to something like this:

```json
"scripts": {
  "build": "webpack",
  "prebuild": "npm run generate",
  "start": "webpack serve --mode development --env development",
  "prestart": "npm run generate",
  // It's faster to only generate canisters you depend on, omitting the frontend canister
  "generate": "dfx generate hello_backend"
},
```

### feat: simple cycles faucet code redemption

Using `dfx wallet --network ic redeem-faucet-coupon <my coupon>` faucet users have a much easier time to redeem their codes.
If the active identity has no wallet configured, the faucet supplies a wallet to the user that this command will automatically configure.
If the active identity has a wallet configured already, the faucet will top up the existing wallet.

Alternative faucets can be used, assuming they follow the same interface. To direct dfx to a different faucet, use the `--faucet <alternative faucet id>` flag.
The expected interface looks like the following candid functions:
``` candid
redeem: (text) -> (principal);
redeem_to_wallet: (text, principal) -> (nat);
```
The function `redeem` takes a coupon code and returns the principal to an already-installed wallet that is controlled by the identity that called the function.
The function `redeem_to_wallet` takes a coupon code and a wallet (or any other canister) principal, deposits the cycles into that canister and returns how many cycles were deposited.

### feat: disable automatic wallet creation on non-ic networks

By default, if dfx is not running on the `ic` (or networks with a different name but the same configuration), it will automatically create a cycles wallet in case it hasn't been created yet.
It is now possible to inhibit automatic wallet creation by setting the `DFX_DISABLE_AUTO_WALLET` environment variable.

### fix!: removed unused --root parameter from dfx bootstrap

### feat: canister installation now waits for the replica

When installing a new Wasm module to a canister, DFX will now wait for the updated state (i.e. the new module hash) to be visible in the replica's certified state tree before proceeding with post-installation tasks or producing a success status.

### feat!: remove `dfx config`

`dfx config` has been removed. Please update Bash scripts to use `jq`, PowerShell scripts to use `ConvertTo-Json`, nushell scripts to use `to json`, etc.

### feat: move all the flags to the end

Command flags have been moved to a more traditional location; they are no longer positioned per subcommand, but instead are able to be all positioned after the final subcommand. In prior versions, a command might look like:
```bash
dfx --identity alice canister --network ic --wallet "$WALLET" create --all
```
This command can now be written:
```bash
dfx canister create --all --network ic --wallet "$WALLET" --identity alice
```
The old syntax is still available, though, so you don't need to migrate your scripts.

### feat!: changed update-settings syntax

When using `dfx canister update-settings`, it is easy to mistake `--controller` for `--add-controller`. For this reason `--controller` has been renamed to `--set-controller`.

### feat!: removed the internal webserver

This is a breaking change.  The only thing this was still serving was the /_/candid endpoint.  If you need to retrieve the candid interface for a local canister, you can use `dfx canister metadata <canister> candid:service`.

### fix: dfx wallet upgrade: improved error messages:

- if there is no wallet to upgrade
- if trying to upgrade a local wallet from outside of a project directory

### fix: canister creation cost is 0.1T cycles

Canister creation fee was calculated with 1T cycles instead of 0.1T.

### fix: dfx deploy and dfx canister install write .old.did files under .dfx/

When dfx deploy and dfx canister install upgrade a canister, they ensure that the
new candid interface is compatible with the previous candid interface.  They write
a file with extension .old.did that contains the previous interface.  In some
circumstances these files could be written in the project directory.  dfx now
always writes them under the .dfx/ directory.

### fix: dfx canister install now accepts arbitrary canister ids

This fixes the following error:
``` bash
> dfx canister install --wasm ~/counter.wasm eop7r-riaaa-aaaak-qasxq-cai
Error: Failed while determining if canister 'eop7r-riaaa-aaaak-qasxq-cai' is remote on network 'ic'.
Caused by: Failed while determining if canister 'eop7r-riaaa-aaaak-qasxq-cai' is remote on network 'ic'.
  Failed to figure out if canister 'eop7r-riaaa-aaaak-qasxq-cai' has a remote id on network 'ic'.
    Invalid argument: Canister eop7r-riaaa-aaaak-qasxq-cai not found in dfx.json
```

### feat: allow replica log level to be configured

It is now possible to specify the replica's log level. Possible values are `critical`, `error`, `warning`, `info`, `debug`, and `trace`.
The log level defaults to the level 'error'. Debug prints (e.g. `Debug.print("...")` in Motoko) still show up in the console.
The log level can be specified in the following places (See [system-wide dfx start](#feat-system-wide-dfx-start) for more detailed explanations on the network types):
- In file `networks.json` in the field `<network name>.replica.log_level` for shared networks.
- In file `dfx.json` in the field `networks.<network name>.replica.log_level` for project-specific networks.
- In file `dfx.json` in the field `defaults.replica.log_level` for project-specific networks. Requires a project-specific network to be run, otherwise this will have no effect.

### feat: enable canister sandboxing

Canister sandboxing is enabled to be consistent with the mainnet.

### chore: dfx ledger account-id --of-canister also accepts principal

It is now possible to do e.g. `dfx ledger account-id --of-canister fg7gi-vyaaa-aaaal-qadca-cai` as well as `dfx ledger account-id --of-canister my_canister_name` when checking the ledger account id of a canister.
Previously, dfx only accepted canister aliases and produced an error message that was hard to understand.

### chore: dfx canister deposit-cycles uses default wallet if none is specified

Motivated by [this forum post](https://forum.dfinity.org/t/dfx-0-10-0-dfx-canister-deposit-cycles-returns-error/13251/6).

### chore: projects created with `dfx new` are not pinned to a specific dfx version anymore

It is still possible to pin the dfx version by adding `"dfx":"<dfx version to pin to>"` to a project's `dfx.json`.

### fix: print links to cdk-rs docs in dfx new

### fix: broken link in new .mo project README

### fix: Small grammar change to identity password decryption prompt

The prompt for entering your passphrase in order to decrypt an identity password read:
    "Please enter a passphrase for your identity"
However, at that point, it isn't "a" passphrase.  It's either your passphrase, or incorrect.
Changed the text in this case to read:
    "Please enter the passphrase for your identity"

### chore: add retry logic to dfx download script

### feat: Add subnet type argument when creating canisters

`dfx ledger create-canister` gets a new option `--subnet-type` that allows users to choose a type of subnet that their canister can be created on. Additionally, a `dfx ledger show-subnet-types` is introduced which allows to list the available subnet types.

## Dependencies

### Replica

Updated replica to release candidate 93dcf2a2026c34330c76149dd713d89e37daa533.

This also incorporates the following executed proposals:

- [88831](https://dashboard.internetcomputer.org/proposal/88831)
- [88629](https://dashboard.internetcomputer.org/proposal/88629)
- [88109](https://dashboard.internetcomputer.org/proposal/88109)
- [87631](https://dashboard.internetcomputer.org/proposal/87631)
- [86738](https://dashboard.internetcomputer.org/proposal/86738)
- [86279](https://dashboard.internetcomputer.org/proposal/86279)
* [85007](https://dashboard.internetcomputer.org/proposal/85007)
* [84391](https://dashboard.internetcomputer.org/proposal/84391)
* [83786](https://dashboard.internetcomputer.org/proposal/83786)
* [82425](https://dashboard.internetcomputer.org/proposal/82425)
* [81788](https://dashboard.internetcomputer.org/proposal/81788)
* [81571](https://dashboard.internetcomputer.org/proposal/81571)
* [80992](https://dashboard.internetcomputer.org/proposal/80992)
* [79816](https://dashboard.internetcomputer.org/proposal/79816)
* [78693](https://dashboard.internetcomputer.org/proposal/78693)
* [77589](https://dashboard.internetcomputer.org/proposal/77589)
* [76228](https://dashboard.internetcomputer.org/proposal/76228)
* [75700](https://dashboard.internetcomputer.org/proposal/75700)
* [75109](https://dashboard.internetcomputer.org/proposal/75109)
* [74395](https://dashboard.internetcomputer.org/proposal/74395)
* [73959](https://dashboard.internetcomputer.org/proposal/73959)
* [73714](https://dashboard.internetcomputer.org/proposal/73714)
* [73368](https://dashboard.internetcomputer.org/proposal/73368)
* [72764](https://dashboard.internetcomputer.org/proposal/72764)

### ic-ref

Updated ic-ref to 0.0.1-1fba03ee
- introduce awaitKnown
- trivial implementation of idle_cycles_burned_per_day

### Updated Motoko from 0.6.29 to 0.7.3

- See https://github.com/dfinity/motoko/blob/master/Changelog.md#073-2022-11-01


### Cycles wallet

- Module hash: b944b1e5533064d12e951621d5045d5291bcfd8cf9d60c28fef02c8fdb68e783
- https://github.com/dfinity/cycles-wallet/commit/fa86dd3a65b2509ca1e0c2bb9d7d4c5be95de378

### Frontend canister:
- Module hash: 6c8f7a094060b096c35e4c4499551e7a8a29ee0f86c456e521c09480ebbaa8ab
- https://github.com/dfinity/sdk/pull/2720

# 0.11.2

## DFX

### fix: disable asset canister redirection of all HTTP traffic from `.raw.ic0.app` to `.ic0.app`

### fix: disable asset canister's ETag HTTP headers

The feature is not yet implemented on `icx-proxy`-level, and is causing 500 HTTP response for some type of assets every second request.

# 0.11.1

## DFX

### fix: dfx now only adds candid:service metadata to custom canisters that have at least one build step

This way, if a canister uses a premade canister wasm, dfx will use it as-is.

### fix: "canister alias not defined" in the Motoko language server

It is now possible to develop multiple-canister projects using the [Motoko VSCode extension](https://marketplace.visualstudio.com/items?itemName=dfinity-foundation.vscode-motoko).

### fix: improve browser compatibility for the JavaScript language binding

Patches a JavaScript language binding compatibility issue encountered in web browsers which do not support the (?.) operator.

### feat: print dfx.json schema

dfx is now capable of displaying the schema for `dfx.json`. You can see the schema by running `dfx schema` or write the schema to a file with `dfx schema --outfile path/to/file/schema.json`.

### feat: support for configuring assets in assets canister
- The `.ic-assets.json` file should be placed inside directory with assets, or its subdirectories. Multiple config files can be used (nested in subdirectories). Example of `.ic-assets.json` file format:
``` json
[
    {
        "match": ".*",
        "cache": {
            "max_age": 20
        },
        "headers": {
            "X-Content-Type-Options": "nosniff"
        },
        "ignore": false
    },
    {
        "match": "**/*",
        "headers": null
    },
    {
        "match": "file.json",
        "ignore": true
    }
]
```
- Configuring assets works only during asset creation - any changes to `.ic-assets.json` files won't have any effect effect for assets that have already been created. We are working on follow up implementation with improvements to handle updating these properties.
- `headers` from multiple applicable rules are being stacked/concatenated, unless `null` is specified, which resets/empties the headers.
- Both `"headers": {}` and absence of `headers` field don't have any effect on end result.
- Valid JSON format is required, i.e. the array of maps, `match` field is required. Only the following fields are accepted: `cache`, `ignore`, `headers`, `match`. The glob pattern has to be valid.
- The way matching rules work:
  1. The most deeply nested config file takes precedence over the one in parent dir. In other words, properties from a rule matching a file in a subdirectory override properties from a rule matching a file in a parent directory
  2. Order of rules within file matters - last rule in config file takes precedence over the first one

- The way `ignore` field works:
  1. By default, files that begin with a `.` are ignored, while all other files are included.
  2. The `.ignore` field overrides this, if present.
  3. If a directory is ignored, file and directories within it cannot be un-ignored.
  4. A file can be ignored and un-ignored many times, as long as any of its parent directories haven't been ignored.


### fix: Allow `dfx deploy` to not take arguments for canisters not being installed

A longstanding bug with `dfx deploy` is that if an installation is skipped (usually an implicitly included dependency), it still requires arguments even if the installed canister doesn't. As of this release that bug is now fixed.

### feat: Add additional logging from bitcoin canister in replica.

Configures the replica to emit additional logging from the bitcoin canister whenever the bitcoin feature is enabled. This helps show useful information to developers, such as the bitcoin height that the replica currently sees.

### fix: make `build` field optional for custom canisters

Prior to 0.11.0, a custom canister's `build` field could be left off if `dfx build` was never invoked. To aid in deploying prebuilt canisters, this behavior is now formalized; omitting `build` is equivalent to `build: []`.

### feat: Use `--locked` for Rust canisters

`dfx build`, in Rust canisters, now uses the `--locked` flag when building with Cargo. To offset this, `dfx new --type rust` now runs `cargo update` on the resulting project.

### feat: Enable threshold ecdsa signature

ECDSA signature signing is now enabled by default in new projects, or by running `dfx start --clean`.
A test key id "Secp256k1:dfx_test_key" is ready to be used by locally created canisters.

## Dependencies

### Updated `agent-rs` to 0.20.0

### Updated `candid` to 0.7.15

### Replica

Updated replica to elected commit 6e86169e98904047833ba6133e5413d2758d90eb.
This incorporates the following executed proposals:

* [72225](https://dashboard.internetcomputer.org/proposal/72225)
* [71669](https://dashboard.internetcomputer.org/proposal/71669)
* [71164](https://dashboard.internetcomputer.org/proposal/71164)
* [70375](https://dashboard.internetcomputer.org/proposal/70375)
* [70002](https://dashboard.internetcomputer.org/proposal/70002)

# 0.11.0

## DFX

### feat: renamed canisters in new projects to `<project>_frontend` and `<project>_backend`

The names of canisters created for new projects have changed.
After `dfx new <project>`, the canister names are:

- `<project>_backend` (previously `<project>`)
- `<project>_frontend` (previously `<project>_assets`)

### feat: Enable threshold ecdsa signature

### feat: new command: `dfx canister metadata <canister> <name>`

For example, to query a canister's candid service definition: `dfx canister metadata hello_backend candid:service`

### refactor: deprecate /_/candid internal webserver

The dfx internal webserver now only services the /_/candid endpoint.  This
is now deprecated.  If you were using this to query candid definitions, you
can instead use `dfx canister metadata`.

### refactor: optimize from ic-wasm

Optimize Rust canister Wasm module via ic-wasm library instead of ic-cdk-optimizer. A separate installation of ic-cdk-optimizer is no longer needed.

The actual optimization was kept the same.

### feat: Read dfx canister call argument from a file or stdin

Enables passing large arguments that cannot be passed directly in the command line using the `--argument-file` flag. For example:
 * Named file: `dfx canister call --argument-file ./my/argument/file.txt my_canister_name greet`
 * Stdin: `echo '( null )' | dfx canister call --argument-file - my_canister_name greet`

### fix: Use default setting for BTC adapter idle seconds

A lower threshold was no longer necessary.

### feat: Allow users to configure logging level of bitcoin adapter

The bitcoin adapter's logging can be very verbose if debug logging is enabled, making it difficult to make sense of what's going on. On the other hand, these logs are useful for triaging problems.

To get the best of both worlds, this release adds support for an additional configuration option in dfx.json:

```
"bitcoin": {
  "enabled": true,
  "nodes": ["127.0.0.1:18444"],
  "log_level": "info" <------- users can now configure the log level
}
```

By default, a log level of "info" is used, which is relatively quiet. Users can change it to "debug" for more verbose logging.

### chore: update Candid UI canister with commit bffa0ae3c416e8aa3c92c33722a6b1cb31d0f1c3

This includes the following changes:

* Fetch did file from canister metadata
* Better flamegraph support
* Fix bigint error for vec nat8 type

### feat: dfx will look up the port of the running webserver from .dfx/webserver-port, if present

After `dfx start --host 127.0.0.1:0`, the dfx webserver will listen on an ephemeral port.  It stores the port value in .dfx/webserver-port.  dfx will now look for this file, and if a port is contained within, use that port to connect to the dfx webserver.

### fix: dfx commands once again work from any subdirectory of a dfx project

Running `dfx deploy`, `dfx canister id`, `dfx canister call` and so forth work as expected
if run from within any subdirectory of a dfx project.  Previously, this would create
canister_ids.json or .dfx/local/canister_ids.json within the subdirectory.

### feat: Post-installation tasks

You can now add your own custom post-installation/post-deployment tasks to any canister type. The new `post-install` key for canister objects in `dfx.json` can be a command or list of commands, similar to the `build` key of `custom` canisters, and receives all the same environment variables. For example, to replicate the upload task performed with `assets` canisters, you might set `"post-install": "icx-asset sync $CANISTER_ID dist"`.

### feat: assets are no longer copied from source directories before being uploaded to asset canister

Assets are now uploaded directly from their source directories, rather than first being copied
to an output directory.

If you're using `dfx deploy`, you won't see any change in functionality.  If you're running
`dfx canister install --mode=upgrade`, changed files in asset source directories will
be detected and uploaded even without an intervening `dfx build`.

### fix: Added src/declarations to .gitignore for new projects

### fix: remove deprecated candid path environment variable

The environment variable format `CANISTER_CANDID_{name}`, used in Rust projects, was deprecated in 0.9.2, to be unified with the variables `CANISTER_CANDID_PATH_{name}` which are used in other project types. It has now been removed. Note that you will need to update `ic-cdk-macros` if you use the `#[import]` macro.

### feat: deprecate `dfx config` for removal

The `dfx config` command has several issues and is ultimately a poor replacement for [`jq`](https://stedolan.github.io/jq). The command is being deprecated, and will be removed in a later release; we recommend switching to `jq` or similar tools (e.g. `ConvertTo-Json` in PowerShell, `to json` in nushell, etc.)

### feat: Better build scripts for type:custom

Build scripts now always receive a CWD of the DFX project root, instead of wherever `dfx` was invoked from, and a bare script `script.sh` can be specified without needing to prefix with `./`.

### feat: rust, custom, and asset canisters now include candid:service metadata

Motoko canisters already included this metadata.

Also added this metadata to the asset canister wasm, which will cause the next deploy to
install this new version.

### feat: Add safeguard to freezing threshold

Some developers mistakenly think that the freezing threshold is measured in cycles, but it is actually measured in seconds. To stop them from accidentally freezing their canisters, setting a freezing threshold above 50M seconds (~1.5 years) now requires a confirmation.

### fix: restores assets to webpack devserver

### chore: updates webpack dependencies for dfx new project

Resolves an issue where `webpack-cli` was was breaking when users tried to run `npm start` in a fresh project. For affected users of 0.10.1, you can resolve this issue manually by running `npm install webpack@latest webpack-cli@latest terser-webpack-plugin@latest`.

### feat: Support for new ledger notify function

Ledger 7424ea8 deprecates the existing `notify` function with a switch parameter between creating and topping up a canister, and introduces two
functions for doing the same. This should *mostly* be invisible to users, except that previously, if `dfx ledger create-canister` or `dfx ledger top-up`
failed, you would call `dfx ledger notify` after correcting the issue. In order to support the change, this command has been changed to two subcommands:
`dfx ledger notify create-canister` and `dfx ledger notify top-up`.

### feat: `--from-subaccount`

Previously, the ledger commands assumed all transfers were made from the default subaccount for the identity principal. This feature adds a `--from-subaccount` flag to `dfx ledger transfer`, `dfx ledger create-canister`, and `dfx ledger top-up`, to enable making transfers from a selected subaccount. A `--subaccount` flag is also added to `dfx ledger balance` for convenience. Subaccounts are expected as 64-character hex-strings (i.e. 32 bytes).

### feat: cargo audit when building rust canisters

When a canister with type `rust` is built and `cargo-audit` is installed, dfx will now check for vulnerabilities in the dependencies. If a vulnerability is found, dfx will recommend that the user update to a version without known vulnerabilities.

### fix: Freezing Threshold now documented

Calls made to retrieve the help output for `canister update-settings` was missing the `freezing-threshold` parameter.

### chore: warnings and errors are more visible

`WARN` and `ERROR` messages are now clearly labelled as such, and the labels are colored accordingly.
This is now included when running `dfx canister update-settings -h`.

### fix: `dfx schema` does not require valid dfx.json

There is no real reason for `dfx schema` to not work when a broken dfx.json is in the current folder - this is actually a very common scenario when `dfx schema` gets used.

### fix: canister call uses candid file if canister type cannot be determined

The candid file specified in the field `canisters.<canister name>.candid` of dfx.json, or if that not exists `canisters.<canister name>.remote.candid`, is now used when running `dfx canister call`, even when dfx fails to determine the canister type.

### fix: btc/canister http adapter socket not found by replica after restart

After running `dfx start --enable-bitcoin` twice in a row (stopping dfx in between), the second
launched replica would fail to connect to the btc adapter.  This is because ic-starter
does not write a new configuration file if one already exists, so the configuration file
used by the replica referred to one socket path, while dfx passed a different socket path
to the btc adapter.

Now dfx reuses the previously-used unix domain socket path, for both the btc adapter
and for the canister http adapter.

### fix: dfx stop now waits until dfx and any child processes exit

Previously, `dfx stop` would send the TERM signal to the running dfx and its child processes,
and then exit immediately.

This avoids interference between a dfx process performing cleanup at shutdown and
a dfx process that is starting.

### fix: dfx ping no longer creates a default identity

dfx ping now uses the anonymous identity, and no longer requires dfx.json to be present.


### fix: Initialize replica with bitcoin regtest flag

When the bitcoin feature is enabled, dfx was launching the replica with the "bitcoin_testnet" feature.
The correct feature to use is "bitcoin_regtest".

### dfx bootstrap now looks up the port of the local replica

`dfx replica` writes the port of the running replica to one of these locations:

- .dfx/replica-configuration/replica-1.port
- .dfx/ic-ref.port

`dfx bootstrap` will now use this port value, so it's no longer necessary to edit dfx.json after running `dfx replica`.

### feat: dfx.json local network settings can be set on the local network, rather than defaults

In `dfx.json`, the `bootstrap`, `bitcoin`, `canister_http`, and `replica` settings can
now be specified on the local network, rather than in the `defaults` field.
If one of these four fields is set for the local network, the corresponding field
in `defaults` will be ignored.

Example:
``` json
{
  "networks": {
    "local": {
      "bind": "127.0.0.1:8000",
      "canister_http": {
        "enabled": true
      }
    }
  }
}
```

## Dependencies

### Rust Agent

Updated agent-rs to 0.18.0

### Motoko

Updated Motoko from 0.6.28 to 0.6.29.

### Replica

Updated replica to elected commit 8993849de5fab76e796d67750facee55a0bf6649.
This incorporates the following executed proposals:

* [69804](https://dashboard.internetcomputer.org/proposal/69804)
* [67990](https://dashboard.internetcomputer.org/proposal/67990)
* [67483](https://dashboard.internetcomputer.org/proposal/67483)
* [66895](https://dashboard.internetcomputer.org/proposal/66895)
* [66888](https://dashboard.internetcomputer.org/proposal/66888)
* [65530](https://dashboard.internetcomputer.org/proposal/65530)
* [65327](https://dashboard.internetcomputer.org/proposal/65327)
* [65043](https://dashboard.internetcomputer.org/proposal/65043)
* [64355](https://dashboard.internetcomputer.org/proposal/64355)
* [63228](https://dashboard.internetcomputer.org/proposal/63228)
* [62143](https://dashboard.internetcomputer.org/proposal/62143)

### ic-ref

Updated ic-ref to 0.0.1-173cbe84
 - add ic0.performance_counter system interface
 - add system API for ECDSA signing
 - allow optional "error_code" field in responses
 - support gzip-compressed canister modules
 - enable canisters to send HTTP requests

# 0.10.1

## DFX

### fix: Webpack config no longer uses CopyPlugin

Dfx already points to the asset canister's assets directory, and copying to disk could sometimes
lead to an annoying "too many open files" error.

### fix: HSMs are once again supported on Linux

On Linux, dfx 0.10.0 failed any operation with an HSM with the following error:
```
Error: IO: Dynamic loading not supported
```
The fix was to once again dynamically-link the Linux build.

### feat: error explanation and fixing instructions engine

Dfx is now capable of providing explanations and remediation suggestions for entire categories of errors at a time.
Explanations and suggestions will slowly be added over time.
To see an example of an already existing suggestion, run `dfx deploy --network ic` while using an identity that has no wallet configured.

### chore: add context to errors

Most errors that happen within dfx are now reported in much more detail. No more plain `File not found` without explanation what even was attempted.

### fix: identities with configured wallets are not broken anymore and removed only when using the --drop-wallets flag

When an identity has a configured wallet, dfx no longer breaks the identity without actually removing it.
Instead, if the --drop-wallets flag is specified, it properly removes everything and logs what wallets were linked,
and when the flag is not specified, it does not remove anything.

The behavior for identities without any configured wallets is unchanged.

### feat: bitcoin integration: dfx now generates the bitcoin adapter config file

dfx command-line parameters for bitcoin integration:
``` bash
dfx start   --enable-bitcoin  # use default node 127.0.0.1:18444
dfx start   --enable-bitcoin --bitcoin-node <node>
```

The above examples also work for dfx replica.

These default to values from dfx.json:
```
.defaults.bitcoin.nodes
.defaults.bitcoin.enabled
```

The --bitcoin-node parameter, if specified on the command line, implies --enable-bitcoin.

If --enable-bitcoin or .defaults.bitcoin.enabled is set, then dfx start/replica will launch the ic-btc-adapter process and configure the replica to communicate with it.


### feat: print wallet balance in a human readable form #2184

Default behaviour changed for `dfx wallet balance`, it will now print cycles amount upscaled to trillions.

New flag `--precise` added to `dfx wallet balance`. Allows to get exact amount of cycles in wallet (without upscaling).

### feat: canister http integration

dfx command-line parameters for canister http requests integration:
```
dfx start --enable-canister-http
dfx replica --enable-canister-http
```

This defaults to the following value in dfx.json:
```
.defaults.canister_http.enabled
```

### fix: specifying ic provider with a trailing slash is recognised correctly

Specifying the network provider as `https://ic0.app/` instead of `https://ic0.app` is now recognised as the real IC network.

### Binary cache

Added ic-canister-http-adapter to the binary cache.

## Dependencies

### Updated agent-rs to 0.17.0

## Motoko

Updated Motoko from 0.6.26 to 0.6.28.

## Replica

Updated replica to elected commit b90edb9897718730f65e92eb4ff6057b1b25f766.
This incorporates the following executed proposals:

* [61004](https://dashboard.internetcomputer.org/proposal/61004)
* [60222](https://dashboard.internetcomputer.org/proposal/60222)
* [59187](https://dashboard.internetcomputer.org/proposal/59187)
* [58479](https://dashboard.internetcomputer.org/proposal/58479)
* [58376](https://dashboard.internetcomputer.org/proposal/58376)
* [57843](https://dashboard.internetcomputer.org/proposal/57843)
* [57395](https://dashboard.internetcomputer.org/proposal/57395)

## icx-proxy

Updated icx-proxy to commit c312760a62b20931431ba45e5b0168ee79ea5cda

* Added gzip and deflate body decoding before certification validation.
* Fixed unzip and streaming bugs
* Added Prometheus metrics endpoint
* Added root and invalid ssl and dns mapping

# 0.10.0

## DFX

### feat: Use null as default value for opt arguments


Before this, `deploy`ing a canister with an `opt Foo` init argument without specifying an `--argument` would lead to an error:

``` bash
$ dfx deploy
Error: Invalid data: Expected arguments but found none.
```

With this change, this isn't an error anymore, but instead `null` is passed as a value. In general, if the user does _not_ provide an `--argument`, and if the init method expects only `opt` arguments, then `dfx` will supply `null` for each argument.

Note in particular that this does not try to match `opt` arguments for heterogeneous (`opt`/non-`opt`) signatures. Note moreover that this only impacts a case that would previously error out, so no existing (working) workflows should be affected.

### feat: dfx identity set-wallet now checks that the provided canister is actually a wallet

This check was previously performed on local networks, but not on mainnet.

### feat: `dfx canister call --candid <path to candid file> ...`

Allows one to provide the .did file for calls to an arbitrary canister.

### feat: Install arbitrary wasm into canisters

You no longer need a DFX project setup with a build task to install an already-built wasm module into a canister ID. The new `--wasm <path>` flag to `dfx canister install` will bypass project configuration and install the wasm module at `<path>`. A DFX project setup is still recommended for general use; this should mostly be used for installing pre-built canisters. Note that DFX will also not perform its usual checks for API/ABI/stable-memory compatibility in this mode.

### feat: Support for 128-bit cycle counts

Cycle counts can now exceed the previously set maximum of 2^64. The new limit is 2^128. A new wallet version has been bundled with this release that supports the new cycle count. You will not be able to use this feature with your existing wallets without running `dfx wallet upgrade`, but old wallets will still work just fine with old cycle counts.

### fix: dfx start will once again notice if dfx is already running

dfx will once again display 'dfx is already running' if dfx is already running,
rather than 'Address already in use'.

As a consequence, after `dfx start` failed to notice that dfx was already running,
it would replace .dfx/pid with an empty file.  Later invocations of `dfx stop`
would display no output and return a successful exit code, but leave dfx running.

### fix: `dfx canister update-settings <canister id>` works even if the canister id is not known to the project.

This makes the behavior match the usage text of the command:
`<CANISTER> Specifies the canister name or id to update. You must specify either canister name/id or the --all option`

### feat: dfx deploy --upgrade-unchanged or dfx canister install --mode upgrade --upgrade-unchanged

When upgrading a canister, `dfx deploy` and `dfx canister install` skip installing the .wasm
if the wasm hash did not change.  This avoids a round trip through stable memory for all
assets on every dfx deploy, for example.  By passing this argument, dfx will instead
install the wasm even if its hash matches the already-installed wasm.

### feat: Introduce DFX_CACHE_ROOT environment variable

A new environment variable, `DFX_CACHE_ROOT`, has been introduced to allow setting the cache root directory to a different location than the configuration root directory. Previously `DFX_CONFIG_ROOT` was repurposed for this which only allowed one location to be set for both the cache and configuration root directories.

This is a breaking change since setting `DFX_CONFIG_ROOT` will no longer set the cache root directory to that location.

### fix: Error if nonzero cycles are passed without a wallet proxy

Previously, `dfx canister call --with-cycles 1` would silently ignore the `--with-cycles` argument as the DFX principal has no way to pass cycles and the call must be forwarded through the wallet. Now it will error instead of silently ignoring it. To forward a call through the wallet, use `--wallet $(dfx identity get-wallet)`, or `--wallet $(dfx identity --network ic get-wallet)` for mainnet.

### feat: Configure subnet type of local replica

The local replica sets its parameters according to the subnet type defined in defaults.replica.subnet_type, defaulting to 'application' when none is specified.
This makes it less likely to accidentally hit the 'cycles limit exceeded' error in production.  Since the previous default was `system`, you may see these types errors in development instead.
Possible values for defaults.replica.subnet_type are: "application", "verifiedapplication", "system"

Example how to specify the subnet type:
``` json
{
  "defaults": {
    "replica": {
      "subnet_type": "verifiedapplication"
    }
  }
}
```

### feat: Introduce command for local cycles top-up

`dfx ledger fabricate-cycles <canister (id)> <optional amount>` can be used during local development to create cycles out of thin air and add them to a canister. Instead of supplying a canister name or id it is also possible to use `--all` to add the cycles to every canister in the current project. When no amount is supplied, the command uses 10T cycles as default. Using this command with `--network ic` will result in an error.

### feat: Private keys can be stored in encrypted format

`dfx identity new` and `dfx identity import` now ask you for a password to encrypt the private key (PEM file) when it is stored on disk.
If you decide to use a password, your key will never be written to disk in plain text.
In case you don't want to enter your password all the time and want to take the risk of storing your private key in plain text, you can use the `--disable-encryption` flag.

The `default` identity as well as already existing identities will NOT be encrypted. If you want to encrypt an existing identity, use the following commands:
``` bash
dfx identity export identity_name > identity.pem
# if you have set old_identity_name as the identity that is used by default, switch to a different one
dfx identity use other_identity
dfx identity remove identity_name
dfx identity import identity_name identity.pem
```

### feat: Identity export

If you want to get your identity out of dfx, you can use `dfx identity export identityname > exported_identity.pem`. But be careful with storing this file as it is not protected with your password.

### feat: Identity new/import now has a --force flag

If you want to script identity creation and don't care about overwriting existing identities, you now can use the `--force` flag for the commands `dfx identity new` and `dfx identity import`.

### fix: Do not automatically create a wallet on IC

When running `dfx deploy --network ic`, `dfx canister --network ic create`, or `dfx identity --network ic get-wallet` dfx no longer automatically creates a cycles wallet for the user if none is configured. Instead, it will simply report that no wallet was found for that user.

Dfx still creates the wallet automatically when running on a local network, so the typical workflow of `dfx start --clean` and `dfx deploy` will still work without having to manually create the wallet.

### fix: Identities cannot exist and not at the same time

When something went wrong during identity creation, the identity was not listed as existing.
But when trying to create an identity with that name, it was considered to be already existing.

### feat: dfx start and dfx replica can now launch the ic-btc-adapter process

Added command-line parameters:
``` bash
dfx start   --enable-bitcoin --btc-adapter-config <path>
dfx replica --enable-bitcoin --btc-adapter-config <path>
```

These default to values from dfx.json:
```
.defaults.bitcoin.btc_adapter_config
.defaults.bitcoin.enabled
```

The --btc-adapter-config parameter, if specified on the command line, implies --enable-bitcoin.

If --enable-bitcoin or .defaults.bitcoin.enabled is set, and a btc adapter configuration is specified,
then dfx start/replica will launch the ic-btc-adapter process.

This integration is not yet complete, pending upcoming functionality in ic-starter.

### fix: report context of errors

dfx now displays the context of an error in several places where previously the only error
message would be something like "No such file or directory."

### chore: updates starter project for Node 18

Webpack dev server now works for Node 18 (and should work for Node 17). A few packages are also upgraded

## updating dependencies

Updated to version 0.14.0 of agent-rs

## Cycles wallet

- Module hash: bb001d1ebff044ba43c060956859f614963d05c77bd778468fce4de095fe8f92
- https://github.com/dfinity/cycles-wallet/commit/f18e9f5c2f96e9807b6f149c975e25638cc3356b

## Replica

Updated replica to elected commit b3788091fbdb8bed7e527d2df4cc5e50312f476c.
This incorporates the following executed proposals:

* [57150](https://dashboard.internetcomputer.org/proposal/57150)
* [54964](https://dashboard.internetcomputer.org/proposal/54964)
* [53702](https://dashboard.internetcomputer.org/proposal/53702)
* [53231](https://dashboard.internetcomputer.org/proposal/53231)
* [53134](https://dashboard.internetcomputer.org/proposal/53134)
* [52627](https://dashboard.internetcomputer.org/proposal/52627)
* [52144](https://dashboard.internetcomputer.org/proposal/52144)
* [50282](https://dashboard.internetcomputer.org/proposal/50282)

Added the ic-btc-adapter binary to the cache.

## Motoko

Updated Motoko from 0.6.25 to 0.6.26.

# 0.9.3

## DFX

### feat: dfx deploy now displays URLs for the frontend and candid interface

### dfx.json

In preparation for BTC integration, added configuration for the bitcoind port:

``` json
{
  "canisters": {},
  "defaults": {
    "bitcoind": {
      "port": 18333
    }
  }
}
```

## icx-proxy

Updated icx-proxy to commit 594b6c81cde6da4e08faee8aa8e5a2e6ae815602, now static-linked.

* upgrade HTTP calls upon canister request
* no longer proxies /_/raw to the dfx internal webserver
* allows for generic StreamingCallback tokens

## Replica

Updated replica to blessed commit d004accc3904e24dddb13a11d93451523e1a8a5f.
This incorporates the following executed proposals:

* [49653](https://dashboard.internetcomputer.org/proposal/49653)
* [49011](https://dashboard.internetcomputer.org/proposal/49011)
* [48427](https://dashboard.internetcomputer.org/proposal/48427)
* [47611](https://dashboard.internetcomputer.org/proposal/47611)
* [47512](https://dashboard.internetcomputer.org/proposal/47512)
* [47472](https://dashboard.internetcomputer.org/proposal/47472)
* [45984](https://dashboard.internetcomputer.org/proposal/45984)
* [45982](https://dashboard.internetcomputer.org/proposal/45982)

## Motoko

Updated Motoko from 0.6.21 to 0.6.25.

# 0.9.2

## DFX

### feat: Verify Candid and Motoko stable variable type safety of canister upgrades

Newly deployed Motoko canisters now embed the Candid interface and Motoko stable signatures in the Wasm module.
`dfx deploy` and `dfx canister install` will automatically check

	1) the backward compatible of Candid interface in both upgrade and reinstall mode;
	2) the type safety of Motoko stable variable type in upgrade mode to avoid accidentally lossing data;

See [Upgrade compatibility](https://internetcomputer.org/docs/language-guide/compatibility) for more details.

### feat: Unified environment variables across build commands

The three canister types that use a custom build tool - `assets`, `rust`, and `custom` - now all support the same set of environment variables during the build task:

* `DFX_VERSION` - The version of DFX that was used to build the canister.
* `DFX_NETWORK` - The network name being built for. Usually `ic` or `local`.
* `CANISTER_ID_{canister}` - The canister principal ID of the canister `{canister}` registered in `dfx.json`.
* `CANISTER_CANDID_PATH_{canister}` - The path to the Candid interface file for the canister `{canister}` among your canister's dependencies.
* `CANISTER_CANDID_{canister}` (deprecated) - the same as `CANISTER_CANDID_PATH_{canister}`.  This is provided for backwards compatibility with `rust` and `custom` canisters, and will be removed in dfx 0.10.0.
* `CANISTER_ID` - Same as `CANISTER_ID_{self}`, where `{self}` is the name of _this_ canister.
* `CANISTER_CANDID_PATH` - Same as `CANISTER_CANDID_PATH_{self}`, where `{self}` is the name of _this_ canister.

### feat: Support for local ledger calls

If you have an installation of the ICP Ledger (see [Ledger Installation Guide](https://github.com/dfinity/ic/tree/master/rs/rosetta-api/ledger_canister#deploying-locally)), `dfx ledger balance` and `dfx ledger transfer` now support
`--ledger-canister-id` parameter.

Some examples:
``` bash
$ dfx ledger \
  --network local \
  balance \
  --ledger-canister-id  rrkah-fqaaa-aaaaa-aaaaq-cai
1000.00000000 ICP

$ dfx ledger \
  --network local \
  transfer --amount 0.1 --memo 0 \
  --ledger-canister-id  rrkah-fqaaa-aaaaa-aaaaq-cai 8af54f1fa09faeca18d294e0787346264f9f1d6189ed20ff14f029a160b787e8
Transfer sent at block height: 1
```

### feat: `dfx ledger account-id` can now compute canister addresses

The `dfx ledger account-id` can now compute addresses of principals and canisters.
The command also supports ledger subaccounts now.

``` bash
dfx ledger account-id --of-principal 53zcu-tiaaa-aaaaa-qaaba-cai
dfx ledger --network small02 account-id --of-canister ledger_demo
dfx ledger account-id --of-principal 53zcu-tiaaa-aaaaa-qaaba-cai --subaccount 0000000000000000000000000000000000000000000000000000000000000001
```

### feat: Print the full error chain in case of a failure

All `dfx` commands will now print the full stack of errors that led to the problem, not just the most recent error.
Example:

```
Error: Subaccount '00000000000000000000000000000000000000000000000000000000000000000' is not a valid hex string
Caused by:
  Odd number of digits
```

### fix: dfx import will now import pem files created by `quill generate`

`quill generate` currently outputs .pem files without an `EC PARAMETERS` section.
`dfx identity import` will now correctly identify these as EC keys, rather than Ed25519.

### fix: retry on failure for ledger create-canister, top-up, transfer

dfx now calls `transfer` rather than `send_dfx`, and sets the created_at_time field in order to retry the following commands:

* dfx ledger create-canister
* dfx ledger top-up
* dfx ledger transfer

### feat: Remote canister support

It's now possible to specify that a canister in dfx.json references a "remote" canister on a specific network,
that is, a canister that already exists on that network and is managed by some other project.

Motoko, Rust, and custom canisters may be configured in this way.

This is the general format of the configuration in dfx.json:
``` json
{
  "canisters": {
    "<canister name>": {
      "remote": {
        "candid": "<path to candid file to use when building on remote networks>",
        "id": {
          "<network name>": "<principal on network>"
        }
      }
    }
  }
}
```

The "id" field, if set for a given network, specifies the canister ID for the canister on that network.
The canister will not be created or installed on these remote networks.
For other networks, the canister will be created and installed as usual.

The "candid" field, if set within the remote object, specifies the candid file to build against when
building other canisters on a network for which the canister is remote.  This definition can differ
from the candid definitions for local builds.

For example, if have an installation of the ICP Ledger (see [Ledger Installation Guide](https://github.com/dfinity/ic/tree/master/rs/rosetta-api/ledger_canister#deploying-locally))
in your dfx.json, you could configure the canister ID of the Ledger canister on the ic network as below.  In this case,
the private interfaces would be available for local builds, but only the public interfaces would be available
when building for `--network ic`.
``` json
{
  "canisters": {
    "ledger": {
      "type": "custom",
      "wasm": "ledger.wasm",
      "candid": "ledger.private.did",
      "remote": {
        "candid": "ledger.public.did",
        "id": {
          "ic": "ryjl3-tyaaa-aaaaa-aaaba-cai"
        }
      }
    },
    "app": {
      "type": "motoko",
      "main": "src/app/main.mo",
      "dependencies": [ "ledger" ]
    }
  }
}
```

As a second example, suppose that you wanted to write a mock of the ledger in Motoko.
In this case, since the candid definition is provided for remote networks,
`dfx build` (with implicit `--network local`) will build app against the candid
definitions defined by mock.mo, but `dfx build --network ic` will build app against
`ledger.public.did`.

This way, you can define public update/query functions to aid in local testing, but
when building/deploying to mainnet, references to methods not found in `ledger.public.did`
will be reports as compilation errors.

``` json
{
  "canisters": {
    "ledger": {
      "type": "motoko",
      "main": "src/ledger/mock.mo",
      "remote": {
        "candid": "ledger.public.did",
        "id": {
          "ic": "ryjl3-tyaaa-aaaaa-aaaba-cai"
        }
      }
    },
    "app": {
      "type": "motoko",
      "main": "src/app/main.mo",
      "dependencies": [ "ledger" ]
    }
  }
}
```

### feat: Generating remote canister bindings

It's now possible to generate the interface of a remote canister using a .did file using the `dfx remote generate-binding <canister name>|--all` command. This makes it easier to write mocks for local development.

Currently, dfx can generate .mo, .rs, .ts, and .js bindings.

This is how you specify how to generate the bindings in dfx.json:
``` json
{
  "canisters": {
    "<canister name>": {
      "main": "<path to mo/rs/ts/js file that will be generated>",
      "remote": {
        "candid": "<path to candid file to use when generating bindings>"
        "id": {}
      }
    }
  }
}
```

## ic-ref

Upgraded from a432156f24faa16d387c9d36815f7ddc5d50e09f to ab8e3f5a04f0f061b8157c2889f8f5de05f952bb

* Support 128-bit system api for cycles
* Include canister_ranges in the state tree
* Removed limit on cycles in a canister

## Replica

Updated replica to blessed commit 04fe8b0a1262f07c0cec1fdfa838a37607370a61.
This incorporates the following executed proposals:

* [45091](https://dashboard.internetcomputer.org/proposal/45091)
* [43635](https://dashboard.internetcomputer.org/proposal/43635)
* [43633](https://dashboard.internetcomputer.org/proposal/43633)
* [42783](https://dashboard.internetcomputer.org/proposal/42783)
* [42410](https://dashboard.internetcomputer.org/proposal/42410)
* [40908](https://dashboard.internetcomputer.org/proposal/40908)
* [40647](https://dashboard.internetcomputer.org/proposal/40647)
* [40328](https://dashboard.internetcomputer.org/proposal/40328)
* [39791](https://dashboard.internetcomputer.org/proposal/39791)
* [38541](https://dashboard.internetcomputer.org/proposal/38541)

## Motoko

Updated Motoko from 0.6.20 to 0.6.21.

# 0.9.0

## DFX

### feat!: Remove the wallet proxy and the --no-wallet flag

Breaking change: Canister commands, except for `dfx canister create`, will make the call directly, rather than via the user's wallet. The `--no-wallet` flag is thus removed from `dfx canister` as its behavior is the default.

When working with existing canisters, use the `--wallet` flag in conjunction with `dfx identity get-wallet` in order to restore the old behavior.

You will need to upgrade your wallet and each of your existing canisters to work with the new system.  To do so, execute the following in each of your dfx projects:
``` bash
dfx wallet upgrade
dfx canister --wallet "$(dfx identity get-wallet)" update-settings --all --add-controller "$(dfx identity get-principal)"
```
To upgrade projects that you have deployed to the IC mainnet, execute the following:
``` bash
dfx wallet --network ic upgrade
dfx canister --network ic --wallet "$(dfx identity --network ic get-wallet)" update-settings --all --add-controller "$(dfx identity get-principal)"
```

### feat: Add --add-controller and --remove-controller flags for "canister update-settings"

`dfx canister update-settings` previously only let you overwrite the entire controller list; `--add-controller` and `--remove-controller` instead add or remove from the list.

### feat: Add --no-withdrawal flag for "canister delete" for when the canister is out of cycles

`dfx canister delete --no-withdrawal <canister>` can be used to delete a canister without attempting to withdraw cycles.

### fix: set RUST_MIN_STACK to 8MB for ic-starter (and therefore replica)

This matches the value used in production and is meant to exceed the configured 5 MB wasmtime stack.

### fix: asset uploads will retry failed requests as expected

Fixed a defect in asset synchronization where no retries would be attempted after the first 30 seconds overall.

## Motoko

Updated Motoko from 0.6.11 to 0.6.20.

* Implement type union/intersection
* Transform for-loops on arrays into while-loops
* Tighten typing rules for type annotations in patterns
* Candid decoding: skip vec any fast
* Bump up MAX_HP_FOR_GC from 1GB to 3GB
* Candid decoder: Trap if a principal value is too large
* Eliminate bignum calls from for-iteration on arrays
* Improve scheduling
* Improve performance of bignum equality
* Stable signatures: frontend, metadata, command-line args
* Added heartbeat support

## Cycles wallet

- Module hash: 53ec1b030f1891bf8fd3877773b15e66ca040da539412cc763ff4ebcaf4507c5
- https://github.com/dfinity/cycles-wallet/commit/57e53fcb679d1ea33cc713d2c0c24fc5848a9759

## Replica

Updated replica to blessed commit 75138bbf11e201aac47266f07bee289dc18a082b.
This incorporates the following executed proposals:

* [33828](https://dashboard.internetcomputer.org/proposal/33828)
* [31275](https://dashboard.internetcomputer.org/proposal/31275)
* [31165](https://dashboard.internetcomputer.org/proposal/31165)
* [30392](https://dashboard.internetcomputer.org/proposal/30392)
* [30078](https://dashboard.internetcomputer.org/proposal/30078)
* [29235](https://dashboard.internetcomputer.org/proposal/29235)
* [28784](https://dashboard.internetcomputer.org/proposal/28784)
* [27975](https://dashboard.internetcomputer.org/proposal/27975)
* [26833](https://dashboard.internetcomputer.org/proposal/26833)
* [25343](https://dashboard.internetcomputer.org/proposal/25343)
* [23633](https://dashboard.internetcomputer.org/proposal/23633)

# 0.8.4

## DFX

### feat: "rust" canister type

You can now declare "rust" canisters in dfx.json.
``` json
{
  "canisters": {
    "canister_name": {
      "type": "rust",
      "package": "crate_name",
      "candid": "path/to/canister_name.did"
    }
  }
}
```

Don't forget to place a `Cargo.toml` in your project root.
Then dfx will build the rust canister with your rust toolchain.
Please also make sure that you have added the WebAssembly compilation target.

``` bash
rustup target add wasm32-unknown-unknown
```

You can also create new dfx project with a default rust canister.

``` bash
dfx new --type=rust <project-name>
```

### chore: updating dfx new template

Updates dependencies to latest for Webpack, and updates config. Additionally simplifies environment variables for canister ID's in config.

Additionally adds some polish to the starter template, including a favicon and using more semantic html in the example app

### feat: environment variable overrides for executable pathnames

You can now override the location of any executable normally called from the cache by specifying
an environment variable. For example, DFX_ICX_PROXY_PATH will specify the path for `icx-proxy`.

### feat: `dfx deploy --mode=reinstall <canister>`

`dfx deploy` can now reinstall a single canister, controlled by a new `--mode=reinstall` parameter.
This is destructive (it resets the state of the canister), so it requires a confirmation
and can only be performed on a single canister at a time.

`dfx canister install --mode=reinstall <canister>` also requires the same confirmation,
and no longer works with `--all`.

## Replica

The included replica now supports canister_heartbeat.  This only works with rust canisters for the time being,
and does not work with the emulator (`dfx start --emulator`).

# 0.8.3

## DFX

### fix: ic-ref linux binary no longer references /nix/store

This means `dfx start --emulator` has a chance of working if nix is not installed.
This has always been broken, even before dfx 0.7.0.

### fix: replica and ic-starter linux binaries no longer reference /nix/store

This means `dfx start` will work again on linux.  This bug was introduced in dfx 0.8.2.

### feat: replaced --no_artificial_delay option with a sensible default.

The `--no-artificial-delay` option not being the default has been causing a lot of confusion.
Now that we have measured in production and already applied a default of 600ms to most subnets deployed out there,
we have set the same default for dfx and removed the option.

## Motoko

Updated Motoko from 0.6.10 to 0.6.11.

* Assertion error messages are now reproducible (#2821)

# 0.8.2

## DFX

### feat: dfx canister delete can now return cycles to a wallet or dank

By default `dfx canister delete` will return cycles to the default cycles wallet.
Cycles can be returned to a designated canister with `--withdraw-cycles-to-canister` and
cycles can be returned to dank at the current identity principal with `--withdraw-cycles-to-dank`
and to a designated principal with `--withdraw-cycles-to-dank-principal`.

### feat: dfx canister create now accepts multiple instances of --controller argument

It is now possible to create canisters with more than one controller by
passing multiple instances of the `--controller parameter to `dfx canister create`.

You will need to upgrade your wallet with `dfx wallet upgrade`, or `dfx wallet --network ic upgrade`

### feat: dfx canister update-settings now accepts multiple instance of --controller argument

It is now possible to configure a canister to have more than one controller by
passing multiple instances of the `--controller parameter to `dfx canister update-settings`.

### feat: dfx canister info and dfx canister status now display all controllers

### feat!: `dfx canister create --controller <controller>` named parameter

Breaking change: The controller parameter for `dfx canister create` is now passed as a named parameter,
rather than optionally following the canister name.

Old: `dfx canister create [canister name] [controller]`
New: `dfx canister create --controller <controller> [canister name]`

### fix: dfx now respects $DFX_CONFIG_ROOT when looking for legacy credentials

Previously this would always look in `$HOME/.dfinity/identity/creds.pem`.

### fix: changed dfx canister (create|update-settings) --memory-allocation limit to 12 GiB

Updated the maximum value for the --memory-allocation value to be 12 GiB (12,884,901,888 bytes)

## Cycles Wallet

- Module hash: 9183a38dd2eb1a4295f360990f87e67aa006f225910ab14880748e091248e086
- https://github.com/dfinity/cycles-wallet/commit/9ef38bb7cd0fe17cda749bf8e9bbec5723da0e95

### Added support for multiple controllers

You will need to upgrade your wallet with `dfx wallet upgrade`, or `dfx wallet --network ic upgrade`

## Replica

The included replica now supports public spec 0.18.0

* Canisters can now have more than one controller
* Adds support for 64-bit stable memory
* The replica now goes through an initialization sequence, reported in its status
as `replica_health_status`.  Until this reports as `healthy`, queries or updates will
fail.
** `dfx start --background` waits to exit until `replica_health_status` is `healthy`.
** If you run `dfx start` without `--background`, you can call `dfx ping --wait-healthy`
to wait until the replica is healthy.

## Motoko

Updated Motoko from 0.6.7 to 0.6.10

* add Debug.trap : Text -> None (motoko-base #288)
* Introduce primitives for `Int` ⇔ `Float` conversions (#2733)
* Fix crashing bug for formatting huge floats (#2737)

# 0.8.1

## DFX

### feat: dfx generate types command

``` bash
dfx generate
```

This new command will generate type declarations for canisters in dfx.json.

You can control what will be generated and how with corresponding configuration in dfx.json.

Under dfx.json → `canisters` → `<canister_name>`, developers can add a "declarations" config. Options are:

* "output" → directory to place declarations for that canister | default is `src/declarations/<canister_name>`

* "bindings" → [] list of options, ("js", "ts", "did", "mo") | default is "js", "ts", "did"

* "env_override" → a string that will replace process.env.\{canister_name_uppercase\}_CANISTER_ID in the "src/dfx/assets/language_bindings/canister.js" template.

js declarations output

* index.js (generated from "src/dfx/assets/language_bindings/canister.js" template)

* `<canister_name>.did.js` - candid js binding output

ts declarations output

  * `<canister_name>.did.d.ts` - candid ts binding output

did declarations output

  * `<canister_name>.did` - candid did binding output

mo declarations output

  * `<canister_name>.mo` - candid mo binding output

### feat: dfx now supports the anonymous identity

Use it with either of these forms:
``` bash
dfx identity use anonymous
dfx --identity anonymous ...
```

### feat: import default identities

Default identities are the pem files generated by `dfx identity new ...` which contain Ed25519 private keys.
They are located at `~/.config/dfx/identity/xxx/identity.pem`.
Now, you can copy such pem file to another computer and import it there.

``` bash
dfx identity new alice
cp ~/.config/dfx/identity/xxx/identity.pem alice.pem
# copy the pem file to another computer, then
dfx identity import alice alice.pem
```

Before, people can manually copy the pem files to the target directory to "import". Such workaround still works.
We suggest to use the `import` subcommand since it also validate the private key.

### feat: Can now provide a nonstandard wallet module with DFX_WALLET_WASM environment variable

Define DFX_WALLET_WASM in the environment to use a different wasm module when creating or upgrading the wallet.

## Asset Canister

### fix: trust full asset SHA-256 hashes provided by the caller

When the caller provides SHA-256 hashes (which dfx does), the asset canister will no longer
recompute these hashes when committing the changes.  These recomputations were causing
canisters to run out of cycles, or to attempt to exceed the maximum cycle limit per update.

# 0.8.0

The 0.8.0 release includes updates and fixes that are primarily internal to improve existing features and functions rather than user-visible.

## DFX

### fix: dfx identity set-wallet no longer requires --force when used with --network ic

This was intended to skip verification of the wallet canister on the IC network,
but ended up only writing to the wallets.json file if --force was passed.

### chore: updating dependencies

* Support for the latest version of the \{IC\} specification and replica.

* Updating to latest versions of Motoko, Candid, and agent-rs

### feat: Type Inference Update

* Changes to `dfx new` project template and JavaScript codegen to support type inference in IDE's

* Adding webpack dev server to project template

* Migration path documented at https://sdk.dfinity.org/docs/release-notes/0.8.0-rn.html

# 0.7.7

Breaking changes to frontend code generation, documented in 0.8.0

## DFX

### feat: deploy and canister install will now only upgrade a canister if the wasm actually changed

dfx deploy and dfx canister install now compare the hash of the already-installed module
with the hash of the built canister's wasm output.  If they are the same, they leave the canister
in place rather than upgrade it.  They will still synchronize assets to an asset canister regardless
of the result of this comparison.


# 0.7.6

## icx-proxy

The streaming callback mechanism now requires the following record structure for the token:
```
type StreamingCallbackToken = record {
    key: text;
    content_encoding: text;
    index: nat;
    sha256: opt blob;
};
```

Previously, the token could be a record with any set of fields.

# 0.7.2

## DFX

### fix: set default cycle balance to 3T

Change the default cycle balance of a canister from 10T cycles to 3T cycles.

## Cycles Wallet

- Module hash: 1404b28b1c66491689b59e184a9de3c2be0dbdd75d952f29113b516742b7f898
- https://github.com/dfinity/cycles-wallet/commit/e902708853ab621e52cb68342866d36e437a694b

### fix: It is no longer possible to remove the last controller.

Fixed an issue where the controller can remove itself from the list of controllers even if it's the only one,
leaving the wallet uncontrolled.
Added defensive checks to the wallet's remove_controller and deauthorize methods.

# 0.7.1

## DFX

### feat: sign request_status for update call

When using `dfx canister sign` to generate a update message, a corresponding
request_status message is also signed and append to the json as `signed_request_status`.
Then after sending the update message, the user can check the request_status using
`dfx canister send message.json --status`.

### fix: wallet will not proxy dfx canister call by default

Previously, `dfx canister call` would proxy queries and update calls via the wallet canister by default.
(There was the `--no-wallet` flag to bypass the proxy and perform the calls as the selected identity.)
However, this behavior had drawbacks, namely each `dfx canister call` was an inter-canister call
by default and calls would take a while to resolve. This fix makes it so that `dfx canister call` no longer
proxies via the wallet by default. To proxy calls via the wallet, you can do
`dfx canister --wallet=<wallet-id> call`.

### feat: add --no-artificial-delay to dfx replica and start

This change adds the `--no-artificial-delay` flag to `dfx start` and `dfx replica`.
The replica shipped with dfx has always had an artificial consensus delay (introduced to simulate
a delay users might see in a networked environment.) With this new flag, that delay can
be lessened. However, you might see increased CPU utilization by the replica process.

### feat: add deposit cycles and uninstall code

This change introduces the `deposit_cycles` and `uninstall_code` management canister
methods as dedicated `dfx canister` subcommands.

### fix: allow consistent use of canisters ids in canister command

This change updates the dfx commands so that they will accept either a canister name
(sourced from your local project) or a valid canister id.

# 0.7.0

## DFX

### feat: add output type to request-status

This change allows you to specify the format the return result for `dfx canister request-status`.

### fix: deleting a canister on a network removes entries for other networks

This change fixes a bug where deleting a canister on a network removed all other entries for
the canister in the canister_ids.json file.

### feat: point built-in `ic` network provider at mainnet

`--network ic` now points to the mainnet IC (as Sodium has been deprecated.)

### feat: add candid UI canister

The dedicated candid UI canister is installed on a local network when doing a `dfx canister install`
or `dfx deploy`.

### fix: Address already in use (os error 48) when issuing dfx start

This fixes an error which occurred when starting a replica right after stopping it.

### feat: ledger subcommands

dfx now supports a dedicated `dfx ledger` subcommand. This allows you to interact with the ledger
canister installed on the Internet Computer. Example commands include `dfx ledger account-id` which
prints the Account Identifier associated with your selected identity, `dfx ledger transfer` which
allows you to transfer ICP from your ledger account to another, and `dfx ledger create-canister` which
allows you to create a canister from ICP.

### feat: update to 0.17.0 of the Interface Spec

This is a breaking change to support 0.17.0 of the Interface Spec. Compute & memory allocation values
are set when creating a canister. An optional controller can also be specified when creating a canister.
Furthermore, `dfx canister set-controller` is removed, in favor of `dfx canister update-settings` which
allows the controller to update the controller, the compute allocation, and the memory allocation of the
canister. The freezing threshold value isn't exposed via dfx cli yet, but it may still be modified by
calling the management canister via `dfx canister call aaaaa-aa update-settings`

### feat: add wallet subcommands

dfx now supports a dedicated `dfx wallet` subcommand. This allows you to interact with the cycles wallet
associated with your selected identity. For example, `dfx wallet balance` to get the cycle balance,
`dfx wallet list-addresses` to display the associated controllers & custodians, and `dfx wallet send <destination> <amount>`
to send cycles to another wallet.

## Cycles Wallet

- Module Hash: a609400f2576d1d6df72ce868b359fd08e1d68e58454ef17db2361d2f1c242a1
- https://github.com/dfinity/cycles-wallet/commit/06bb256ca0738640be51cf84caaced7ea02ca29d

### feat: Use Internet Identity Service.

# 0.7.0-beta.5

## Cycles Wallet

- Module Hash: 3d5b221387875574a9fd75b3165403cf1b301650a602310e9e4229d2f6766dcc
- https://github.com/dfinity/cycles-wallet/commit/c3cbfc501564da89e669a2d9de810d32240baf5f

### feat: Updated to Public Interface 0.17.0

### feat: The wallet_create_canister method now takes a single record argument, which includes canister settings.

### fix: Return correct content type and encoding for non-gz files.

### fix: Updated frontend for changes to canister creation interface.

# 0.7.0-beta.3

## DFX

### fix: assets with an unrecognized file extension will use content-type "application/octet-stream"

# 0.7.0-beta.2

## DFX

### feat: synchronize assets rather than uploading even assets that did not change

DFX will now also delete assets from the container that do not exist in the project.
This means if you stored assets in the container, and they are not in the project,
dfx deploy or dfx install will delete them.

## Asset Canister

### Breaking change: change to store() method signature

- now takes arguments as a single record parameter
- must now specify content type and content encoding, and may specify the sha256

# 0.7.0-beta.1

## DFX

### fix: now deletes from the asset canister assets that no longer exist in the project

### feat: get certified canister info from read state #1514

Added `dfx canister info` command to get certified canister information. Currently this information is limited to the controller of the canister and the SHA256 hash of its Wasm module. If there is no Wasm module installed, the hash will be None.

## Asset Canister

### Breaking change: change to list() method signature

- now takes a parameter, which is an empty record
- now returns an array of records

### Breaking change: removed the keys() method

- use list() instead

# 0.7.0-beta.0

## DFX

### feat: webserver can now serve large assets

# 0.6.26

## DFX

### feat: add --no-wallet flag and --wallet option to allow Users to bypass Wallet or specify a Wallet to use for calls (#1476)

Added `--no-wallet` flag to `dfx canister` and `dfx deploy`. This allows users to call canister management functionality with their Identity as the Sender (bypassing their Wallet canister.)
Added `--wallet` option to `dfx canister` and `dfx deploy`. This allows users to specify a wallet canister id to use as the Sender for calls.
`--wallet` and `--no-wallet` conflict with each other. Omitting both will invoke the selected Identity's wallet canister to perform calls.

### feat: add canister subcommands `sign` and `send`

Users can use `dfx canister sign ...` to generated a signed canister call in a json file. Then `dfx canister send [message.json]` to the network.

Users can sign the message on an air-gapped computer which is secure to host private keys.

#### Note

* `sign` and `send` currently don't proxy through wallet canister. Users should use the subcommands with `dfx canister --no-wallet sign ...`.

* The `sign` option `--expire-after` will set the `ingress_expiry` to a future timestamp which is current plus the duration.
Then users can send the message during a 5 minutes time window ending in that `ingress_expiry` timestamp. Sending the message earlier or later than the time window will both result in a replica error.

### feat: implement the HTTP Request proposal in dfx' bootstrap webserver. +
And add support for http requests in the base storage canister (with a default to `/index.html`).

This does not support other encodings than `identity` for now (and doesn't even return any headers). This support will be added to the upgraded asset storage canister built in #1482.

Added a test that uses `curl localhost` to test that the asset storage AND the webserver properly support the http requests.

This commit also upgrades tokio and reqwest in order to work correctly. There are also _some_ performance issues noted (this is slower than the `icx-http-server` for some reason), but those are not considered criticals and could be improved later on.

Renamed the `project_name` in our own generated assets to `canister_name`, for things that are generated during canister build (and not project generation).

### feat: add support for ECDSA on secp256k1

You can now a generate private key via OpenSSL or a simlar tool, import it into dfx, and use it to sign an ingress message.

``` bash
openssl ecparam -name secp256k1 -genkey -out identity.pem
dfx identity import <name> identity.pem
dfx identity use <name>
dfx canister call ...
```

## Asset Canister

### feat: The asset canister can now store assets that exceed the message ingress limit (2 MB)

* Please note that neither the JS agent nor the HTTP server have been updated yet to server such large assets.
* The existing interface is left in place for backwards-compatibility, but deprecated:
** retrieve(): use get() and get_chunk() instead
** store(): use create_batch(), create_chunk(), and commit_batch() instead
** list(): use keys() instead

# 0.6.25

## DFX

- feat: dfx now provides `CANISTER_ID_<canister_name>` environment variables for all canisters to "npm build" when building the frontend.

## Agents

### Rust Agent

- feat: AgentError due to request::Error will now include the reqwest error message
in addition to "Could not reach the server"
- feat: Add secp256k1 support (dfx support to follow)

# 0.6.24

## DFX

- feat: add option to specify initial cycles for newly created canisters (#1433)

Added option to `dfx canister create` and `dfx deploy` commands: `--with-cycles <with-cycles>`.
This allows the user to specify the initial cycle balance of a canister created by their wallet.
This option is a no-op for the Sodium network.

``` bash
dfx canister create --with-cycles 8000000000 some_canister
dfx deploy --with-cycles 8000000000
```

Help string:
```
Specifies the initial cycle balance to deposit into the newly
created canister. The specified amount needs to take the
canister create fee into account. This amount is deducted
from the wallet's cycle balance
```

- feat: install `dfx` by version or tag (#1426)

This feature adds a new dfx command `toolchain` which have intuitive subcommands.
The toolchain specifiers can be a complete version number, major minor version, or a tag name.

``` bash
dfx toolchain install 0.6.24 # complete version
dfx toolchain install 0.6    # major minor
dfx toolchain install latest # tag name
dfx toolchain default latest
dfx toolchain list
dfx toolchain uninstall latest
```

- fix: onboarding related fixups (#1420)

Now that the Mercury Alpha application subnetwork is up and we are getting ready to onboard devs, the dfx error message for wallet creation has changed:
For example,
``` bash
dfx canister --network=alpha create hello
Creating canister "hello"...
Creating the canister using the wallet canister...
Creating a wallet canister on the alpha network.
Unable to create a wallet canister on alpha:
The Replica returned an error: code 3, message: "Sender not authorized to use method."
Wallet canisters on alpha may only be created by an administrator.
Please submit your Principal ("dfx identity get-principal") in the intake form to have one created for you.
```

- feat: add deploy wallet subcommand to identity (#1414)

This feature adds the deploy-wallet subcommand to the dfx identity.
The User provides the ID of the canister onto which the wallet Wasm is deployed.

``` bash
dfx identity deploy-wallet --help
dfx-identity-deploy-wallet
Installs the wallet Wasm to the provided canister id

USAGE:
    dfx identity deploy-wallet <canister-id>

ARGS:
    <canister-id>    The ID of the canister where the wallet Wasm will be deployed

FLAGS:
    -h, --help       Prints help information
    -V, --version    Prints version information
```

# 0.6.22

## DFX

- feat: dfx call random value when argument is not provided (#1376)

- fix: canister call can take canister ids for local canisters even if … (#1368)
- fix: address panic in dfx replica command (#1338)
- fix: dfx new webpack.config.js does not encourage running 'js' through ts-… (#1341)

## Sample apps

- There have been updates, improvements, and new sample apps added to the [examples](https://github.com/dfinity/examples/tree/master/motoko) repository.

    All of Motoko sample apps in the [examples](https://github.com/dfinity/examples/tree/master/motoko) repository have been updated to work with the latest release of the SDK.

    There are new sample apps to illustrate using arrays ([Quicksort](https://github.com/dfinity/examples/tree/master/motoko/quicksort)) and building create/read/update/delete (CRUD) operations for a web application [Superheroes](https://github.com/dfinity/examples/tree/master/motoko/superheroes).

- The [LinkedUp](https://github.com/dfinity/linkedup) sample application has been updated to work with the latest release of Motoko and the SDK.

## Motoko

## Agents

## Canister Development Kit (CDK)<|MERGE_RESOLUTION|>--- conflicted
+++ resolved
@@ -14,10 +14,6 @@
 
 The output of `dfx canister status` has been also changed to use consistent capitalization of words.
 
-<<<<<<< HEAD
-### fix: Transferring funds too early in `dfx ledger create-canister` with --next-to
-When creating a canister with `dfx ledger create-canister --next-to` on a canister that does not exist (e.g., aaaa-aa), then the funds are first transferred away from the users account, but the call then fails to create the new canister, and the funds are not returned to the user's account.
-=======
 ### fix!(frontend-canister): include `.well-known` directory by default for asset upload
 
 When uploading assets to an asset canister, `dfx` by default excludes directories and files with names that start with `.`.
@@ -30,7 +26,10 @@
   "ignore": true
 }
 ```
->>>>>>> fdd6ace2
+
+### fix: Transferring funds too early in `dfx ledger create-canister` with --next-to
+
+When creating a canister with `dfx ledger create-canister --next-to` on a canister that does not exist (e.g., aaaa-aa), then the funds are first transferred away from the users account, but the call then fails to create the new canister, and the funds are not returned to the user's account.
 
 ## Dependencies
 
