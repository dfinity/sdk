# dfx changelog

# UNRELEASED

## DFX

<<<<<<< HEAD
### feat: add `--network` flag to `dfx generate`

`dfx generate`'s generated bindings use network-specific canister IDs depending on the generated language, but there was previously no way to configure which network this was, so it defaulted to local. A `--network` flag has been added for this purpose.
=======
### feat: sns config create

There is a new command that creates an sns config template.

### fix: remove $ from wasms dir

The wasms dir path had a $ which is unwanted and now gone.

### fix: Correct wasm for the SNS swap canister

Previously the incorrect wasm canister was installed.

### fix: Use NNS did files that matches the wasms

Previously the did files and wasms could be incompatible.

### fix: allow users to skip compatibility check if parsing fails
>>>>>>> 568a04f1

### feat: canister HTTP support is now enabled by default.

`dfx start` and `dfx replica` now ignore the `--enable-canister-http` parameter.

You can still disable the canister http feature through configuration:
- ~/.config/dfx/networks.json: `.local.canister_http.enabled=false`
- dfx.json (project-specific networks) : `.networks.local.canister_http.enabled=false`

### feat: custom canister `wasm` field can now specify a URL from which to download

Support for a URL in the `candid` field is coming soon.

### feat: deploy NNS canisters

A developer is now able to install NNS canisters, including back end canisters such as ledger and governance, and front end canisters such as nns-dapp and internet-identity, on their local DFX server.  Usage:
```
dfx start --clean --background
dfx nns install
```

### feat: generate secp256k1 keys by default

When creating a new identity with `dfx identity new`, whereas previously it would have generated an Ed25519 key, it now generates a secp256k1 key. This is to enable users to write down a BIP39-style seed phrase, to recover their key in case of emergency, which will be printed when the key is generated and can be used with a new `--seed-phrase` flag in `dfx identity import`. `dfx identity import` is however still capable of importing an Ed25519 key.

### chore: update Candid UI canister with commit 528a4b04807904899f67b919a88597656e0cd6fa

* Allow passing did files larger than 2KB.
* Better integration with Motoko Playground.

### feat: simplify verification of assets served by asset canister

* SHA256 hashes of all assets are displayed when deploying the asset canister.
* A query method is added to the asset canister that returns the entire asset hash tree together with the certificate containing the certified variables of the asset canister.

### breaking change: dfx canister update-settings --compute-allocation always fails

See https://forum.dfinity.org/t/fixing-incorrect-compute-allocation-fee/14830

Until the rollout is complete, `dfx canister update-settings --compute-allocation <N>`
will fail with an error from the replica such as the following:
```
The Replica returned an error: code 1, message: "Canister requested a compute allocation of 1% which cannot be satisfied because the Subnet's remaining compute capacity is 0%"
```

### fix: For default node starter template: copy `ic-assets.json5` file from `src` to `dist`

### fix: For `dfx start --clean --background`, the background process no longer cleans a second time.

### refactor: Move replica URL functions into a module for reuse

The running replica port and url are generally useful information. Previously the code to get the URL was embedded in the network proxy code. This moves it out into a library for reuse.

### chore: Frontend canister build process no longer depends on `dfx` or `ic-cdk-optimizer`

Instead, the build process relies on `ic-wasm` to provide candid metadata for the canister, and
shrinking the canister size by stripping debug symbols and unused fuctions.
Additionally, after build step, the `.wasm` file is archived with `gzip`. 

### chore: Move all `frontend canister`-related code into the SDK repo

| from (`repository` `path`)                  | to (path in `dfinity/sdk` repository)          | summary                                                                                     |
|:--------------------------------------------|:-----------------------------------------------|:--------------------------------------------------------------------------------------------|
| `dfinity/cdk-rs` `/src/ic-certified-assets` | `/src/canisters/frontend/ic-certified-asset`   | the core of the frontend canister                                                           |
| `dfinity/certified-assets` `/`              | `/src/canisters/frontend/ic-frontend-canister` | wraps `ic-certified-assets` to build the canister wasm                                      |
| `dfinity/agent-rs` `/ic-asset`              | `/src/canisters/frontend/ic-asset`             | library facilitating interactions with frontend canister (e.g. uploading or listing assets) |
| `dfinity/agent-rs` `/icx-asset`             | `/src/canisters/frontend/icx-asset`            | CLI executable tool - wraps `ic-asset`                                                      |

### feat: use JSON5 file format for frontend canister asset configuration

Both `.ic-assets.json` and `.ic-assets.json5` are valid filenames config filename, though both will get parsed
as if they were [JSON5](https://json5.org/) format. Example content of the `.ic-assets.json5` file:
```json5
// comment
[
  {
    "match": "*", // comment
    /*
    keys below not wrapped in quotes
*/  cache: { max_age: 999 }, // trailing comma 
  },
]
```
- Learn more about JSON5: https://json5.org/

### fix: Update nns binaries unless `NO_CLOBBER` is set

Previously existing NNS binaries were not updated regardless of the `NO_CLOBBER` setting.

### feat!: Support installing canisters not in dfx.json

`install_canister_wasm` used to fail if installing a canister not listed in dfx.json.  This use case is now supported.

### feat: print the dashboard URL on startup

When running `dfx start` or `dfx replica`, the path to the dashboard page is now printed.

### feat!: changed the default port of the shared local network from 8000 to 4943.

This is so dfx doesn't connect to a project-specific network instead of the local shared network.

In combination with the "system-wide dfx start" feature, there is a potential difference to be aware of with respect to existing projects.

Since previous versions of dfx populate dfx.json with a `networks.local` definition that specifies port 8000, the behavior for existing projects won't change.

However, if you've edited dfx.json and removed the `networks.local` definition, the behavior within the project will change: dfx will connect to the shared local network on port 4943 rather than to the project-specific network on port 8000.  You would need to edit webpack.config.js to match.  If you have scripts, you can run the new command `dfx info webserver-port` from the project directory to retrieve the port value.

### feat!: "system-wide dfx start"

By default, dfx now manages the replica process in a way that is independent of any given dfx project.  We've called this feature "system-wide dfx", even though it's actually specific to your user
(storing data files under $HOME), because we think it communicates the idea adequately.

The intended benefits:
- deploying dapps from separate projects alongside one another, similar to working with separate dapps on mainnet
- run `dfx start` from any directory
- run `dfx stop` from any directory, rather than having to remember where you last ran `dfx start`

We're calling this the "shared local network."  `dfx start` and `dfx stop` will manage this network when run outside any project directory, or when a project's dfx.json does not define the `local` network.  The dfx.json template for new projects no longer defines any networks.

We recommend that you remove the `local` network definition from dfx.json and instead use the shared local network.  As mentioned above, doing so will make dfx use port 4943 rather than port 8000.

See [Local Server Configuration](docs/cli-reference/dfx-start.md#local-server-configuration) for details.

dfx now stores data and control files in one of three places, rather than directly under `.dfx/`:
- `.dfx/network/local` (for projects in which dfx.json defines the local network)
- `$HOME/.local/share/dfx/network/local` (for the shared local network on Linux)
- `$HOME/Library/Application Support/org.dfinity.dfx/network/local` (for the shared local network on MacOS)

There is also a new configuration file: `$HOME/.config/dfx/networks.json`.  Its [schema](docs/networks-json-schema.json) is the same as the `networks` element in dfx.json.  Any networks you define here will be available from any project, unless a project's dfx.json defines a network with the same name.  See [The Shared Local Network](docs/cli-reference/dfx-start.md#the-shared-local-network) for the default definitions that dfx provides if this file does not exist or does not define a `local` network.

### feat: added command `dfx info`

#### feat: `dfx info webserver-port`

This displays the port that the icx-proxy process listens on, meaning the port to connect to with curl or from a web browser.

#### #feat: `dfx info replica-rev`

This displays the revision of the replica bundled with dfx, which is the same revision referenced in replica election governance proposals.

### feat: added ic-nns-init, ic-admin, and sns executables to the binary cache

### fix: improved responsiveness of `greet` method call in default Motoko project template

`greet` method was marked as an `update` call, but it performs no state updates. Changing it to `query` call will result in faster execution.

### feat: dfx schema --for networks

The `dfx schema` command can now display the schema for either dfx.json or for networks.json.  By default, it still displays the schema for dfx.json.

```bash
dfx schema --for networks
```

### feat: createActor options accept pre-initialized agent

If you have a pre-initialized agent in your JS code, you can now pass it to createActor's options. Conflicts with the agentOptions config - if you pass both the agent option will be used and you will receive a warning.

```js
const plugActor = createActor(canisterId, {
  agent: plugAgent
})
```

### feat!: option for nodejs compatibility in dfx generate

Users can now specify `node_compatibility: true` in `declarations`. The flag introduces `node.js` enhancements, which include importing `isomorphic-fetch` and configuring the default actor with `isomorphic-fetch` and `host`.

```json
// dfx.json
"declarations": {
  "output": "src/declarations",
  "node_compatibility": true
}
```

#### JS codegen location deprecation

DFX new template now uses `dfx generate` instead of `rsync`. Adds deprecation warning to `index.js` in `.dfx/<network-name>/<canister-name>` encouringing developers to migrate to the `dfx generate` command instead. If you have a `package.json` file that uses `rsync` from `.dfx`, consider switching to something like this:

```json
"scripts": {
  "build": "webpack",
  "prebuild": "npm run generate",
  "start": "webpack serve --mode development --env development",
  "prestart": "npm run generate",
  // It's faster to only generate canisters you depend on, omitting the frontend canister
  "generate": "dfx generate hello_backend"
},
```

### feat: simple cycles faucet code redemption

Using `dfx wallet --network ic redeem-faucet-coupon <my coupon>` faucet users have a much easier time to redeem their codes.
If the active identity has no wallet configured, the faucet supplies a wallet to the user that this command will automatically configure.
If the active identity has a wallet configured already, the faucet will top up the existing wallet.

Alternative faucets can be used, assuming they follow the same interface. To direct dfx to a different faucet, use the `--faucet <alternative faucet id>` flag.
The expected interface looks like the following candid functions:
``` candid
redeem: (text) -> (principal);
redeem_to_wallet: (text, principal) -> (nat);
```
The function `redeem` takes a coupon code and returns the principal to an already-installed wallet that is controlled by the identity that called the function.
The function `redeem_to_wallet` takes a coupon code and a wallet (or any other canister) principal, deposits the cycles into that canister and returns how many cycles were deposited.

### feat: disable automatic wallet creation on non-ic networks

By default, if dfx is not running on the `ic` (or networks with a different name but the same configuration), it will automatically create a cycles wallet in case it hasn't been created yet.
It is now possible to inhibit automatic wallet creation by setting the `DFX_DISABLE_AUTO_WALLET` environment variable.

### fix!: removed unused --root parameter from dfx bootstrap

### feat: canister installation now waits for the replica

When installing a new WASM module to a canister, DFX will now wait for the updated state (i.e. the new module hash) to be visible in the replica's certified state tree before proceeding with post-installation tasks or producing a success status.

### feat!: remove `dfx config`

`dfx config` has been removed. Please update Bash scripts to use `jq`, PowerShell scripts to use `ConvertTo-Json`, nushell scripts to use `to json`, etc.

### feat: move all the flags to the end

Command flags have been moved to a more traditional location; they are no longer positioned per subcommand, but instead are able to be all positioned after the final subcommand. In prior versions, a command might look like:
```bash
dfx --identity alice canister --network ic --wallet "$WALLET" create --all
```
This command can now be written:
```bash
dfx canister create --all --network ic --wallet "$WALLET" --identity alice
```
The old syntax is still available, though, so you don't need to migrate your scripts.

### feat!: changed update-settings syntax

When using `dfx canister update-settings`, it is easy to mistake `--controller` for `--add-controller`. For this reason `--controller` has been renamed to `--set-controller`.

### feat!: removed the internal webserver

This is a breaking change.  The only thing this was still serving was the /_/candid endpoint.  If you need to retrieve the candid interface for a local canister, you can use `dfx canister metadata <canister> candid:service`.

### fix: dfx wallet upgrade: improved error messages:

- if there is no wallet to upgrade
- if trying to upgrade a local wallet from outside of a project directory

### fix: canister creation cost is 0.1T cycles

Canister creation fee was calculated with 1T cycles instead of 0.1T.

### fix: dfx deploy and dfx canister install write .old.did files under .dfx/

When dfx deploy and dfx canister install upgrade a canister, they ensure that the
new candid interface is compatible with the previous candid interface.  They write
a file with extension .old.did that contains the previous interface.  In some
circumstances these files could be written in the project directory.  dfx now
always writes them under the .dfx/ directory.

### fix: dfx canister install now accepts arbitrary canister ids

This fixes the following error:
``` bash
> dfx canister install --wasm ~/counter.wasm eop7r-riaaa-aaaak-qasxq-cai
Error: Failed while determining if canister 'eop7r-riaaa-aaaak-qasxq-cai' is remote on network 'ic'.
Caused by: Failed while determining if canister 'eop7r-riaaa-aaaak-qasxq-cai' is remote on network 'ic'.
  Failed to figure out if canister 'eop7r-riaaa-aaaak-qasxq-cai' has a remote id on network 'ic'.
    Invalid argument: Canister eop7r-riaaa-aaaak-qasxq-cai not found in dfx.json
```

### feat: allow replica log level to be configured

It is now possible to specify the replica's log level. Possible values are `critical`, `error`, `warning`, `info`, `debug`, and `trace`.
The log level defaults to the level 'error'. Debug prints (e.g. `Debug.print("...")` in Motoko) still show up in the console.
The log level can be specified in the following places (See [system-wide dfx start](#feat-system-wide-dfx-start) for more detailed explanations on the network types):
- In file `networks.json` in the field `<network name>.replica.log_level` for shared networks.
- In file `dfx.json` in the field `networks.<network name>.replica.log_level` for project-specific networks.
- In file `dfx.json` in the field `defaults.replica.log_level` for project-specific networks. Requires a project-specific network to be run, otherwise this will have no effect.

### feat: enable canister sandboxing

Canister sandboxing is enabled to be consistent with the mainnet.

### chore: dfx ledger account-id --of-canister also accepts principal

It is now possible to do e.g. `dfx ledger account-id --of-canister fg7gi-vyaaa-aaaal-qadca-cai` as well as `dfx ledger account-id --of-canister my_canister_name` when checking the ledger account id of a canister.
Previously, dfx only accepted canister aliases and produced an error message that was hard to understand.

### chore: dfx canister deposit-cycles uses default wallet if none is specified

Motivated by [this forum post](https://forum.dfinity.org/t/dfx-0-10-0-dfx-canister-deposit-cycles-returns-error/13251/6).

### fix: print links to cdk-rs docs in dfx new

### fix: Small grammar change to identity password decryption prompt

The prompt for entering your passphrase in order to decrypt an identity password read:
    "Please enter a passphrase for your identity"
However, at that point, it isn't "a" passphrase.  It's either your passphrase, or incorrect.
Changed the text in this case to read:
    "Please enter the passphrase for your identity"

### chore: add retry logic to dfx download script

## Dependencies

### Replica

Updated replica to elected commit 999f7cc6bbe17abdb7b7a1eab73840a94597e363.
This incorporates the following executed proposals:

* [78693](https://dashboard.internetcomputer.org/proposal/78693)
* [77589](https://dashboard.internetcomputer.org/proposal/77589)
* [76228](https://dashboard.internetcomputer.org/proposal/76228)
* [75700](https://dashboard.internetcomputer.org/proposal/75700)
* [75109](https://dashboard.internetcomputer.org/proposal/75109)
* [74395](https://dashboard.internetcomputer.org/proposal/74395)
* [73959](https://dashboard.internetcomputer.org/proposal/73959)
* [73714](https://dashboard.internetcomputer.org/proposal/73714)
* [73368](https://dashboard.internetcomputer.org/proposal/73368)
* [72764](https://dashboard.internetcomputer.org/proposal/72764)

### ic-ref

Updated ic-ref to 0.0.1-1fba03ee
- introduce awaitKnown
- trivial implementation of idle_cycles_burned_per_day

### Updated Motoko to 0.7.0

### Cycles wallet

- Module hash: b944b1e5533064d12e951621d5045d5291bcfd8cf9d60c28fef02c8fdb68e783
- https://github.com/dfinity/cycles-wallet/commit/fa86dd3a65b2509ca1e0c2bb9d7d4c5be95de378

# 0.11.2

## DFX

### fix: disable asset canister redirection of all HTTP traffic from `.raw.ic0.app` to `.ic0.app`

### fix: disable asset canister's ETag HTTP headers

The feature is not yet implemented on `icx-proxy`-level, and is causing 500 HTTP response for some type of assets every second request.

# 0.11.1

## DFX

### fix: dfx now only adds candid:service metadata to custom canisters that have at least one build step

This way, if a canister uses a premade canister wasm, dfx will use it as-is.

### fix: "canister alias not defined" in the Motoko language server

It is now possible to develop multiple-canister projects using the [Motoko VSCode extension](https://marketplace.visualstudio.com/items?itemName=dfinity-foundation.vscode-motoko).

### fix: improve browser compatibility for the JavaScript language binding

Patches a JavaScript language binding compatibility issue encountered in web browsers which do not support the (?.) operator.

### feat: print dfx.json schema

dfx is now capable of displaying the schema for `dfx.json`. You can see the schema by running `dfx schema` or write the schema to a file with `dfx schema --outfile path/to/file/schema.json`.

### feat: support for configuring assets in assets canister
- The `.ic-assets.json` file should be placed inside directory with assets, or its subdirectories. Multiple config files can be used (nested in subdirectories). Example of `.ic-assets.json` file format:
``` json
[
    {
        "match": ".*",
        "cache": {
            "max_age": 20
        },
        "headers": {
            "X-Content-Type-Options": "nosniff"
        },
        "ignore": false
    },
    {
        "match": "**/*",
        "headers": null
    },
    {
        "match": "file.json",
        "ignore": true
    }
]
```
- Configuring assets works only during asset creation - any changes to `.ic-assets.json` files won't have any effect effect for assets that have already been created. We are working on follow up implementation with improvements to handle updating these properties.
- `headers` from multiple applicable rules are being stacked/concatenated, unless `null` is specified, which resets/empties the headers.
- Both `"headers": {}` and absence of `headers` field don't have any effect on end result.
- Valid JSON format is required, i.e. the array of maps, `match` field is required. Only the following fields are accepted: `cache`, `ignore`, `headers`, `match`. The glob pattern has to be valid.
- The way matching rules work:
  1. The most deeply nested config file takes precedence over the one in parent dir. In other words, properties from a rule matching a file in a subdirectory override properties from a rule matching a file in a parent directory
  2. Order of rules within file matters - last rule in config file takes precedence over the first one

- The way `ignore` field works:
  1. By default, files that begin with a `.` are ignored, while all other files are included.
  2. The `.ignore` field overrides this, if present.
  3. If a directory is ignored, file and directories within it cannot be un-ignored.
  4. A file can be ignored and un-ignored many times, as long as any of its parent directories haven't been ignored.


### fix: Allow `dfx deploy` to not take arguments for canisters not being installed

A longstanding bug with `dfx deploy` is that if an installation is skipped (usually an implicitly included dependency), it still requires arguments even if the installed canister doesn't. As of this release that bug is now fixed.

### feat: Add additional logging from bitcoin canister in replica.

Configures the replica to emit additional logging from the bitcoin canister whenever the bitcoin feature is enabled. This helps show useful information to developers, such as the bitcoin height that the replica currently sees.

### fix: make `build` field optional for custom canisters

Prior to 0.11.0, a custom canister's `build` field could be left off if `dfx build` was never invoked. To aid in deploying prebuilt canisters, this behavior is now formalized; omitting `build` is equivalent to `build: []`.

### feat: Use `--locked` for Rust canisters

`dfx build`, in Rust canisters, now uses the `--locked` flag when building with Cargo. To offset this, `dfx new --type rust` now runs `cargo update` on the resulting project.

### feat: Enable threshold ecdsa signature

ECDSA signature signing is now enabled by default in new projects, or by running `dfx start --clean`.
A test key id "Secp256k1:dfx_test_key" is ready to be used by locally created canisters.

## Dependencies

### Updated `agent-rs` to 0.20.0

### Updated `candid` to 0.7.15

### Replica

Updated replica to elected commit 6e86169e98904047833ba6133e5413d2758d90eb.
This incorporates the following executed proposals:

* [72225](https://dashboard.internetcomputer.org/proposal/72225)
* [71669](https://dashboard.internetcomputer.org/proposal/71669)
* [71164](https://dashboard.internetcomputer.org/proposal/71164)
* [70375](https://dashboard.internetcomputer.org/proposal/70375)
* [70002](https://dashboard.internetcomputer.org/proposal/70002)

# 0.11.0

## DFX

### feat: renamed canisters in new projects to <project>_frontend and <project>_backend

The names of canisters created for new projects have changed.
After `dfx new <project>`, the canister names are:

- `<project>_backend` (previously `<project>`)
- `<project>_frontend` (previously `<project>_assets`)

### feat: Enable threshold ecdsa signature

### feat: new command: dfx canister metadata <canister> <name>

For example, to query a canister's candid service definition: `dfx canister metadata hello_backend candid:service`

### refactor: deprecate /_/candid internal webserver

The dfx internal webserver now only services the /_/candid endpoint.  This
is now deprecated.  If you were using this to query candid definitions, you
can instead use `dfx canister metadata`.

### refactor: optimize from ic-wasm

Optimize Rust canister WASM module via ic-wasm library instead of ic-cdk-optimizer. A separate installation of ic-cdk-optimizer is no longer needed.

The actual optimization was kept the same.

### feat: Read dfx canister call argument from a file or stdin

Enables passing large arguments that cannot be passed directly in the command line using the `--argument-file` flag. For example:
 * Named file: `dfx canister call --argument-file ./my/argument/file.txt my_canister_name greet`
 * Stdin: `echo '( null )' | dfx canister call --argument-file - my_canister_name greet`

### fix: Use default setting for BTC adapter idle seconds

A lower threshold was no longer necessary.

### feat: Allow users to configure logging level of bitcoin adapter

The bitcoin adapter's logging can be very verbose if debug logging is enabled, making it difficult to make sense of what's going on. On the other hand, these logs are useful for triaging problems.

To get the best of both worlds, this release adds support for an additional configuration option in dfx.json:

    "bitcoin": {
      "enabled": true,
      "nodes": ["127.0.0.1:18444"],
      "log_level": "info" <------- users can now configure the log level
    }

By default, a log level of "info" is used, which is relatively quiet. Users can change it to "debug" for more verbose logging.

### chore: update Candid UI canister with commit bffa0ae3c416e8aa3c92c33722a6b1cb31d0f1c3

This includes the following changes:

* Fetch did file from canister metadata
* Better flamegraph support
* Fix bigint error for vec nat8 type

### feat: dfx will look up the port of the running webserver from .dfx/webserver-port, if present

After `dfx start --host 127.0.0.1:0`, the dfx webserver will listen on an ephemeral port.  It stores the port value in .dfx/webserver-port.  dfx will now look for this file, and if a port is contained within, use that port to connect to the dfx webserver.

### fix: dfx commands once again work from any subdirectory of a dfx project

Running `dfx deploy`, `dfx canister id`, `dfx canister call` and so forth work as expected
if run from within any subdirectory of a dfx project.  Previously, this would create
canister_ids.json or .dfx/local/canister_ids.json within the subdirectory.

### feat: Post-installation tasks

You can now add your own custom post-installation/post-deployment tasks to any canister type. The new `post-install` key for canister objects in `dfx.json` can be a command or list of commands, similar to the `build` key of `custom` canisters, and receives all the same environment variables. For example, to replicate the upload task performed with `assets` canisters, you might set `"post-install": "icx-asset sync $CANISTER_ID dist"`.

### feat: assets are no longer copied from source directories before being uploaded to asset canister

Assets are now uploaded directly from their source directories, rather than first being copied
to an output directory.

If you're using `dfx deploy`, you won't see any change in functionality.  If you're running
`dfx canister install --mode=upgrade`, changed files in asset source directories will
be detected and uploaded even without an intervening `dfx build`.

### fix: Added src/declarations to .gitignore for new projects

### fix: remove deprecated candid path environment variable

The environment variable format `CANISTER_CANDID_{name}`, used in Rust projects, was deprecated in 0.9.2, to be unified with the variables `CANISTER_CANDID_PATH_{name}` which are used in other project types. It has now been removed. Note that you will need to update `ic-cdk-macros` if you use the `#[import]` macro.

### feat: deprecate `dfx config` for removal

The `dfx config` command has several issues and is ultimately a poor replacement for [`jq`](https://stedolan.github.io/jq). The command is being deprecated, and will be removed in a later release; we recommend switching to `jq` or similar tools (e.g. `ConvertTo-Json` in PowerShell, `to json` in nushell, etc.)

### feat: Better build scripts for type:custom

Build scripts now always receive a CWD of the DFX project root, instead of wherever `dfx` was invoked from, and a bare script `script.sh` can be specified without needing to prefix with `./`.

### feat: rust, custom, and asset canisters now include candid:service metadata

Motoko canisters already included this metadata.

Also added this metadata to the asset canister wasm, which will cause the next deploy to
install this new version.

### feat: Add safeguard to freezing threshold

Some developers mistakenly think that the freezing threshold is measured in cycles, but it is actually measured in seconds. To stop them from accidentally freezing their canisters, setting a freezing threshold above 50M seconds (~1.5 years) now requires a confirmation.

### fix: restores assets to webpack devserver

### chore: updates webpack dependencies for dfx new project

Resolves an issue where `webpack-cli` was was breaking when users tried to run `npm start` in a fresh project. For affected users of 0.10.1, you can resolve this issue manually by running `npm install webpack@latest webpack-cli@latest terser-webpack-plugin@latest`.

### feat: Support for new ledger notify function

Ledger 7424ea8 deprecates the existing `notify` function with a switch parameter between creating and topping up a canister, and introduces two
functions for doing the same. This should *mostly* be invisible to users, except that previously, if `dfx ledger create-canister` or `dfx ledger top-up`
failed, you would call `dfx ledger notify` after correcting the issue. In order to support the change, this command has been changed to two subcommands:
`dfx ledger notify create-canister` and `dfx ledger notify top-up`.

### feat: `--from-subaccount`

Previously, the ledger commands assumed all transfers were made from the default subaccount for the identity principal. This feature adds a `--from-subaccount` flag to `dfx ledger transfer`, `dfx ledger create-canister`, and `dfx ledger top-up`, to enable making transfers from a selected subaccount. A `--subaccount` flag is also added to `dfx ledger balance` for convenience. Subaccounts are expected as 64-character hex-strings (i.e. 32 bytes).

### feat: cargo audit when building rust canisters

When a canister with type `rust` is built and `cargo-audit` is installed, dfx will now check for vulnerabilities in the dependencies. If a vulnerability is found, dfx will recommend that the user update to a version without known vulnerabilities.

### fix: Freezing Threshold now documented

Calls made to retrieve the help output for `canister update-settings` was missing the `freezing-threshold` parameter.

### chore: warnings and errors are more visible

`WARN` and `ERROR` messages are now clearly labelled as such, and the labels are colored accordingly.
This is now included when running `dfx canister update-settings -h`.

### fix: canister call uses candid file if canister type cannot be determined

The candid file specified in the field `canisters.<canister name>.candid` of dfx.json, or if that not exists `canisters.<canister name>.remote.candid`, is now used when running `dfx canister call`, even when dfx fails to determine the canister type.

### fix: btc/canister http adapter socket not found by replica after restart

After running `dfx start --enable-bitcoin` twice in a row (stopping dfx in between), the second
launched replica would fail to connect to the btc adapter.  This is because ic-starter
does not write a new configuration file if one already exists, so the configuration file
used by the replica referred to one socket path, while dfx passed a different socket path
to the btc adapter.

Now dfx reuses the previously-used unix domain socket path, for both the btc adapter
and for the canister http adapter.

### fix: dfx stop now waits until dfx and any child processes exit

Previously, `dfx stop` would send the TERM signal to the running dfx and its child processes,
and then exit immediately.

This avoids interference between a dfx process performing cleanup at shutdown and
a dfx process that is starting.

### fix: dfx ping no longer creates a default identity

dfx ping now uses the anonymous identity, and no longer requires dfx.json to be present.


### fix: Initialize replica with bitcoin regtest flag

When the bitcoin feature is enabled, dfx was launching the replica with the "bitcoin_testnet" feature.
The correct feature to use is "bitcoin_regtest".

### dfx bootstrap now looks up the port of the local replica

`dfx replica` writes the port of the running replica to one of these locations:

- .dfx/replica-configuration/replica-1.port
- .dfx/ic-ref.port

`dfx bootstrap` will now use this port value, so it's no longer necessary to edit dfx.json after running `dfx replica`.

### feat: dfx.json local network settings can be set on the local network, rather than defaults

In `dfx.json`, the `bootstrap`, `bitcoin`, `canister_http`, and `replica` settings can
now be specified on the local network, rather than in the `defaults` field.
If one of these four fields is set for the local network, the corresponding field
in `defaults` will be ignored.

Example:
``` json
{
  "networks": {
    "local": {
      "bind": "127.0.0.1:8000",
      "canister_http": {
        "enabled": true
      }
    }
  }
}
```

## Dependencies

### Rust Agent

Updated agent-rs to 0.18.0

### Motoko

Updated Motoko from 0.6.28 to 0.6.29.

### Replica

Updated replica to elected commit 8993849de5fab76e796d67750facee55a0bf6649.
This incorporates the following executed proposals:

* [69804](https://dashboard.internetcomputer.org/proposal/69804)
* [67990](https://dashboard.internetcomputer.org/proposal/67990)
* [67483](https://dashboard.internetcomputer.org/proposal/67483)
* [66895](https://dashboard.internetcomputer.org/proposal/66895)
* [66888](https://dashboard.internetcomputer.org/proposal/66888)
* [65530](https://dashboard.internetcomputer.org/proposal/65530)
* [65327](https://dashboard.internetcomputer.org/proposal/65327)
* [65043](https://dashboard.internetcomputer.org/proposal/65043)
* [64355](https://dashboard.internetcomputer.org/proposal/64355)
* [63228](https://dashboard.internetcomputer.org/proposal/63228)
* [62143](https://dashboard.internetcomputer.org/proposal/62143)

### ic-ref

Updated ic-ref to 0.0.1-173cbe84
 - add ic0.performance_counter system interface
 - add system API for ECDSA signing
 - allow optional "error_code" field in responses
 - support gzip-compressed canister modules
 - enable canisters to send HTTP requests

# 0.10.1

## DFX

### fix: Webpack config no longer uses CopyPlugin

Dfx already points to the asset canister's assets directory, and copying to disk could sometimes
lead to an annoying "too many open files" error.

### fix: HSMs are once again supported on Linux

On Linux, dfx 0.10.0 failed any operation with an HSM with the following error:
```
Error: IO: Dynamic loading not supported
```
The fix was to once again dynamically-link the Linux build.

### feat: error explanation and fixing instructions engine

Dfx is now capable of providing explanations and remediation suggestions for entire categories of errors at a time.
Explanations and suggestions will slowly be added over time.
To see an example of an already existing suggestion, run `dfx deploy --network ic` while using an identity that has no wallet configured.

### chore: add context to errors

Most errors that happen within dfx are now reported in much more detail. No more plain `File not found` without explanation what even was attempted.

### fix: identities with configured wallets are not broken anymore and removed only when using the --drop-wallets flag

When an identity has a configured wallet, dfx no longer breaks the identity without actually removing it.
Instead, if the --drop-wallets flag is specified, it properly removes everything and logs what wallets were linked,
and when the flag is not specified, it does not remove anything.

The behavior for identities without any configured wallets is unchanged.

### feat: bitcoin integration: dfx now generates the bitcoin adapter config file

dfx command-line parameters for bitcoin integration:
``` bash
dfx start   --enable-bitcoin  # use default node 127.0.0.1:18444
dfx start   --enable-bitcoin --bitcoin-node <node>
```

The above examples also work for dfx replica.

These default to values from dfx.json:
```
.defaults.bitcoin.nodes
.defaults.bitcoin.enabled
```

The --bitcoin-node parameter, if specified on the command line, implies --enable-bitcoin.

If --enable-bitcoin or .defaults.bitcoin.enabled is set, then dfx start/replica will launch the ic-btc-adapter process and configure the replica to communicate with it.


### feat: print wallet balance in a human readable form #2184

Default behaviour changed for `dfx wallet balance`, it will now print cycles amount upscaled to trillions.

New flag `--precise` added to `dfx wallet balance`. Allows to get exact amount of cycles in wallet (without upscaling).

### feat: canister http integration

dfx command-line parameters for canister http requests integration:
```
dfx start --enable-canister-http
dfx replica --enable-canister-http
```

This defaults to the following value in dfx.json:
```
.defaults.canister_http.enabled
```

### fix: specifying ic provider with a trailing slash is recognised correctly

Specifying the network provider as `https://ic0.app/` instead of `https://ic0.app` is now recognised as the real IC network.

### Binary cache

Added ic-canister-http-adapter to the binary cache.

## Dependencies

### Updated agent-rs to 0.17.0

## Motoko

Updated Motoko from 0.6.26 to 0.6.28.

## Replica

Updated replica to elected commit b90edb9897718730f65e92eb4ff6057b1b25f766.
This incorporates the following executed proposals:

* [61004](https://dashboard.internetcomputer.org/proposal/61004)
* [60222](https://dashboard.internetcomputer.org/proposal/60222)
* [59187](https://dashboard.internetcomputer.org/proposal/59187)
* [58479](https://dashboard.internetcomputer.org/proposal/58479)
* [58376](https://dashboard.internetcomputer.org/proposal/58376)
* [57843](https://dashboard.internetcomputer.org/proposal/57843)
* [57395](https://dashboard.internetcomputer.org/proposal/57395)

## icx-proxy

Updated icx-proxy to commit c312760a62b20931431ba45e5b0168ee79ea5cda

* Added gzip and deflate body decoding before certification validation.
* Fixed unzip and streaming bugs
* Added Prometheus metrics endpoint
* Added root and invalid ssl and dns mapping

# 0.10.0

## DFX

### feat: Use null as default value for opt arguments


Before this, `deploy`ing a canister with an `opt Foo` init argument without specifying an `--argument` would lead to an error:

``` bash
$ dfx deploy
Error: Invalid data: Expected arguments but found none.
```

With this change, this isn't an error anymore, but instead `null` is passed as a value. In general, if the user does _not_ provide an `--argument`, and if the init method expects only `opt` arguments, then `dfx` will supply `null` for each argument.

Note in particular that this does not try to match `opt` arguments for heterogeneous (`opt`/non-`opt`) signatures. Note moreover that this only impacts a case that would previously error out, so no existing (working) workflows should be affected.

### feat: dfx identity set-wallet now checks that the provided canister is actually a wallet

This check was previously performed on local networks, but not on mainnet.

### feat: dfx canister call --candid <path to candid file> ...

Allows one to provide the .did file for calls to an arbitrary canister.

### feat: Install arbitrary wasm into canisters

You no longer need a DFX project setup with a build task to install an already-built wasm module into a canister ID. The new `--wasm <path>` flag to `dfx canister install` will bypass project configuration and install the wasm module at `<path>`. A DFX project setup is still recommended for general use; this should mostly be used for installing pre-built canisters. Note that DFX will also not perform its usual checks for API/ABI/stable-memory compatibility in this mode.

### feat: Support for 128-bit cycle counts

Cycle counts can now exceed the previously set maximum of 2^64. The new limit is 2^128. A new wallet version has been bundled with this release that supports the new cycle count. You will not be able to use this feature with your existing wallets without running `dfx wallet upgrade`, but old wallets will still work just fine with old cycle counts.

### fix: dfx start will once again notice if dfx is already running

dfx will once again display 'dfx is already running' if dfx is already running,
rather than 'Address already in use'.

As a consequence, after `dfx start` failed to notice that dfx was already running,
it would replace .dfx/pid with an empty file.  Later invocations of `dfx stop`
would display no output and return a successful exit code, but leave dfx running.

### fix: dfx canister update-settings <canister id> works even if the canister id is not known to the project.

This makes the behavior match the usage text of the command:
`<CANISTER> Specifies the canister name or id to update. You must specify either canister name/id or the --all option`

### feat: dfx deploy --upgrade-unchanged or dfx canister install --mode upgrade --upgrade-unchanged

When upgrading a canister, `dfx deploy` and `dfx canister install` skip installing the .wasm
if the wasm hash did not change.  This avoids a round trip through stable memory for all
assets on every dfx deploy, for example.  By passing this argument, dfx will instead
install the wasm even if its hash matches the already-installed wasm.

### feat: Introduce DFX_CACHE_ROOT environment variable

A new environment variable, `DFX_CACHE_ROOT`, has been introduced to allow setting the cache root directory to a different location than the configuration root directory. Previously `DFX_CONFIG_ROOT` was repurposed for this which only allowed one location to be set for both the cache and configuration root directories.

This is a breaking change since setting `DFX_CONFIG_ROOT` will no longer set the cache root directory to that location.

### fix: Error if nonzero cycles are passed without a wallet proxy

Previously, `dfx canister call --with-cycles 1` would silently ignore the `--with-cycles` argument as the DFX principal has no way to pass cycles and the call must be forwarded through the wallet. Now it will error instead of silently ignoring it. To forward a call through the wallet, use `--wallet $(dfx identity get-wallet)`, or `--wallet $(dfx identity --network ic get-wallet)` for mainnet.

### feat: Configure subnet type of local replica

The local replica sets its parameters according to the subnet type defined in defaults.replica.subnet_type, defaulting to 'application' when none is specified.
This makes it less likely to accidentally hit the 'cycles limit exceeded' error in production.  Since the previous default was `system`, you may see these types errors in development instead.
Possible values for defaults.replica.subnet_type are: "application", "verifiedapplication", "system"

Example how to specify the subnet type:
``` json
{
  "defaults": {
    "replica": {
      "subnet_type": "verifiedapplication"
    }
  }
}
```

### feat: Introduce command for local cycles top-up

`dfx ledger fabricate-cycles <canister (id)> <optional amount>` can be used during local development to create cycles out of thin air and add them to a canister. Instead of supplying a canister name or id it is also possible to use `--all` to add the cycles to every canister in the current project. When no amount is supplied, the command uses 10T cycles as default. Using this command with `--network ic` will result in an error.

### feat: Private keys can be stored in encrypted format

`dfx identity new` and `dfx identity import` now ask you for a password to encrypt the private key (PEM file) when it is stored on disk.
If you decide to use a password, your key will never be written to disk in plain text.
In case you don't want to enter your password all the time and want to take the risk of storing your private key in plain text, you can use the `--disable-encryption` flag.

The `default` identity as well as already existing identities will NOT be encrypted. If you want to encrypt an existing identity, use the following commands:
``` bash
dfx identity export identity_name > identity.pem
# if you have set old_identity_name as the identity that is used by default, switch to a different one
dfx identity use other_identity
dfx identity remove identity_name
dfx identity import identity_name identity.pem
```

### feat: Identity export

If you want to get your identity out of dfx, you can use `dfx identity export identityname > exported_identity.pem`. But be careful with storing this file as it is not protected with your password.

### feat: Identity new/import now has a --force flag

If you want to script identity creation and don't care about overwriting existing identities, you now can use the `--force` flag for the commands `dfx identity new` and `dfx identity import`.

### fix: Do not automatically create a wallet on IC

When running `dfx deploy --network ic`, `dfx canister --network ic create`, or `dfx identity --network ic get-wallet` dfx no longer automatically creates a cycles wallet for the user if none is configured. Instead, it will simply report that no wallet was found for that user.

Dfx still creates the wallet automatically when running on a local network, so the typical workflow of `dfx start --clean` and `dfx deploy` will still work without having to manually create the wallet.

### fix: Identities cannot exist and not at the same time

When something went wrong during identity creation, the identity was not listed as existing.
But when trying to create an identity with that name, it was considered to be already existing.

### feat: dfx start and dfx replica can now launch the ic-btc-adapter process

Added command-line parameters:
``` bash
dfx start   --enable-bitcoin --btc-adapter-config <path>
dfx replica --enable-bitcoin --btc-adapter-config <path>
```

These default to values from dfx.json:
```
.defaults.bitcoin.btc_adapter_config
.defaults.bitcoin.enabled
```

The --btc-adapter-config parameter, if specified on the command line, implies --enable-bitcoin.

If --enable-bitcoin or .defaults.bitcoin.enabled is set, and a btc adapter configuration is specified,
then dfx start/replica will launch the ic-btc-adapter process.

This integration is not yet complete, pending upcoming functionality in ic-starter.

### fix: report context of errors

dfx now displays the context of an error in several places where previously the only error
message would be something like "No such file or directory."

### chore: updates starter project for Node 18

Webpack dev server now works for Node 18 (and should work for Node 17). A few packages are also upgraded

## updating dependencies

Updated to version 0.14.0 of agent-rs

## Cycles wallet

- Module hash: bb001d1ebff044ba43c060956859f614963d05c77bd778468fce4de095fe8f92
- https://github.com/dfinity/cycles-wallet/commit/f18e9f5c2f96e9807b6f149c975e25638cc3356b

## Replica

Updated replica to elected commit b3788091fbdb8bed7e527d2df4cc5e50312f476c.
This incorporates the following executed proposals:

* [57150](https://dashboard.internetcomputer.org/proposal/57150)
* [54964](https://dashboard.internetcomputer.org/proposal/54964)
* [53702](https://dashboard.internetcomputer.org/proposal/53702)
* [53231](https://dashboard.internetcomputer.org/proposal/53231)
* [53134](https://dashboard.internetcomputer.org/proposal/53134)
* [52627](https://dashboard.internetcomputer.org/proposal/52627)
* [52144](https://dashboard.internetcomputer.org/proposal/52144)
* [50282](https://dashboard.internetcomputer.org/proposal/50282)

Added the ic-btc-adapter binary to the cache.

## Motoko

Updated Motoko from 0.6.25 to 0.6.26.

# 0.9.3

## DFX

### feat: dfx deploy now displays URLs for the frontend and candid interface

### dfx.json

In preparation for BTC integration, added configuration for the bitcoind port:

``` json
{
  "canisters": {},
  "defaults": {
    "bitcoind": {
      "port": 18333
    }
  }
}
```

## icx-proxy

Updated icx-proxy to commit 594b6c81cde6da4e08faee8aa8e5a2e6ae815602, now static-linked.

* upgrade HTTP calls upon canister request
* no longer proxies /_/raw to the dfx internal webserver
* allows for generic StreamingCallback tokens

## Replica

Updated replica to blessed commit d004accc3904e24dddb13a11d93451523e1a8a5f.
This incorporates the following executed proposals:

* [49653](https://dashboard.internetcomputer.org/proposal/49653)
* [49011](https://dashboard.internetcomputer.org/proposal/49011)
* [48427](https://dashboard.internetcomputer.org/proposal/48427)
* [47611](https://dashboard.internetcomputer.org/proposal/47611)
* [47512](https://dashboard.internetcomputer.org/proposal/47512)
* [47472](https://dashboard.internetcomputer.org/proposal/47472)
* [45984](https://dashboard.internetcomputer.org/proposal/45984)
* [45982](https://dashboard.internetcomputer.org/proposal/45982)

## Motoko

Updated Motoko from 0.6.21 to 0.6.25.

# 0.9.2

## DFX

### feat: Verify Candid and Motoko stable variable type safety of canister upgrades

Newly deployed Motoko canisters now embed the Candid interface and Motoko stable signatures in the Wasm module.
`dfx deploy` and `dfx canister install` will automatically check

	1) the backward compatible of Candid interface in both upgrade and reinstall mode;
	2) the type safety of Motoko stable variable type in upgrade mode to avoid accidentally lossing data;

See [Upgrade compatibility](https://smartcontracts.org/docs/language-guide/compatibility.html) for more details.

### feat: Unified environment variables across build commands

The three canister types that use a custom build tool - `assets`, `rust`, and `custom` - now all support the same set of environment variables during the build task:

* `DFX_VERSION` - The version of DFX that was used to build the canister.
* `DFX_NETWORK` - The network name being built for. Usually `ic` or `local`.
* `CANISTER_ID_{canister}` - The canister principal ID of the canister `{canister}` registered in `dfx.json`.
* `CANISTER_CANDID_PATH_{canister}` - The path to the Candid interface file for the canister `{canister}` among your canister's dependencies.
* `CANISTER_CANDID_{canister}` (deprecated) - the same as `CANISTER_CANDID_PATH_{canister}`.  This is provided for backwards compatibility with `rust` and `custom` canisters, and will be removed in dfx 0.10.0.
* `CANISTER_ID` - Same as `CANISTER_ID_{self}`, where `{self}` is the name of _this_ canister.
* `CANISTER_CANDID_PATH` - Same as `CANISTER_CANDID_PATH_{self}`, where `{self}` is the name of _this_ canister.

### feat: Support for local ledger calls

If you have an installation of the ICP Ledger (see [Ledger Installation Guide](https://github.com/dfinity/ic/tree/master/rs/rosetta-api/ledger_canister#deploying-locally)), `dfx ledger balance` and `dfx ledger transfer` now support
`--ledger-canister-id` parameter.

Some examples:
``` bash
$ dfx ledger \
  --network local \
  balance \
  --ledger-canister-id  rrkah-fqaaa-aaaaa-aaaaq-cai
1000.00000000 ICP

$ dfx ledger \
  --network local \
  transfer --amount 0.1 --memo 0 \
  --ledger-canister-id  rrkah-fqaaa-aaaaa-aaaaq-cai 8af54f1fa09faeca18d294e0787346264f9f1d6189ed20ff14f029a160b787e8
Transfer sent at block height: 1
```

### feat: `dfx ledger account-id` can now compute canister addresses

The `dfx ledger account-id` can now compute addresses of principals and canisters.
The command also supports ledger subaccounts now.

``` bash
dfx ledger account-id --of-principal 53zcu-tiaaa-aaaaa-qaaba-cai
dfx ledger --network small02 account-id --of-canister ledger_demo
dfx ledger account-id --of-principal 53zcu-tiaaa-aaaaa-qaaba-cai --subaccount 0000000000000000000000000000000000000000000000000000000000000001
```

### feat: Print the full error chain in case of a failure

All `dfx` commands will now print the full stack of errors that led to the problem, not just the most recent error.
Example:

```
Error: Subaccount '00000000000000000000000000000000000000000000000000000000000000000' is not a valid hex string
Caused by:
  Odd number of digits
```

### fix: dfx import will now import pem files created by `quill generate`

`quill generate` currently outputs .pem files without an `EC PARAMETERS` section.
`dfx identity import` will now correctly identify these as EC keys, rather than Ed25519.

### fix: retry on failure for ledger create-canister, top-up, transfer

dfx now calls `transfer` rather than `send_dfx`, and sets the created_at_time field in order to retry the following commands:

* dfx ledger create-canister
* dfx ledger top-up
* dfx ledger transfer

### feat: Remote canister support

It's now possible to specify that a canister in dfx.json references a "remote" canister on a specific network,
that is, a canister that already exists on that network and is managed by some other project.

Motoko, Rust, and custom canisters may be configured in this way.

This is the general format of the configuration in dfx.json:
``` json
{
  "canisters": {
    "<canister name>": {
      "remote": {
        "candid": "<path to candid file to use when building on remote networks>",
        "id": {
          "<network name>": "<principal on network>"
        }
      }
    }
  }
}
```

The "id" field, if set for a given network, specifies the canister ID for the canister on that network.
The canister will not be created or installed on these remote networks.
For other networks, the canister will be created and installed as usual.

The "candid" field, if set within the remote object, specifies the candid file to build against when
building other canisters on a network for which the canister is remote.  This definition can differ
from the candid definitions for local builds.

For example, if have an installation of the ICP Ledger (see [Ledger Installation Guide](https://github.com/dfinity/ic/tree/master/rs/rosetta-api/ledger_canister#deploying-locally))
in your dfx.json, you could configure the canister ID of the Ledger canister on the ic network as below.  In this case,
the private interfaces would be available for local builds, but only the public interfaces would be available
when building for `--network ic`.
``` json
{
  "canisters": {
    "ledger": {
      "type": "custom",
      "wasm": "ledger.wasm",
      "candid": "ledger.private.did",
      "remote": {
        "candid": "ledger.public.did",
        "id": {
          "ic": "ryjl3-tyaaa-aaaaa-aaaba-cai"
        }
      }
    },
    "app": {
      "type": "motoko",
      "main": "src/app/main.mo",
      "dependencies": [ "ledger" ]
    }
  }
}
```

As a second example, suppose that you wanted to write a mock of the ledger in Motoko.
In this case, since the candid definition is provided for remote networks,
`dfx build` (with implicit `--network local`) will build app against the candid
definitions defined by mock.mo, but `dfx build --network ic` will build app against
`ledger.public.did`.

This way, you can define public update/query functions to aid in local testing, but
when building/deploying to mainnet, references to methods not found in `ledger.public.did`
will be reports as compilation errors.

``` json
{
  "canisters": {
    "ledger": {
      "type": "motoko",
      "main": "src/ledger/mock.mo",
      "remote": {
        "candid": "ledger.public.did",
        "id": {
          "ic": "ryjl3-tyaaa-aaaaa-aaaba-cai"
        }
      }
    },
    "app": {
      "type": "motoko",
      "main": "src/app/main.mo",
      "dependencies": [ "ledger" ]
    }
  }
}
```

### feat: Generating remote canister bindings

It's now possible to generate the interface of a remote canister using a .did file using the `dfx remote generate-binding <canister name>|--all` command. This makes it easier to write mocks for local development.

Currently, dfx can generate .mo, .rs, .ts, and .js bindings.

This is how you specify how to generate the bindings in dfx.json:
``` json
{
  "canisters": {
    "<canister name>": {
      "main": "<path to mo/rs/ts/js file that will be generated>",
      "remote": {
        "candid": "<path to candid file to use when generating bindings>"
        "id": {}
      }
    }
  }
}
```

## ic-ref

Upgraded from a432156f24faa16d387c9d36815f7ddc5d50e09f to ab8e3f5a04f0f061b8157c2889f8f5de05f952bb

* Support 128-bit system api for cycles
* Include canister_ranges in the state tree
* Removed limit on cycles in a canister

## Replica

Updated replica to blessed commit 04fe8b0a1262f07c0cec1fdfa838a37607370a61.
This incorporates the following executed proposals:

* [45091](https://dashboard.internetcomputer.org/proposal/45091)
* [43635](https://dashboard.internetcomputer.org/proposal/43635)
* [43633](https://dashboard.internetcomputer.org/proposal/43633)
* [42783](https://dashboard.internetcomputer.org/proposal/42783)
* [42410](https://dashboard.internetcomputer.org/proposal/42410)
* [40908](https://dashboard.internetcomputer.org/proposal/40908)
* [40647](https://dashboard.internetcomputer.org/proposal/40647)
* [40328](https://dashboard.internetcomputer.org/proposal/40328)
* [39791](https://dashboard.internetcomputer.org/proposal/39791)
* [38541](https://dashboard.internetcomputer.org/proposal/38541)

## Motoko

Updated Motoko from 0.6.20 to 0.6.21.

# 0.9.0

## DFX

### feat!: Remove the wallet proxy and the --no-wallet flag

Breaking change: Canister commands, except for `dfx canister create`, will make the call directly, rather than via the user's wallet. The `--no-wallet` flag is thus removed from `dfx canister` as its behavior is the default.

When working with existing canisters, use the `--wallet` flag in conjunction with `dfx identity get-wallet` in order to restore the old behavior.

You will need to upgrade your wallet and each of your existing canisters to work with the new system.  To do so, execute the following in each of your dfx projects:
``` bash
dfx wallet upgrade
dfx canister --wallet "$(dfx identity get-wallet)" update-settings --all --add-controller "$(dfx identity get-principal)"
```
To upgrade projects that you have deployed to the IC mainnet, execute the following:
``` bash
dfx wallet --network ic upgrade
dfx canister --network ic --wallet "$(dfx identity --network ic get-wallet)" update-settings --all --add-controller "$(dfx identity get-principal)"
```

### feat: Add --add-controller and --remove-controller flags for "canister update-settings"

`dfx canister update-settings` previously only let you overwrite the entire controller list; `--add-controller` and `--remove-controller` instead add or remove from the list.

### feat: Add --no-withdrawal flag for "canister delete" for when the canister is out of cycles

`dfx canister delete --no-withdrawal <canister>` can be used to delete a canister without attempting to withdraw cycles.

### fix: set RUST_MIN_STACK to 8MB for ic-starter (and therefore replica)

This matches the value used in production and is meant to exceed the configured 5 MB wasmtime stack.

### fix: asset uploads will retry failed requests as expected

Fixed a defect in asset synchronization where no retries would be attempted after the first 30 seconds overall.

## Motoko

Updated Motoko from 0.6.11 to 0.6.20.

* Implement type union/intersection
* Transform for-loops on arrays into while-loops
* Tighten typing rules for type annotations in patterns
* Candid decoding: skip vec any fast
* Bump up MAX_HP_FOR_GC from 1GB to 3GB
* Candid decoder: Trap if a principal value is too large
* Eliminate bignum calls from for-iteration on arrays
* Improve scheduling
* Improve performance of bignum equality
* Stable signatures: frontend, metadata, command-line args
* Added heartbeat support

## Cycles wallet

- Module hash: 53ec1b030f1891bf8fd3877773b15e66ca040da539412cc763ff4ebcaf4507c5
- https://github.com/dfinity/cycles-wallet/commit/57e53fcb679d1ea33cc713d2c0c24fc5848a9759

## Replica

Updated replica to blessed commit 75138bbf11e201aac47266f07bee289dc18a082b.
This incorporates the following executed proposals:

* [33828](https://dashboard.internetcomputer.org/proposal/33828)
* [31275](https://dashboard.internetcomputer.org/proposal/31275)
* [31165](https://dashboard.internetcomputer.org/proposal/31165)
* [30392](https://dashboard.internetcomputer.org/proposal/30392)
* [30078](https://dashboard.internetcomputer.org/proposal/30078)
* [29235](https://dashboard.internetcomputer.org/proposal/29235)
* [28784](https://dashboard.internetcomputer.org/proposal/28784)
* [27975](https://dashboard.internetcomputer.org/proposal/27975)
* [26833](https://dashboard.internetcomputer.org/proposal/26833)
* [25343](https://dashboard.internetcomputer.org/proposal/25343)
* [23633](https://dashboard.internetcomputer.org/proposal/23633)

# 0.8.4

## DFX

### feat: "rust" canister type

You can now declare "rust" canisters in dfx.json.
``` json
{
  "canisters": {
    "canister_name": {
      "type": "rust",
      "package": "crate_name",
      "candid": "path/to/canister_name.did"
    }
  }
}
```

Don't forget to place a `Cargo.toml` in your project root.
Then dfx will build the rust canister with your rust toolchain.
Please also make sure that you have added the WebAssembly compilation target.

``` bash
rustup target add wasm32-unknown-unknown
```

You can also create new dfx project with a default rust canister.

``` bash
dfx new --type=rust <project-name>
```

### chore: updating dfx new template

Updates dependencies to latest for Webpack, and updates config. Additionally simplifies environment variables for canister ID's in config.

Additionally adds some polish to the starter template, including a favicon and using more semantic html in the example app

### feat: environment variable overrides for executable pathnames

You can now override the location of any executable normally called from the cache by specifying
an environment variable. For example, DFX_ICX_PROXY_PATH will specify the path for `icx-proxy`.

### feat: dfx deploy --mode=reinstall <canister>

`dfx deploy` can now reinstall a single canister, controlled by a new `--mode=reinstall` parameter.
This is destructive (it resets the state of the canister), so it requires a confirmation
and can only be performed on a single canister at a time.

`dfx canister install --mode=reinstall <canister>` also requires the same confirmation,
and no longer works with `--all`.

## Replica

The included replica now supports canister_heartbeat.  This only works with rust canisters for the time being,
and does not work with the emulator (`dfx start --emulator`).

# 0.8.3

## DFX

### fix: ic-ref linux binary no longer references /nix/store

This means `dfx start --emulator` has a chance of working if nix is not installed.
This has always been broken, even before dfx 0.7.0.

### fix: replica and ic-starter linux binaries no longer reference /nix/store

This means `dfx start` will work again on linux.  This bug was introduced in dfx 0.8.2.

### feat: replaced --no_artificial_delay option with a sensible default.

The `--no-artificial-delay` option not being the default has been causing a lot of confusion.
Now that we have measured in production and already applied a default of 600ms to most subnets deployed out there,
we have set the same default for dfx and removed the option.

## Motoko

Updated Motoko from 0.6.10 to 0.6.11.

* Assertion error messages are now reproducible (#2821)

# 0.8.2

## DFX

### feat: dfx canister delete can now return cycles to a wallet or dank

By default `dfx canister delete` will return cycles to the default cycles wallet.
Cycles can be returned to a designated canister with `--withdraw-cycles-to-canister` and
cycles can be returned to dank at the current identity principal with `--withdraw-cycles-to-dank`
and to a designated principal with `--withdraw-cycles-to-dank-principal`.

### feat: dfx canister create now accepts multiple instances of --controller argument

It is now possible to create canisters with more than one controller by
passing multiple instances of the `--controller parameter to `dfx canister create`.

You will need to upgrade your wallet with `dfx wallet upgrade`, or `dfx wallet --network ic upgrade`

### feat: dfx canister update-settings now accepts multiple instance of --controller argument

It is now possible to configure a canister to have more than one controller by
passing multiple instances of the `--controller parameter to `dfx canister update-settings`.

### feat: dfx canister info and dfx canister status now display all controllers

### feat!: dfx canister create --controller <controller> named parameter

Breaking change: The controller parameter for `dfx canister create` is now passed as a named parameter,
rather than optionally following the canister name.

Old: dfx canister create [canister name] [controller]
New: dfx canister create --controller <controller> [canister name]

### fix: dfx now respects $DFX_CONFIG_ROOT when looking for legacy credentials

Previously this would always look in `$HOME/.dfinity/identity/creds.pem`.

### fix: changed dfx canister (create|update-settings) --memory-allocation limit to 12 GiB

Updated the maximum value for the --memory-allocation value to be 12 GiB (12,884,901,888 bytes)

## Cycles Wallet

- Module hash: 9183a38dd2eb1a4295f360990f87e67aa006f225910ab14880748e091248e086
- https://github.com/dfinity/cycles-wallet/commit/9ef38bb7cd0fe17cda749bf8e9bbec5723da0e95

### Added support for multiple controllers

You will need to upgrade your wallet with `dfx wallet upgrade`, or `dfx wallet --network ic upgrade`

## Replica

The included replica now supports public spec 0.18.0

* Canisters can now have more than one controller
* Adds support for 64-bit stable memory
* The replica now goes through an initialization sequence, reported in its status
as `replica_health_status`.  Until this reports as `healthy`, queries or updates will
fail.
** `dfx start --background` waits to exit until `replica_health_status` is `healthy`.
** If you run `dfx start` without `--background`, you can call `dfx ping --wait-healthy`
to wait until the replica is healthy.

## Motoko

Updated Motoko from 0.6.7 to 0.6.10

* add Debug.trap : Text -> None (motoko-base #288)
* Introduce primitives for `Int` ⇔ `Float` conversions (#2733)
* Fix crashing bug for formatting huge floats (#2737)

# 0.8.1

## DFX

### feat: dfx generate types command

``` bash
dfx generate
```

This new command will generate type declarations for canisters in dfx.json.

You can control what will be generated and how with corresponding configuration in dfx.json.

Under dfx.json → "canisters" → "<canister_name>", developers can add a "declarations" config. Options are:

* "output" → directory to place declarations for that canister | default is "src/declarations/<canister_name>"

* "bindings" → [] list of options, ("js", "ts", "did", "mo") | default is "js", "ts", "did"

* "env_override" → a string that will replace process.env.{canister_name_uppercase}_CANISTER_ID in the "src/dfx/assets/language_bindings/canister.js" template.

js declarations output

* index.js (generated from "src/dfx/assets/language_bindings/canister.js" template)

* <canister_name>.did.js - candid js binding output

ts declarations output

  * <canister_name>.did.d.ts - candid ts binding output

did declarations output

  * <canister_name>.did - candid did binding output

mo declarations output

  * <canister_name>.mo - candid mo binding output

### feat: dfx now supports the anonymous identity

Use it with either of these forms:
``` bash
dfx identity use anonymous
dfx --identity anonymous ...
```

### feat: import default identities

Default identities are the pem files generated by `dfx identity new ...` which contain Ed25519 private keys.
They are located at `~/.config/dfx/identity/xxx/identity.pem`.
Now, you can copy such pem file to another computer and import it there.

``` bash
dfx identity new alice
cp ~/.config/dfx/identity/xxx/identity.pem alice.pem
# copy the pem file to another computer, then
dfx identity import alice alice.pem
```

Before, people can manually copy the pem files to the target directory to "import". Such workaround still works.
We suggest to use the `import` subcommand since it also validate the private key.

### feat: Can now provide a nonstandard wallet module with DFX_WALLET_WASM environment variable

Define DFX_WALLET_WASM in the environment to use a different wasm module when creating or upgrading the wallet.

## Asset Canister

### fix: trust full asset SHA-256 hashes provided by the caller

When the caller provides SHA-256 hashes (which dfx does), the asset canister will no longer
recompute these hashes when committing the changes.  These recomputations were causing
canisters to run out of cycles, or to attempt to exceed the maximum cycle limit per update.

# 0.8.0

The 0.8.0 release includes updates and fixes that are primarily internal to improve existing features and functions rather than user-visible.

## DFX

### fix: dfx identity set-wallet no longer requires --force when used with --network ic

This was intended to skip verification of the wallet canister on the IC network,
but ended up only writing to the wallets.json file if --force was passed.

### chore: updating dependencies

* Support for the latest version of the {IC} specification and replica.

* Updating to latest versions of Motoko, Candid, and agent-rs

### feat: Type Inference Update

* Changes to `dfx new` project template and JavaScript codegen to support type inference in IDE's

* Adding webpack dev server to project template

* Migration path documented at https://sdk.dfinity.org/docs/release-notes/0.8.0-rn.html

# 0.7.7

Breaking changes to frontend code generation, documented in 0.8.0

## DFX

### feat: deploy and canister install will now only upgrade a canister if the wasm actually changed

dfx deploy and dfx canister install now compare the hash of the already-installed module
with the hash of the built canister's wasm output.  If they are the same, they leave the canister
in place rather than upgrade it.  They will still synchronize assets to an asset canister regardless
of the result of this comparison.


# 0.7.6

## icx-proxy

The streaming callback mechanism now requires the following record structure for the token:
```
type StreamingCallbackToken = record {
    key: text;
    content_encoding: text;
    index: nat;
    sha256: opt blob;
};
```

Previously, the token could be a record with any set of fields.

# 0.7.2

## DFX

### fix: set default cycle balance to 3T

Change the default cycle balance of a canister from 10T cycles to 3T cycles.

## Cycles Wallet

- Module hash: 1404b28b1c66491689b59e184a9de3c2be0dbdd75d952f29113b516742b7f898
- https://github.com/dfinity/cycles-wallet/commit/e902708853ab621e52cb68342866d36e437a694b

### fix: It is no longer possible to remove the last controller.

Fixed an issue where the controller can remove itself from the list of controllers even if it's the only one,
leaving the wallet uncontrolled.
Added defensive checks to the wallet's remove_controller and deauthorize methods.

# 0.7.1

## DFX

### feat: sign request_status for update call

When using `dfx canister sign` to generate a update message, a corresponding
request_status message is also signed and append to the json as `signed_request_status`.
Then after sending the update message, the user can check the request_status using
`dfx canister send message.json --status`.

### fix: wallet will not proxy dfx canister call by default

Previously, `dfx canister call` would proxy queries and update calls via the wallet canister by default.
(There was the `--no-wallet` flag to bypass the proxy and perform the calls as the selected identity.)
However, this behavior had drawbacks, namely each `dfx canister call` was an inter-canister call
by default and calls would take a while to resolve. This fix makes it so that `dfx canister call` no longer
proxies via the wallet by default. To proxy calls via the wallet, you can do
`dfx canister --wallet=<wallet-id> call`.

### feat: add --no-artificial-delay to dfx replica and start

This change adds the `--no-artificial-delay` flag to `dfx start` and `dfx replica`.
The replica shipped with dfx has always had an artificial consensus delay (introduced to simulate
a delay users might see in a networked environment.) With this new flag, that delay can
be lessened. However, you might see increased CPU utilization by the replica process.

### feat: add deposit cycles and uninstall code

This change introduces the `deposit_cycles` and `uninstall_code` management canister
methods as dedicated `dfx canister` subcommands.

### fix: allow consistent use of canisters ids in canister command

This change updates the dfx commands so that they will accept either a canister name
(sourced from your local project) or a valid canister id.

# 0.7.0

## DFX

### feat: add output type to request-status

This change allows you to specify the format the return result for `dfx canister request-status`.

### fix: deleting a canister on a network removes entries for other networks

This change fixes a bug where deleting a canister on a network removed all other entries for
the canister in the canister_ids.json file.

### feat: point built-in `ic` network provider at mainnet

`--network ic` now points to the mainnet IC (as Sodium has been deprecated.)

### feat: add candid UI canister

The dedicated candid UI canister is installed on a local network when doing a `dfx canister install`
or `dfx deploy`.

### fix: Address already in use (os error 48) when issuing dfx start

This fixes an error which occurred when starting a replica right after stopping it.

### feat: ledger subcommands

dfx now supports a dedicated `dfx ledger` subcommand. This allows you to interact with the ledger
canister installed on the Internet Computer. Example commands include `dfx ledger account-id` which
prints the Account Identifier associated with your selected identity, `dfx ledger transfer` which
allows you to transfer ICP from your ledger account to another, and `dfx ledger create-canister` which
allows you to create a canister from ICP.

### feat: update to 0.17.0 of the Interface Spec

This is a breaking change to support 0.17.0 of the Interface Spec. Compute & memory allocation values
are set when creating a canister. An optional controller can also be specified when creating a canister.
Furthermore, `dfx canister set-controller` is removed, in favor of `dfx canister update-settings` which
allows the controller to update the controller, the compute allocation, and the memory allocation of the
canister. The freezing threshold value isn't exposed via dfx cli yet, but it may still be modified by
calling the management canister via `dfx canister call aaaaa-aa update-settings`

### feat: add wallet subcommands

dfx now supports a dedicated `dfx wallet` subcommand. This allows you to interact with the cycles wallet
associated with your selected identity. For example, `dfx wallet balance` to get the cycle balance,
`dfx wallet list-addresses` to display the associated controllers & custodians, and `dfx wallet send <destination> <amount>`
to send cycles to another wallet.

## Cycles Wallet

- Module Hash: a609400f2576d1d6df72ce868b359fd08e1d68e58454ef17db2361d2f1c242a1
- https://github.com/dfinity/cycles-wallet/commit/06bb256ca0738640be51cf84caaced7ea02ca29d

### feat: Use Internet Identity Service.

# 0.7.0-beta.5

## Cycles Wallet

- Module Hash: 3d5b221387875574a9fd75b3165403cf1b301650a602310e9e4229d2f6766dcc
- https://github.com/dfinity/cycles-wallet/commit/c3cbfc501564da89e669a2d9de810d32240baf5f

### feat: Updated to Public Interface 0.17.0

### feat: The wallet_create_canister method now takes a single record argument, which includes canister settings.

### fix: Return correct content type and encoding for non-gz files.

### fix: Updated frontend for changes to canister creation interface.

# 0.7.0-beta.3

## DFX

### fix: assets with an unrecognized file extension will use content-type "application/octet-stream"

# 0.7.0-beta.2

## DFX

### feat: synchronize assets rather than uploading even assets that did not change

DFX will now also delete assets from the container that do not exist in the project.
This means if you stored assets in the container, and they are not in the project,
dfx deploy or dfx install will delete them.

## Asset Canister

### Breaking change: change to store() method signature

- now takes arguments as a single record parameter
- must now specify content type and content encoding, and may specify the sha256

# 0.7.0-beta.1

## DFX

### fix: now deletes from the asset canister assets that no longer exist in the project

### feat: get certified canister info from read state #1514

Added `dfx canister info` command to get certified canister information. Currently this information is limited to the controller of the canister and the SHA256 hash of its WASM module. If there is no WASM module installed, the hash will be None.

## Asset Canister

### Breaking change: change to list() method signature

- now takes a parameter, which is an empty record
- now returns an array of records

### Breaking change: removed the keys() method

- use list() instead

# 0.7.0-beta.0

## DFX

### feat: webserver can now serve large assets

# 0.6.26

## DFX

### feat: add --no-wallet flag and --wallet option to allow Users to bypass Wallet or specify a Wallet to use for calls (#1476)

Added `--no-wallet` flag to `dfx canister` and `dfx deploy`. This allows users to call canister management functionality with their Identity as the Sender (bypassing their Wallet canister.)
Added `--wallet` option to `dfx canister` and `dfx deploy`. This allows users to specify a wallet canister id to use as the Sender for calls.
`--wallet` and `--no-wallet` conflict with each other. Omitting both will invoke the selected Identity's wallet canister to perform calls.

### feat: add canister subcommands `sign` and `send`

Users can use `dfx canister sign ...` to generated a signed canister call in a json file. Then `dfx canister send [message.json]` to the network.

Users can sign the message on an air-gapped computer which is secure to host private keys.

#### Note

* `sign` and `send` currently don't proxy through wallet canister. Users should use the subcommands with `dfx canister --no-wallet sign ...`.

* The `sign` option `--expire-after` will set the `ingress_expiry` to a future timestamp which is current plus the duration.
Then users can send the message during a 5 minutes time window ending in that `ingress_expiry` timestamp. Sending the message earlier or later than the time window will both result in a replica error.

### feat: implement the HTTP Request proposal in dfx' bootstrap webserver. +
And add support for http requests in the base storage canister (with a default to `/index.html`).

This does not support other encodings than `identity` for now (and doesn't even return any headers). This support will be added to the upgraded asset storage canister built in #1482.

Added a test that uses `curl localhost` to test that the asset storage AND the webserver properly support the http requests.

This commit also upgrades tokio and reqwest in order to work correctly. There are also _some_ performance issues noted (this is slower than the `icx-http-server` for some reason), but those are not considered criticals and could be improved later on.

Renamed the `project_name` in our own generated assets to `canister_name`, for things that are generated during canister build (and not project generation).

### feat: add support for ECDSA on secp256k1

You can now a generate private key via OpenSSL or a simlar tool, import it into dfx, and use it to sign an ingress message.

``` bash
openssl ecparam -name secp256k1 -genkey -out identity.pem
dfx identity import <name> identity.pem
dfx identity use <name>
dfx canister call ...
```

## Asset Canister

### feat: The asset canister can now store assets that exceed the message ingress limit (2 MB)

* Please note that neither the JS agent nor the HTTP server have been updated yet to server such large assets.
* The existing interface is left in place for backwards-compatibility, but deprecated:
** retrieve(): use get() and get_chunk() instead
** store(): use create_batch(), create_chunk(), and commit_batch() instead
** list(): use keys() instead

# 0.6.25

## DFX

- feat: dfx now provides CANISTER_ID_<canister_name> environment variables for all canisters to "npm build" when building the frontend.

## Agents

### Rust Agent

- feat: AgentError due to request::Error will now include the reqwest error message
in addition to "Could not reach the server"
- feat: Add secp256k1 support (dfx support to follow)

# 0.6.24

## DFX

- feat: add option to specify initial cycles for newly created canisters (#1433)

Added option to `dfx canister create` and `dfx deploy` commands: `--with-cycles <with-cycles>`.
This allows the user to specify the initial cycle balance of a canister created by their wallet.
This option is a no-op for the Sodium network.

``` bash
dfx canister create --with-cycles 8000000000 some_canister
dfx deploy --with-cycles 8000000000
```

Help string:
```
Specifies the initial cycle balance to deposit into the newly
created canister. The specified amount needs to take the
canister create fee into account. This amount is deducted
from the wallet's cycle balance
```

- feat: install `dfx` by version or tag (#1426)

This feature adds a new dfx command `toolchain` which have intuitive subcommands.
The toolchain specifiers can be a complete version number, major minor version, or a tag name.

``` bash
dfx toolchain install 0.6.24 # complete version
dfx toolchain install 0.6    # major minor
dfx toolchain install latest # tag name
dfx toolchain default latest
dfx toolchain list
dfx toolchain uninstall latest
```

- fix: onboarding related fixups (#1420)

Now that the Mercury Alpha application subnetwork is up and we are getting ready to onboard devs, the dfx error message for wallet creation has changed:
For example,
``` bash
dfx canister --network=alpha create hello
Creating canister "hello"...
Creating the canister using the wallet canister...
Creating a wallet canister on the alpha network.
Unable to create a wallet canister on alpha:
The Replica returned an error: code 3, message: "Sender not authorized to use method."
Wallet canisters on alpha may only be created by an administrator.
Please submit your Principal ("dfx identity get-principal") in the intake form to have one created for you.
```

- feat: add deploy wallet subcommand to identity (#1414)

This feature adds the deploy-wallet subcommand to the dfx identity.
The User provides the ID of the canister onto which the wallet WASM is deployed.

``` bash
dfx identity deploy-wallet --help
dfx-identity-deploy-wallet
Installs the wallet WASM to the provided canister id

USAGE:
    dfx identity deploy-wallet <canister-id>

ARGS:
    <canister-id>    The ID of the canister where the wallet WASM will be deployed

FLAGS:
    -h, --help       Prints help information
    -V, --version    Prints version information
```

# 0.6.22

## DFX

- feat: dfx call random value when argument is not provided (#1376)

- fix: canister call can take canister ids for local canisters even if … (#1368)
- fix: address panic in dfx replica command (#1338)
- fix: dfx new webpack.config.js does not encourage running 'js' through ts-… (#1341)

## Sample apps

- There have been updates, improvements, and new sample apps added to the [examples](https://github.com/dfinity/examples/tree/master/motoko) repository.

    All of Motoko sample apps in the [examples](https://github.com/dfinity/examples/tree/master/motoko) repository have been updated to work with the latest release of the SDK.

    There are new sample apps to illustrate using arrays ([Quicksort](https://github.com/dfinity/examples/tree/master/motoko/quicksort)) and building create/read/update/delete (CRUD) operations for a web application [Superheroes](https://github.com/dfinity/examples/tree/master/motoko/superheroes).

- The [LinkedUp](https://github.com/dfinity/linkedup) sample application has been updated to work with the latest release of Motoko and the SDK.

## Motoko

## Agents

## Canister Development Kit (CDK)<|MERGE_RESOLUTION|>--- conflicted
+++ resolved
@@ -4,11 +4,10 @@
 
 ## DFX
 
-<<<<<<< HEAD
 ### feat: add `--network` flag to `dfx generate`
 
 `dfx generate`'s generated bindings use network-specific canister IDs depending on the generated language, but there was previously no way to configure which network this was, so it defaulted to local. A `--network` flag has been added for this purpose.
-=======
+
 ### feat: sns config create
 
 There is a new command that creates an sns config template.
@@ -26,7 +25,6 @@
 Previously the did files and wasms could be incompatible.
 
 ### fix: allow users to skip compatibility check if parsing fails
->>>>>>> 568a04f1
 
 ### feat: canister HTTP support is now enabled by default.
 
