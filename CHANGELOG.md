# dfx changelog

# UNRELEASED

## DFX

<<<<<<< HEAD
### feat(frontend-canister): add `get_asset_properties` and `set_asset_properties` to frontend canister

It's now possible to get and set AssetProperties for assets in frontend canister, like so:
```
dfx canister call e2e_project_frontend set_asset_properties '( record { key="asset.txt"; max_age=opt(opt(5:nat64)); headers=opt(opt(vec{record {"new-key"; "new-value"}})) })'
dfx canister call e2e_project_frontend get_asset_properties '("/asset.txt")'
```
If you wish to set either of properties to `null`, do the following:
```
dfx canister call e2e_project_frontend set_asset_properties '( record { key="asset.txt"; max_age=opt(null); headers=opt(null) })'
```
This change will trigger the update process for frontend canister (new module hash: `0a064423e6d7b262f9c39a782135db4e6207829910e6f033077e72a2aaaee064`). 

### feat: write canister metadata sections for dfx pull
=======
### feat: use OS-native keyring for pem file storage

If keyring integration is available, PEM files (except for the default identity) are now by default stored in the OS-provided keyring.
If it is not available, it will fall back on the already existing password-encrypted PEM files.
Plaintext PEM files are still available (e.g. for use in non-interactive situations like CI), but not recommended for use since they put the keys at risk.

To force the use of one specific storage mode, use the `--storage-mode` flag with either `--storage-mode password-protected` or `--storage-mode plaintext`.
This works for both `dfx identity new` and `dfx identity import`.

The flag `--disable-encryption` is deprecated in favour of `--storage-mode plaintext`. It has the same behavior.

### feat: write canister metadata sections for dfx pull

## Dependencies
>>>>>>> 6be0f0df

## Dependencies
Updated candid to 0.8.4
- Bug fix in TS bindings
- Pretty print numbers

### Frontend canister

- Module hash: 0a064423e6d7b262f9c39a782135db4e6207829910e6f033077e72a2aaaee064
- https://github.com/dfinity/sdk/pull/2772
- https://github.com/dfinity/sdk/pull/2413

# 0.12.1

## DFX

### fix: default not shrink for custom canisters

## Dependencies

### Replica

Updated replica to elected commit dcbf401f27d9b48354e68389c6d8293c4233b055.
This incorporates the following executed proposals:

- [90485](https://dashboard.internetcomputer.org/proposal/90485)
- [90008](https://dashboard.internetcomputer.org/proposal/90008)

### Frontend canister

- Module hash: db07e7e24f6f8ddf53c33a610713259a7c1eb71c270b819ebd311e2d223267f0
- https://github.com/dfinity/sdk/pull/2753

# 0.12.0

## DFX

### feat(frontend-canister): add warning if config is provided in `.ic-assets.json` but not used

### fix(frontend-canister): Allow overwriting default HTTP Headers for assets in frontend canister 

Allows to overwrite `Content-Type`, `Content-Encoding`, and `Cache-Control` HTTP headers with custom values via `.ic-assets.json5` config file. Example `.ic-assets.json5` file:
```json5
[
    {
        "match": "web-gz.data.gz",
        "headers": {
            "Content-Type": "application/octet-stream",
            "Content-Encoding": "gzip"
        }
    }
]
```
This change will trigger the update process for frontend canister (new module hash: `2ff0513123f11c57716d889ca487083fac7d94a4c9434d5879f8d0342ad9d759`). 

### feat: warn if an unencrypted identity is used on mainnet

### fix: Save SNS canister IDs

SNS canister IDs were not being parsed reliably.  Now the candid file is being specified explicitly, which resolves the issue in at least some cases.

### feat: NNS usability improvements

The command line interface for nns commands has been updated to:

- Give better help when the subnet type is incorrect
- Not offer --network as a flag given that it is unused
- List nns subcommands

### feat: -y flag for canister installation

`dfx canister install` and `dfx deploy` now have a `-y` flag that will automatically confirm any y/n checks made during canister installation.

### fix: Compute Motoko dependencies in linear (not exponential) time by detecting visited imports.

### fix(generate): add missing typescript types and fix issues with bindings array in dfx.json

### chore: update Candid UI canister with commit 79d55e7f568aec00e16dd0329926cc7ea8e3a28b

### refactor: Factor out code for calling arbitrary bundled binaries

The function for calling sns can now call any bundled binary.

### docs: Document dfx nns subcommands

`dfx nns` commands are used to deploy and manage local NNS canisters, such as:

- Governance for integration with the Internet Computer voting system
- Ledger for financial integration testing
- Internet Identity for user registration and authenttication

### feat(frontend-canister): Add simple aliases from `<asset>` to `<asset>.html` and `<asset>/index.html`

The asset canister now by default aliases any request to `<asset>` to `<asset>.html` or `<asset>/index.html`.
This can be disabled by setting the field `"enable_aliasing"` to `false` in a rule for that asset in .ic-assets.json.
This change will trigger frontend canister upgrades upon redeploying any asset canister.

### fix: Only kill main process on `dfx stop`
Removes misleading panics when running `dfx stop`.

### feat: `dfx nns install` works offline if all assets have been cached.

### feat: Initialise the nns with an account controlled by a secp256k1 key

This enables easy access to toy ICP using command line tools and this key:
```
-----BEGIN EC PRIVATE KEY-----
MHQCAQEEICJxApEbuZznKFpV+VKACRK30i6+7u5Z13/DOl18cIC+oAcGBSuBBAAK
oUQDQgAEPas6Iag4TUx+Uop+3NhE6s3FlayFtbwdhRVjvOar0kPTfE/N8N6btRnd
74ly5xXEBNSXiENyxhEuzOZrIWMCNQ==
-----END EC PRIVATE KEY-----
```
For example, you can create an identity in dfx by putting this key in the file `ident-1.pem` and importing it:
```
dfx identity import ident-1 ident-1.pem
dfx --identity ident-1 ledger balance
```

### feat: default to run ic-wasm shrink when build canisters
This behavior applies to Motoko, Rust and Custom canisters.
If you want to disable this behavior, you can config it in dfx.json:

    "canisters" : {
        "app" : {
            "shrink" : false,
        }
    }

### feat: configurable custom wasm sections

It's now possible to define custom wasm metadata sections and their visibility in dfx.json.

At present, dfx can only add wasm metadata sections to canisters that are in wasm format.  It cannot add metadata sections to compressed canisters.  Since the frontend canister is now compressed, this means that at present it is not possible to add custom metadata sections to the frontend canister.

dfx no longer adds `candid:service` metadata to canisters of type `"custom"` by default.  If you want dfx to add your canister's candid definition to your custom canister, you can do so like this:

```
    "my_canister_name": {
      "type": "custom",
      "candid": "main.did",
      "wasm": "main.wasm",
      "metadata": [
        {
          "name": "candid:service"
        }
      ]
    },
```

This changelog entry doesn't go into all of the details of the possible configuration.  For that, please see [concepts/canister-metadata](docs/concepts/canister-metadata.md) and the docs in the JSON schema.

### fix: Valid canister-based env vars

Hyphens are not valid in shell environment variables, but do occur in canister names such as `smiley-dapp`. This poses a problem for vars with names such as `CANISTER_ID_${CANISTER_NAME}`.  With this change, hyphens are replaced with underscores in environment variables.  The canister id of `smiley-dapp` will be available as `CANISTER_ID_smiley_dapp`.  Other environment variables are unaffected.

### feat: Add dfx sns deploy

This allows users to deploy a set of SNS canisters.

### fix: `cargo run -p dfx -- --version` prints correct version

### feat: add --mode=auto

When using `dfx canister install`, you can now pass `auto` for the `--mode` flag, which will auto-select `install` or `upgrade` depending on need, the same way `dfx deploy` does. The default remains `install` to prevent mistakes.

### feat: add `--network` flag to `dfx generate`

`dfx generate`'s generated bindings use network-specific canister IDs depending on the generated language, but there was previously no way to configure which network this was, so it defaulted to local. A `--network` flag has been added for this purpose.

### feat: sns config validate

There is a new command that verifies that an SNS initialization config is valid.

### feat: sns config create

There is a new command that creates an sns config template.

### fix: remove $ from wasms dir

The wasms dir path had a $ which is unwanted and now gone.

### fix: Correct wasm for the SNS swap canister

Previously the incorrect wasm canister was installed.

### fix: Use NNS did files that matches the wasms

Previously the did files and wasms could be incompatible.

### fix: allow users to skip compatibility check if parsing fails

### feat: canister HTTP support is now enabled by default.

`dfx start` and `dfx replica` now ignore the `--enable-canister-http` parameter.

You can still disable the canister http feature through configuration:
- ~/.config/dfx/networks.json: `.local.canister_http.enabled=false`
- dfx.json (project-specific networks) : `.networks.local.canister_http.enabled=false`

### feat: custom canister `wasm` field can now specify a URL from which to download

- note that dfx will report an error if a custom canister's `wasm` field is a URL and the canister also has `build` steps.

### feat: custom canister `candid` field can now specify a URL from which to download

### feat: deploy NNS canisters

A developer is now able to install NNS canisters, including back end canisters such as ledger and governance, and front end canisters such as nns-dapp and internet-identity, on their local DFX server.  Usage:
```
dfx start --clean --background
dfx nns install
```

This feature currently requires that the network 'local' is used and that it runs on port 8080.
The network's port can be controlled by using the field `"provider"` in the network's definition, e.g. by setting it to `"127.0.0.1:8080"`.

### feat: configure logging level of http adapter

It is now possible to set the http adapter's log level in dfx.json or in networks.json:

    "http": {
      "enabled": true,
      "log_level": "info"
    }

By default, a log level of "error" is used, in order to keep the output of a first-time `dfx start` minimal. Change it to "debug" for more verbose logging.

### fix(typescript): add index.d.ts file for type safety when importing generated declarations

Adds an index.d.ts file to the generated declarations, allowing for better type safety in TypeScript projects.

### chore: reduce verbosity of dfx start

`dfx start` produces a lot of log output that is at best irrelevant for most users.
Most output is no longer visible unless either `--verbose` is used with dfx or the relevant part's (e.g. http adapter, btc adapter, or replica) log level is changed in dfx.json or networks.json.

### feat: generate secp256k1 keys by default

When creating a new identity with `dfx identity new`, whereas previously it would have generated an Ed25519 key, it now generates a secp256k1 key. This is to enable users to write down a BIP39-style seed phrase, to recover their key in case of emergency, which will be printed when the key is generated and can be used with a new `--seed-phrase` flag in `dfx identity import`. `dfx identity import` is however still capable of importing an Ed25519 key.

### chore: update Candid UI canister with commit 528a4b04807904899f67b919a88597656e0cd6fa

* Allow passing did files larger than 2KB.
* Better integration with Motoko Playground.

### feat: simplify verification of assets served by asset canister

* SHA256 hashes of all assets are displayed when deploying the asset canister.
* A query method is added to the asset canister that returns the entire asset hash tree together with the certificate containing the certified variables of the asset canister.

### breaking change: dfx canister update-settings --compute-allocation always fails

See https://forum.dfinity.org/t/fixing-incorrect-compute-allocation-fee/14830

Until the rollout is complete, `dfx canister update-settings --compute-allocation <N>`
will fail with an error from the replica such as the following:
```
The Replica returned an error: code 1, message: "Canister requested a compute allocation of 1% which cannot be satisfied because the Subnet's remaining compute capacity is 0%"
```

### fix: For default node starter template: copy `ic-assets.json5` file from `src` to `dist`

### fix: For `dfx start --clean --background`, the background process no longer cleans a second time.

### fix: do not build or generate remote canisters

Canisters that specify a remote id for the network that's getting built falsely had their build steps run, blocking some normal use patterns of `dfx deploy`.
Canisters with a remote id specified no longer get built.
The same applies to `dfx generate`.

### refactor: Move replica URL functions into a module for reuse

The running replica port and url are generally useful information. Previously the code to get the URL was embedded in the network proxy code. This moves it out into a library for reuse.

### chore: Frontend canister build process no longer depends on `dfx` or `ic-cdk-optimizer`

Instead, the build process relies on `ic-wasm` to provide candid metadata for the canister, and
shrinking the canister size by stripping debug symbols and unused fuctions.
Additionally, after build step, the `.wasm` file is archived with `gzip`. 

### chore: Move all `frontend canister`-related code into the SDK repo

| from (`repository` `path`)                  | to (path in `dfinity/sdk` repository)          | summary                                                                                     |
|:--------------------------------------------|:-----------------------------------------------|:--------------------------------------------------------------------------------------------|
| `dfinity/cdk-rs` `/src/ic-certified-assets` | `/src/canisters/frontend/ic-certified-asset`   | the core of the frontend canister                                                           |
| `dfinity/certified-assets` `/`              | `/src/canisters/frontend/ic-frontend-canister` | wraps `ic-certified-assets` to build the canister wasm                                      |
| `dfinity/agent-rs` `/ic-asset`              | `/src/canisters/frontend/ic-asset`             | library facilitating interactions with frontend canister (e.g. uploading or listing assets) |
| `dfinity/agent-rs` `/icx-asset`             | `/src/canisters/frontend/icx-asset`            | CLI executable tool - wraps `ic-asset`                                                      |

### feat: use JSON5 file format for frontend canister asset configuration

Both `.ic-assets.json` and `.ic-assets.json5` are valid filenames config filename, though both will get parsed
as if they were [JSON5](https://json5.org/) format. Example content of the `.ic-assets.json5` file:
```json5
// comment
[
  {
    "match": "*", // comment
    /*
    keys below not wrapped in quotes
*/  cache: { max_age: 999 }, // trailing comma 
  },
]
```
- Learn more about JSON5: https://json5.org/

### fix: Update nns binaries unless `NO_CLOBBER` is set

Previously existing NNS binaries were not updated regardless of the `NO_CLOBBER` setting.

### feat!: Support installing canisters not in dfx.json

`install_canister_wasm` used to fail if installing a canister not listed in dfx.json.  This use case is now supported.

### feat: print the dashboard URL on startup

When running `dfx start` or `dfx replica`, the path to the dashboard page is now printed.

### feat!: changed the default port of the shared local network from 8000 to 4943.

This is so dfx doesn't connect to a project-specific network instead of the local shared network.

In combination with the "system-wide dfx start" feature, there is a potential difference to be aware of with respect to existing projects.

Since previous versions of dfx populate dfx.json with a `networks.local` definition that specifies port 8000, the behavior for existing projects won't change.

However, if you've edited dfx.json and removed the `networks.local` definition, the behavior within the project will change: dfx will connect to the shared local network on port 4943 rather than to the project-specific network on port 8000.  You would need to edit webpack.config.js to match.  If you have scripts, you can run the new command `dfx info webserver-port` from the project directory to retrieve the port value.

### feat!: "system-wide dfx start"

By default, dfx now manages the replica process in a way that is independent of any given dfx project.  We've called this feature "system-wide dfx", even though it's actually specific to your user
(storing data files under $HOME), because we think it communicates the idea adequately.

The intended benefits:
- deploying dapps from separate projects alongside one another, similar to working with separate dapps on mainnet
- run `dfx start` from any directory
- run `dfx stop` from any directory, rather than having to remember where you last ran `dfx start`

We're calling this the "shared local network."  `dfx start` and `dfx stop` will manage this network when run outside any project directory, or when a project's dfx.json does not define the `local` network.  The dfx.json template for new projects no longer defines any networks.

We recommend that you remove the `local` network definition from dfx.json and instead use the shared local network.  As mentioned above, doing so will make dfx use port 4943 rather than port 8000.

See [Local Server Configuration](docs/cli-reference/dfx-start.md#local-server-configuration) for details.

dfx now stores data and control files in one of three places, rather than directly under `.dfx/`:
- `.dfx/network/local` (for projects in which dfx.json defines the local network)
- `$HOME/.local/share/dfx/network/local` (for the shared local network on Linux)
- `$HOME/Library/Application Support/org.dfinity.dfx/network/local` (for the shared local network on MacOS)

There is also a new configuration file: `$HOME/.config/dfx/networks.json`.  Its [schema](docs/networks-json-schema.json) is the same as the `networks` element in dfx.json.  Any networks you define here will be available from any project, unless a project's dfx.json defines a network with the same name.  See [The Shared Local Network](docs/cli-reference/dfx-start.md#the-shared-local-network) for the default definitions that dfx provides if this file does not exist or does not define a `local` network.

### fix: `dfx start` and `dfx stop` will take into account dfx/replica processes from dfx <= 0.11.x

### feat: added command `dfx info`

#### feat: `dfx info webserver-port`

This displays the port that the icx-proxy process listens on, meaning the port to connect to with curl or from a web browser.

#### feat: `dfx info replica-port`

This displays the listening port of the replica.

#### feat: `dfx info replica-rev`

This displays the revision of the replica bundled with dfx, which is the same revision referenced in replica election governance proposals.

#### feat: `dfx info networks-json-path`

This displays the path to your user's `networks.json` file where all networks are defined.

### feat: added ic-nns-init, ic-admin, and sns executables to the binary cache

### fix: improved responsiveness of `greet` method call in default Motoko project template

`greet` method was marked as an `update` call, but it performs no state updates. Changing it to `query` call will result in faster execution.

### feat: dfx schema --for networks

The `dfx schema` command can now display the schema for either dfx.json or for networks.json.  By default, it still displays the schema for dfx.json.

```bash
dfx schema --for networks
```

### feat: createActor options accept pre-initialized agent

If you have a pre-initialized agent in your JS code, you can now pass it to createActor's options. Conflicts with the agentOptions config - if you pass both the agent option will be used and you will receive a warning.

```js
const plugActor = createActor(canisterId, {
  agent: plugAgent
})
```

### feat!: option for nodejs compatibility in dfx generate

Users can now specify `node_compatibility: true` in `declarations`. The flag introduces `node.js` enhancements, which include importing `isomorphic-fetch` and configuring the default actor with `isomorphic-fetch` and `host`.

```json
// dfx.json
"declarations": {
  "output": "src/declarations",
  "node_compatibility": true
}
```

#### JS codegen location deprecation

DFX new template now uses `dfx generate` instead of `rsync`. Adds deprecation warning to `index.js` in `.dfx/<network-name>/<canister-name>` encouringing developers to migrate to the `dfx generate` command instead. If you have a `package.json` file that uses `rsync` from `.dfx`, consider switching to something like this:

```json
"scripts": {
  "build": "webpack",
  "prebuild": "npm run generate",
  "start": "webpack serve --mode development --env development",
  "prestart": "npm run generate",
  // It's faster to only generate canisters you depend on, omitting the frontend canister
  "generate": "dfx generate hello_backend"
},
```

### feat: simple cycles faucet code redemption

Using `dfx wallet --network ic redeem-faucet-coupon <my coupon>` faucet users have a much easier time to redeem their codes.
If the active identity has no wallet configured, the faucet supplies a wallet to the user that this command will automatically configure.
If the active identity has a wallet configured already, the faucet will top up the existing wallet.

Alternative faucets can be used, assuming they follow the same interface. To direct dfx to a different faucet, use the `--faucet <alternative faucet id>` flag.
The expected interface looks like the following candid functions:
``` candid
redeem: (text) -> (principal);
redeem_to_wallet: (text, principal) -> (nat);
```
The function `redeem` takes a coupon code and returns the principal to an already-installed wallet that is controlled by the identity that called the function.
The function `redeem_to_wallet` takes a coupon code and a wallet (or any other canister) principal, deposits the cycles into that canister and returns how many cycles were deposited.

### feat: disable automatic wallet creation on non-ic networks

By default, if dfx is not running on the `ic` (or networks with a different name but the same configuration), it will automatically create a cycles wallet in case it hasn't been created yet.
It is now possible to inhibit automatic wallet creation by setting the `DFX_DISABLE_AUTO_WALLET` environment variable.

### fix!: removed unused --root parameter from dfx bootstrap

### feat: canister installation now waits for the replica

When installing a new WASM module to a canister, DFX will now wait for the updated state (i.e. the new module hash) to be visible in the replica's certified state tree before proceeding with post-installation tasks or producing a success status.

### feat!: remove `dfx config`

`dfx config` has been removed. Please update Bash scripts to use `jq`, PowerShell scripts to use `ConvertTo-Json`, nushell scripts to use `to json`, etc.

### feat: move all the flags to the end

Command flags have been moved to a more traditional location; they are no longer positioned per subcommand, but instead are able to be all positioned after the final subcommand. In prior versions, a command might look like:
```bash
dfx --identity alice canister --network ic --wallet "$WALLET" create --all
```
This command can now be written:
```bash
dfx canister create --all --network ic --wallet "$WALLET" --identity alice
```
The old syntax is still available, though, so you don't need to migrate your scripts.

### feat!: changed update-settings syntax

When using `dfx canister update-settings`, it is easy to mistake `--controller` for `--add-controller`. For this reason `--controller` has been renamed to `--set-controller`.

### feat!: removed the internal webserver

This is a breaking change.  The only thing this was still serving was the /_/candid endpoint.  If you need to retrieve the candid interface for a local canister, you can use `dfx canister metadata <canister> candid:service`.

### fix: dfx wallet upgrade: improved error messages:

- if there is no wallet to upgrade
- if trying to upgrade a local wallet from outside of a project directory

### fix: canister creation cost is 0.1T cycles

Canister creation fee was calculated with 1T cycles instead of 0.1T.

### fix: dfx deploy and dfx canister install write .old.did files under .dfx/

When dfx deploy and dfx canister install upgrade a canister, they ensure that the
new candid interface is compatible with the previous candid interface.  They write
a file with extension .old.did that contains the previous interface.  In some
circumstances these files could be written in the project directory.  dfx now
always writes them under the .dfx/ directory.

### fix: dfx canister install now accepts arbitrary canister ids

This fixes the following error:
``` bash
> dfx canister install --wasm ~/counter.wasm eop7r-riaaa-aaaak-qasxq-cai
Error: Failed while determining if canister 'eop7r-riaaa-aaaak-qasxq-cai' is remote on network 'ic'.
Caused by: Failed while determining if canister 'eop7r-riaaa-aaaak-qasxq-cai' is remote on network 'ic'.
  Failed to figure out if canister 'eop7r-riaaa-aaaak-qasxq-cai' has a remote id on network 'ic'.
    Invalid argument: Canister eop7r-riaaa-aaaak-qasxq-cai not found in dfx.json
```

### feat: allow replica log level to be configured

It is now possible to specify the replica's log level. Possible values are `critical`, `error`, `warning`, `info`, `debug`, and `trace`.
The log level defaults to the level 'error'. Debug prints (e.g. `Debug.print("...")` in Motoko) still show up in the console.
The log level can be specified in the following places (See [system-wide dfx start](#feat-system-wide-dfx-start) for more detailed explanations on the network types):
- In file `networks.json` in the field `<network name>.replica.log_level` for shared networks.
- In file `dfx.json` in the field `networks.<network name>.replica.log_level` for project-specific networks.
- In file `dfx.json` in the field `defaults.replica.log_level` for project-specific networks. Requires a project-specific network to be run, otherwise this will have no effect.

### feat: enable canister sandboxing

Canister sandboxing is enabled to be consistent with the mainnet.

### chore: dfx ledger account-id --of-canister also accepts principal

It is now possible to do e.g. `dfx ledger account-id --of-canister fg7gi-vyaaa-aaaal-qadca-cai` as well as `dfx ledger account-id --of-canister my_canister_name` when checking the ledger account id of a canister.
Previously, dfx only accepted canister aliases and produced an error message that was hard to understand.

### chore: dfx canister deposit-cycles uses default wallet if none is specified

Motivated by [this forum post](https://forum.dfinity.org/t/dfx-0-10-0-dfx-canister-deposit-cycles-returns-error/13251/6).

### chore: projects created with `dfx new` are not pinned to a specific dfx version anymore

It is still possible to pin the dfx version by adding `"dfx":"<dfx version to pin to>"` to a project's `dfx.json`.

### fix: print links to cdk-rs docs in dfx new

### fix: broken link in new .mo project README

### fix: Small grammar change to identity password decryption prompt

The prompt for entering your passphrase in order to decrypt an identity password read:
    "Please enter a passphrase for your identity"
However, at that point, it isn't "a" passphrase.  It's either your passphrase, or incorrect.
Changed the text in this case to read:
    "Please enter the passphrase for your identity"

### chore: add retry logic to dfx download script

### feat: Add subnet type argument when creating canisters

`dfx ledger create-canister` gets a new option `--subnet-type` that allows users to choose a type of subnet that their canister can be created on. Additionally, a `dfx ledger show-subnet-types` is introduced which allows to list the available subnet types.

## Dependencies

### Replica

Updated replica to release candidate 93dcf2a2026c34330c76149dd713d89e37daa533.

This also incorporates the following executed proposals:

- [88831](https://dashboard.internetcomputer.org/proposal/88831)
- [88629](https://dashboard.internetcomputer.org/proposal/88629)
- [88109](https://dashboard.internetcomputer.org/proposal/88109)
- [87631](https://dashboard.internetcomputer.org/proposal/87631)
- [86738](https://dashboard.internetcomputer.org/proposal/86738)
- [86279](https://dashboard.internetcomputer.org/proposal/86279)
* [85007](https://dashboard.internetcomputer.org/proposal/85007)
* [84391](https://dashboard.internetcomputer.org/proposal/84391)
* [83786](https://dashboard.internetcomputer.org/proposal/83786)
* [82425](https://dashboard.internetcomputer.org/proposal/82425)
* [81788](https://dashboard.internetcomputer.org/proposal/81788)
* [81571](https://dashboard.internetcomputer.org/proposal/81571)
* [80992](https://dashboard.internetcomputer.org/proposal/80992)
* [79816](https://dashboard.internetcomputer.org/proposal/79816)
* [78693](https://dashboard.internetcomputer.org/proposal/78693)
* [77589](https://dashboard.internetcomputer.org/proposal/77589)
* [76228](https://dashboard.internetcomputer.org/proposal/76228)
* [75700](https://dashboard.internetcomputer.org/proposal/75700)
* [75109](https://dashboard.internetcomputer.org/proposal/75109)
* [74395](https://dashboard.internetcomputer.org/proposal/74395)
* [73959](https://dashboard.internetcomputer.org/proposal/73959)
* [73714](https://dashboard.internetcomputer.org/proposal/73714)
* [73368](https://dashboard.internetcomputer.org/proposal/73368)
* [72764](https://dashboard.internetcomputer.org/proposal/72764)

### ic-ref

Updated ic-ref to 0.0.1-1fba03ee
- introduce awaitKnown
- trivial implementation of idle_cycles_burned_per_day

### Updated Motoko from 0.6.29 to 0.7.3

- See https://github.com/dfinity/motoko/blob/master/Changelog.md#073-2022-11-01


### Cycles wallet

- Module hash: b944b1e5533064d12e951621d5045d5291bcfd8cf9d60c28fef02c8fdb68e783
- https://github.com/dfinity/cycles-wallet/commit/fa86dd3a65b2509ca1e0c2bb9d7d4c5be95de378

### Frontend canister:
- Module hash: 6c8f7a094060b096c35e4c4499551e7a8a29ee0f86c456e521c09480ebbaa8ab
- https://github.com/dfinity/sdk/pull/2720

# 0.11.2

## DFX

### fix: disable asset canister redirection of all HTTP traffic from `.raw.ic0.app` to `.ic0.app`

### fix: disable asset canister's ETag HTTP headers

The feature is not yet implemented on `icx-proxy`-level, and is causing 500 HTTP response for some type of assets every second request.

# 0.11.1

## DFX

### fix: dfx now only adds candid:service metadata to custom canisters that have at least one build step

This way, if a canister uses a premade canister wasm, dfx will use it as-is.

### fix: "canister alias not defined" in the Motoko language server

It is now possible to develop multiple-canister projects using the [Motoko VSCode extension](https://marketplace.visualstudio.com/items?itemName=dfinity-foundation.vscode-motoko).

### fix: improve browser compatibility for the JavaScript language binding

Patches a JavaScript language binding compatibility issue encountered in web browsers which do not support the (?.) operator.

### feat: print dfx.json schema

dfx is now capable of displaying the schema for `dfx.json`. You can see the schema by running `dfx schema` or write the schema to a file with `dfx schema --outfile path/to/file/schema.json`.

### feat: support for configuring assets in assets canister
- The `.ic-assets.json` file should be placed inside directory with assets, or its subdirectories. Multiple config files can be used (nested in subdirectories). Example of `.ic-assets.json` file format:
``` json
[
    {
        "match": ".*",
        "cache": {
            "max_age": 20
        },
        "headers": {
            "X-Content-Type-Options": "nosniff"
        },
        "ignore": false
    },
    {
        "match": "**/*",
        "headers": null
    },
    {
        "match": "file.json",
        "ignore": true
    }
]
```
- Configuring assets works only during asset creation - any changes to `.ic-assets.json` files won't have any effect effect for assets that have already been created. We are working on follow up implementation with improvements to handle updating these properties.
- `headers` from multiple applicable rules are being stacked/concatenated, unless `null` is specified, which resets/empties the headers.
- Both `"headers": {}` and absence of `headers` field don't have any effect on end result.
- Valid JSON format is required, i.e. the array of maps, `match` field is required. Only the following fields are accepted: `cache`, `ignore`, `headers`, `match`. The glob pattern has to be valid.
- The way matching rules work:
  1. The most deeply nested config file takes precedence over the one in parent dir. In other words, properties from a rule matching a file in a subdirectory override properties from a rule matching a file in a parent directory
  2. Order of rules within file matters - last rule in config file takes precedence over the first one

- The way `ignore` field works:
  1. By default, files that begin with a `.` are ignored, while all other files are included.
  2. The `.ignore` field overrides this, if present.
  3. If a directory is ignored, file and directories within it cannot be un-ignored.
  4. A file can be ignored and un-ignored many times, as long as any of its parent directories haven't been ignored.


### fix: Allow `dfx deploy` to not take arguments for canisters not being installed

A longstanding bug with `dfx deploy` is that if an installation is skipped (usually an implicitly included dependency), it still requires arguments even if the installed canister doesn't. As of this release that bug is now fixed.

### feat: Add additional logging from bitcoin canister in replica.

Configures the replica to emit additional logging from the bitcoin canister whenever the bitcoin feature is enabled. This helps show useful information to developers, such as the bitcoin height that the replica currently sees.

### fix: make `build` field optional for custom canisters

Prior to 0.11.0, a custom canister's `build` field could be left off if `dfx build` was never invoked. To aid in deploying prebuilt canisters, this behavior is now formalized; omitting `build` is equivalent to `build: []`.

### feat: Use `--locked` for Rust canisters

`dfx build`, in Rust canisters, now uses the `--locked` flag when building with Cargo. To offset this, `dfx new --type rust` now runs `cargo update` on the resulting project.

### feat: Enable threshold ecdsa signature

ECDSA signature signing is now enabled by default in new projects, or by running `dfx start --clean`.
A test key id "Secp256k1:dfx_test_key" is ready to be used by locally created canisters.

## Dependencies

### Updated `agent-rs` to 0.20.0

### Updated `candid` to 0.7.15

### Replica

Updated replica to elected commit 6e86169e98904047833ba6133e5413d2758d90eb.
This incorporates the following executed proposals:

* [72225](https://dashboard.internetcomputer.org/proposal/72225)
* [71669](https://dashboard.internetcomputer.org/proposal/71669)
* [71164](https://dashboard.internetcomputer.org/proposal/71164)
* [70375](https://dashboard.internetcomputer.org/proposal/70375)
* [70002](https://dashboard.internetcomputer.org/proposal/70002)

# 0.11.0

## DFX

### feat: renamed canisters in new projects to <project>_frontend and <project>_backend

The names of canisters created for new projects have changed.
After `dfx new <project>`, the canister names are:

- `<project>_backend` (previously `<project>`)
- `<project>_frontend` (previously `<project>_assets`)

### feat: Enable threshold ecdsa signature

### feat: new command: dfx canister metadata <canister> <name>

For example, to query a canister's candid service definition: `dfx canister metadata hello_backend candid:service`

### refactor: deprecate /_/candid internal webserver

The dfx internal webserver now only services the /_/candid endpoint.  This
is now deprecated.  If you were using this to query candid definitions, you
can instead use `dfx canister metadata`.

### refactor: optimize from ic-wasm

Optimize Rust canister WASM module via ic-wasm library instead of ic-cdk-optimizer. A separate installation of ic-cdk-optimizer is no longer needed.

The actual optimization was kept the same.

### feat: Read dfx canister call argument from a file or stdin

Enables passing large arguments that cannot be passed directly in the command line using the `--argument-file` flag. For example:
 * Named file: `dfx canister call --argument-file ./my/argument/file.txt my_canister_name greet`
 * Stdin: `echo '( null )' | dfx canister call --argument-file - my_canister_name greet`

### fix: Use default setting for BTC adapter idle seconds

A lower threshold was no longer necessary.

### feat: Allow users to configure logging level of bitcoin adapter

The bitcoin adapter's logging can be very verbose if debug logging is enabled, making it difficult to make sense of what's going on. On the other hand, these logs are useful for triaging problems.

To get the best of both worlds, this release adds support for an additional configuration option in dfx.json:

    "bitcoin": {
      "enabled": true,
      "nodes": ["127.0.0.1:18444"],
      "log_level": "info" <------- users can now configure the log level
    }

By default, a log level of "info" is used, which is relatively quiet. Users can change it to "debug" for more verbose logging.

### chore: update Candid UI canister with commit bffa0ae3c416e8aa3c92c33722a6b1cb31d0f1c3

This includes the following changes:

* Fetch did file from canister metadata
* Better flamegraph support
* Fix bigint error for vec nat8 type

### feat: dfx will look up the port of the running webserver from .dfx/webserver-port, if present

After `dfx start --host 127.0.0.1:0`, the dfx webserver will listen on an ephemeral port.  It stores the port value in .dfx/webserver-port.  dfx will now look for this file, and if a port is contained within, use that port to connect to the dfx webserver.

### fix: dfx commands once again work from any subdirectory of a dfx project

Running `dfx deploy`, `dfx canister id`, `dfx canister call` and so forth work as expected
if run from within any subdirectory of a dfx project.  Previously, this would create
canister_ids.json or .dfx/local/canister_ids.json within the subdirectory.

### feat: Post-installation tasks

You can now add your own custom post-installation/post-deployment tasks to any canister type. The new `post-install` key for canister objects in `dfx.json` can be a command or list of commands, similar to the `build` key of `custom` canisters, and receives all the same environment variables. For example, to replicate the upload task performed with `assets` canisters, you might set `"post-install": "icx-asset sync $CANISTER_ID dist"`.

### feat: assets are no longer copied from source directories before being uploaded to asset canister

Assets are now uploaded directly from their source directories, rather than first being copied
to an output directory.

If you're using `dfx deploy`, you won't see any change in functionality.  If you're running
`dfx canister install --mode=upgrade`, changed files in asset source directories will
be detected and uploaded even without an intervening `dfx build`.

### fix: Added src/declarations to .gitignore for new projects

### fix: remove deprecated candid path environment variable

The environment variable format `CANISTER_CANDID_{name}`, used in Rust projects, was deprecated in 0.9.2, to be unified with the variables `CANISTER_CANDID_PATH_{name}` which are used in other project types. It has now been removed. Note that you will need to update `ic-cdk-macros` if you use the `#[import]` macro.

### feat: deprecate `dfx config` for removal

The `dfx config` command has several issues and is ultimately a poor replacement for [`jq`](https://stedolan.github.io/jq). The command is being deprecated, and will be removed in a later release; we recommend switching to `jq` or similar tools (e.g. `ConvertTo-Json` in PowerShell, `to json` in nushell, etc.)

### feat: Better build scripts for type:custom

Build scripts now always receive a CWD of the DFX project root, instead of wherever `dfx` was invoked from, and a bare script `script.sh` can be specified without needing to prefix with `./`.

### feat: rust, custom, and asset canisters now include candid:service metadata

Motoko canisters already included this metadata.

Also added this metadata to the asset canister wasm, which will cause the next deploy to
install this new version.

### feat: Add safeguard to freezing threshold

Some developers mistakenly think that the freezing threshold is measured in cycles, but it is actually measured in seconds. To stop them from accidentally freezing their canisters, setting a freezing threshold above 50M seconds (~1.5 years) now requires a confirmation.

### fix: restores assets to webpack devserver

### chore: updates webpack dependencies for dfx new project

Resolves an issue where `webpack-cli` was was breaking when users tried to run `npm start` in a fresh project. For affected users of 0.10.1, you can resolve this issue manually by running `npm install webpack@latest webpack-cli@latest terser-webpack-plugin@latest`.

### feat: Support for new ledger notify function

Ledger 7424ea8 deprecates the existing `notify` function with a switch parameter between creating and topping up a canister, and introduces two
functions for doing the same. This should *mostly* be invisible to users, except that previously, if `dfx ledger create-canister` or `dfx ledger top-up`
failed, you would call `dfx ledger notify` after correcting the issue. In order to support the change, this command has been changed to two subcommands:
`dfx ledger notify create-canister` and `dfx ledger notify top-up`.

### feat: `--from-subaccount`

Previously, the ledger commands assumed all transfers were made from the default subaccount for the identity principal. This feature adds a `--from-subaccount` flag to `dfx ledger transfer`, `dfx ledger create-canister`, and `dfx ledger top-up`, to enable making transfers from a selected subaccount. A `--subaccount` flag is also added to `dfx ledger balance` for convenience. Subaccounts are expected as 64-character hex-strings (i.e. 32 bytes).

### feat: cargo audit when building rust canisters

When a canister with type `rust` is built and `cargo-audit` is installed, dfx will now check for vulnerabilities in the dependencies. If a vulnerability is found, dfx will recommend that the user update to a version without known vulnerabilities.

### fix: Freezing Threshold now documented

Calls made to retrieve the help output for `canister update-settings` was missing the `freezing-threshold` parameter.

### chore: warnings and errors are more visible

`WARN` and `ERROR` messages are now clearly labelled as such, and the labels are colored accordingly.
This is now included when running `dfx canister update-settings -h`.

### fix: `dfx schema` does not require valid dfx.json

There is no real reason for `dfx schema` to not work when a broken dfx.json is in the current folder - this is actually a very common scenario when `dfx schema` gets used.

### fix: canister call uses candid file if canister type cannot be determined

The candid file specified in the field `canisters.<canister name>.candid` of dfx.json, or if that not exists `canisters.<canister name>.remote.candid`, is now used when running `dfx canister call`, even when dfx fails to determine the canister type.

### fix: btc/canister http adapter socket not found by replica after restart

After running `dfx start --enable-bitcoin` twice in a row (stopping dfx in between), the second
launched replica would fail to connect to the btc adapter.  This is because ic-starter
does not write a new configuration file if one already exists, so the configuration file
used by the replica referred to one socket path, while dfx passed a different socket path
to the btc adapter.

Now dfx reuses the previously-used unix domain socket path, for both the btc adapter
and for the canister http adapter.

### fix: dfx stop now waits until dfx and any child processes exit

Previously, `dfx stop` would send the TERM signal to the running dfx and its child processes,
and then exit immediately.

This avoids interference between a dfx process performing cleanup at shutdown and
a dfx process that is starting.

### fix: dfx ping no longer creates a default identity

dfx ping now uses the anonymous identity, and no longer requires dfx.json to be present.


### fix: Initialize replica with bitcoin regtest flag

When the bitcoin feature is enabled, dfx was launching the replica with the "bitcoin_testnet" feature.
The correct feature to use is "bitcoin_regtest".

### dfx bootstrap now looks up the port of the local replica

`dfx replica` writes the port of the running replica to one of these locations:

- .dfx/replica-configuration/replica-1.port
- .dfx/ic-ref.port

`dfx bootstrap` will now use this port value, so it's no longer necessary to edit dfx.json after running `dfx replica`.

### feat: dfx.json local network settings can be set on the local network, rather than defaults

In `dfx.json`, the `bootstrap`, `bitcoin`, `canister_http`, and `replica` settings can
now be specified on the local network, rather than in the `defaults` field.
If one of these four fields is set for the local network, the corresponding field
in `defaults` will be ignored.

Example:
``` json
{
  "networks": {
    "local": {
      "bind": "127.0.0.1:8000",
      "canister_http": {
        "enabled": true
      }
    }
  }
}
```

## Dependencies

### Rust Agent

Updated agent-rs to 0.18.0

### Motoko

Updated Motoko from 0.6.28 to 0.6.29.

### Replica

Updated replica to elected commit 8993849de5fab76e796d67750facee55a0bf6649.
This incorporates the following executed proposals:

* [69804](https://dashboard.internetcomputer.org/proposal/69804)
* [67990](https://dashboard.internetcomputer.org/proposal/67990)
* [67483](https://dashboard.internetcomputer.org/proposal/67483)
* [66895](https://dashboard.internetcomputer.org/proposal/66895)
* [66888](https://dashboard.internetcomputer.org/proposal/66888)
* [65530](https://dashboard.internetcomputer.org/proposal/65530)
* [65327](https://dashboard.internetcomputer.org/proposal/65327)
* [65043](https://dashboard.internetcomputer.org/proposal/65043)
* [64355](https://dashboard.internetcomputer.org/proposal/64355)
* [63228](https://dashboard.internetcomputer.org/proposal/63228)
* [62143](https://dashboard.internetcomputer.org/proposal/62143)

### ic-ref

Updated ic-ref to 0.0.1-173cbe84
 - add ic0.performance_counter system interface
 - add system API for ECDSA signing
 - allow optional "error_code" field in responses
 - support gzip-compressed canister modules
 - enable canisters to send HTTP requests

# 0.10.1

## DFX

### fix: Webpack config no longer uses CopyPlugin

Dfx already points to the asset canister's assets directory, and copying to disk could sometimes
lead to an annoying "too many open files" error.

### fix: HSMs are once again supported on Linux

On Linux, dfx 0.10.0 failed any operation with an HSM with the following error:
```
Error: IO: Dynamic loading not supported
```
The fix was to once again dynamically-link the Linux build.

### feat: error explanation and fixing instructions engine

Dfx is now capable of providing explanations and remediation suggestions for entire categories of errors at a time.
Explanations and suggestions will slowly be added over time.
To see an example of an already existing suggestion, run `dfx deploy --network ic` while using an identity that has no wallet configured.

### chore: add context to errors

Most errors that happen within dfx are now reported in much more detail. No more plain `File not found` without explanation what even was attempted.

### fix: identities with configured wallets are not broken anymore and removed only when using the --drop-wallets flag

When an identity has a configured wallet, dfx no longer breaks the identity without actually removing it.
Instead, if the --drop-wallets flag is specified, it properly removes everything and logs what wallets were linked,
and when the flag is not specified, it does not remove anything.

The behavior for identities without any configured wallets is unchanged.

### feat: bitcoin integration: dfx now generates the bitcoin adapter config file

dfx command-line parameters for bitcoin integration:
``` bash
dfx start   --enable-bitcoin  # use default node 127.0.0.1:18444
dfx start   --enable-bitcoin --bitcoin-node <node>
```

The above examples also work for dfx replica.

These default to values from dfx.json:
```
.defaults.bitcoin.nodes
.defaults.bitcoin.enabled
```

The --bitcoin-node parameter, if specified on the command line, implies --enable-bitcoin.

If --enable-bitcoin or .defaults.bitcoin.enabled is set, then dfx start/replica will launch the ic-btc-adapter process and configure the replica to communicate with it.


### feat: print wallet balance in a human readable form #2184

Default behaviour changed for `dfx wallet balance`, it will now print cycles amount upscaled to trillions.

New flag `--precise` added to `dfx wallet balance`. Allows to get exact amount of cycles in wallet (without upscaling).

### feat: canister http integration

dfx command-line parameters for canister http requests integration:
```
dfx start --enable-canister-http
dfx replica --enable-canister-http
```

This defaults to the following value in dfx.json:
```
.defaults.canister_http.enabled
```

### fix: specifying ic provider with a trailing slash is recognised correctly

Specifying the network provider as `https://ic0.app/` instead of `https://ic0.app` is now recognised as the real IC network.

### Binary cache

Added ic-canister-http-adapter to the binary cache.

## Dependencies

### Updated agent-rs to 0.17.0

## Motoko

Updated Motoko from 0.6.26 to 0.6.28.

## Replica

Updated replica to elected commit b90edb9897718730f65e92eb4ff6057b1b25f766.
This incorporates the following executed proposals:

* [61004](https://dashboard.internetcomputer.org/proposal/61004)
* [60222](https://dashboard.internetcomputer.org/proposal/60222)
* [59187](https://dashboard.internetcomputer.org/proposal/59187)
* [58479](https://dashboard.internetcomputer.org/proposal/58479)
* [58376](https://dashboard.internetcomputer.org/proposal/58376)
* [57843](https://dashboard.internetcomputer.org/proposal/57843)
* [57395](https://dashboard.internetcomputer.org/proposal/57395)

## icx-proxy

Updated icx-proxy to commit c312760a62b20931431ba45e5b0168ee79ea5cda

* Added gzip and deflate body decoding before certification validation.
* Fixed unzip and streaming bugs
* Added Prometheus metrics endpoint
* Added root and invalid ssl and dns mapping

# 0.10.0

## DFX

### feat: Use null as default value for opt arguments


Before this, `deploy`ing a canister with an `opt Foo` init argument without specifying an `--argument` would lead to an error:

``` bash
$ dfx deploy
Error: Invalid data: Expected arguments but found none.
```

With this change, this isn't an error anymore, but instead `null` is passed as a value. In general, if the user does _not_ provide an `--argument`, and if the init method expects only `opt` arguments, then `dfx` will supply `null` for each argument.

Note in particular that this does not try to match `opt` arguments for heterogeneous (`opt`/non-`opt`) signatures. Note moreover that this only impacts a case that would previously error out, so no existing (working) workflows should be affected.

### feat: dfx identity set-wallet now checks that the provided canister is actually a wallet

This check was previously performed on local networks, but not on mainnet.

### feat: dfx canister call --candid <path to candid file> ...

Allows one to provide the .did file for calls to an arbitrary canister.

### feat: Install arbitrary wasm into canisters

You no longer need a DFX project setup with a build task to install an already-built wasm module into a canister ID. The new `--wasm <path>` flag to `dfx canister install` will bypass project configuration and install the wasm module at `<path>`. A DFX project setup is still recommended for general use; this should mostly be used for installing pre-built canisters. Note that DFX will also not perform its usual checks for API/ABI/stable-memory compatibility in this mode.

### feat: Support for 128-bit cycle counts

Cycle counts can now exceed the previously set maximum of 2^64. The new limit is 2^128. A new wallet version has been bundled with this release that supports the new cycle count. You will not be able to use this feature with your existing wallets without running `dfx wallet upgrade`, but old wallets will still work just fine with old cycle counts.

### fix: dfx start will once again notice if dfx is already running

dfx will once again display 'dfx is already running' if dfx is already running,
rather than 'Address already in use'.

As a consequence, after `dfx start` failed to notice that dfx was already running,
it would replace .dfx/pid with an empty file.  Later invocations of `dfx stop`
would display no output and return a successful exit code, but leave dfx running.

### fix: dfx canister update-settings <canister id> works even if the canister id is not known to the project.

This makes the behavior match the usage text of the command:
`<CANISTER> Specifies the canister name or id to update. You must specify either canister name/id or the --all option`

### feat: dfx deploy --upgrade-unchanged or dfx canister install --mode upgrade --upgrade-unchanged

When upgrading a canister, `dfx deploy` and `dfx canister install` skip installing the .wasm
if the wasm hash did not change.  This avoids a round trip through stable memory for all
assets on every dfx deploy, for example.  By passing this argument, dfx will instead
install the wasm even if its hash matches the already-installed wasm.

### feat: Introduce DFX_CACHE_ROOT environment variable

A new environment variable, `DFX_CACHE_ROOT`, has been introduced to allow setting the cache root directory to a different location than the configuration root directory. Previously `DFX_CONFIG_ROOT` was repurposed for this which only allowed one location to be set for both the cache and configuration root directories.

This is a breaking change since setting `DFX_CONFIG_ROOT` will no longer set the cache root directory to that location.

### fix: Error if nonzero cycles are passed without a wallet proxy

Previously, `dfx canister call --with-cycles 1` would silently ignore the `--with-cycles` argument as the DFX principal has no way to pass cycles and the call must be forwarded through the wallet. Now it will error instead of silently ignoring it. To forward a call through the wallet, use `--wallet $(dfx identity get-wallet)`, or `--wallet $(dfx identity --network ic get-wallet)` for mainnet.

### feat: Configure subnet type of local replica

The local replica sets its parameters according to the subnet type defined in defaults.replica.subnet_type, defaulting to 'application' when none is specified.
This makes it less likely to accidentally hit the 'cycles limit exceeded' error in production.  Since the previous default was `system`, you may see these types errors in development instead.
Possible values for defaults.replica.subnet_type are: "application", "verifiedapplication", "system"

Example how to specify the subnet type:
``` json
{
  "defaults": {
    "replica": {
      "subnet_type": "verifiedapplication"
    }
  }
}
```

### feat: Introduce command for local cycles top-up

`dfx ledger fabricate-cycles <canister (id)> <optional amount>` can be used during local development to create cycles out of thin air and add them to a canister. Instead of supplying a canister name or id it is also possible to use `--all` to add the cycles to every canister in the current project. When no amount is supplied, the command uses 10T cycles as default. Using this command with `--network ic` will result in an error.

### feat: Private keys can be stored in encrypted format

`dfx identity new` and `dfx identity import` now ask you for a password to encrypt the private key (PEM file) when it is stored on disk.
If you decide to use a password, your key will never be written to disk in plain text.
In case you don't want to enter your password all the time and want to take the risk of storing your private key in plain text, you can use the `--disable-encryption` flag.

The `default` identity as well as already existing identities will NOT be encrypted. If you want to encrypt an existing identity, use the following commands:
``` bash
dfx identity export identity_name > identity.pem
# if you have set old_identity_name as the identity that is used by default, switch to a different one
dfx identity use other_identity
dfx identity remove identity_name
dfx identity import identity_name identity.pem
```

### feat: Identity export

If you want to get your identity out of dfx, you can use `dfx identity export identityname > exported_identity.pem`. But be careful with storing this file as it is not protected with your password.

### feat: Identity new/import now has a --force flag

If you want to script identity creation and don't care about overwriting existing identities, you now can use the `--force` flag for the commands `dfx identity new` and `dfx identity import`.

### fix: Do not automatically create a wallet on IC

When running `dfx deploy --network ic`, `dfx canister --network ic create`, or `dfx identity --network ic get-wallet` dfx no longer automatically creates a cycles wallet for the user if none is configured. Instead, it will simply report that no wallet was found for that user.

Dfx still creates the wallet automatically when running on a local network, so the typical workflow of `dfx start --clean` and `dfx deploy` will still work without having to manually create the wallet.

### fix: Identities cannot exist and not at the same time

When something went wrong during identity creation, the identity was not listed as existing.
But when trying to create an identity with that name, it was considered to be already existing.

### feat: dfx start and dfx replica can now launch the ic-btc-adapter process

Added command-line parameters:
``` bash
dfx start   --enable-bitcoin --btc-adapter-config <path>
dfx replica --enable-bitcoin --btc-adapter-config <path>
```

These default to values from dfx.json:
```
.defaults.bitcoin.btc_adapter_config
.defaults.bitcoin.enabled
```

The --btc-adapter-config parameter, if specified on the command line, implies --enable-bitcoin.

If --enable-bitcoin or .defaults.bitcoin.enabled is set, and a btc adapter configuration is specified,
then dfx start/replica will launch the ic-btc-adapter process.

This integration is not yet complete, pending upcoming functionality in ic-starter.

### fix: report context of errors

dfx now displays the context of an error in several places where previously the only error
message would be something like "No such file or directory."

### chore: updates starter project for Node 18

Webpack dev server now works for Node 18 (and should work for Node 17). A few packages are also upgraded

## updating dependencies

Updated to version 0.14.0 of agent-rs

## Cycles wallet

- Module hash: bb001d1ebff044ba43c060956859f614963d05c77bd778468fce4de095fe8f92
- https://github.com/dfinity/cycles-wallet/commit/f18e9f5c2f96e9807b6f149c975e25638cc3356b

## Replica

Updated replica to elected commit b3788091fbdb8bed7e527d2df4cc5e50312f476c.
This incorporates the following executed proposals:

* [57150](https://dashboard.internetcomputer.org/proposal/57150)
* [54964](https://dashboard.internetcomputer.org/proposal/54964)
* [53702](https://dashboard.internetcomputer.org/proposal/53702)
* [53231](https://dashboard.internetcomputer.org/proposal/53231)
* [53134](https://dashboard.internetcomputer.org/proposal/53134)
* [52627](https://dashboard.internetcomputer.org/proposal/52627)
* [52144](https://dashboard.internetcomputer.org/proposal/52144)
* [50282](https://dashboard.internetcomputer.org/proposal/50282)

Added the ic-btc-adapter binary to the cache.

## Motoko

Updated Motoko from 0.6.25 to 0.6.26.

# 0.9.3

## DFX

### feat: dfx deploy now displays URLs for the frontend and candid interface

### dfx.json

In preparation for BTC integration, added configuration for the bitcoind port:

``` json
{
  "canisters": {},
  "defaults": {
    "bitcoind": {
      "port": 18333
    }
  }
}
```

## icx-proxy

Updated icx-proxy to commit 594b6c81cde6da4e08faee8aa8e5a2e6ae815602, now static-linked.

* upgrade HTTP calls upon canister request
* no longer proxies /_/raw to the dfx internal webserver
* allows for generic StreamingCallback tokens

## Replica

Updated replica to blessed commit d004accc3904e24dddb13a11d93451523e1a8a5f.
This incorporates the following executed proposals:

* [49653](https://dashboard.internetcomputer.org/proposal/49653)
* [49011](https://dashboard.internetcomputer.org/proposal/49011)
* [48427](https://dashboard.internetcomputer.org/proposal/48427)
* [47611](https://dashboard.internetcomputer.org/proposal/47611)
* [47512](https://dashboard.internetcomputer.org/proposal/47512)
* [47472](https://dashboard.internetcomputer.org/proposal/47472)
* [45984](https://dashboard.internetcomputer.org/proposal/45984)
* [45982](https://dashboard.internetcomputer.org/proposal/45982)

## Motoko

Updated Motoko from 0.6.21 to 0.6.25.

# 0.9.2

## DFX

### feat: Verify Candid and Motoko stable variable type safety of canister upgrades

Newly deployed Motoko canisters now embed the Candid interface and Motoko stable signatures in the Wasm module.
`dfx deploy` and `dfx canister install` will automatically check

	1) the backward compatible of Candid interface in both upgrade and reinstall mode;
	2) the type safety of Motoko stable variable type in upgrade mode to avoid accidentally lossing data;

See [Upgrade compatibility](https://smartcontracts.org/docs/language-guide/compatibility.html) for more details.

### feat: Unified environment variables across build commands

The three canister types that use a custom build tool - `assets`, `rust`, and `custom` - now all support the same set of environment variables during the build task:

* `DFX_VERSION` - The version of DFX that was used to build the canister.
* `DFX_NETWORK` - The network name being built for. Usually `ic` or `local`.
* `CANISTER_ID_{canister}` - The canister principal ID of the canister `{canister}` registered in `dfx.json`.
* `CANISTER_CANDID_PATH_{canister}` - The path to the Candid interface file for the canister `{canister}` among your canister's dependencies.
* `CANISTER_CANDID_{canister}` (deprecated) - the same as `CANISTER_CANDID_PATH_{canister}`.  This is provided for backwards compatibility with `rust` and `custom` canisters, and will be removed in dfx 0.10.0.
* `CANISTER_ID` - Same as `CANISTER_ID_{self}`, where `{self}` is the name of _this_ canister.
* `CANISTER_CANDID_PATH` - Same as `CANISTER_CANDID_PATH_{self}`, where `{self}` is the name of _this_ canister.

### feat: Support for local ledger calls

If you have an installation of the ICP Ledger (see [Ledger Installation Guide](https://github.com/dfinity/ic/tree/master/rs/rosetta-api/ledger_canister#deploying-locally)), `dfx ledger balance` and `dfx ledger transfer` now support
`--ledger-canister-id` parameter.

Some examples:
``` bash
$ dfx ledger \
  --network local \
  balance \
  --ledger-canister-id  rrkah-fqaaa-aaaaa-aaaaq-cai
1000.00000000 ICP

$ dfx ledger \
  --network local \
  transfer --amount 0.1 --memo 0 \
  --ledger-canister-id  rrkah-fqaaa-aaaaa-aaaaq-cai 8af54f1fa09faeca18d294e0787346264f9f1d6189ed20ff14f029a160b787e8
Transfer sent at block height: 1
```

### feat: `dfx ledger account-id` can now compute canister addresses

The `dfx ledger account-id` can now compute addresses of principals and canisters.
The command also supports ledger subaccounts now.

``` bash
dfx ledger account-id --of-principal 53zcu-tiaaa-aaaaa-qaaba-cai
dfx ledger --network small02 account-id --of-canister ledger_demo
dfx ledger account-id --of-principal 53zcu-tiaaa-aaaaa-qaaba-cai --subaccount 0000000000000000000000000000000000000000000000000000000000000001
```

### feat: Print the full error chain in case of a failure

All `dfx` commands will now print the full stack of errors that led to the problem, not just the most recent error.
Example:

```
Error: Subaccount '00000000000000000000000000000000000000000000000000000000000000000' is not a valid hex string
Caused by:
  Odd number of digits
```

### fix: dfx import will now import pem files created by `quill generate`

`quill generate` currently outputs .pem files without an `EC PARAMETERS` section.
`dfx identity import` will now correctly identify these as EC keys, rather than Ed25519.

### fix: retry on failure for ledger create-canister, top-up, transfer

dfx now calls `transfer` rather than `send_dfx`, and sets the created_at_time field in order to retry the following commands:

* dfx ledger create-canister
* dfx ledger top-up
* dfx ledger transfer

### feat: Remote canister support

It's now possible to specify that a canister in dfx.json references a "remote" canister on a specific network,
that is, a canister that already exists on that network and is managed by some other project.

Motoko, Rust, and custom canisters may be configured in this way.

This is the general format of the configuration in dfx.json:
``` json
{
  "canisters": {
    "<canister name>": {
      "remote": {
        "candid": "<path to candid file to use when building on remote networks>",
        "id": {
          "<network name>": "<principal on network>"
        }
      }
    }
  }
}
```

The "id" field, if set for a given network, specifies the canister ID for the canister on that network.
The canister will not be created or installed on these remote networks.
For other networks, the canister will be created and installed as usual.

The "candid" field, if set within the remote object, specifies the candid file to build against when
building other canisters on a network for which the canister is remote.  This definition can differ
from the candid definitions for local builds.

For example, if have an installation of the ICP Ledger (see [Ledger Installation Guide](https://github.com/dfinity/ic/tree/master/rs/rosetta-api/ledger_canister#deploying-locally))
in your dfx.json, you could configure the canister ID of the Ledger canister on the ic network as below.  In this case,
the private interfaces would be available for local builds, but only the public interfaces would be available
when building for `--network ic`.
``` json
{
  "canisters": {
    "ledger": {
      "type": "custom",
      "wasm": "ledger.wasm",
      "candid": "ledger.private.did",
      "remote": {
        "candid": "ledger.public.did",
        "id": {
          "ic": "ryjl3-tyaaa-aaaaa-aaaba-cai"
        }
      }
    },
    "app": {
      "type": "motoko",
      "main": "src/app/main.mo",
      "dependencies": [ "ledger" ]
    }
  }
}
```

As a second example, suppose that you wanted to write a mock of the ledger in Motoko.
In this case, since the candid definition is provided for remote networks,
`dfx build` (with implicit `--network local`) will build app against the candid
definitions defined by mock.mo, but `dfx build --network ic` will build app against
`ledger.public.did`.

This way, you can define public update/query functions to aid in local testing, but
when building/deploying to mainnet, references to methods not found in `ledger.public.did`
will be reports as compilation errors.

``` json
{
  "canisters": {
    "ledger": {
      "type": "motoko",
      "main": "src/ledger/mock.mo",
      "remote": {
        "candid": "ledger.public.did",
        "id": {
          "ic": "ryjl3-tyaaa-aaaaa-aaaba-cai"
        }
      }
    },
    "app": {
      "type": "motoko",
      "main": "src/app/main.mo",
      "dependencies": [ "ledger" ]
    }
  }
}
```

### feat: Generating remote canister bindings

It's now possible to generate the interface of a remote canister using a .did file using the `dfx remote generate-binding <canister name>|--all` command. This makes it easier to write mocks for local development.

Currently, dfx can generate .mo, .rs, .ts, and .js bindings.

This is how you specify how to generate the bindings in dfx.json:
``` json
{
  "canisters": {
    "<canister name>": {
      "main": "<path to mo/rs/ts/js file that will be generated>",
      "remote": {
        "candid": "<path to candid file to use when generating bindings>"
        "id": {}
      }
    }
  }
}
```

## ic-ref

Upgraded from a432156f24faa16d387c9d36815f7ddc5d50e09f to ab8e3f5a04f0f061b8157c2889f8f5de05f952bb

* Support 128-bit system api for cycles
* Include canister_ranges in the state tree
* Removed limit on cycles in a canister

## Replica

Updated replica to blessed commit 04fe8b0a1262f07c0cec1fdfa838a37607370a61.
This incorporates the following executed proposals:

* [45091](https://dashboard.internetcomputer.org/proposal/45091)
* [43635](https://dashboard.internetcomputer.org/proposal/43635)
* [43633](https://dashboard.internetcomputer.org/proposal/43633)
* [42783](https://dashboard.internetcomputer.org/proposal/42783)
* [42410](https://dashboard.internetcomputer.org/proposal/42410)
* [40908](https://dashboard.internetcomputer.org/proposal/40908)
* [40647](https://dashboard.internetcomputer.org/proposal/40647)
* [40328](https://dashboard.internetcomputer.org/proposal/40328)
* [39791](https://dashboard.internetcomputer.org/proposal/39791)
* [38541](https://dashboard.internetcomputer.org/proposal/38541)

## Motoko

Updated Motoko from 0.6.20 to 0.6.21.

# 0.9.0

## DFX

### feat!: Remove the wallet proxy and the --no-wallet flag

Breaking change: Canister commands, except for `dfx canister create`, will make the call directly, rather than via the user's wallet. The `--no-wallet` flag is thus removed from `dfx canister` as its behavior is the default.

When working with existing canisters, use the `--wallet` flag in conjunction with `dfx identity get-wallet` in order to restore the old behavior.

You will need to upgrade your wallet and each of your existing canisters to work with the new system.  To do so, execute the following in each of your dfx projects:
``` bash
dfx wallet upgrade
dfx canister --wallet "$(dfx identity get-wallet)" update-settings --all --add-controller "$(dfx identity get-principal)"
```
To upgrade projects that you have deployed to the IC mainnet, execute the following:
``` bash
dfx wallet --network ic upgrade
dfx canister --network ic --wallet "$(dfx identity --network ic get-wallet)" update-settings --all --add-controller "$(dfx identity get-principal)"
```

### feat: Add --add-controller and --remove-controller flags for "canister update-settings"

`dfx canister update-settings` previously only let you overwrite the entire controller list; `--add-controller` and `--remove-controller` instead add or remove from the list.

### feat: Add --no-withdrawal flag for "canister delete" for when the canister is out of cycles

`dfx canister delete --no-withdrawal <canister>` can be used to delete a canister without attempting to withdraw cycles.

### fix: set RUST_MIN_STACK to 8MB for ic-starter (and therefore replica)

This matches the value used in production and is meant to exceed the configured 5 MB wasmtime stack.

### fix: asset uploads will retry failed requests as expected

Fixed a defect in asset synchronization where no retries would be attempted after the first 30 seconds overall.

## Motoko

Updated Motoko from 0.6.11 to 0.6.20.

* Implement type union/intersection
* Transform for-loops on arrays into while-loops
* Tighten typing rules for type annotations in patterns
* Candid decoding: skip vec any fast
* Bump up MAX_HP_FOR_GC from 1GB to 3GB
* Candid decoder: Trap if a principal value is too large
* Eliminate bignum calls from for-iteration on arrays
* Improve scheduling
* Improve performance of bignum equality
* Stable signatures: frontend, metadata, command-line args
* Added heartbeat support

## Cycles wallet

- Module hash: 53ec1b030f1891bf8fd3877773b15e66ca040da539412cc763ff4ebcaf4507c5
- https://github.com/dfinity/cycles-wallet/commit/57e53fcb679d1ea33cc713d2c0c24fc5848a9759

## Replica

Updated replica to blessed commit 75138bbf11e201aac47266f07bee289dc18a082b.
This incorporates the following executed proposals:

* [33828](https://dashboard.internetcomputer.org/proposal/33828)
* [31275](https://dashboard.internetcomputer.org/proposal/31275)
* [31165](https://dashboard.internetcomputer.org/proposal/31165)
* [30392](https://dashboard.internetcomputer.org/proposal/30392)
* [30078](https://dashboard.internetcomputer.org/proposal/30078)
* [29235](https://dashboard.internetcomputer.org/proposal/29235)
* [28784](https://dashboard.internetcomputer.org/proposal/28784)
* [27975](https://dashboard.internetcomputer.org/proposal/27975)
* [26833](https://dashboard.internetcomputer.org/proposal/26833)
* [25343](https://dashboard.internetcomputer.org/proposal/25343)
* [23633](https://dashboard.internetcomputer.org/proposal/23633)

# 0.8.4

## DFX

### feat: "rust" canister type

You can now declare "rust" canisters in dfx.json.
``` json
{
  "canisters": {
    "canister_name": {
      "type": "rust",
      "package": "crate_name",
      "candid": "path/to/canister_name.did"
    }
  }
}
```

Don't forget to place a `Cargo.toml` in your project root.
Then dfx will build the rust canister with your rust toolchain.
Please also make sure that you have added the WebAssembly compilation target.

``` bash
rustup target add wasm32-unknown-unknown
```

You can also create new dfx project with a default rust canister.

``` bash
dfx new --type=rust <project-name>
```

### chore: updating dfx new template

Updates dependencies to latest for Webpack, and updates config. Additionally simplifies environment variables for canister ID's in config.

Additionally adds some polish to the starter template, including a favicon and using more semantic html in the example app

### feat: environment variable overrides for executable pathnames

You can now override the location of any executable normally called from the cache by specifying
an environment variable. For example, DFX_ICX_PROXY_PATH will specify the path for `icx-proxy`.

### feat: dfx deploy --mode=reinstall <canister>

`dfx deploy` can now reinstall a single canister, controlled by a new `--mode=reinstall` parameter.
This is destructive (it resets the state of the canister), so it requires a confirmation
and can only be performed on a single canister at a time.

`dfx canister install --mode=reinstall <canister>` also requires the same confirmation,
and no longer works with `--all`.

## Replica

The included replica now supports canister_heartbeat.  This only works with rust canisters for the time being,
and does not work with the emulator (`dfx start --emulator`).

# 0.8.3

## DFX

### fix: ic-ref linux binary no longer references /nix/store

This means `dfx start --emulator` has a chance of working if nix is not installed.
This has always been broken, even before dfx 0.7.0.

### fix: replica and ic-starter linux binaries no longer reference /nix/store

This means `dfx start` will work again on linux.  This bug was introduced in dfx 0.8.2.

### feat: replaced --no_artificial_delay option with a sensible default.

The `--no-artificial-delay` option not being the default has been causing a lot of confusion.
Now that we have measured in production and already applied a default of 600ms to most subnets deployed out there,
we have set the same default for dfx and removed the option.

## Motoko

Updated Motoko from 0.6.10 to 0.6.11.

* Assertion error messages are now reproducible (#2821)

# 0.8.2

## DFX

### feat: dfx canister delete can now return cycles to a wallet or dank

By default `dfx canister delete` will return cycles to the default cycles wallet.
Cycles can be returned to a designated canister with `--withdraw-cycles-to-canister` and
cycles can be returned to dank at the current identity principal with `--withdraw-cycles-to-dank`
and to a designated principal with `--withdraw-cycles-to-dank-principal`.

### feat: dfx canister create now accepts multiple instances of --controller argument

It is now possible to create canisters with more than one controller by
passing multiple instances of the `--controller parameter to `dfx canister create`.

You will need to upgrade your wallet with `dfx wallet upgrade`, or `dfx wallet --network ic upgrade`

### feat: dfx canister update-settings now accepts multiple instance of --controller argument

It is now possible to configure a canister to have more than one controller by
passing multiple instances of the `--controller parameter to `dfx canister update-settings`.

### feat: dfx canister info and dfx canister status now display all controllers

### feat!: dfx canister create --controller <controller> named parameter

Breaking change: The controller parameter for `dfx canister create` is now passed as a named parameter,
rather than optionally following the canister name.

Old: dfx canister create [canister name] [controller]
New: dfx canister create --controller <controller> [canister name]

### fix: dfx now respects $DFX_CONFIG_ROOT when looking for legacy credentials

Previously this would always look in `$HOME/.dfinity/identity/creds.pem`.

### fix: changed dfx canister (create|update-settings) --memory-allocation limit to 12 GiB

Updated the maximum value for the --memory-allocation value to be 12 GiB (12,884,901,888 bytes)

## Cycles Wallet

- Module hash: 9183a38dd2eb1a4295f360990f87e67aa006f225910ab14880748e091248e086
- https://github.com/dfinity/cycles-wallet/commit/9ef38bb7cd0fe17cda749bf8e9bbec5723da0e95

### Added support for multiple controllers

You will need to upgrade your wallet with `dfx wallet upgrade`, or `dfx wallet --network ic upgrade`

## Replica

The included replica now supports public spec 0.18.0

* Canisters can now have more than one controller
* Adds support for 64-bit stable memory
* The replica now goes through an initialization sequence, reported in its status
as `replica_health_status`.  Until this reports as `healthy`, queries or updates will
fail.
** `dfx start --background` waits to exit until `replica_health_status` is `healthy`.
** If you run `dfx start` without `--background`, you can call `dfx ping --wait-healthy`
to wait until the replica is healthy.

## Motoko

Updated Motoko from 0.6.7 to 0.6.10

* add Debug.trap : Text -> None (motoko-base #288)
* Introduce primitives for `Int` ⇔ `Float` conversions (#2733)
* Fix crashing bug for formatting huge floats (#2737)

# 0.8.1

## DFX

### feat: dfx generate types command

``` bash
dfx generate
```

This new command will generate type declarations for canisters in dfx.json.

You can control what will be generated and how with corresponding configuration in dfx.json.

Under dfx.json → "canisters" → "<canister_name>", developers can add a "declarations" config. Options are:

* "output" → directory to place declarations for that canister | default is "src/declarations/<canister_name>"

* "bindings" → [] list of options, ("js", "ts", "did", "mo") | default is "js", "ts", "did"

* "env_override" → a string that will replace process.env.{canister_name_uppercase}_CANISTER_ID in the "src/dfx/assets/language_bindings/canister.js" template.

js declarations output

* index.js (generated from "src/dfx/assets/language_bindings/canister.js" template)

* <canister_name>.did.js - candid js binding output

ts declarations output

  * <canister_name>.did.d.ts - candid ts binding output

did declarations output

  * <canister_name>.did - candid did binding output

mo declarations output

  * <canister_name>.mo - candid mo binding output

### feat: dfx now supports the anonymous identity

Use it with either of these forms:
``` bash
dfx identity use anonymous
dfx --identity anonymous ...
```

### feat: import default identities

Default identities are the pem files generated by `dfx identity new ...` which contain Ed25519 private keys.
They are located at `~/.config/dfx/identity/xxx/identity.pem`.
Now, you can copy such pem file to another computer and import it there.

``` bash
dfx identity new alice
cp ~/.config/dfx/identity/xxx/identity.pem alice.pem
# copy the pem file to another computer, then
dfx identity import alice alice.pem
```

Before, people can manually copy the pem files to the target directory to "import". Such workaround still works.
We suggest to use the `import` subcommand since it also validate the private key.

### feat: Can now provide a nonstandard wallet module with DFX_WALLET_WASM environment variable

Define DFX_WALLET_WASM in the environment to use a different wasm module when creating or upgrading the wallet.

## Asset Canister

### fix: trust full asset SHA-256 hashes provided by the caller

When the caller provides SHA-256 hashes (which dfx does), the asset canister will no longer
recompute these hashes when committing the changes.  These recomputations were causing
canisters to run out of cycles, or to attempt to exceed the maximum cycle limit per update.

# 0.8.0

The 0.8.0 release includes updates and fixes that are primarily internal to improve existing features and functions rather than user-visible.

## DFX

### fix: dfx identity set-wallet no longer requires --force when used with --network ic

This was intended to skip verification of the wallet canister on the IC network,
but ended up only writing to the wallets.json file if --force was passed.

### chore: updating dependencies

* Support for the latest version of the {IC} specification and replica.

* Updating to latest versions of Motoko, Candid, and agent-rs

### feat: Type Inference Update

* Changes to `dfx new` project template and JavaScript codegen to support type inference in IDE's

* Adding webpack dev server to project template

* Migration path documented at https://sdk.dfinity.org/docs/release-notes/0.8.0-rn.html

# 0.7.7

Breaking changes to frontend code generation, documented in 0.8.0

## DFX

### feat: deploy and canister install will now only upgrade a canister if the wasm actually changed

dfx deploy and dfx canister install now compare the hash of the already-installed module
with the hash of the built canister's wasm output.  If they are the same, they leave the canister
in place rather than upgrade it.  They will still synchronize assets to an asset canister regardless
of the result of this comparison.


# 0.7.6

## icx-proxy

The streaming callback mechanism now requires the following record structure for the token:
```
type StreamingCallbackToken = record {
    key: text;
    content_encoding: text;
    index: nat;
    sha256: opt blob;
};
```

Previously, the token could be a record with any set of fields.

# 0.7.2

## DFX

### fix: set default cycle balance to 3T

Change the default cycle balance of a canister from 10T cycles to 3T cycles.

## Cycles Wallet

- Module hash: 1404b28b1c66491689b59e184a9de3c2be0dbdd75d952f29113b516742b7f898
- https://github.com/dfinity/cycles-wallet/commit/e902708853ab621e52cb68342866d36e437a694b

### fix: It is no longer possible to remove the last controller.

Fixed an issue where the controller can remove itself from the list of controllers even if it's the only one,
leaving the wallet uncontrolled.
Added defensive checks to the wallet's remove_controller and deauthorize methods.

# 0.7.1

## DFX

### feat: sign request_status for update call

When using `dfx canister sign` to generate a update message, a corresponding
request_status message is also signed and append to the json as `signed_request_status`.
Then after sending the update message, the user can check the request_status using
`dfx canister send message.json --status`.

### fix: wallet will not proxy dfx canister call by default

Previously, `dfx canister call` would proxy queries and update calls via the wallet canister by default.
(There was the `--no-wallet` flag to bypass the proxy and perform the calls as the selected identity.)
However, this behavior had drawbacks, namely each `dfx canister call` was an inter-canister call
by default and calls would take a while to resolve. This fix makes it so that `dfx canister call` no longer
proxies via the wallet by default. To proxy calls via the wallet, you can do
`dfx canister --wallet=<wallet-id> call`.

### feat: add --no-artificial-delay to dfx replica and start

This change adds the `--no-artificial-delay` flag to `dfx start` and `dfx replica`.
The replica shipped with dfx has always had an artificial consensus delay (introduced to simulate
a delay users might see in a networked environment.) With this new flag, that delay can
be lessened. However, you might see increased CPU utilization by the replica process.

### feat: add deposit cycles and uninstall code

This change introduces the `deposit_cycles` and `uninstall_code` management canister
methods as dedicated `dfx canister` subcommands.

### fix: allow consistent use of canisters ids in canister command

This change updates the dfx commands so that they will accept either a canister name
(sourced from your local project) or a valid canister id.

# 0.7.0

## DFX

### feat: add output type to request-status

This change allows you to specify the format the return result for `dfx canister request-status`.

### fix: deleting a canister on a network removes entries for other networks

This change fixes a bug where deleting a canister on a network removed all other entries for
the canister in the canister_ids.json file.

### feat: point built-in `ic` network provider at mainnet

`--network ic` now points to the mainnet IC (as Sodium has been deprecated.)

### feat: add candid UI canister

The dedicated candid UI canister is installed on a local network when doing a `dfx canister install`
or `dfx deploy`.

### fix: Address already in use (os error 48) when issuing dfx start

This fixes an error which occurred when starting a replica right after stopping it.

### feat: ledger subcommands

dfx now supports a dedicated `dfx ledger` subcommand. This allows you to interact with the ledger
canister installed on the Internet Computer. Example commands include `dfx ledger account-id` which
prints the Account Identifier associated with your selected identity, `dfx ledger transfer` which
allows you to transfer ICP from your ledger account to another, and `dfx ledger create-canister` which
allows you to create a canister from ICP.

### feat: update to 0.17.0 of the Interface Spec

This is a breaking change to support 0.17.0 of the Interface Spec. Compute & memory allocation values
are set when creating a canister. An optional controller can also be specified when creating a canister.
Furthermore, `dfx canister set-controller` is removed, in favor of `dfx canister update-settings` which
allows the controller to update the controller, the compute allocation, and the memory allocation of the
canister. The freezing threshold value isn't exposed via dfx cli yet, but it may still be modified by
calling the management canister via `dfx canister call aaaaa-aa update-settings`

### feat: add wallet subcommands

dfx now supports a dedicated `dfx wallet` subcommand. This allows you to interact with the cycles wallet
associated with your selected identity. For example, `dfx wallet balance` to get the cycle balance,
`dfx wallet list-addresses` to display the associated controllers & custodians, and `dfx wallet send <destination> <amount>`
to send cycles to another wallet.

## Cycles Wallet

- Module Hash: a609400f2576d1d6df72ce868b359fd08e1d68e58454ef17db2361d2f1c242a1
- https://github.com/dfinity/cycles-wallet/commit/06bb256ca0738640be51cf84caaced7ea02ca29d

### feat: Use Internet Identity Service.

# 0.7.0-beta.5

## Cycles Wallet

- Module Hash: 3d5b221387875574a9fd75b3165403cf1b301650a602310e9e4229d2f6766dcc
- https://github.com/dfinity/cycles-wallet/commit/c3cbfc501564da89e669a2d9de810d32240baf5f

### feat: Updated to Public Interface 0.17.0

### feat: The wallet_create_canister method now takes a single record argument, which includes canister settings.

### fix: Return correct content type and encoding for non-gz files.

### fix: Updated frontend for changes to canister creation interface.

# 0.7.0-beta.3

## DFX

### fix: assets with an unrecognized file extension will use content-type "application/octet-stream"

# 0.7.0-beta.2

## DFX

### feat: synchronize assets rather than uploading even assets that did not change

DFX will now also delete assets from the container that do not exist in the project.
This means if you stored assets in the container, and they are not in the project,
dfx deploy or dfx install will delete them.

## Asset Canister

### Breaking change: change to store() method signature

- now takes arguments as a single record parameter
- must now specify content type and content encoding, and may specify the sha256

# 0.7.0-beta.1

## DFX

### fix: now deletes from the asset canister assets that no longer exist in the project

### feat: get certified canister info from read state #1514

Added `dfx canister info` command to get certified canister information. Currently this information is limited to the controller of the canister and the SHA256 hash of its WASM module. If there is no WASM module installed, the hash will be None.

## Asset Canister

### Breaking change: change to list() method signature

- now takes a parameter, which is an empty record
- now returns an array of records

### Breaking change: removed the keys() method

- use list() instead

# 0.7.0-beta.0

## DFX

### feat: webserver can now serve large assets

# 0.6.26

## DFX

### feat: add --no-wallet flag and --wallet option to allow Users to bypass Wallet or specify a Wallet to use for calls (#1476)

Added `--no-wallet` flag to `dfx canister` and `dfx deploy`. This allows users to call canister management functionality with their Identity as the Sender (bypassing their Wallet canister.)
Added `--wallet` option to `dfx canister` and `dfx deploy`. This allows users to specify a wallet canister id to use as the Sender for calls.
`--wallet` and `--no-wallet` conflict with each other. Omitting both will invoke the selected Identity's wallet canister to perform calls.

### feat: add canister subcommands `sign` and `send`

Users can use `dfx canister sign ...` to generated a signed canister call in a json file. Then `dfx canister send [message.json]` to the network.

Users can sign the message on an air-gapped computer which is secure to host private keys.

#### Note

* `sign` and `send` currently don't proxy through wallet canister. Users should use the subcommands with `dfx canister --no-wallet sign ...`.

* The `sign` option `--expire-after` will set the `ingress_expiry` to a future timestamp which is current plus the duration.
Then users can send the message during a 5 minutes time window ending in that `ingress_expiry` timestamp. Sending the message earlier or later than the time window will both result in a replica error.

### feat: implement the HTTP Request proposal in dfx' bootstrap webserver. +
And add support for http requests in the base storage canister (with a default to `/index.html`).

This does not support other encodings than `identity` for now (and doesn't even return any headers). This support will be added to the upgraded asset storage canister built in #1482.

Added a test that uses `curl localhost` to test that the asset storage AND the webserver properly support the http requests.

This commit also upgrades tokio and reqwest in order to work correctly. There are also _some_ performance issues noted (this is slower than the `icx-http-server` for some reason), but those are not considered criticals and could be improved later on.

Renamed the `project_name` in our own generated assets to `canister_name`, for things that are generated during canister build (and not project generation).

### feat: add support for ECDSA on secp256k1

You can now a generate private key via OpenSSL or a simlar tool, import it into dfx, and use it to sign an ingress message.

``` bash
openssl ecparam -name secp256k1 -genkey -out identity.pem
dfx identity import <name> identity.pem
dfx identity use <name>
dfx canister call ...
```

## Asset Canister

### feat: The asset canister can now store assets that exceed the message ingress limit (2 MB)

* Please note that neither the JS agent nor the HTTP server have been updated yet to server such large assets.
* The existing interface is left in place for backwards-compatibility, but deprecated:
** retrieve(): use get() and get_chunk() instead
** store(): use create_batch(), create_chunk(), and commit_batch() instead
** list(): use keys() instead

# 0.6.25

## DFX

- feat: dfx now provides CANISTER_ID_<canister_name> environment variables for all canisters to "npm build" when building the frontend.

## Agents

### Rust Agent

- feat: AgentError due to request::Error will now include the reqwest error message
in addition to "Could not reach the server"
- feat: Add secp256k1 support (dfx support to follow)

# 0.6.24

## DFX

- feat: add option to specify initial cycles for newly created canisters (#1433)

Added option to `dfx canister create` and `dfx deploy` commands: `--with-cycles <with-cycles>`.
This allows the user to specify the initial cycle balance of a canister created by their wallet.
This option is a no-op for the Sodium network.

``` bash
dfx canister create --with-cycles 8000000000 some_canister
dfx deploy --with-cycles 8000000000
```

Help string:
```
Specifies the initial cycle balance to deposit into the newly
created canister. The specified amount needs to take the
canister create fee into account. This amount is deducted
from the wallet's cycle balance
```

- feat: install `dfx` by version or tag (#1426)

This feature adds a new dfx command `toolchain` which have intuitive subcommands.
The toolchain specifiers can be a complete version number, major minor version, or a tag name.

``` bash
dfx toolchain install 0.6.24 # complete version
dfx toolchain install 0.6    # major minor
dfx toolchain install latest # tag name
dfx toolchain default latest
dfx toolchain list
dfx toolchain uninstall latest
```

- fix: onboarding related fixups (#1420)

Now that the Mercury Alpha application subnetwork is up and we are getting ready to onboard devs, the dfx error message for wallet creation has changed:
For example,
``` bash
dfx canister --network=alpha create hello
Creating canister "hello"...
Creating the canister using the wallet canister...
Creating a wallet canister on the alpha network.
Unable to create a wallet canister on alpha:
The Replica returned an error: code 3, message: "Sender not authorized to use method."
Wallet canisters on alpha may only be created by an administrator.
Please submit your Principal ("dfx identity get-principal") in the intake form to have one created for you.
```

- feat: add deploy wallet subcommand to identity (#1414)

This feature adds the deploy-wallet subcommand to the dfx identity.
The User provides the ID of the canister onto which the wallet WASM is deployed.

``` bash
dfx identity deploy-wallet --help
dfx-identity-deploy-wallet
Installs the wallet WASM to the provided canister id

USAGE:
    dfx identity deploy-wallet <canister-id>

ARGS:
    <canister-id>    The ID of the canister where the wallet WASM will be deployed

FLAGS:
    -h, --help       Prints help information
    -V, --version    Prints version information
```

# 0.6.22

## DFX

- feat: dfx call random value when argument is not provided (#1376)

- fix: canister call can take canister ids for local canisters even if … (#1368)
- fix: address panic in dfx replica command (#1338)
- fix: dfx new webpack.config.js does not encourage running 'js' through ts-… (#1341)

## Sample apps

- There have been updates, improvements, and new sample apps added to the [examples](https://github.com/dfinity/examples/tree/master/motoko) repository.

    All of Motoko sample apps in the [examples](https://github.com/dfinity/examples/tree/master/motoko) repository have been updated to work with the latest release of the SDK.

    There are new sample apps to illustrate using arrays ([Quicksort](https://github.com/dfinity/examples/tree/master/motoko/quicksort)) and building create/read/update/delete (CRUD) operations for a web application [Superheroes](https://github.com/dfinity/examples/tree/master/motoko/superheroes).

- The [LinkedUp](https://github.com/dfinity/linkedup) sample application has been updated to work with the latest release of Motoko and the SDK.

## Motoko

## Agents

## Canister Development Kit (CDK)<|MERGE_RESOLUTION|>--- conflicted
+++ resolved
@@ -4,22 +4,13 @@
 
 ## DFX
 
-<<<<<<< HEAD
 ### feat(frontend-canister): add `get_asset_properties` and `set_asset_properties` to frontend canister
 
-It's now possible to get and set AssetProperties for assets in frontend canister, like so:
-```
-dfx canister call e2e_project_frontend set_asset_properties '( record { key="asset.txt"; max_age=opt(opt(5:nat64)); headers=opt(opt(vec{record {"new-key"; "new-value"}})) })'
-dfx canister call e2e_project_frontend get_asset_properties '("/asset.txt")'
-```
-If you wish to set either of properties to `null`, do the following:
-```
-dfx canister call e2e_project_frontend set_asset_properties '( record { key="asset.txt"; max_age=opt(null); headers=opt(null) })'
-```
+As part of creating the support for future work, it's now possible to get and set AssetProperties for assets in frontend canister. 
 This change will trigger the update process for frontend canister (new module hash: `0a064423e6d7b262f9c39a782135db4e6207829910e6f033077e72a2aaaee064`). 
 
 ### feat: write canister metadata sections for dfx pull
-=======
+
 ### feat: use OS-native keyring for pem file storage
 
 If keyring integration is available, PEM files (except for the default identity) are now by default stored in the OS-provided keyring.
@@ -34,9 +25,7 @@
 ### feat: write canister metadata sections for dfx pull
 
 ## Dependencies
->>>>>>> 6be0f0df
-
-## Dependencies
+
 Updated candid to 0.8.4
 - Bug fix in TS bindings
 - Pretty print numbers
