--- conflicted
+++ resolved
@@ -26,13 +26,8 @@
 candid = "0.10.11"
 candid_parser = "0.1.4"
 dfx-core = { path = "src/dfx-core", version = "0.1.0" }
-<<<<<<< HEAD
 ic-agent = { version = "0.40.1", git = "https://github.com/dfinity/agent-rs", rev = "3df9a3b413b5c52bb69cbc5fdae82075ce9042b9" }
-ic-asset = { path = "src/canisters/frontend/ic-asset", version = "0.23.0" }
-=======
-ic-agent = { version = "0.40.1" }
 ic-asset = { path = "src/canisters/frontend/ic-asset", version = "0.24.0" }
->>>>>>> 09ea9e89
 ic-cdk = "0.18.4"
 ic-identity-hsm = { version = "0.40.1", git = "https://github.com/dfinity/agent-rs", rev = "3df9a3b413b5c52bb69cbc5fdae82075ce9042b9" }
 ic-utils = { version = "0.40.1", git = "https://github.com/dfinity/agent-rs", rev = "3df9a3b413b5c52bb69cbc5fdae82075ce9042b9" }
