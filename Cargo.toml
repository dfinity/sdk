[workspace]
members = [
    "src/dfx",
    "src/dfx-core",
    "src/lib/apply-patch",
    "src/canisters/frontend/ic-asset",
    "src/canisters/frontend/icx-asset",
    "src/canisters/frontend/ic-certified-assets",
    "src/canisters/frontend/ic-frontend-canister",
]
default-members = ["src/dfx"]
resolver = "2"

[workspace.package]
authors = ["DFINITY Stiftung <sdk@dfinity.org>"]
edition = "2021"
repository = "https://github.com/dfinity/sdk"
rust-version = "1.75.0"
license = "Apache-2.0"

[workspace.dependencies]
candid = "0.10.4"
candid_parser = "0.1.4"
<<<<<<< HEAD
ic-agent = { git = "https://github.com/dfinity/agent-rs.git", rev = "c19d1b6c8e590bffb88444968e401fd15ded0c34" }
ic-asset = { path = "src/canisters/frontend/ic-asset" }
ic-cdk = "0.13.1"
ic-identity-hsm = { git = "https://github.com/dfinity/agent-rs.git", rev = "c19d1b6c8e590bffb88444968e401fd15ded0c34" }
ic-utils = { git = "https://github.com/dfinity/agent-rs.git", rev = "c19d1b6c8e590bffb88444968e401fd15ded0c34" }
=======
dfx-core = { path = "src/dfx-core", version = "0.1.0" }
ic-agent = "0.38"
ic-asset = { path = "src/canisters/frontend/ic-asset", version = "0.21.0" }
ic-cdk = "0.13.1"
ic-identity-hsm = "0.38"
ic-utils = "0.38"
>>>>>>> 69940b20

aes-gcm = "0.10.3"
anyhow = "1.0.56"
anstyle = "1.0.0"
argon2 = "0.4.0"
backoff = { version = "0.4.0", features = ["futures", "tokio"] }
base64 = "0.13.0"
byte-unit = "4.0.14"
bytes = "1.2.1"
clap = "4.5"
clap_complete = "4.5"
dialoguer = "0.11.0"
directories-next = "2.0.0"
flate2 = { version = "1.0.11", default-features = false }
futures = "0.3.21"
handlebars = "4.3.3"
hex = "0.4.3"
humantime = "2.1.0"
itertools = "0.10.3"
keyring = "1.2.0"
lazy_static = "1.4.0"
mime = "0.3.16"
mime_guess = "2.0.4"
num-traits = "0.2.14"
pem = "1.0.2"
proptest = "1.0.0"
reqwest = { version = "0.12.4", default-features = false, features = [
    "rustls-tls",
] }
ring = "0.16.11"
schemars = "0.8"
sec1 = "0.3.0"
serde = "1.0"
serde_bytes = "0.11.5"
serde_cbor = "0.11.1"
serde_json = "1.0.79"
sha2 = "0.10.6"
slog = "2.5.2"
slog-async = "2.4.0"
slog-term = "2.9.0"
tar = "0.4.38"
semver = "1.0.6"
tempfile = "3.3.0"
thiserror = "1.0.24"
time = "0.3.9"
tokio = "1.35"
url = { version = "2.1.0", features = ["serde"] }
walkdir = "2.3.2"

[profile.release]
panic = 'abort'
lto = true

[profile.dev.package.argon2]
opt-level = 3

[profile.release.package.ic-frontend-canister]
opt-level = 'z'<|MERGE_RESOLUTION|>--- conflicted
+++ resolved
@@ -21,20 +21,12 @@
 [workspace.dependencies]
 candid = "0.10.4"
 candid_parser = "0.1.4"
-<<<<<<< HEAD
-ic-agent = { git = "https://github.com/dfinity/agent-rs.git", rev = "c19d1b6c8e590bffb88444968e401fd15ded0c34" }
-ic-asset = { path = "src/canisters/frontend/ic-asset" }
-ic-cdk = "0.13.1"
-ic-identity-hsm = { git = "https://github.com/dfinity/agent-rs.git", rev = "c19d1b6c8e590bffb88444968e401fd15ded0c34" }
-ic-utils = { git = "https://github.com/dfinity/agent-rs.git", rev = "c19d1b6c8e590bffb88444968e401fd15ded0c34" }
-=======
 dfx-core = { path = "src/dfx-core", version = "0.1.0" }
 ic-agent = "0.38"
 ic-asset = { path = "src/canisters/frontend/ic-asset", version = "0.21.0" }
 ic-cdk = "0.13.1"
 ic-identity-hsm = "0.38"
 ic-utils = "0.38"
->>>>>>> 69940b20
 
 aes-gcm = "0.10.3"
 anyhow = "1.0.56"
