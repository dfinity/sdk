[workspace]
members = [
    "src/dfx",
    "src/dfx-core",
    "src/lib/apply-patch",
    "src/canisters/frontend/ic-asset",
    "src/canisters/frontend/icx-asset",
    "src/canisters/frontend/ic-certified-assets",
    "src/canisters/frontend/ic-frontend-canister",
]
default-members = ["src/dfx"]
resolver = "3"

[workspace.package]
authors = ["DFINITY Stiftung <sdk@dfinity.org>"]
edition = "2021"
repository = "https://github.com/dfinity/sdk"
rust-version = "1.84.0"
license = "Apache-2.0"

[workspace.lints.clippy]
needless_lifetimes = "allow"

[workspace.dependencies]
candid = "0.10.11"
candid_parser = "0.1.4"
dfx-core = { path = "src/dfx-core", version = "0.1.0" }
ic-agent = { version = "0.39", git = "https://github.com/dfinity/agent-rs", rev = "7752c33016f708fb84b56ff99d91a7c380a8b550" }
ic-asset = { path = "src/canisters/frontend/ic-asset", version = "0.22.0" }
ic-cdk = "0.13.1"
ic-identity-hsm = { version = "0.39", git = "https://github.com/dfinity/agent-rs", rev = "7752c33016f708fb84b56ff99d91a7c380a8b550" }
ic-utils = { version = "0.39", git = "https://github.com/dfinity/agent-rs", rev = "7752c33016f708fb84b56ff99d91a7c380a8b550" }

aes-gcm = { version = "0.10.3", features = ["std"] }
anyhow = "1.0.56"
anstyle = "1.0.0"
argon2 = { version = "0.4.0", features = ["std"] }
backoff = { version = "0.4.0", features = ["futures", "tokio"] }
base64 = "0.13.0"
byte-unit = "4.0.14"
bytes = "1.2.1"
clap = "4.5"
clap_complete = "4.5"
dialoguer = "0.11.0"
directories-next = "2.0.0"
flate2 = { version = "1.0.11" }
futures = "0.3.21"
handlebars = "4.3.3"
hex = "0.4.3"
humantime = "2.1.0"
itertools = "0.10.3"
keyring = { version = "3", features = [
    "apple-native",
    "windows-native",
    "linux-native",
    "sync-secret-service",
    "vendored",
] }
lazy_static = "1.4.0"
mime = "0.3.16"
mime_guess = "2.0.4"
num-traits = "0.2.14"
pem = "1.0.2"
proptest = "1.0.0"
reqwest = { version = "0.12.4", default-features = false, features = [
    "rustls-tls",
] }
<<<<<<< HEAD
ring = "0.17.14"
=======
ring = { version = "0.17.12", features = ["std"] }
>>>>>>> b95929eb
schemars = "0.8"
sec1 = "0.3.0"
serde = "1.0"
serde_bytes = "0.11.5"
serde_cbor = "0.11.1"
serde_json = "1.0.79"
sha2 = "0.10.6"
slog = "2.5.2"
slog-async = "2.4.0"
slog-term = "2.9.0"
tar = "0.4.38"
semver = "1.0.6"
tempfile = "3.3.0"
thiserror = "1.0.24"
time = "0.3.9"
tokio = "1.35"
url = { version = "2.1.0", features = ["serde"] }
walkdir = "2.3.2"

[profile.release]
panic = 'abort'
lto = true

[profile.dev.package.argon2]
opt-level = 3

[profile.release.package.ic-frontend-canister]
opt-level = 'z'<|MERGE_RESOLUTION|>--- conflicted
+++ resolved
@@ -65,11 +65,7 @@
 reqwest = { version = "0.12.4", default-features = false, features = [
     "rustls-tls",
 ] }
-<<<<<<< HEAD
-ring = "0.17.14"
-=======
-ring = { version = "0.17.12", features = ["std"] }
->>>>>>> b95929eb
+ring = { version = "0.17.14", features = ["std"] }
 schemars = "0.8"
 sec1 = "0.3.0"
 serde = "1.0"
