= Contributing to DFX

== Developing `dfx`

Run `nix-shell` in the root directory of this repo to bring the right version
of `rustc` and `cargo` into scope.

Inside the shell use `cargo` to build and test the Rust packages (crates).

[source,bash]
----
sdk $ nix-shell
[nix-shell:~/d/sdk]$ cargo build
[nix-shell:~/d/sdk]$ cargo test
----

Open a second window to run `dfx`, since we usually run it in a different
subdirectory and running it does not require a `nix-shell`.

[source,bash]
----
sdk $ alias dfx=$(pwd)/target/debug/dfx
sdk $ dfx --version
dfx 0.5.7-1-gad81116
----

=== Other Development Workflows

==== Running End-to-End Tests Locally

[source,bash]
----
sdk $ nix-shell -A e2e-tests.shell .
[nix-shell:~/d/sdk]$ cd e2e
[nix-shell:~/d/sdk]$ bats tests-dfx/*.bash
----

==== Running End-to-End Tests Locally Against Reference IC

This runs the end-to-end tests against the
https://github.com/dfinity-lab/ic-ref[reference implementation of the Internet Computer].

[source,bash]
----
sdk $ nix-shell -A e2e-tests-ic-ref.shell .
[nix-shell:~/d/sdk]$ cd e2e
[nix-shell:~/d/sdk]$ bats tests-dfx/*.bash
----

==== Running `dfx` in a Debugger

While there are many OS/IDE variants where this can work, this document provides
a specific example in order to make the instructions easier to follow.

The key is to use a `nix-shell` to provide the `DFX_ASSETS` environment variable for `dfx`.

This example assumes that your git workspaces are under `~/d` and
your `dfx` workspaces are under `~/w`, but they can be anywhere.

===== Debugging `dfx` in JetBrains IDEs on OSX

. Install https://www.rust-lang.org/tools/install[Rust]

. Switch to the version of the rust toolchain from the https://github.com/dfinity-lab/common/blob/master/nix/overlays/rust.nix#L12[common repo]
+
[source,bash]
----
$ rustup toolchain install 1.41.1
$ rustup default 1.41.1
----
+
. Install https://www.jetbrains.com/idea/[IDEA Ultimate] or https://www.jetbrains.com/clion/[CLion], and the Rust plugin.

. Install https://brew.sh/[Homebrew] and required packages:
+
[source,bash]
----
$ brew install openssl cmake
----

. Start a `nix-shell` and obtain `DFX_ASSETS`.
+
Leave this `nix-shell` open.
+
[source,bash]
----
sdk $ nix-shell
[nix-shell:~/d/sdk]$ echo $DFX_ASSETS
/nix/store/g419n569py1gas7642q9jf5vh19xzp3y-dfx-assets
----

. Launch your IDE and then `File | Open... | ~/d/sdk/Cargo.toml`
You should briefly see a small popup that says `Using rustup`.

. In the Project window, navigate to `src/dfx/src/main.rs` and right-click `Run 'Run dfx'`
+
It will build, but fail to run with an error like this:
+
----
thread 'main' panicked at 'Cannot find DFX_ASSETS: NotPresent', src/libcore/result.rs:1188:5
----

. Fix the Run/Debug Configuration
+
By default, it will be set up to run `dfx` without parameters
in the `sdk` workspace directory.
+
We'll set up a configuration to run `dfx new <project>`, which we can duplicate
and alter for other commands, by making these changes:
+
* Change the `Name` field to indicate which command we are running
* Specify the `--manifest-path` for `cargo run`
* Add command-line arguments for `dfx`
* Provide the `DFX_ASSETS` environment variable
* Change the working directory to where we want to run `dfx`
+
Before:
+
----
Name: Run dfx
Command: run --package dfx --bin dfx
Environment variables:
Working directory: <home>/d/sdk
----
+
After:
+
----
Name: dfx new dfxdebug
Command: run --manifest-path <home>/d/sdk/Cargo.toml --package dfx --bin dfx new someproject
Environment variables: DFX_ASSETS=<DFX_ASSETS path from nix-shell>
Working directory: <home>/w
----

. Run or set breakpoints and debug.

== Conventional Commits

We use a squash & merge PR strategy, which means that each PR will result in exactly
one commit in `master`. When releasing, we are using the history to know which commits
and what messages make into the release notes (and what needs to be documented).

That means we enforce conventional commits to help us distinguish those commits. When
creating a PR, we have a special check that validate the PR title and will fail if it
doesn't follow the conventional commit standard (see
https://www.conventionalcommits.org/).

What that means is your PR title should start with one of the following prefix:

* `feat:`. Your PR implement a new feature and should be documented. If version numbers
  were following semver, this would mean that we need to put the PR in the next minor.
* `fix:`. Your PR fixes an issue. There should be a link to the issue being fixed.
  In SemVer, this would be merged in both minor and patch branches.
* `refactor:`, `chore:`, `build:`, `docs:`, `test:` does not affect the release notes
  and will be ignored.
* `release:`. Your PR is for tagging a release and should be ignored, but will be
  a break point for the log history when doing release notes.

== Documentation

https://hydra.oregon.dfinity.build/latest/dfinity-ci-build/sdk/dfx.doc.x86_64-linux/dfx/index.html[Latest cargo docs].

== Building without Nix

The build script in this repo requires an environment variable to point to the asset directory
that is to be bundled. That asset directory is normally built as a nix dependency to building
DFX.

If you aren't changing the assets themselves (ie. you're just fixing a bug in dfx), and you
already have the latest DFX installed, it's probably safe (but not always) to use the cache
folder installed on your computer as the asset directory.

You can do this with the follow command:

[source,bash]
----
export DFX_ASSETS=$(dfx cache show)
cargo build
----

Please note that this will work, but result in a bigger output (dfx itself is part of the cache
but not the asset), and that if the installed cache is out of sync with your branch it might
result in incompatibilities. This is normally enough to run unit tests and compilation though.

== CI

To run the CI job manually run either:

[source,bash]
nix-build ci/ci.nix -A dfx[.x86_64-linux|.x86_64-darwin]

== Dependencies

=== Updating the Replica

To update the replica to a given $SHA from the dfinity repo, execute the following:
[source,bash]
----
<<<<<<< HEAD
niv update ic-btc-adapter-x86_64-darwin -a rev=$SHA
niv update ic-btc-adapter-x86_64-linux -a rev=$SHA
niv update ic-starter-x86_64-darwin -a rev=$SHA
niv update ic-starter-x86_64-linux -a rev=$SHA
niv update replica-x86_64-darwin -a rev=$SHA
niv update replica-x86_64-linux -a rev=$SHA
niv update canister-sandbox-x86_64-darwin -a rev=$SHA
niv update canister-sandbox-x86_64-linux -a rev=$SHA
./scripts/write-dfx-asset-sources.sh
=======
# Requires niv to run. To install niv, run nix-env -iA nixpkgs.niv
./scripts/update-replica.sh $SHA
>>>>>>> 40ec2954
----

=== Licenses

https://hydra.oregon.dfinity.build/latest/dfinity-ci-build/sdk/licenses.dfx.x86_64-linux/licenses.dfinity-sdk-dfx.html[Latest licenses of all dependencies of dfx (build for x86_64-linux)].<|MERGE_RESOLUTION|>--- conflicted
+++ resolved
@@ -196,20 +196,8 @@
 To update the replica to a given $SHA from the dfinity repo, execute the following:
 [source,bash]
 ----
-<<<<<<< HEAD
-niv update ic-btc-adapter-x86_64-darwin -a rev=$SHA
-niv update ic-btc-adapter-x86_64-linux -a rev=$SHA
-niv update ic-starter-x86_64-darwin -a rev=$SHA
-niv update ic-starter-x86_64-linux -a rev=$SHA
-niv update replica-x86_64-darwin -a rev=$SHA
-niv update replica-x86_64-linux -a rev=$SHA
-niv update canister-sandbox-x86_64-darwin -a rev=$SHA
-niv update canister-sandbox-x86_64-linux -a rev=$SHA
-./scripts/write-dfx-asset-sources.sh
-=======
 # Requires niv to run. To install niv, run nix-env -iA nixpkgs.niv
 ./scripts/update-replica.sh $SHA
->>>>>>> 40ec2954
 ----
 
 === Licenses
