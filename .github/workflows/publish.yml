--- conflicted
+++ resolved
@@ -117,13 +117,8 @@
     strategy:
       fail-fast: false
       matrix:
-<<<<<<< HEAD
         rust: [ '1.58.1' ]
-        name: [ 'macos', 'linux' ]
-=======
-        rust: [ '1.55.0' ]
         name: [ 'x86_64-darwin', 'x86_64-linux' ]
->>>>>>> 464b864f
     steps:
       - name: Setup environment variables
         run: echo "VERSION=$GITHUB_REF_NAME" >> $GITHUB_ENV
