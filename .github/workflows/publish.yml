name: Publish

# We have to use gtar on macOS because apple's tar is literally broken.
# Yes, I know how stupid that sounds. But it's true:
# https://github.com/actions/virtual-environments/issues/2619

on:
  push:
    tags:
      - '[0-9]+.[0-9]+.[0-9]+'
      - '[0-9]+.[0-9]+.[0-9]+-[A-Za-z]+.[0-9]+'
  pull_request:

concurrency:
  group: ${{ github.workflow }}-${{ github.ref }}
  cancel-in-progress: true

env:
  # When getting Rust dependencies, retry on network error:
  CARGO_NET_RETRY: 10
  # Use the local .curlrc
  CURL_HOME: .

jobs:
  build_dfx:
    runs-on: ${{ matrix.os }}
    strategy:
      fail-fast: false
      matrix:
<<<<<<< HEAD
=======
        rust: [ '1.71.1' ]
>>>>>>> 98a9658f
        # We build a dynamic-linked linux binary because otherwise HSM support fails with:
        #   Error: IO: Dynamic loading not supported
        target: [ x86_64-apple-darwin, x86_64-unknown-linux-gnu ]
        include:
          - os: macos-12
            target: x86_64-apple-darwin
            binary_path: target/x86_64-apple-darwin/release
            name: x86_64-darwin
            tar: gtar
          - os: ubuntu-20.04
            target: x86_64-unknown-linux-gnu
            binary_path: target/x86_64-unknown-linux-gnu/release
            name: x86_64-linux
            tar: tar
    steps:
      - uses: actions/checkout@v3

      - name: Setup environment variables
        run: |
          echo "RUSTFLAGS=--remap-path-prefix=${GITHUB_WORKSPACE}=/builds/dfinity" >> $GITHUB_ENV

      # GITHUB_REF_NAME will be something link 2353/merge for branch builds, which isn't great as a dfx version
      - name: Set dfx version (tag builds only)
        if: github.ref_type == 'tag'
        run: |
          echo "DFX_VERSION=$GITHUB_REF_NAME" >> $GITHUB_ENV
          echo "TARBALL_FILENAME=dfx-$GITHUB_REF_NAME-${{ matrix.name }}.tar.gz" >> $GITHUB_ENV
          echo "SHA256_FILENAME=dfx-$GITHUB_REF_NAME-${{ matrix.name }}.tar.gz.sha256" >> $GITHUB_ENV

      - name: Cache Cargo
        uses: actions/cache@v3
        with:
          path: |
            ~/.cargo/registry
            ~/.cargo/git
          key: ${{ runner.os }}-cargo-${{ hashFiles('**/Cargo.lock') }}-${{ hashFiles('rust-toolchain.toml') }}-publish-1

      - name: Install Rust toolchain
        uses: actions-rs/toolchain@v1
        with:
          profile: minimal
          override: true
        if: contains(matrix.os, 'macos')

      - name: Build
        run: |
          cargo clean --target ${{ matrix.target }} --release
          cargo build --target ${{ matrix.target }} --locked --release

      - name: Check dynamically-linked libraries (macos)
        run: |
          ACTUAL="$(otool -L ${{ matrix.binary_path }}/dfx | awk 'NR > 1{ print $1 }' | grep -v /System/Library/Frameworks | sort | awk -v d=" " '{s=(NR==1?s:s d)$0}END{printf "%s",s}')"
          EXPECTED="/usr/lib/libSystem.B.dylib /usr/lib/libc++.1.dylib /usr/lib/libiconv.2.dylib"
          echo "Dynamically-linked libraries:"
          echo "  Actual:   $ACTUAL"
          echo "  Expected: $EXPECTED"
          if [ "$ACTUAL" != "$EXPECTED" ]; then
              exit 1
          fi
        if: contains(matrix.os, 'macos')

      - name: Check dynamically-linked libraries (ubuntu)
        run: |
          ACTUAL="$(ldd ${{ matrix.binary_path }}/dfx | awk '{ print $1 }' | sort | awk -v d=" " '{s=(NR==1?s:s d)$0}END{printf "%s",s}')"
          EXPECTED="/lib64/ld-linux-x86-64.so.2 libc.so.6 libdl.so.2 libgcc_s.so.1 libm.so.6 libpthread.so.0 libstdc++.so.6 linux-vdso.so.1"
          echo "Dynamically-linked libraries:"
          echo "  Actual:   $ACTUAL"
          echo "  Expected: $EXPECTED"
          if [ "$ACTUAL" != "$EXPECTED" ]; then
              exit 1
          fi
        if: contains(matrix.os, 'ubuntu')

      - name: Strip binaries
        run: |
          cd ${{ matrix.binary_path }}
          sudo chown -R $(whoami) .
          strip dfx
        if: contains(matrix.os, 'ubuntu')

      - name: Create tarball of binaries and sha256 of tarball
        if: github.ref_type == 'tag'
        run: |
          ${{ matrix.tar }} -zcC ${{ matrix.binary_path }} -f ${{ env.TARBALL_FILENAME }} dfx
          shasum -a 256 ${{ env.TARBALL_FILENAME }} > $SHA256_FILENAME
          shasum -c $SHA256_FILENAME

      - name: Upload Artifacts
        if: github.ref_type == 'tag'
        uses: actions/upload-artifact@v3
        with:
          name: dfx-artifacts-${{ hashFiles('rust-toolchain.toml') }}-${{ matrix.name }}
          path: |
            ${{ env.TARBALL_FILENAME }}
            ${{ env.SHA256_FILENAME }}

  aggregate:
    name: publishable:required
    if: ${{ always() }}
    needs: [build_dfx]
    runs-on: ubuntu-latest
    steps:
      - name: check build result
        if: ${{ needs.build_dfx.result != 'success' }}
        run: exit 1

  publish:
    runs-on: ubuntu-latest
    if: github.ref_type == 'tag'
    needs: build_dfx
    strategy:
      fail-fast: false
      matrix:
<<<<<<< HEAD
=======
        rust: [ '1.71.1' ]
>>>>>>> 98a9658f
        name: [ 'x86_64-darwin', 'x86_64-linux' ]
    steps:
      - name: Setup environment variables
        run: echo "VERSION=$GITHUB_REF_NAME" >> $GITHUB_ENV

      - name: Download Artifacts
        uses: actions/download-artifact@v3
        with:
          name: dfx-artifacts-${{ hashFiles('rust-toolchain.toml') }}-${{ matrix.name }}

      - name: Upload tarball and sha256
        uses: svenstaro/upload-release-action@v2
        with:
          repo_token: ${{ secrets.GITHUB_TOKEN }}
          file: dfx-*.tar.*
          file_glob: true
          tag: ${{ env.VERSION }}<|MERGE_RESOLUTION|>--- conflicted
+++ resolved
@@ -27,10 +27,6 @@
     strategy:
       fail-fast: false
       matrix:
-<<<<<<< HEAD
-=======
-        rust: [ '1.71.1' ]
->>>>>>> 98a9658f
         # We build a dynamic-linked linux binary because otherwise HSM support fails with:
         #   Error: IO: Dynamic loading not supported
         target: [ x86_64-apple-darwin, x86_64-unknown-linux-gnu ]
@@ -144,10 +140,6 @@
     strategy:
       fail-fast: false
       matrix:
-<<<<<<< HEAD
-=======
-        rust: [ '1.71.1' ]
->>>>>>> 98a9658f
         name: [ 'x86_64-darwin', 'x86_64-linux' ]
     steps:
       - name: Setup environment variables
