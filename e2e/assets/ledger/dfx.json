{
    "canisters": {
        "dummy_canister": {}
<<<<<<< HEAD
    },
    "defaults": {
        "replica": {
            "subnet_type": "system"
        }
=======
>>>>>>> 97b3de92
    }
}<|MERGE_RESOLUTION|>--- conflicted
+++ resolved
@@ -1,13 +1,5 @@
 {
     "canisters": {
         "dummy_canister": {}
-<<<<<<< HEAD
-    },
-    "defaults": {
-        "replica": {
-            "subnet_type": "system"
-        }
-=======
->>>>>>> 97b3de92
     }
 }