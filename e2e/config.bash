#!/usr/bin/env bats

load utils/_

setup() {
    # We want to work from a temporary directory, different for every test.
    cd $(mktemp -d -t dfx-e2e-XXXXXXXX)

    dfx_new
}

@test "dfx config -- read/write" {
<<<<<<< HEAD
    assert_command dfx config defaults/build/output
    assert_eq '"build/"'

    assert_command dfx config defaults.build.output
    assert_eq '"build/"'
=======
    dfx new e2e-project
    cd e2e-project

    run dfx config defaults/build/output
    [[ $status == 0 ]]
    [[ "$output" == "\"canisters/\"" ]]

    run dfx config defaults.build.output
    [[ $status == 0 ]]
    [[ "$output" == "\"canisters/\"" ]]
>>>>>>> d960e293

    assert_command dfx config defaults/build/output "other/"
    assert_eq ""

    assert_command dfx config defaults/build/output
    assert_eq '"other/"'

    assert_command_fail dfx config non_existent

    # We don't allow to change values that are non existent.
    assert_command_fail dfx config non_existent 123
}<|MERGE_RESOLUTION|>--- conflicted
+++ resolved
@@ -10,24 +10,11 @@
 }
 
 @test "dfx config -- read/write" {
-<<<<<<< HEAD
     assert_command dfx config defaults/build/output
-    assert_eq '"build/"'
+    assert_eq '"canisters/"'
 
     assert_command dfx config defaults.build.output
-    assert_eq '"build/"'
-=======
-    dfx new e2e-project
-    cd e2e-project
-
-    run dfx config defaults/build/output
-    [[ $status == 0 ]]
-    [[ "$output" == "\"canisters/\"" ]]
-
-    run dfx config defaults.build.output
-    [[ $status == 0 ]]
-    [[ "$output" == "\"canisters/\"" ]]
->>>>>>> d960e293
+    assert_eq '"canisters/"'
 
     assert_command dfx config defaults/build/output "other/"
     assert_eq ""
