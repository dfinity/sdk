--- conflicted
+++ resolved
@@ -17,7 +17,6 @@
     rm -rf "$DFX_CONFIG_ROOT"
 }
 
-<<<<<<< HEAD
 @test "create canister with multiple controllers" {
     dfx_start
     dfx identity new alice
@@ -41,10 +40,6 @@
 
     assert_command dfx --identity bob deploy --no-wallet
 }
-
-
-=======
->>>>>>> 3ce57f34
 
 @test "create succeeds on default project" {
     dfx_start
@@ -121,11 +116,7 @@
 
     assert_command dfx canister create --all --controller alice
     assert_command dfx canister info e2e_project
-<<<<<<< HEAD
     assert_match "Controllers: $ALICE_PRINCIPAL"
-=======
-    assert_match "Controller: $ALICE_PRINCIPAL"
->>>>>>> 3ce57f34
 
     assert_command_fail dfx deploy --no-wallet
     assert_command_fail dfx deploy
@@ -139,11 +130,7 @@
 
     assert_command dfx canister create --all --controller "${ALICE_PRINCIPAL}"
     assert_command dfx canister info e2e_project
-<<<<<<< HEAD
     assert_match "Controllers: $ALICE_PRINCIPAL"
-=======
-    assert_match "Controller: $ALICE_PRINCIPAL"
->>>>>>> 3ce57f34
 
     assert_command_fail dfx deploy --no-wallet
     assert_command_fail dfx deploy
@@ -164,11 +151,7 @@
 
     dfx identity use alice
     assert_command dfx canister info e2e_project
-<<<<<<< HEAD
     assert_match "Controllers: $BOB_PRINCIPAL"
-=======
-    assert_match "Controller: $BOB_PRINCIPAL"
->>>>>>> 3ce57f34
 
     assert_command_fail dfx deploy --no-wallet
     assert_command_fail dfx deploy
@@ -186,18 +169,10 @@
     assert_command dfx canister create --controller bob e2e_project_assets
 
     assert_command dfx canister info e2e_project
-<<<<<<< HEAD
     assert_match "Controllers: $ALICE_PRINCIPAL"
 
     assert_command dfx canister info e2e_project_assets
     assert_match "Controllers: $BOB_PRINCIPAL"
-=======
-    assert_match "Controller: $ALICE_PRINCIPAL"
-
-    assert_command dfx canister info e2e_project_assets
-    assert_match "Controller: $BOB_PRINCIPAL"
->>>>>>> 3ce57f34
-
 
     assert_command_fail dfx --identity alice deploy e2e_project_assets
     assert_command_fail dfx --identity bob deploy e2e_project
