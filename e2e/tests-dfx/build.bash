--- conflicted
+++ resolved
@@ -118,14 +118,9 @@
 
 @test "build fails if canister type is not supported" {
   dfx_start
-<<<<<<< HEAD
+  dfx canister create --all
   # shellcheck disable=SC2094
   cat <<<"$(jq '.canisters.e2e_project_backend.type="unknown_canister_type"' dfx.json)" >dfx.json
-=======
->>>>>>> 606fd0e8
-  dfx canister create --all
-  # shellcheck disable=SC2094
-  cat <<<"$(jq '.canisters.e2e_project.type="unknown_canister_type"' dfx.json)" >dfx.json
   assert_command_fail dfx build
   # shellcheck disable=SC2016
   assert_match 'unknown variant `unknown_canister_type`'
