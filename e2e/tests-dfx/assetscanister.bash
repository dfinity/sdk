#!/usr/bin/env bats

load ../utils/_

setup() {
    # We want to work from a temporary directory, different for every test.
    cd "$(mktemp -d -t dfx-e2e-XXXXXXXX)" || exit

    dfx_new
}

teardown() {
    dfx_stop
}

@test "can store and retrieve assets by key" {
    install_asset assetscanister

    dfx_start
    dfx canister create --all
    dfx build
    dfx canister install e2e_project_assets

    assert_command dfx canister call --query e2e_project_assets retrieve '("/binary/noise.txt")' --output idl
    assert_eq '(blob "\b8\01 \80\0aw12 \00xy\0aKL\0b\0ajk")'

    assert_command dfx canister call --query e2e_project_assets retrieve '("/text-with-newlines.txt")' --output idl
    assert_eq '(blob "cherries\0ait'\''s cherry season\0aCHERRIES")'

    assert_command dfx canister call --update e2e_project_assets store '("AA", blob "hello, world!")'
    assert_eq '()'
    assert_command dfx canister call --update e2e_project_assets store '("B", vec { 88; 87; 86; })'
    assert_eq '()'

    assert_command dfx canister call --query e2e_project_assets retrieve '("B")' --output idl
    assert_eq '(blob "XWV")'

    assert_command dfx canister call --query e2e_project_assets retrieve '("AA")' --output idl
    assert_eq '(blob "hello, world!")'

    assert_command dfx canister call --query e2e_project_assets retrieve '("B")' --output idl
    assert_eq '(blob "XWV")'

    assert_command_fail dfx canister call --query e2e_project_assets retrieve '("C")'

    HOME=. assert_command_fail dfx canister call --update e2e_project_assets store '("index.js", vec { 1; 2; 3; })'
}

<<<<<<< HEAD
@test 'can store arbitrarily large files' {
=======
@test "asset canister supports http requests" {
>>>>>>> de003e43
    install_asset assetscanister

    dfx_start
    dfx canister create --all
    dfx build
    dfx canister install e2e_project_assets

<<<<<<< HEAD
    dd if=/dev/urandom of=src/e2e_project_assets/assets/large-asset.bin bs=1000000 count=25

    dfx deploy

    assert_command dfx canister call --query e2e_project_assets get '(record{key="large-asset.bin";accept_encodings=vec{"identity"}})'
    assert_match 'total_length = 25_000_000'
    assert_match 'content_type = "application/octet-stream"'
    assert_match 'content_encoding = "identity"'

    assert_command dfx canister call --query e2e_project_assets get_chunk '(record{key="large-asset.bin";content_encoding="identity";index=4})'

    assert_command dfx canister call --query e2e_project_assets get_chunk '(record{key="large-asset.bin";content_encoding="identity";index=13})'
    assert_command_fail dfx canister call --query e2e_project_assets get_chunk '(record{key="large-asset.bin";content_encoding="identity";index=14})'
}

@test "list() and keys() return asset keys" {
    install_asset assetscanister

    dfx_start
    dfx canister create --all
    dfx build
    dfx canister install e2e_project_assets

    assert_command dfx canister call --query e2e_project_assets list
    assert_match 'binary/noise.txt'
    assert_match 'text-with-newlines.txt'
    assert_match 'sample-asset.txt'

    assert_command dfx canister call --query e2e_project_assets keys
    assert_match 'binary/noise.txt'
    assert_match 'text-with-newlines.txt'
    assert_match 'sample-asset.txt'
=======
    ID=$(dfx canister id e2e_project_assets)
    PORT=$(cat .dfx/webserver-port)
    assert_command curl http://localhost:"$PORT"/text-with-newlines.txt?canisterId="$ID"
    # shellcheck disable=SC2154
    assert_eq "cherries
it's cherry season
CHERRIES" "$stdout"
>>>>>>> de003e43
}<|MERGE_RESOLUTION|>--- conflicted
+++ resolved
@@ -46,11 +46,7 @@
     HOME=. assert_command_fail dfx canister call --update e2e_project_assets store '("index.js", vec { 1; 2; 3; })'
 }
 
-<<<<<<< HEAD
-@test 'can store arbitrarily large files' {
-=======
 @test "asset canister supports http requests" {
->>>>>>> de003e43
     install_asset assetscanister
 
     dfx_start
@@ -58,20 +54,36 @@
     dfx build
     dfx canister install e2e_project_assets
 
-<<<<<<< HEAD
+    ID=$(dfx canister id e2e_project_assets)
+    PORT=$(cat .dfx/webserver-port)
+    assert_command curl http://localhost:"$PORT"/text-with-newlines.txt?canisterId="$ID"
+    # shellcheck disable=SC2154
+    assert_eq "cherries
+it's cherry season
+CHERRIES" "$stdout"
+}
+
+@test 'can store arbitrarily large files' {
+    install_asset assetscanister
+
+    dfx_start
+    dfx canister create --all
+    dfx build
+    dfx canister install e2e_project_assets
+
     dd if=/dev/urandom of=src/e2e_project_assets/assets/large-asset.bin bs=1000000 count=25
 
     dfx deploy
 
-    assert_command dfx canister call --query e2e_project_assets get '(record{key="large-asset.bin";accept_encodings=vec{"identity"}})'
+    assert_command dfx canister call --query e2e_project_assets get '(record{key="/large-asset.bin";accept_encodings=vec{"identity"}})'
     assert_match 'total_length = 25_000_000'
     assert_match 'content_type = "application/octet-stream"'
     assert_match 'content_encoding = "identity"'
 
-    assert_command dfx canister call --query e2e_project_assets get_chunk '(record{key="large-asset.bin";content_encoding="identity";index=4})'
+    assert_command dfx canister call --query e2e_project_assets get_chunk '(record{key="/large-asset.bin";content_encoding="identity";index=4})'
 
-    assert_command dfx canister call --query e2e_project_assets get_chunk '(record{key="large-asset.bin";content_encoding="identity";index=13})'
-    assert_command_fail dfx canister call --query e2e_project_assets get_chunk '(record{key="large-asset.bin";content_encoding="identity";index=14})'
+    assert_command dfx canister call --query e2e_project_assets get_chunk '(record{key="/large-asset.bin";content_encoding="identity";index=13})'
+    assert_command_fail dfx canister call --query e2e_project_assets get_chunk '(record{key="/large-asset.bin";content_encoding="identity";index=14})'
 }
 
 @test "list() and keys() return asset keys" {
@@ -83,21 +95,12 @@
     dfx canister install e2e_project_assets
 
     assert_command dfx canister call --query e2e_project_assets list
-    assert_match 'binary/noise.txt'
-    assert_match 'text-with-newlines.txt'
-    assert_match 'sample-asset.txt'
+    assert_match '"/binary/noise.txt"'
+    assert_match '"/text-with-newlines.txt"'
+    assert_match '"/sample-asset.txt"'
 
     assert_command dfx canister call --query e2e_project_assets keys
-    assert_match 'binary/noise.txt'
-    assert_match 'text-with-newlines.txt'
-    assert_match 'sample-asset.txt'
-=======
-    ID=$(dfx canister id e2e_project_assets)
-    PORT=$(cat .dfx/webserver-port)
-    assert_command curl http://localhost:"$PORT"/text-with-newlines.txt?canisterId="$ID"
-    # shellcheck disable=SC2154
-    assert_eq "cherries
-it's cherry season
-CHERRIES" "$stdout"
->>>>>>> de003e43
+    assert_match '"/binary/noise.txt"'
+    assert_match '"/text-with-newlines.txt"'
+    assert_match '"/sample-asset.txt"'
 }