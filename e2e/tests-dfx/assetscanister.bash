--- conflicted
+++ resolved
@@ -507,7 +507,115 @@
 
 }
 
-<<<<<<< HEAD
+@test "asset configuration via .ic-assets.json5 - overwriting default headers" {
+    install_asset assetscanister
+
+    dfx_start
+
+    touch src/e2e_project_frontend/assets/thing.json
+
+    echo '[
+      {
+        "match": "thing.json",
+        "cache": { "max_age": 2000 },
+        "headers": {
+          "Content-Encoding": "my-encoding",
+          "Content-Type": "x-type",
+          "Cache-Control": "custom",
+          "etag": "my-etag"
+        }
+      }
+    ]' > src/e2e_project_frontend/assets/.ic-assets.json5
+
+    dfx deploy
+
+    ID=$(dfx canister id e2e_project_frontend)
+    PORT=$(get_webserver_port)
+
+    assert_command curl --head "http://localhost:$PORT/thing.json?canisterId=$ID"
+    assert_match "cache-control: custom"
+    assert_match "content-encoding: my-encoding"
+    assert_match "content-type: x-type"
+    assert_not_match "etag: my-etag"
+    assert_match "etag: \"[a-z0-9]{64}\""
+}
+
+@test "asset configuration via .ic-assets.json5 - detect unused config" {
+    install_asset assetscanister
+
+    dfx_start
+
+    mkdir src/e2e_project_frontend/assets/somedir
+    touch src/e2e_project_frontend/assets/somedir/upload-me.txt
+    echo '[
+      {
+        "match": "nevermatchme",
+        "cache": { "max_age": 2000 }
+      }
+    ]' > src/e2e_project_frontend/assets/.ic-assets.json5
+    echo '[
+      {
+        "match": "upload-me.txt",
+        "headers": { "key": "value" }
+      },
+      {
+        "match": "nevermatchme",
+        "headers": {},
+        "ignore": false
+      },
+      {
+        "match": "nevermatchmetoo",
+        "headers": null,
+        "ignore": false
+      },
+      {
+        "match": "non-matcher",
+        "headers": {"x-header": "x-value"},
+        "ignore": false
+      },
+      {
+        "match": "/thanks-for-not-stripping-forward-slash",
+        "headers": {"x-header": "x-value"},
+        "ignore": false
+      }
+    ]' > src/e2e_project_frontend/assets/somedir/.ic-assets.json5
+
+    assert_command dfx deploy
+    assert_match 'WARNING: 1 unmatched configuration in .*/src/e2e_project_frontend/assets/.ic-assets.json config file:'
+    assert_contains '{
+  "match": "nevermatchme",
+  "cache": {
+    "max_age": 2000
+  }
+}'
+    assert_match 'WARNING: 4 unmatched configurations in .*/src/e2e_project_frontend/assets/somedir/.ic-assets.json config file:'
+    assert_contains '{
+  "match": "nevermatchme",
+  "headers": {},
+  "ignore": false
+}
+{
+  "match": "nevermatchmetoo",
+  "headers": {},
+  "ignore": false
+}
+{
+  "match": "non-matcher",
+  "headers": {
+    "x-header": "x-value"
+  },
+  "ignore": false
+}'
+    # splitting this up into two checks, because the order is different on macos vs ubuntu
+    assert_contains '{
+  "match": "/thanks-for-not-stripping-forward-slash",
+  "headers": {
+    "x-header": "x-value"
+  },
+  "ignore": false
+}'
+}
+
 @test "asset configuration via .ic-assets.json5 - HTTP redirects" {
     install_asset assetscanister
 
@@ -583,115 +691,4 @@
     ]' > src/e2e_project_frontend/assets/.ic-assets.json5
 
     assert_command_fail dfx deploy
-}
-
-=======
->>>>>>> c2d29358
-@test "asset configuration via .ic-assets.json5 - overwriting default headers" {
-    install_asset assetscanister
-
-    dfx_start
-
-    touch src/e2e_project_frontend/assets/thing.json
-
-    echo '[
-      {
-        "match": "thing.json",
-        "cache": { "max_age": 2000 },
-        "headers": {
-          "Content-Encoding": "my-encoding",
-          "Content-Type": "x-type",
-          "Cache-Control": "custom",
-          "etag": "my-etag"
-        }
-      }
-    ]' > src/e2e_project_frontend/assets/.ic-assets.json5
-
-    dfx deploy
-
-    ID=$(dfx canister id e2e_project_frontend)
-    PORT=$(get_webserver_port)
-
-    assert_command curl --head "http://localhost:$PORT/thing.json?canisterId=$ID"
-    assert_match "cache-control: custom"
-    assert_match "content-encoding: my-encoding"
-    assert_match "content-type: x-type"
-    assert_not_match "etag: my-etag"
-    assert_match "etag: \"[a-z0-9]{64}\""
-}
-
-@test "asset configuration via .ic-assets.json5 - detect unused config" {
-    install_asset assetscanister
-
-    dfx_start
-
-    mkdir src/e2e_project_frontend/assets/somedir
-    touch src/e2e_project_frontend/assets/somedir/upload-me.txt
-    echo '[
-      {
-        "match": "nevermatchme",
-        "cache": { "max_age": 2000 }
-      }
-    ]' > src/e2e_project_frontend/assets/.ic-assets.json5
-    echo '[
-      {
-        "match": "upload-me.txt",
-        "headers": { "key": "value" }
-      },
-      {
-        "match": "nevermatchme",
-        "headers": {},
-        "ignore": false
-      },
-      {
-        "match": "nevermatchmetoo",
-        "headers": null,
-        "ignore": false
-      },
-      {
-        "match": "non-matcher",
-        "headers": {"x-header": "x-value"},
-        "ignore": false
-      },
-      {
-        "match": "/thanks-for-not-stripping-forward-slash",
-        "headers": {"x-header": "x-value"},
-        "ignore": false
-      }
-    ]' > src/e2e_project_frontend/assets/somedir/.ic-assets.json5
-
-    assert_command dfx deploy
-    assert_match 'WARNING: 1 unmatched configuration in .*/src/e2e_project_frontend/assets/.ic-assets.json config file:'
-    assert_contains '{
-  "match": "nevermatchme",
-  "cache": {
-    "max_age": 2000
-  }
-}'
-    assert_match 'WARNING: 4 unmatched configurations in .*/src/e2e_project_frontend/assets/somedir/.ic-assets.json config file:'
-    assert_contains '{
-  "match": "nevermatchme",
-  "headers": {},
-  "ignore": false
-}
-{
-  "match": "nevermatchmetoo",
-  "headers": {},
-  "ignore": false
-}
-{
-  "match": "non-matcher",
-  "headers": {
-    "x-header": "x-value"
-  },
-  "ignore": false
-}'
-    # splitting this up into two checks, because the order is different on macos vs ubuntu
-    assert_contains '{
-  "match": "/thanks-for-not-stripping-forward-slash",
-  "headers": {
-    "x-header": "x-value"
-  },
-  "ignore": false
-}'
 }