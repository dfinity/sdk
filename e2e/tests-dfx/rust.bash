--- conflicted
+++ resolved
@@ -18,7 +18,6 @@
 
     dfx_start
     dfx canister create --all
-<<<<<<< HEAD
     assert_command dfx build hello_backend
     assert_match "ic-cdk-optimizer not installed"
     export PATH="$assets/installed/bin/:$PATH"
@@ -26,13 +25,6 @@
     assert_match "Executing: ic-cdk-optimizer"
     assert_command dfx canister install hello_backend
     assert_command dfx canister call hello_backend greet dfinity
-=======
-    assert_command dfx build hello
-    assert_command dfx build hello
-    assert_match "Optimizing WASM module."
-    assert_command dfx canister install hello
-    assert_command dfx canister call hello greet dfinity
->>>>>>> 5cc69329
     assert_match '("Hello, dfinity!")'
 }
 
