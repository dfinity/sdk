--- conflicted
+++ resolved
@@ -45,7 +45,6 @@
     assert_match "The wallet canister \"${ID}\"\ already exists for user \"default\" on \"actuallylocal\" network."
 }
 
-<<<<<<< HEAD
 @test "wallet create wallet" {
     dfx_start
     WALLET_ID=$(dfx identity get-wallet)
@@ -53,7 +52,7 @@
     CHILD_ID=$(echo "${CREATE_RES}" | cut -d'"' -f 2)
     assert_command dfx canister call "${CHILD_ID}" wallet_balance '()'
 }
-=======
+
 @test "bypass wallet call as user" {
     dfx_new
     install_asset identity
@@ -84,5 +83,4 @@
 
     assert_command dfx canister --no-wallet call e2e_project amInitializer
     assert_eq '(true)'
-}
->>>>>>> 230a6d5c
+}