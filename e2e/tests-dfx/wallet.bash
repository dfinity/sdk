#!/usr/bin/env bats

load ../utils/_

setup() {
  standard_setup
}

teardown() {
  dfx_stop

  standard_teardown
}

@test "DFX_WALLET_WASM environment variable overrides wallet module wasm at installation" {
  dfx_new hello
  dfx_start

  dfx identity new --storage-mode plaintext alice
  dfx identity new --storage-mode plaintext bob

  use_wallet_wasm 0.7.0
  assert_command dfx identity get-wallet --identity alice
  assert_match "Using wasm at path: .*/wallet/0.7.0/wallet.wasm"

  use_wallet_wasm 0.7.2
  assert_command dfx identity get-wallet --identity bob
  assert_match "Using wasm at path: .*/wallet/0.7.2/wallet.wasm"

  ALICE_WALLET=$(dfx identity get-wallet --identity alice)
  BOB_WALLET=$(dfx identity get-wallet --identity bob)

  assert_command dfx canister info "$ALICE_WALLET" --identity alice
  assert_match "Module hash: 0xa609400f2576d1d6df72ce868b359fd08e1d68e58454ef17db2361d2f1c242a1"

  assert_command dfx canister info "$BOB_WALLET" --identity bob
  assert_match "Module hash: 0x1404b28b1c66491689b59e184a9de3c2be0dbdd75d952f29113b516742b7f898"
}

@test "DFX_WALLET_WASM environment variable overrides wallet module wasm for upgrade" {
  dfx_new hello
  dfx_start

  use_wallet_wasm 0.7.0-beta.5

  assert_command dfx identity get-wallet
  WALLET_ID=$(dfx identity get-wallet)

  assert_command dfx canister info "$WALLET_ID"
  assert_match "Module hash: 0x3d5b221387875574a9fd75b3165403cf1b301650a602310e9e4229d2f6766dcc"

  use_wallet_wasm 0.7.0
  assert_command dfx wallet upgrade

  assert_command dfx canister info "$WALLET_ID"
  assert_match "Module hash: 0xa609400f2576d1d6df72ce868b359fd08e1d68e58454ef17db2361d2f1c242a1"
}

@test "'dfx identity set-wallet --force' bypasses wallet canister verification" {
  dfx_new hello
  dfx_start
  setup_actuallylocal_shared_network

  # get Canister IDs to install the wasm onto
  dfx canister create hello_backend --network actuallylocal
  ID=$(dfx canister id hello_backend --network actuallylocal)
  dfx canister create hello_frontend --network actuallylocal
  ID_TWO=$(dfx canister id hello_frontend --network actuallylocal)

  # set controller to user
  dfx canister update-settings hello_backend --set-controller "$(dfx identity get-principal)" --network actuallylocal
  dfx canister update-settings hello_frontend --set-controller "$(dfx identity get-principal)" --network actuallylocal

  assert_command_fail dfx identity set-wallet "${ID}" --network actuallylocal
  assert_not_match "Setting wallet for identity"
  assert_command dfx identity set-wallet --force "${ID}" --network actuallylocal
  assert_match "Setting wallet for identity 'default' on network 'actuallylocal' to id '$ID'"
  assert_command jq -r .identities.default.actuallylocal <"$DFX_CONFIG_ROOT"/.config/dfx/identity/default/wallets.json
  assert_eq "$ID"
}

@test "deploy wallet" {
  dfx_new hello
  dfx_start
  setup_actuallylocal_shared_network

  # get Canister IDs to install the wasm onto
  dfx canister create hello_frontend --network actuallylocal
  ID=$(dfx canister id hello_frontend --network actuallylocal)
  dfx deploy hello_backend --network actuallylocal
  ID_TWO=$(dfx canister id hello_backend --network actuallylocal)

  # set controller to user
  dfx canister update-settings hello_backend --set-controller "$(dfx identity get-principal)" --network actuallylocal
  dfx canister update-settings hello_frontend --set-controller "$(dfx identity get-principal)" --network actuallylocal

  # We're testing on a local network so the create command actually creates a wallet
  # Delete this file to force associate wallet created by deploy-wallet to identity
  rm "$DFX_CONFIG_ROOT"/.config/dfx/identity/default/wallets.json

  assert_command dfx identity deploy-wallet "${ID}" --network actuallylocal
  GET_WALLET_RES=$(dfx identity get-wallet --network actuallylocal)
  assert_eq "$ID" "$GET_WALLET_RES"

  # Command should fail on an already-deployed canister
  assert_command_fail dfx identity deploy-wallet "${ID_TWO}" --network actuallylocal
  assert_match "The wallet canister \"${ID_TWO}\"\ already exists for user \"default\" on \"actuallylocal\" network."
}

@test "wallet create wallet" {
  dfx_new
  dfx_start
  WALLET_ID=$(dfx identity get-wallet)
  CREATE_RES=$(dfx canister call "${WALLET_ID}" wallet_create_wallet "(record { cycles = (2000000000000:nat64); settings = record {controller = opt principal \"$(dfx identity get-principal)\";};})")
  CHILD_ID=$(echo "${CREATE_RES}" | tr '\n' ' ' |  cut -d'"' -f 2)
  assert_command dfx canister call "${CHILD_ID}" wallet_balance '()'
}

@test "forward user call through wallet" {
<<<<<<< HEAD
    dfx_new
    install_asset identity
    dfx_start
    WALLET=$(dfx identity get-wallet)
    assert_command dfx canister create --all --wallet "$WALLET"
    assert_command dfx build
    assert_command dfx canister install --all --wallet "$WALLET"

    CALL_RES=$(dfx canister call e2e_project_backend fromCall --wallet "$WALLET")
    CALLER=$(echo "${CALL_RES}" | cut -d'"' -f 2)
    assert_eq "$CALLER" "$WALLET"

    assert_command dfx canister call "$WALLET" wallet_call \
        "(record { canister = principal \"$(dfx canister id e2e_project_backend)\"; method_name = \"amInitializer\"; args = blob \"DIDL\00\00\"; cycles = (0:nat64)})"
    # shellcheck disable=SC2154
    assert_eq '(variant { 17_724 = record { 153_986_224 = blob "DIDL\00\01~\01" } })' "$stdout"  # True in DIDL.
}

@test "forward user call through wallet: deploy" {
    dfx_new
    install_asset identity
    dfx_start
    WALLET=$(dfx identity get-wallet)
    assert_command dfx deploy --wallet "$WALLET"
    CALL_RES=$(dfx canister call e2e_project_backend fromCall --wallet "$WALLET")
    CALLER=$(echo "${CALL_RES}" | cut -d'"' -f 2)
    assert_eq "$CALLER" "$WALLET"

    assert_command dfx canister call e2e_project_backend amInitializer
    assert_command dfx canister call "$WALLET" wallet_call \
        "(record { canister = principal \"$(dfx canister id e2e_project_backend)\"; method_name = \"amInitializer\"; args = blob \"DIDL\00\00\"; cycles = (0:nat64)})"
    # shellcheck disable=SC2154
    assert_eq '(variant { 17_724 = record { 153_986_224 = blob "DIDL\00\01~\01" } })' "$stdout"  # True in DIDL.
=======
  dfx_new
  install_asset identity
  dfx_start
  WALLET=$(dfx identity get-wallet)
  assert_command dfx canister create --all --wallet "$WALLET"
  assert_command dfx build
  assert_command dfx canister install --all --wallet "$WALLET"

  CALL_RES=$(dfx canister call e2e_project_backend fromCall --wallet "$WALLET")
  CALLER=$(echo "${CALL_RES}" | cut -d'"' -f 2)
  assert_eq "$CALLER" "$WALLET"

  assert_command dfx canister call "$WALLET" wallet_call \
    "(record { canister = principal \"$(dfx canister id e2e_project_backend)\"; method_name = \"amInitializer\"; args = blob \"DIDL\00\00\"; cycles = (0:nat64)})"
  assert_eq '(variant { 17_724 = record { 153_986_224 = blob "\44\49\44\4c\00\01\7e\01" } })'  # True in DIDL.
}

@test "forward user call through wallet: deploy" {
  dfx_new
  install_asset identity
  dfx_start
  WALLET=$(dfx identity get-wallet)
  assert_command dfx deploy --wallet "$WALLET"
  CALL_RES=$(dfx canister call e2e_project_backend fromCall --wallet "$WALLET")
  CALLER=$(echo "${CALL_RES}" | cut -d'"' -f 2)
  assert_eq "$CALLER" "$WALLET"

  assert_command dfx canister call e2e_project_backend amInitializer
  assert_command dfx canister call "$WALLET" wallet_call \
    "(record { canister = principal \"$(dfx canister id e2e_project_backend)\"; method_name = \"amInitializer\"; args = blob \"DIDL\00\00\"; cycles = (0:nat64)})"
  assert_eq '(variant { 17_724 = record { 153_986_224 = blob "\44\49\44\4c\00\01\7e\01" } })'  # True in DIDL.
>>>>>>> c99e0d9b
}

@test "a 64-bit wallet can still be called in the 128-bit context" {
  use_wallet_wasm 0.8.2
  dfx_new hello
  dfx_start
  WALLET=$(dfx identity get-wallet)
  assert_command dfx wallet balance
  assert_command dfx deploy --wallet "$WALLET"
  assert_command dfx canister call hello_backend greet '("")' --with-cycles 1 --wallet "$WALLET"
  dfx identity new alice --storage-mode plaintext
  ALICE_WALLET=$(dfx identity get-wallet --identity alice)
  dfx wallet send "$ALICE_WALLET" 1
}

@test "dfx canister deposit-cycles succeeds on a canister the caller does not own" {
  dfx_new hello
  dfx_start
  dfx identity new alice --storage-mode plaintext
  dfx deploy --no-wallet hello_backend --identity alice
  assert_command dfx canister deposit-cycles 1 hello_backend --wallet "$(dfx identity get-wallet)"
}

@test "dfx canister deposit-cycles uses default wallet if no wallet is specified" {
  dfx_new hello
  dfx_start
  dfx deploy
  assert_command dfx canister deposit-cycles 1 hello_backend
}

@test "detects if there is no wallet to upgrade" {
  dfx_new hello
  assert_command_fail dfx wallet upgrade
  assert_match "There is no wallet defined for identity 'default' on network 'local'.  Nothing to do."
}

@test "redeem-faucet-coupon can set a new wallet and top up an existing one" {
  dfx_new hello
  dfx_start
  install_asset faucet
  dfx deploy
  dfx ledger fabricate-cycles --canister faucet --t 1000

  dfx identity new --storage-mode plaintext faucet_testing
  dfx identity use faucet_testing

  # prepare wallet to hand out
  dfx wallet balance # this creates a new wallet with user faucet_testing as controller
  dfx canister call faucet set_wallet_to_hand_out "(principal \"$(dfx identity get-wallet)\")" # register the wallet as the wallet that the faucet will return
  rm "$E2E_SHARED_LOCAL_NETWORK_DATA_DIRECTORY/wallets.json" # forget about the currently configured wallet

  # assert: no wallet configured
  export DFX_DISABLE_AUTO_WALLET=1
  assert_command_fail dfx wallet balance
  assert_match "No wallet configured"

  assert_command dfx wallet redeem-faucet-coupon --faucet "$(dfx canister id faucet)" 'valid-coupon'
  assert_match "Redeemed coupon valid-coupon for a new wallet"
  assert_match "New wallet set."

  # only succeeds if wallet is correctly set
  assert_command dfx wallet balance
  # checking only balance before the dot, rest may fluctuate
  # balance may be 99.??? TC if cycles accounting is done, or 100.000 TC if not
  assert_match "99\.|100\."

  unset DFX_DISABLE_AUTO_WALLET

  assert_command dfx wallet redeem-faucet-coupon --faucet "$(dfx canister id faucet)" 'another-valid-coupon'
  assert_match "Redeemed coupon code another-valid-coupon for 10.000 TC"

  assert_command dfx wallet balance
  # checking only balance before the dot, rest may fluctuate
  # balance may be 109.??? TC if cycles accounting is done, or 110.000 TC if not
  assert_match "109\.|110\."
}<|MERGE_RESOLUTION|>--- conflicted
+++ resolved
@@ -117,41 +117,6 @@
 }
 
 @test "forward user call through wallet" {
-<<<<<<< HEAD
-    dfx_new
-    install_asset identity
-    dfx_start
-    WALLET=$(dfx identity get-wallet)
-    assert_command dfx canister create --all --wallet "$WALLET"
-    assert_command dfx build
-    assert_command dfx canister install --all --wallet "$WALLET"
-
-    CALL_RES=$(dfx canister call e2e_project_backend fromCall --wallet "$WALLET")
-    CALLER=$(echo "${CALL_RES}" | cut -d'"' -f 2)
-    assert_eq "$CALLER" "$WALLET"
-
-    assert_command dfx canister call "$WALLET" wallet_call \
-        "(record { canister = principal \"$(dfx canister id e2e_project_backend)\"; method_name = \"amInitializer\"; args = blob \"DIDL\00\00\"; cycles = (0:nat64)})"
-    # shellcheck disable=SC2154
-    assert_eq '(variant { 17_724 = record { 153_986_224 = blob "DIDL\00\01~\01" } })' "$stdout"  # True in DIDL.
-}
-
-@test "forward user call through wallet: deploy" {
-    dfx_new
-    install_asset identity
-    dfx_start
-    WALLET=$(dfx identity get-wallet)
-    assert_command dfx deploy --wallet "$WALLET"
-    CALL_RES=$(dfx canister call e2e_project_backend fromCall --wallet "$WALLET")
-    CALLER=$(echo "${CALL_RES}" | cut -d'"' -f 2)
-    assert_eq "$CALLER" "$WALLET"
-
-    assert_command dfx canister call e2e_project_backend amInitializer
-    assert_command dfx canister call "$WALLET" wallet_call \
-        "(record { canister = principal \"$(dfx canister id e2e_project_backend)\"; method_name = \"amInitializer\"; args = blob \"DIDL\00\00\"; cycles = (0:nat64)})"
-    # shellcheck disable=SC2154
-    assert_eq '(variant { 17_724 = record { 153_986_224 = blob "DIDL\00\01~\01" } })' "$stdout"  # True in DIDL.
-=======
   dfx_new
   install_asset identity
   dfx_start
@@ -166,7 +131,8 @@
 
   assert_command dfx canister call "$WALLET" wallet_call \
     "(record { canister = principal \"$(dfx canister id e2e_project_backend)\"; method_name = \"amInitializer\"; args = blob \"DIDL\00\00\"; cycles = (0:nat64)})"
-  assert_eq '(variant { 17_724 = record { 153_986_224 = blob "\44\49\44\4c\00\01\7e\01" } })'  # True in DIDL.
+  # shellcheck disable=SC2154
+  assert_eq '(variant { 17_724 = record { 153_986_224 = blob "\44\49\44\4c\00\01\7e\01" } })' "$stdout"  # True in DIDL.
 }
 
 @test "forward user call through wallet: deploy" {
@@ -182,8 +148,8 @@
   assert_command dfx canister call e2e_project_backend amInitializer
   assert_command dfx canister call "$WALLET" wallet_call \
     "(record { canister = principal \"$(dfx canister id e2e_project_backend)\"; method_name = \"amInitializer\"; args = blob \"DIDL\00\00\"; cycles = (0:nat64)})"
-  assert_eq '(variant { 17_724 = record { 153_986_224 = blob "\44\49\44\4c\00\01\7e\01" } })'  # True in DIDL.
->>>>>>> c99e0d9b
+  # shellcheck disable=SC2154
+  assert_eq '(variant { 17_724 = record { 153_986_224 = blob "\44\49\44\4c\00\01\7e\01" } })' "$stdout"  # True in DIDL.
 }
 
 @test "a 64-bit wallet can still be called in the 128-bit context" {
