--- conflicted
+++ resolved
@@ -68,13 +68,8 @@
     ID_TWO=$(dfx canister id hello_frontend --network actuallylocal)
 
     # set controller to user
-<<<<<<< HEAD
-    dfx canister update-settings hello_backend --controller "$(dfx identity get-principal)" --network actuallylocal
-    dfx canister update-settings hello_frontend --controller "$(dfx identity get-principal)" --network actuallylocal
-=======
-    dfx canister --network actuallylocal update-settings hello_backend --set-controller "$(dfx identity get-principal)"
-    dfx canister --network actuallylocal update-settings hello_frontend --set-controller "$(dfx identity get-principal)"
->>>>>>> 22e957a6
+    dfx canister update-settings hello_backend --set-controller "$(dfx identity get-principal)" --network actuallylocal
+    dfx canister update-settings hello_frontend --set-controller "$(dfx identity get-principal)" --network actuallylocal
 
     assert_command_fail dfx identity set-wallet "${ID}" --network actuallylocal
     assert_not_match "Setting wallet for identity"
@@ -96,13 +91,8 @@
     ID_TWO=$(dfx canister id hello_backend --network actuallylocal)
 
     # set controller to user
-<<<<<<< HEAD
-    dfx canister update-settings hello_backend --controller "$(dfx identity get-principal)" --network actuallylocal
-    dfx canister update-settings hello_frontend --controller "$(dfx identity get-principal)" --network actuallylocal
-=======
-    dfx canister --network actuallylocal update-settings hello_backend --set-controller "$(dfx identity get-principal)"
-    dfx canister --network actuallylocal update-settings hello_frontend --set-controller "$(dfx identity get-principal)"
->>>>>>> 22e957a6
+    dfx canister update-settings hello_backend --set-controller "$(dfx identity get-principal)" --network actuallylocal
+    dfx canister update-settings hello_frontend --set-controller "$(dfx identity get-principal)" --network actuallylocal
 
     # We're testing on a local network so the create command actually creates a wallet
     # Delete this file to force associate wallet created by deploy-wallet to identity
