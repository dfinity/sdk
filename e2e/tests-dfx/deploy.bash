#!/usr/bin/env bats

load ../utils/_

setup() {
    standard_setup

    dfx_new hello
}

teardown() {
    dfx_stop

    standard_teardown
}

@test "deploy --upgrade-unchanged upgrades even if the .wasm did not change" {
    dfx_start
    assert_command dfx deploy

    assert_command dfx deploy
    assert_match "Module hash.*is already installed"

    assert_command dfx deploy --upgrade-unchanged
    assert_not_match "Module hash.*is already installed"
}

@test "deploy without arguments sets wallet and self as the controllers" {
    dfx_start
    WALLET=$(dfx identity get-wallet)
    PRINCIPAL=$(dfx identity get-principal)
    assert_command dfx deploy hello_backend
    assert_command dfx canister info hello_backend
    assert_match "Controllers: ($WALLET $PRINCIPAL|$PRINCIPAL $WALLET)"
}

@test "deploy --no-wallet sets only self as the controller" {
    dfx_start
    WALLET=$(dfx identity get-wallet)
    PRINCIPAL=$(dfx identity get-principal)
    assert_command dfx deploy hello_backend --no-wallet
    assert_command dfx canister info hello_backend
    assert_not_match "Controllers: ($WALLET $PRINCIPAL|$PRINCIPAL $WALLET)"
    assert_match "Controllers: $PRINCIPAL"
}

@test "deploy from a subdirectory" {
    dfx_new hello
    dfx_start
    install_asset greet

    (
        cd src
        assert_command dfx deploy
        assert_match "Installing code for"
    )

    assert_command dfx canister call hello_backend greet '("Banzai")'
    assert_eq '("Hello, Banzai!")'

    assert_command dfx deploy
    assert_not_match "Installing code for"
    assert_match "is already installed"
}

@test "deploying a dependent doesn't require already-installed dependencies to take args" {
    install_asset deploy_deps
    dfx_start
    assert_command dfx deploy dependency --argument '("dfx")'
    touch dependency.mo
    assert_command dfx deploy dependent
    assert_command dfx canister call dependency greet
    assert_match "Hello, dfx!"
}

@test "reinstalling a single Motoko canister with imported dependency works" {
    install_asset import_canister
    dfx_start
    assert_command dfx deploy
    assert_command dfx deploy importer --mode reinstall --yes
}

@test "deploy succeeds with --specified-id" {
    dfx_start
    assert_command dfx deploy hello_backend --specified-id n5n4y-3aaaa-aaaaa-p777q-cai
    assert_command dfx canister id hello_backend
    assert_match n5n4y-3aaaa-aaaaa-p777q-cai
}

@test "deploy fails if --specified-id without canister_name" {
    dfx_start
    assert_command_fail dfx deploy --specified-id n5n4y-3aaaa-aaaaa-p777q-cai
    assert_match \
"error: the following required arguments were not provided:
  <CANISTER_NAME>"
}

@test "deploy does not require wallet if all canisters are created" {
    dfx_start
    dfx canister create --all --no-wallet
    assert_command dfx deploy
    assert_not_contains "Creating a wallet canister"
    assert_command dfx identity get-wallet
    assert_contains "Creating a wallet canister"
}

<<<<<<< HEAD
@test "can deploy gzip wasm" {
    jq '.canisters.hello_backend.gzip=true' dfx.json | sponge dfx.json
    dfx_start
    assert_command dfx deploy
    BUILD_HASH="0x$(sha256sum .dfx/local/canisters/hello_backend/hello_backend.wasm.gz | cut -d " " -f 1)"
    ONCHAIN_HASH="$(dfx canister info hello_backend | tail -n 1 | cut -d " " -f 3)"
    assert_eq $BUILD_HASH $ONCHAIN_HASH
=======
@test "deploying multiple canisters with arguments fails" {
    assert_command_fail dfx deploy --argument hello
    assert_contains \
"error: the following required arguments were not provided:
  <CANISTER_NAME>"
>>>>>>> f3b7534f
}<|MERGE_RESOLUTION|>--- conflicted
+++ resolved
@@ -104,7 +104,13 @@
     assert_contains "Creating a wallet canister"
 }
 
-<<<<<<< HEAD
+@test "deploying multiple canisters with arguments fails" {
+    assert_command_fail dfx deploy --argument hello
+    assert_contains \
+"error: the following required arguments were not provided:
+  <CANISTER_NAME>"
+}
+
 @test "can deploy gzip wasm" {
     jq '.canisters.hello_backend.gzip=true' dfx.json | sponge dfx.json
     dfx_start
@@ -112,11 +118,4 @@
     BUILD_HASH="0x$(sha256sum .dfx/local/canisters/hello_backend/hello_backend.wasm.gz | cut -d " " -f 1)"
     ONCHAIN_HASH="$(dfx canister info hello_backend | tail -n 1 | cut -d " " -f 3)"
     assert_eq $BUILD_HASH $ONCHAIN_HASH
-=======
-@test "deploying multiple canisters with arguments fails" {
-    assert_command_fail dfx deploy --argument hello
-    assert_contains \
-"error: the following required arguments were not provided:
-  <CANISTER_NAME>"
->>>>>>> f3b7534f
 }