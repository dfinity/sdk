--- conflicted
+++ resolved
@@ -13,15 +13,7 @@
   dfx identity new --storage-mode plaintext alice
   echo "Alice principal: $(dfx identity get-principal --identity alice)"
   dfx identity new --storage-mode plaintext bob
-<<<<<<< HEAD
-=======
   echo "Bob principal: $(dfx identity get-principal --identity bob)"
-
-  dfx_start_for_nns_install
-
-  dfx extension install nns --version 0.3.1 || true
-  dfx nns install --ledger-accounts "$(dfx ledger account-id --identity cycle-giver)"
->>>>>>> 13fcc509
 }
 
 teardown() {
