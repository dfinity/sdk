--- conflicted
+++ resolved
@@ -64,33 +64,18 @@
     echo "yes" | assert_command_fail dfx canister install hello_backend -m reinstall
 
     # Set controller using combination of name/id and identity/principal
-<<<<<<< HEAD
-    assert_command dfx canister update-settings hello_backend --controller "${BOB_PRINCIPAL}" --identity alice
+    assert_command dfx canister update-settings hello_backend --set-controller "${BOB_PRINCIPAL}" --identity alice
     assert_match "Set controller of \"hello_backend\" to: ${BOB_PRINCIPAL}"
 
-    assert_command dfx canister update-settings "${ID}" --controller alice --identity bob
+    assert_command dfx canister update-settings "${ID}" --set-controller alice --identity bob
     assert_match "Set controller of \"${ID}\" to: alice"
 
     # Set controller using invalid principal/identity fails
-    assert_command_fail dfx canister update-settings hello_backend --controller charlie --identity alice
+    assert_command_fail dfx canister update-settings hello_backend --set-controller charlie --identity alice
     assert_match "Identity charlie does not exist"
 
     # Set controller using invalid canister name/id fails
-    assert_command_fail dfx canister update-settings hello_assets --controller bob --identity alice
-=======
-    assert_command dfx --identity alice canister update-settings hello_backend --set-controller "${BOB_PRINCIPAL}"
-    assert_match "Set controller of \"hello_backend\" to: ${BOB_PRINCIPAL}"
-
-    assert_command dfx --identity bob canister update-settings "${ID}" --set-controller alice
-    assert_match "Set controller of \"${ID}\" to: alice"
-
-    # Set controller using invalid principal/identity fails
-    assert_command_fail dfx --identity alice canister update-settings hello_backend --set-controller charlie
-    assert_match "Identity charlie does not exist"
-
-    # Set controller using invalid canister name/id fails
-    assert_command_fail dfx --identity alice canister update-settings hello_assets --set-controller bob
->>>>>>> 22e957a6
+    assert_command_fail dfx canister update-settings hello_assets --set-controller bob --identity alice
     assert_match "Cannot find canister id. Please issue 'dfx canister create hello_assets'."
 }
 
@@ -111,11 +96,7 @@
     ID=$(dfx canister id hello_backend)
 
     # Set controller using canister name and identity name
-<<<<<<< HEAD
-    assert_command dfx canister update-settings hello_backend --controller "${BOB_WALLET}" --wallet "${ALICE_WALLET}"
-=======
-    assert_command dfx canister --wallet "${ALICE_WALLET}" update-settings hello_backend --set-controller "${BOB_WALLET}"
->>>>>>> 22e957a6
+    assert_command dfx canister update-settings hello_backend --set-controller "${BOB_WALLET}" --wallet "${ALICE_WALLET}"
     assert_match "Set controller of \"hello_backend\" to: ${BOB_WALLET}"
 
     # Bob is controller, Alice cannot reinstall
@@ -126,42 +107,23 @@
 
     assert_command dfx identity use bob
     # Set controller using canister id and principal
-<<<<<<< HEAD
-    assert_command dfx canister update-settings "${ID}" --controller "${ALICE_WALLET}" --wallet "${BOB_WALLET}"
-=======
-    assert_command dfx canister --wallet "${BOB_WALLET}" update-settings "${ID}" --set-controller "${ALICE_WALLET}"
->>>>>>> 22e957a6
+    assert_command dfx canister update-settings "${ID}" --set-controller "${ALICE_WALLET}" --wallet "${BOB_WALLET}"
     assert_match "Set controller of \"${ID}\" to: ${ALICE_WALLET}"
     echo "yes" | assert_command_fail dfx canister install hello_backend -m reinstall --wallet "${BOB_WALLET}"
 
     # Set controller using combination of name/id and identity/principal
-<<<<<<< HEAD
-    assert_command dfx canister update-settings hello_backend --controller "${BOB_WALLET}" --identity alice --wallet "${ALICE_WALLET}"
+    assert_command dfx canister update-settings hello_backend --set-controller "${BOB_WALLET}" --identity alice --wallet "${ALICE_WALLET}"
     assert_match "Set controller of \"hello_backend\" to: ${BOB_WALLET}"
 
-    assert_command dfx canister update-settings "${ID}" --controller alice --identity bob --wallet "${BOB_WALLET}"
+    assert_command dfx canister update-settings "${ID}" --set-controller alice --identity bob --wallet "${BOB_WALLET}"
     assert_match "Set controller of \"${ID}\" to: alice"
 
     # Set controller using invalid principal/identity fails
-    assert_command_fail dfx canister update-settings hello_backend --controller charlie --identity alice --wallet "${ALICE_WALLET}"
+    assert_command_fail dfx canister update-settings hello_backend --set-controller charlie --identity alice --wallet "${ALICE_WALLET}"
     assert_match "Identity charlie does not exist"
 
     # Set controller using invalid canister name/id fails
-    assert_command_fail dfx canister update-settings hello_assets --controller bob --identity alice --wallet "${ALICE_WALLET}"
-=======
-    assert_command dfx --identity alice canister --wallet "${ALICE_WALLET}" update-settings hello_backend --set-controller "${BOB_WALLET}"
-    assert_match "Set controller of \"hello_backend\" to: ${BOB_WALLET}"
-
-    assert_command dfx --identity bob canister --wallet "${BOB_WALLET}" update-settings "${ID}" --set-controller alice
-    assert_match "Set controller of \"${ID}\" to: alice"
-
-    # Set controller using invalid principal/identity fails
-    assert_command_fail dfx --identity alice canister --wallet "${ALICE_WALLET}" update-settings hello_backend --set-controller charlie
-    assert_match "Identity charlie does not exist"
-
-    # Set controller using invalid canister name/id fails
-    assert_command_fail dfx --identity alice canister --wallet "${ALICE_WALLET}" update-settings hello_assets --set-controller bob
->>>>>>> 22e957a6
+    assert_command_fail dfx canister update-settings hello_assets --set-controller bob --identity alice --wallet "${ALICE_WALLET}"
     assert_match "Cannot find canister id. Please issue 'dfx canister create hello_assets'."
 }
 
@@ -184,11 +146,7 @@
     ID=$(dfx canister id hello_backend)
 
     # Set controller using canister name and identity name
-<<<<<<< HEAD
-    assert_command dfx canister update-settings hello_backend --controller "${BOB_WALLET}" --wallet "${ALICE_WALLET}"
-=======
-    assert_command dfx canister --wallet "${ALICE_WALLET}" update-settings hello_backend --set-controller "${BOB_WALLET}"
->>>>>>> 22e957a6
+    assert_command dfx canister update-settings hello_backend --set-controller "${BOB_WALLET}" --wallet "${ALICE_WALLET}"
     assert_match "Set controller of \"hello_backend\" to: ${BOB_WALLET}"
 
     # Bob is controller, Alice cannot reinstall
@@ -199,42 +157,23 @@
 
     assert_command dfx identity use bob
     # Set controller using canister id and principal
-<<<<<<< HEAD
-    assert_command dfx canister update-settings "${ID}" --controller "${ALICE_WALLET}" --wallet "${BOB_WALLET}"
-=======
-    assert_command dfx canister --wallet "${BOB_WALLET}" update-settings "${ID}" --set-controller "${ALICE_WALLET}"
->>>>>>> 22e957a6
+    assert_command dfx canister update-settings "${ID}" --set-controller "${ALICE_WALLET}" --wallet "${BOB_WALLET}"
     assert_match "Set controller of \"${ID}\" to: ${ALICE_WALLET}"
     echo "yes" | assert_command_fail dfx canister install hello_backend -m reinstall --wallet "${BOB_WALLET}"
 
     # Set controller using combination of name/id and identity/principal
-<<<<<<< HEAD
-    assert_command dfx canister update-settings hello_backend --controller "${BOB_WALLET}" --identity alice --wallet "${ALICE_WALLET}"
+    assert_command dfx canister update-settings hello_backend --set-controller "${BOB_WALLET}" --identity alice --wallet "${ALICE_WALLET}"
     assert_match "Set controller of \"hello_backend\" to: ${BOB_WALLET}"
 
-    assert_command dfx canister update-settings "${ID}" --controller alice --identity bob --wallet "${BOB_WALLET}"
+    assert_command dfx canister update-settings "${ID}" --set-controller alice --identity bob --wallet "${BOB_WALLET}"
     assert_match "Set controller of \"${ID}\" to: alice"
 
     # Set controller using invalid principal/identity fails
-    assert_command_fail dfx canister update-settings hello_backend --controller charlie --identity alice
+    assert_command_fail dfx canister update-settings hello_backend --set-controller charlie --identity alice
     assert_match "Identity charlie does not exist"
 
     # Set controller using invalid canister name/id fails
-    assert_command_fail dfx canister update-settings hello_assets --controller bob --identity alice
-=======
-    assert_command dfx --identity alice canister --wallet "${ALICE_WALLET}" update-settings hello_backend --set-controller "${BOB_WALLET}"
-    assert_match "Set controller of \"hello_backend\" to: ${BOB_WALLET}"
-
-    assert_command dfx --identity bob canister --wallet "${BOB_WALLET}" update-settings "${ID}" --set-controller alice
-    assert_match "Set controller of \"${ID}\" to: alice"
-
-    # Set controller using invalid principal/identity fails
-    assert_command_fail dfx --identity alice canister update-settings hello_backend --set-controller charlie
-    assert_match "Identity charlie does not exist"
-
-    # Set controller using invalid canister name/id fails
-    assert_command_fail dfx --identity alice canister update-settings hello_assets --set-controller bob
->>>>>>> 22e957a6
+    assert_command_fail dfx canister update-settings hello_assets --set-controller bob --identity alice
     assert_match "Cannot find canister id. Please issue 'dfx canister create hello_assets'."
 }
 
@@ -273,33 +212,18 @@
     echo "yes" | assert_command_fail dfx canister install hello_backend -m reinstall
 
     # Set controller using combination of name/id and identity/principal
-<<<<<<< HEAD
-    assert_command dfx canister update-settings hello_backend --controller "${BOB_PRINCIPAL}" --identity alice
+    assert_command dfx canister update-settings hello_backend --set-controller "${BOB_PRINCIPAL}" --identity alice
     assert_match "Set controller of \"hello_backend\" to: ${BOB_PRINCIPAL}"
 
-    assert_command dfx canister update-settings "${ID}" --controller alice --identity bob
+    assert_command dfx canister update-settings "${ID}" --set-controller alice --identity bob
     assert_match "Set controller of \"${ID}\" to: alice"
 
     # Set controller using invalid principal/identity fails
-    assert_command_fail dfx canister update-settings hello_backend --controller charlie --identity alice
+    assert_command_fail dfx canister update-settings hello_backend --set-controller charlie --identity alice
     assert_match "Identity charlie does not exist"
 
     # Set controller using invalid canister name/id fails
-    assert_command_fail dfx canister update-settings hello_assets --controller bob --identity alice
-=======
-    assert_command dfx --identity alice canister update-settings hello_backend --set-controller "${BOB_PRINCIPAL}"
-    assert_match "Set controller of \"hello_backend\" to: ${BOB_PRINCIPAL}"
-
-    assert_command dfx --identity bob canister update-settings "${ID}" --set-controller alice
-    assert_match "Set controller of \"${ID}\" to: alice"
-
-    # Set controller using invalid principal/identity fails
-    assert_command_fail dfx --identity alice canister update-settings hello_backend --set-controller charlie
-    assert_match "Identity charlie does not exist"
-
-    # Set controller using invalid canister name/id fails
-    assert_command_fail dfx --identity alice canister update-settings hello_assets --set-controller bob
->>>>>>> 22e957a6
+    assert_command_fail dfx canister update-settings hello_assets --set-controller bob --identity alice
     assert_match "Cannot find canister id. Please issue 'dfx canister create hello_assets'."
 }
 
@@ -352,11 +276,7 @@
     ID=$(dfx canister id hello_backend)
 
     # Set controller using canister name and identity name
-<<<<<<< HEAD
-    assert_command dfx canister update-settings hello_backend --controller "${ALICE_WALLET}" --controller "${BOB_WALLET}" --wallet "${ALICE_WALLET}"
-=======
-    assert_command dfx canister --wallet "${ALICE_WALLET}" update-settings hello_backend --set-controller "${ALICE_WALLET}" --set-controller "${BOB_WALLET}"
->>>>>>> 22e957a6
+    assert_command dfx canister update-settings hello_backend --set-controller "${ALICE_WALLET}" --set-controller "${BOB_WALLET}" --wallet "${ALICE_WALLET}"
     assert_match "Set controllers of \"hello_backend\" to: ${WALLETS_SORTED}"
 
     # Both can reinstall
@@ -387,11 +307,7 @@
     ID=$(dfx canister id hello_backend)
 
     # Set controller using canister name and identity name
-<<<<<<< HEAD
-    assert_command dfx canister update-settings hello_backend --controller "${ALICE_WALLET}" --controller "${BOB_WALLET}" --wallet "${ALICE_WALLET}"
-=======
-    assert_command dfx canister --wallet "${ALICE_WALLET}" update-settings hello_backend --set-controller "${ALICE_WALLET}" --set-controller "${BOB_WALLET}"
->>>>>>> 22e957a6
+    assert_command dfx canister update-settings hello_backend --set-controller "${ALICE_WALLET}" --set-controller "${BOB_WALLET}" --wallet "${ALICE_WALLET}"
     assert_match "Set controllers of \"hello_backend\" to: $WALLETS_SORTED"
 
     # Both can reinstall
