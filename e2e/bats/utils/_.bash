--- conflicted
+++ resolved
@@ -98,10 +98,7 @@
         local dfx_root=.dfx/
         rm -rf $dfx_root
 
-<<<<<<< HEAD
-=======
         # Verify that processes are killed.
->>>>>>> dd213483
         assert_no_dfx_start_or_replica_processes
     fi
 }