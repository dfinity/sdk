--- conflicted
+++ resolved
@@ -60,26 +60,14 @@
 @test "create fails if selected network exists but has no providers" {
     dfx_start
 
-    assert_command dfx config networks.ic.providers '[  ]'
-<<<<<<< HEAD
     cat <<<$(jq .networks.actuallylocal.providers=[] dfx.json) >dfx.json
     assert_command_fail dfx canister --network actuallylocal create --all
-    assert_match "ComputeNetworkHasNoProviders"
-=======
-    assert_command_fail dfx canister --network ic create --all
     assert_match "Cannot find providers for network"
->>>>>>> e446bfc1
 }
 
 @test "create fails with network parameter when network does not exist" {
     dfx_start
-<<<<<<< HEAD
     cat <<<$(jq .networks.actuallylocal.providers=[\"http://not-real.nowhere.test.\"] dfx.json) >dfx.json
     assert_command_fail dfx canister --network actuallylocal create --all
-    assert_match "ConnectError"
-=======
-    assert_command dfx config networks.ic.providers '[ "http://not-real.nowhere.test." ]'
-    assert_command_fail dfx canister --network ic create --all
     assert_match "Could not reach the server"
->>>>>>> e446bfc1
 }