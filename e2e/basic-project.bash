--- conflicted
+++ resolved
@@ -127,12 +127,6 @@
     dfx build
     dfx canister install --all
 
-    # TODO: fix the record{} in variant once Motoko fixes the bug.
-<<<<<<< HEAD
-    assert_command dfx canister call hello inc '(42,false,"testzZ",vec{1;2;3},opt record{head=42; tail=opt record{head=+43; tail=null}}, variant { cons=record{ 42; variant { cons=record{43; variant { nil=record{} }} } } })'
-    assert_eq "(+43, true, \"uftu{[\", vec { 2; 3; 4; }, opt record { 1158359328 = +43; 1291237008 = opt record { 1158359328 = +44; 1291237008 = null; }; }, variant { 1103411697 = record { 0 = +43; 1 = variant { 1103411697 = record { 0 = +44; 1 = variant { 5493713 = record { } }; } }; } })"
-=======
     assert_command dfx canister call hello inc '(42,false,"testzZ",vec{1;2;3},opt record{head=42; tail=opt record{head=+43; tail=none}}, variant { cons=record{ 42; variant { cons=record{43; variant { nil }} } } })'
     assert_eq "(+43, true, \"uftu{[\", vec { 2; 3; 4; }, opt record { 1158359328 = +43; 1291237008 = opt record { 1158359328 = +44; 1291237008 = none; }; }, variant { 1103411697 = record { 0 = +43; 1 = variant { 1103411697 = record { 0 = +44; 1 = variant { 5493713 = null }; } }; } })"
->>>>>>> 4313b130
 }